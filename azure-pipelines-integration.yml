--- conflicted
+++ resolved
@@ -18,8 +18,8 @@
 - ${{ if ne(variables['Build.Reason'], 'PullRequest') }}:
   - job: VS_Integration_Debug_32
     pool:
-      name: $(poolName)
-      demands: ImageOverride -equals $(queueName)
+      name: NetCore1ESPool-Svc-Public
+      demands: ImageOverride -equals Build.Windows.Amd64.VS2022.Open
     timeoutInMinutes: 135
     variables:
       - name: XUNIT_LOGS
@@ -33,28 +33,8 @@
 
 - job: VS_Integration_Debug_64
   pool:
-<<<<<<< HEAD
     name: NetCore1ESPool-Svc-Public
     demands: ImageOverride -equals Build.Windows.Amd64.VS2022.Open
-  strategy:
-    maxParallel: 4
-    matrix:
-      debug_32:
-        _configuration: Debug
-        _oop64bit: false
-      debug_64:
-        _configuration: Debug
-        _oop64bit: true
-      release_32:
-        _configuration: Release
-        _oop64bit: false
-      release_64:
-        _configuration: Release
-        _oop64bit: true
-=======
-    name: $(poolName)
-    demands: ImageOverride -equals $(queueName)
->>>>>>> 291f17bb
   timeoutInMinutes: 135
   variables:
     - name: XUNIT_LOGS
@@ -68,8 +48,8 @@
 
 - job: VS_Integration_Release_32
   pool:
-    name: $(poolName)
-    demands: ImageOverride -equals $(queueName)
+    name: NetCore1ESPool-Svc-Public
+    demands: ImageOverride -equals Build.Windows.Amd64.VS2022.Open
   timeoutInMinutes: 135
   variables:
     - name: XUNIT_LOGS
@@ -84,8 +64,8 @@
 - ${{ if ne(variables['Build.Reason'], 'PullRequest') }}:
   - job: VS_Integration_Release_64
     pool:
-      name: $(poolName)
-      demands: ImageOverride -equals $(queueName)
+      name: NetCore1ESPool-Svc-Public
+      demands: ImageOverride -equals Build.Windows.Amd64.VS2022.Open
     timeoutInMinutes: 135
     variables:
       - name: XUNIT_LOGS
