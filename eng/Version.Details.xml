--- conflicted
+++ resolved
@@ -7,15 +7,9 @@
       <Uri>https://github.com/dotnet/arcade</Uri>
       <Sha>ed69753a3ffbdaa08365252c710d57a64d17f859</Sha>
     </Dependency>
-<<<<<<< HEAD
-    <Dependency Name="Microsoft.Net.Compilers.Toolset" Version="3.8.0-1.20353.1">
-      <Uri>https://github.com/dotnet/roslyn</Uri>
-      <Sha>09f75b83754732a74e0815976b80ecffd94c0dde</Sha>
-=======
     <Dependency Name="Microsoft.Net.Compilers.Toolset" Version="3.8.0-1.20361.1">
       <Uri>https://github.com/dotnet/roslyn</Uri>
       <Sha>f24d2c5c98211908ab90d6f1f42e7592411d6058</Sha>
->>>>>>> 9e822de0
     </Dependency>
   </ToolsetDependencies>
 </Dependencies>