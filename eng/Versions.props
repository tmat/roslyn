<?xml version="1.0" encoding="utf-8"?>
<!-- Copyright (c)  Microsoft.  All Rights Reserved.  Licensed under the Apache License, Version 2.0.  See License.txt in the project root for license information. -->
<Project>
  <!--
    Roslyn version
  -->
  <PropertyGroup>
    <MajorVersion>3</MajorVersion>
    <MinorVersion>3</MinorVersion>
    <PatchVersion>0</PatchVersion>
<<<<<<< HEAD
    <PreReleaseVersionLabel>beta4</PreReleaseVersionLabel>
=======
    <PreReleaseVersionLabel>beta1</PreReleaseVersionLabel>
    
>>>>>>> d680432e
    <VersionPrefix>$(MajorVersion).$(MinorVersion).$(PatchVersion)</VersionPrefix>
    <SemanticVersioningV1>true</SemanticVersioningV1>
    <!-- 
      By default the assembly version in official builds is "$(MajorVersion).$(MinorVersion).0.0".
      Keep the setting conditional. The toolset sets the assembly version to 42.42.42.42 if not set explicitly.
    -->
    <AssemblyVersion Condition="'$(OfficialBuild)' == 'true' or '$(DotNetUseShippingVersions)' == 'true'">$(MajorVersion).$(MinorVersion).0.0</AssemblyVersion>
  </PropertyGroup>

  <PropertyGroup>
    <!-- Versions used by several individual references below -->
    <RoslynDiagnosticsNugetPackageVersion>2.9.3</RoslynDiagnosticsNugetPackageVersion>
    <CodeStyleLayerCodeAnalysisVersion>2.8.2</CodeStyleLayerCodeAnalysisVersion>
    <MicrosoftCodeAnalysisTestingVersion>1.0.0-beta1-63310-01</MicrosoftCodeAnalysisTestingVersion>
    <CodeStyleAnalyzerVersion>3.1.0-beta1-19113-04</CodeStyleAnalyzerVersion>
    <VisualStudioEditorPackagesVersion>16.1.101</VisualStudioEditorPackagesVersion>
  </PropertyGroup>

  <!-- 
    Dependency versions
  -->
  <PropertyGroup>
    <BasicUndoVersion>0.9.3</BasicUndoVersion>
    <BenchmarkDotNetVersion>0.11.4</BenchmarkDotNetVersion>
    <CommandLineParserVersion>2.0.273-beta</CommandLineParserVersion>
    <DiffPlexVersion>1.4.4</DiffPlexVersion>
    <DropAppVersion>17.144.28413-buildid7983345</DropAppVersion>
    <EnvDTEVersion>8.0.2</EnvDTEVersion>
    <EnvDTE80Version>8.0.0</EnvDTE80Version>
    <FakeSignVersion>0.9.2</FakeSignVersion>
    <HumanizerCoreVersion>2.2.0</HumanizerCoreVersion>
    <ICSharpCodeDecompilerVersion>4.0.0.4521</ICSharpCodeDecompilerVersion>
    <MicrosoftBuildVersion>15.1.548</MicrosoftBuildVersion>
    <MicrosoftBuildFrameworkVersion>15.1.548</MicrosoftBuildFrameworkVersion>
    <MicrosoftBuildLocatorVersion>1.2.2</MicrosoftBuildLocatorVersion>
    <MicrosoftBuildRuntimeVersion>15.1.548</MicrosoftBuildRuntimeVersion>
    <MicrosoftBuildTasksCoreVersion>15.1.548</MicrosoftBuildTasksCoreVersion>
    <MicrosoftCodeAnalysisAnalyzersVersion>$(RoslynDiagnosticsNugetPackageVersion)</MicrosoftCodeAnalysisAnalyzersVersion>
    <MicrosoftCodeAnalysisBuildTasksVersion>2.0.0-rc2-61102-09</MicrosoftCodeAnalysisBuildTasksVersion>
    <MicrosoftCodeAnalysisCSharpCodeFixTestingXUnitVersion>$(MicrosoftCodeAnalysisTestingVersion)</MicrosoftCodeAnalysisCSharpCodeFixTestingXUnitVersion>
    <MicrosoftCodeAnalysisCSharpCodeStyleVersion>$(CodeStyleAnalyzerVersion)</MicrosoftCodeAnalysisCSharpCodeStyleVersion>
    <MicrosoftCodeAnalysisElfieVersion>0.10.6</MicrosoftCodeAnalysisElfieVersion>
    <MicrosoftCodeAnalysisTestResourcesProprietaryVersion>2.0.17</MicrosoftCodeAnalysisTestResourcesProprietaryVersion>
    <MicrosoftCodeAnalysisVisualBasicCodeFixTestingXUnitVersion>$(MicrosoftCodeAnalysisTestingVersion)</MicrosoftCodeAnalysisVisualBasicCodeFixTestingXUnitVersion>
    <MicrosoftCodeAnalysisVisualBasicCodeStyleVersion>$(CodeStyleAnalyzerVersion)</MicrosoftCodeAnalysisVisualBasicCodeStyleVersion>
    <MicrosoftCodeAnalysisFlowAnalysisUtilitiesVersion>2.9.3-beta1.19301.2+4c8365b9</MicrosoftCodeAnalysisFlowAnalysisUtilitiesVersion>
    <MicrosoftCodeQualityAnalyzersVersion>$(RoslynDiagnosticsNugetPackageVersion)</MicrosoftCodeQualityAnalyzersVersion>
    <SystemCompositionVersion>1.0.31</SystemCompositionVersion>
    <MicrosoftCSharpVersion>4.3.0</MicrosoftCSharpVersion>
    <MicrosoftDiagnosticsRuntimeVersion>0.8.31-beta</MicrosoftDiagnosticsRuntimeVersion>
    <MicrosoftDiagnosticsTracingTraceEventVersion>1.0.35</MicrosoftDiagnosticsTracingTraceEventVersion>
    <MicrosoftDiaSymReaderVersion>1.3.0</MicrosoftDiaSymReaderVersion>
    <MicrosoftDiaSymReaderConverterVersion>1.1.0-beta1-63314-01</MicrosoftDiaSymReaderConverterVersion>
    <MicrosoftDiaSymReaderConverterXmlVersion>1.1.0-beta1-63314-01</MicrosoftDiaSymReaderConverterXmlVersion>
    <MicrosoftDiaSymReaderNativeVersion>1.7.0</MicrosoftDiaSymReaderNativeVersion>
    <MicrosoftDiaSymReaderPortablePdbVersion>1.5.0</MicrosoftDiaSymReaderPortablePdbVersion>
    <MicrosoftDotNetVersionToolsVersion>3.0.0-preview1-03617-02</MicrosoftDotNetVersionToolsVersion>
    <MicrosoftExtensionsDependencyInjectionVersion>2.1.1</MicrosoftExtensionsDependencyInjectionVersion>
    <MicrosoftExtensionsLoggingVersion>2.1.1</MicrosoftExtensionsLoggingVersion>
    <MicrosoftIdentityModelClientsActiveDirectoryVersion>3.13.8</MicrosoftIdentityModelClientsActiveDirectoryVersion>
    <MicrosoftInternalPerformanceCodeMarkersDesignTimeVersion>15.8.27812-alpha</MicrosoftInternalPerformanceCodeMarkersDesignTimeVersion>
    <MicrosoftInternalVisualStudioShellInterop140DesignTimeVersion>14.3.25407-alpha</MicrosoftInternalVisualStudioShellInterop140DesignTimeVersion>
    <MicrosoftMetadataVisualizerVersion>1.0.0-beta1-63011-01</MicrosoftMetadataVisualizerVersion>
    <MicrosoftMSXMLVersion>8.0.0.0-alpha</MicrosoftMSXMLVersion>
    <MicrosoftNetCompilersToolsetVersion>3.2.0-beta4-19312-15</MicrosoftNetCompilersToolsetVersion>
    <MicrosoftNetCoreAnalyzersVersion>$(RoslynDiagnosticsNugetPackageVersion)</MicrosoftNetCoreAnalyzersVersion>
    <MicrosoftNetCoreILAsmVersion>3.0.0-preview6-27721-71</MicrosoftNetCoreILAsmVersion>
    <MicrosoftNetCoreILDasmVersion>3.0.0-preview6-27721-71</MicrosoftNetCoreILDasmVersion>
    <MicrosoftNETCorePlatformsVersion>2.1.2</MicrosoftNETCorePlatformsVersion>
    <MicrosoftNETTestSdkVersion>16.0.1</MicrosoftNETTestSdkVersion>
    <MicrosoftNETCoreTestHostVersion>1.1.0</MicrosoftNETCoreTestHostVersion>
    <MicrosoftNetFX20Version>1.0.3</MicrosoftNetFX20Version>
    <MicrosoftNetFrameworkReferenceAssembliesVersion>1.0.0-alpha-004</MicrosoftNetFrameworkReferenceAssembliesVersion>
    <MicrosoftNetSdkVersion>2.0.0-alpha-20170405-2</MicrosoftNetSdkVersion>
    <MicrosoftNuGetBuildTasksVersion>0.1.0</MicrosoftNuGetBuildTasksVersion>
    <MicrosoftPortableTargetsVersion>0.1.2-dev</MicrosoftPortableTargetsVersion>
    <MicrosoftServiceHubClientVersion>1.3.23</MicrosoftServiceHubClientVersion>
    <MicrosoftTplDataflowVersion>4.5.24</MicrosoftTplDataflowVersion>
    <MicrosoftVisualBasicVersion>10.1.0</MicrosoftVisualBasicVersion>
    <MicrosoftVisualStudioCallHierarchyPackageDefinitionsVersion>15.8.27812-alpha</MicrosoftVisualStudioCallHierarchyPackageDefinitionsVersion>
    <MicrosoftVisualStudioCodeAnalysisSdkUIVersion>15.8.27812-alpha</MicrosoftVisualStudioCodeAnalysisSdkUIVersion>
    <MicrosoftVisualStudioCodingConventionsVersion>1.1.20180503.2</MicrosoftVisualStudioCodingConventionsVersion>
    <MicrosoftVisualStudioComponentModelHostVersion>16.0.198-g52de9c2988</MicrosoftVisualStudioComponentModelHostVersion>
    <MicrosoftVisualStudioCompositionVersion>15.5.23</MicrosoftVisualStudioCompositionVersion>
    <MicrosoftVisualStudioCoreUtilityVersion>$(VisualStudioEditorPackagesVersion)</MicrosoftVisualStudioCoreUtilityVersion>
    <MicrosoftVisualStudioDebuggerUIInterfacesVersion>15.0.27309-vsucorediag</MicrosoftVisualStudioDebuggerUIInterfacesVersion>
    <MicrosoftVisualStudioDebuggerEngineimplementationVersion>16.0.2032702 </MicrosoftVisualStudioDebuggerEngineimplementationVersion>
    <MicrosoftVisualStudioDebuggerMetadataimplementationVersion>16.0.2032702 </MicrosoftVisualStudioDebuggerMetadataimplementationVersion>
    <MicrosoftVisualStudioDesignerInterfacesVersion>1.1.4322</MicrosoftVisualStudioDesignerInterfacesVersion>
    <MicrosoftVisualStudioDiagnosticsPerformanceProviderVersion>16.0.28226-alpha</MicrosoftVisualStudioDiagnosticsPerformanceProviderVersion>
    <MicrosoftVisualStudioSDKEmbedInteropTypesVersion>15.0.27</MicrosoftVisualStudioSDKEmbedInteropTypesVersion>
    <MicrosoftVisualStudioEditorVersion>$(VisualStudioEditorPackagesVersion)</MicrosoftVisualStudioEditorVersion>
    <MicrosoftVisualStudioGraphModelVersion>16.0.28226-alpha</MicrosoftVisualStudioGraphModelVersion>
    <MicrosoftVisualStudioImageCatalogVersion>16.0.28727</MicrosoftVisualStudioImageCatalogVersion>
    <MicrosoftVisualStudioImagingVersion>16.0.28226-pre</MicrosoftVisualStudioImagingVersion>
    <MicrosoftVisualStudioInteractiveWindowVersion>2.8.0</MicrosoftVisualStudioInteractiveWindowVersion>
    <MicrosoftVisualStudioLanguageVersion>$(VisualStudioEditorPackagesVersion)</MicrosoftVisualStudioLanguageVersion>
    <MicrosoftVisualStudioLanguageCallHierarchyVersion>15.8.27812-alpha</MicrosoftVisualStudioLanguageCallHierarchyVersion>
    <MicrosoftVisualStudioLanguageIntellisenseVersion>$(VisualStudioEditorPackagesVersion)</MicrosoftVisualStudioLanguageIntellisenseVersion>
    <MicrosoftVisualStudioLanguageNavigateToInterfacesVersion>16.0.467</MicrosoftVisualStudioLanguageNavigateToInterfacesVersion>
    <MicrosoftVisualStudioLanguageStandardClassificationVersion>$(VisualStudioEditorPackagesVersion)</MicrosoftVisualStudioLanguageStandardClassificationVersion>
    <MicrosoftVisualStudioOLEInteropVersion>7.10.6071</MicrosoftVisualStudioOLEInteropVersion>
    <MicrosoftVisualStudioPlatformVSEditorVersion>$(VisualStudioEditorPackagesVersion)</MicrosoftVisualStudioPlatformVSEditorVersion>
    <MicrosoftVisualStudioProgressionCodeSchemaVersion>15.8.27812-alpha</MicrosoftVisualStudioProgressionCodeSchemaVersion>
    <MicrosoftVisualStudioProgressionCommonVersion>15.8.27812-alpha</MicrosoftVisualStudioProgressionCommonVersion>
    <MicrosoftVisualStudioProgressionInterfacesVersion>15.8.27812-alpha</MicrosoftVisualStudioProgressionInterfacesVersion>
    <MicrosoftVisualStudioProjectSystemVersion>15.3.178-pre-g209fb07c2e</MicrosoftVisualStudioProjectSystemVersion>
    <MicrosoftVisualStudioProjectSystemManagedVersion>2.3.6152103</MicrosoftVisualStudioProjectSystemManagedVersion>
    <MicrosoftVisualStudioRemoteControlVersion>14.1.10</MicrosoftVisualStudioRemoteControlVersion>
    <MicrosoftVisualStudioSDKAnalyzersVersion>15.7.7</MicrosoftVisualStudioSDKAnalyzersVersion>
    <MicrosoftVisualStudioSetupConfigurationInteropVersion>1.15.103</MicrosoftVisualStudioSetupConfigurationInteropVersion>
    <MicrosoftVisualStudioShell150Version>16.0.28226-pre</MicrosoftVisualStudioShell150Version>
    <MicrosoftVisualStudioShellFrameworkVersion>16.1.28917.181</MicrosoftVisualStudioShellFrameworkVersion>
    <MicrosoftVisualStudioShellDesignVersion>15.7.27703</MicrosoftVisualStudioShellDesignVersion>
    <MicrosoftVisualStudioShellImmutable100Version>15.0.25415</MicrosoftVisualStudioShellImmutable100Version>
    <MicrosoftVisualStudioShellImmutable110Version>15.0.25415</MicrosoftVisualStudioShellImmutable110Version>
    <MicrosoftVisualStudioShellInteropVersion>7.10.6072</MicrosoftVisualStudioShellInteropVersion>
    <MicrosoftVisualStudioShellInterop100Version>10.0.30320</MicrosoftVisualStudioShellInterop100Version>
    <MicrosoftVisualStudioShellInterop110Version>11.0.61031</MicrosoftVisualStudioShellInterop110Version>
    <MicrosoftVisualStudioShellInterop121DesignTimeVersion>12.1.30328</MicrosoftVisualStudioShellInterop121DesignTimeVersion>
    <MicrosoftVisualStudioShellInterop157DesignTimeVersion>15.7.1</MicrosoftVisualStudioShellInterop157DesignTimeVersion>
    <MicrosoftVisualStudioShellInterop80Version>8.0.50728</MicrosoftVisualStudioShellInterop80Version>
    <MicrosoftVisualStudioTelemetryVersion>16.0.233</MicrosoftVisualStudioTelemetryVersion>
    <MicrosoftVisualStudioTemplateWizardInterfaceVersion>8.0.0.0-alpha</MicrosoftVisualStudioTemplateWizardInterfaceVersion>
    <MicrosoftVisualStudioTextDataVersion>$(VisualStudioEditorPackagesVersion)</MicrosoftVisualStudioTextDataVersion>
    <MicrosoftVisualStudioTextInternalVersion>$(VisualStudioEditorPackagesVersion)</MicrosoftVisualStudioTextInternalVersion>
    <MicrosoftVisualStudioTextLogicVersion>$(VisualStudioEditorPackagesVersion)</MicrosoftVisualStudioTextLogicVersion>
    <MicrosoftVisualStudioTextUIVersion>$(VisualStudioEditorPackagesVersion)</MicrosoftVisualStudioTextUIVersion>
    <MicrosoftVisualStudioTextUIWpfVersion>$(VisualStudioEditorPackagesVersion)</MicrosoftVisualStudioTextUIWpfVersion>
    <MicrosoftVisualStudioTextManagerInteropVersion>7.10.6071</MicrosoftVisualStudioTextManagerInteropVersion>
    <MicrosoftVisualStudioTextManagerInterop100Version>10.0.30320</MicrosoftVisualStudioTextManagerInterop100Version>
    <MicrosoftVisualStudioTextManagerInterop120Version>12.0.30110</MicrosoftVisualStudioTextManagerInterop120Version>
    <MicrosoftVisualStudioTextManagerInterop121DesignTimeVersion>12.1.30328</MicrosoftVisualStudioTextManagerInterop121DesignTimeVersion>
    <MicrosoftVisualStudioTextManagerInterop160DesignTimeVersion>16.0.0</MicrosoftVisualStudioTextManagerInterop160DesignTimeVersion>
    <MicrosoftVisualStudioThreadingAnalyzersVersion>16.0.102</MicrosoftVisualStudioThreadingAnalyzersVersion>
    <MicrosoftVisualStudioThreadingVersion>16.0.102</MicrosoftVisualStudioThreadingVersion>
    <MicrosoftVisualStudioUtilitiesVersion>16.1.28917.181</MicrosoftVisualStudioUtilitiesVersion>
    <MicrosoftVisualStudioValidationVersion>15.3.23</MicrosoftVisualStudioValidationVersion>
    <MicrosoftVisualStudioVsInteractiveWindowVersion>2.0.0-rc3-61304-01</MicrosoftVisualStudioVsInteractiveWindowVersion>
    <MicrosoftWin32PrimitivesVersion>4.3.0</MicrosoftWin32PrimitivesVersion>
    <MSBuildStructuredLoggerVersion>2.0.61</MSBuildStructuredLoggerVersion>
    <MDbgVersion>0.1.0</MDbgVersion>
    <MonoOptionsVersion>4.4.0</MonoOptionsVersion>
    <MoqVersion>4.7.99</MoqVersion>
    <NerdbankFullDuplexStreamVersion>1.0.1</NerdbankFullDuplexStreamVersion>
    <NewtonsoftJsonVersion>9.0.1</NewtonsoftJsonVersion>
    <NuGetPackagingVersion>4.9.2</NuGetPackagingVersion>
    <NuGetVisualStudioVersion>4.0.0-rc-2048</NuGetVisualStudioVersion>
    <NuGetSolutionRestoreManagerInteropVersion>4.8.0</NuGetSolutionRestoreManagerInteropVersion>
    <MicrosoftDiaSymReaderPdb2PdbVersion>1.1.0-beta1-62506-02</MicrosoftDiaSymReaderPdb2PdbVersion>
    <RestSharpVersion>105.2.3</RestSharpVersion>
    <RoslynBuildUtilVersion>0.9.8-beta</RoslynBuildUtilVersion>
    <RoslynDependenciesOptimizationDataVersion>3.0.0-beta2-19053-01</RoslynDependenciesOptimizationDataVersion>
    <RoslynDiagnosticsAnalyzersVersion>$(RoslynDiagnosticsNugetPackageVersion)</RoslynDiagnosticsAnalyzersVersion>
    <RoslynToolsVSIXExpInstallerVersion>1.0.0-beta2-63222-01</RoslynToolsVSIXExpInstallerVersion>
    <RoslynToolsOptProfVersion>1.0.0-beta3.19057.1</RoslynToolsOptProfVersion>
    <RoslynOptProfRunSettingsGeneratorVersion>1.0.0-beta3.19057.1</RoslynOptProfRunSettingsGeneratorVersion>
    <RoslynToolsLightUpSystemRuntimeLoaderFixedVersion>4.3.0</RoslynToolsLightUpSystemRuntimeLoaderFixedVersion>
    <RoslynMicrosoftVisualStudioExtensionManagerVersion>0.0.4</RoslynMicrosoftVisualStudioExtensionManagerVersion>
    <SourceBrowserVersion>1.0.21</SourceBrowserVersion>
    <StreamJsonRpcVersion>2.0.167</StreamJsonRpcVersion>
    <SystemBuffersVersion>4.5.0</SystemBuffersVersion>
    <SystemCollectionsImmutableVersion>1.5.0</SystemCollectionsImmutableVersion>
    <SystemCommandLineExperimentalVersion>0.1.0-alpha-63729-01</SystemCommandLineExperimentalVersion>
    <SystemCommandLineRenderingVersion>0.1.0-alpha-63729-01</SystemCommandLineRenderingVersion>
    <SystemDrawingCommonVersion>4.5.0</SystemDrawingCommonVersion>
    <SystemIOFileSystemVersion>4.3.0</SystemIOFileSystemVersion>
    <SystemIOFileSystemPrimitivesVersion>4.3.0</SystemIOFileSystemPrimitivesVersion>
    <SystemIOPipesAccessControlVersion>4.3.0</SystemIOPipesAccessControlVersion>
    <SystemMemoryVersion>4.5.2</SystemMemoryVersion>
    <SystemReflectionMetadataVersion>1.6.0</SystemReflectionMetadataVersion>
    <SystemRuntimeCompilerServicesUnsafeVersion>4.5.2</SystemRuntimeCompilerServicesUnsafeVersion>
    <SystemTextEncodingCodePagesVersion>4.5.1</SystemTextEncodingCodePagesVersion>
    <SystemTextEncodingExtensionsVersion>4.3.0</SystemTextEncodingExtensionsVersion>
    <SystemThreadingTasksDataflowVersion>4.5.24</SystemThreadingTasksDataflowVersion>
    <!-- We need System.ValueTuple assembly version at least 4.0.3.0 on net47 to make F5 work against Dev15 - see https://github.com/dotnet/roslyn/issues/29705 -->
    <SystemValueTupleVersion>4.5.0</SystemValueTupleVersion>
    <SystemThreadingTasksExtensionsVersion>4.5.2</SystemThreadingTasksExtensionsVersion>
    <SQLitePCLRawbundle_greenVersion>1.1.2</SQLitePCLRawbundle_greenVersion>
    <UIAComWrapperVersion>1.1.0.14</UIAComWrapperVersion>
    <MicrosoftVSSDKBuildToolsVersion>15.8.68-develop-g109a00ff</MicrosoftVSSDKBuildToolsVersion>
    <MicrosoftVSSDKVSDConfigToolVersion>16.0.2032702</MicrosoftVSSDKVSDConfigToolVersion>
    <VSLangProjVersion>7.0.3301</VSLangProjVersion>
    <VSLangProj140Version>14.0.25030</VSLangProj140Version>
    <VSLangProj2Version>7.0.5001</VSLangProj2Version>
    <VSLangProj80Version>8.0.50728</VSLangProj80Version>
    <VsWebsiteInteropVersion>8.0.50727</VsWebsiteInteropVersion>
    <vswhereVersion>2.4.1</vswhereVersion>
    <xunitVersion>2.4.1-pre.build.4059</xunitVersion>
    <xunitanalyzersVersion>0.10.0</xunitanalyzersVersion>
    <xunitassertVersion>$(xunitVersion)</xunitassertVersion>
    <XunitCombinatorialVersion>1.2.7</XunitCombinatorialVersion>
    <xunitextensibilitycoreVersion>$(xunitVersion)</xunitextensibilitycoreVersion>
    <xunitrunnerconsoleVersion>2.4.1-pre.build.4059</xunitrunnerconsoleVersion>
    <xunitrunnerwpfVersion>1.0.51</xunitrunnerwpfVersion>
    <xunitrunnervisualstudioVersion>$(xunitVersion)</xunitrunnervisualstudioVersion>
    <xunitextensibilityexecutionVersion>$(xunitVersion)</xunitextensibilityexecutionVersion>
    <!--
      The CodeStyle layer depends on a prior stable release of the CodeAnalysis assemblies so the NuGet packages
      produced by the build can be installed in projects building with those older releases.
    -->
    <MicrosoftCodeAnalysisCommonFixedVersion>$(CodeStyleLayerCodeAnalysisVersion)</MicrosoftCodeAnalysisCommonFixedVersion>
    <MicrosoftCodeAnalysisWorkspacesCommonFixedVersion>$(CodeStyleLayerCodeAnalysisVersion)</MicrosoftCodeAnalysisWorkspacesCommonFixedVersion>
    <MicrosoftCodeAnalysisCSharpFixedVersion>$(CodeStyleLayerCodeAnalysisVersion)</MicrosoftCodeAnalysisCSharpFixedVersion>
    <MicrosoftCodeAnalysisCSharpWorkspacesFixedVersion>$(CodeStyleLayerCodeAnalysisVersion)</MicrosoftCodeAnalysisCSharpWorkspacesFixedVersion>
    <MicrosoftCodeAnalysisVisualBasicFixedVersion>$(CodeStyleLayerCodeAnalysisVersion)</MicrosoftCodeAnalysisVisualBasicFixedVersion>
    <MicrosoftCodeAnalysisVisualBasicWorkspacesFixedVersion>$(CodeStyleLayerCodeAnalysisVersion)</MicrosoftCodeAnalysisVisualBasicWorkspacesFixedVersion>
  </PropertyGroup>
  <!-- 
    The following packages are considered implementation details and will not be included 
    in the list of dependencies of Roslyn packages. They won't flow as package references 
    to the projects that reference Roslyn packages.
  -->
  <ItemGroup>
    <PrivateVisualStudioPackage Include="EnvDTE" />
    <PrivateVisualStudioPackage Include="EnvDTE80" />
    <PrivateVisualStudioPackage Include="Microsoft.Internal.Performance.CodeMarkers.DesignTime" />
    <PrivateVisualStudioPackage Include="Microsoft.Internal.VisualStudio.Shell.Interop.14.0.DesignTime" />
    <PrivateVisualStudioPackage Include="Microsoft.MSXML" />
    <PrivateVisualStudioPackage Include="Microsoft.ServiceHub.Client" />
    <PrivateVisualStudioPackage Include="Microsoft.VisualStudio.CallHierarchy.Package.Definitions" />
    <PrivateVisualStudioPackage Include="Microsoft.VisualStudio.ComponentModelHost" />
    <PrivateVisualStudioPackage Include="Microsoft.VisualStudio.CodingConventions" />
    <PrivateVisualStudioPackage Include="Microsoft.VisualStudio.CoreUtility" />
    <PrivateVisualStudioPackage Include="Microsoft.VisualStudio.Debugger.Engine-implementation" />
    <PrivateVisualStudioPackage Include="Microsoft.VisualStudio.Debugger.Metadata-implementation" />
    <PrivateVisualStudioPackage Include="Microsoft.VisualStudio.Debugger.UI.Interfaces" />
    <PrivateVisualStudioPackage Include="Microsoft.VisualStudio.Designer.Interfaces" />
    <PrivateVisualStudioPackage Include="Microsoft.VisualStudio.Editor" />
    <PrivateVisualStudioPackage Include="Microsoft.VisualStudio.GraphModel" />
    <PrivateVisualStudioPackage Include="Microsoft.VisualStudio.ImageCatalog" />
    <PrivateVisualStudioPackage Include="Microsoft.VisualStudio.Imaging" />
    <PrivateVisualStudioPackage Include="Microsoft.VisualStudio.Language.CallHierarchy" />
    <PrivateVisualStudioPackage Include="Microsoft.VisualStudio.Language.Intellisense" />
    <PrivateVisualStudioPackage Include="Microsoft.VisualStudio.Language.NavigateTo.Interfaces" />
    <PrivateVisualStudioPackage Include="Microsoft.VisualStudio.Language.StandardClassification" />
    <PrivateVisualStudioPackage Include="Microsoft.VisualStudio.OLE.Interop" />
    <PrivateVisualStudioPackage Include="Microsoft.VisualStudio.Progression.CodeSchema" />
    <PrivateVisualStudioPackage Include="Microsoft.VisualStudio.Progression.Common" />
    <PrivateVisualStudioPackage Include="Microsoft.VisualStudio.Progression.Interfaces" />
    <PrivateVisualStudioPackage Include="Microsoft.VisualStudio.RemoteControl" />
    <PrivateVisualStudioPackage Include="Microsoft.VisualStudio.SDK.EmbedInteropTypes" />
    <PrivateVisualStudioPackage Include="Microsoft.VisualStudio.Shell.15.0" />
    <PrivateVisualStudioPackage Include="Microsoft.VisualStudio.Shell.Design" />
    <PrivateVisualStudioPackage Include="Microsoft.VisualStudio.Shell.Framework" />
    <PrivateVisualStudioPackage Include="Microsoft.VisualStudio.Shell.Immutable.10.0" />
    <PrivateVisualStudioPackage Include="Microsoft.VisualStudio.Shell.Interop.9.0" />
    <PrivateVisualStudioPackage Include="Microsoft.VisualStudio.Shell.Interop.10.0" />
    <PrivateVisualStudioPackage Include="Microsoft.VisualStudio.Shell.Interop.11.0" />
    <PrivateVisualStudioPackage Include="Microsoft.VisualStudio.Shell.Interop.12.1.DesignTime" />
    <PrivateVisualStudioPackage Include="Microsoft.VisualStudio.Shell.Interop.14.0.DesignTime" />
    <PrivateVisualStudioPackage Include="Microsoft.VisualStudio.Shell.Interop.15.0.DesignTime" />
    <PrivateVisualStudioPackage Include="Microsoft.VisualStudio.Shell.Interop.15.3.DesignTime" />
    <PrivateVisualStudioPackage Include="Microsoft.VisualStudio.Shell.Interop.15.7.DesignTime" />
    <PrivateVisualStudioPackage Include="Microsoft.VisualStudio.Telemetry" />
    <PrivateVisualStudioPackage Include="Microsoft.VisualStudio.Text.Data" />
    <PrivateVisualStudioPackage Include="Microsoft.VisualStudio.Text.Logic" />
    <PrivateVisualStudioPackage Include="Microsoft.VisualStudio.Text.UI" />
    <PrivateVisualStudioPackage Include="Microsoft.VisualStudio.Text.UI.Wpf" />
    <PrivateVisualStudioPackage Include="Microsoft.VisualStudio.TextManager.Interop.10.0" />
    <PrivateVisualStudioPackage Include="Microsoft.VisualStudio.TextManager.Interop.12.0" />
    <PrivateVisualStudioPackage Include="Microsoft.VisualStudio.TextManager.Interop.12.1.DesignTime" />
    <PrivateVisualStudioPackage Include="Microsoft.VisualStudio.TextManager.Interop.16.0.DesignTime" />
    <PrivateVisualStudioPackage Include="Microsoft.VisualStudio.Utilities" />
    <PrivateVisualStudioPackage Include="Microsoft.VSSDK.BuildTools" />
    <PrivateVisualStudioPackage Include="Newtonsoft.Json" />
    <PrivateVisualStudioPackage Include="NuGet.VisualStudio" />
    <PrivateVisualStudioPackage Include="StreamJsonRpc" />
    <PrivateVisualStudioPackage Include="VSLangProj" />
    <PrivateVisualStudioPackage Include="VSLangProj2" />
    <PrivateVisualStudioPackage Include="VSLangProj80" />
    <PrivateVisualStudioPackage Include="VSLangProj140" />
    <PrivateVisualStudioPackage Include="VsWebsite.Interop" />
  </ItemGroup>
  <PropertyGroup>
    <UsingToolPdbConverter>true</UsingToolPdbConverter>
    <UsingToolSymbolUploader>true</UsingToolSymbolUploader>
    <UsingToolNuGetRepack>true</UsingToolNuGetRepack>
    <UsingToolVSSDK>true</UsingToolVSSDK>
    <UsingToolNetFrameworkReferenceAssemblies>true</UsingToolNetFrameworkReferenceAssemblies>
    <UsingToolIbcOptimization>true</UsingToolIbcOptimization>
    <UsingToolVisualStudioIbcTraining>true</UsingToolVisualStudioIbcTraining>
    <UsingToolXliff>true</UsingToolXliff>
    <UsingToolXUnit>true</UsingToolXUnit>
    <DiscoverEditorConfigFiles>true</DiscoverEditorConfigFiles>
    <!-- 
      When using a bootstrap builder we don't want to use the Microsoft.Net.Compilers.Toolset package but
      rather explicitly override it. 
    -->
    <UsingToolMicrosoftNetCompilers Condition="'$(BootstrapBuildPath)' == ''">true</UsingToolMicrosoftNetCompilers>
  </PropertyGroup>
  <PropertyGroup>
    <RestoreSources>
      $(RestoreSources);
      https://api.nuget.org/v3/index.json;
      https://dotnet.myget.org/F/dotnet-coreclr/api/v3/index.json;
      https://dotnet.myget.org/F/dotnet-core/api/v3/index.json;
      https://dotnet.myget.org/F/dotnet-corefxtestdata/api/v3/index.json;
      https://dotnet.myget.org/F/dotnet-buildtools/api/v3/index.json;
      https://dotnet.myget.org/F/symreader/api/v3/index.json;
      https://dotnet.myget.org/F/symreader-portable/api/v3/index.json;
      https://dotnet.myget.org/F/symreader-converter/api/v3/index.json;
      https://dotnet.myget.org/F/symreader-native/api/v3/index.json;
      https://dotnet.myget.org/F/metadata-tools/api/v3/index.json;
      https://dotnet.myget.org/F/interactive-window/api/v3/index.json;
      https://dotnet.myget.org/F/roslyn-master-nightly/api/v3/index.json;
      https://dotnet.myget.org/F/roslyn-tools/api/v3/index.json;
      https://dotnet.myget.org/F/roslyn-analyzers/api/v3/index.json;
      https://dotnet.myget.org/F/roslyn/api/v3/index.json;
      https://dotnet.myget.org/F/sourcelink/api/v3/index.json;
      https://myget.org/F/vs-devcore/api/v3/index.json;
      https://myget.org/F/vs-editor/api/v3/index.json;
      https://myget.org/F/roslyn_concord/api/v3/index.json;
      https://vside.myget.org/F/vssdk/api/v3/index.json;
      https://vside.myget.org/F/vs-impl/api/v3/index.json;
      https://dotnetfeed.blob.core.windows.net/dotnet-core/index.json;
      https://dotnet.myget.org/F/system-commandline/api/v3/index.json;
      https://dotnetfeed.blob.core.windows.net/dotnet-coreclr/index.json;
    </RestoreSources>
  </PropertyGroup>
</Project><|MERGE_RESOLUTION|>--- conflicted
+++ resolved
@@ -8,12 +8,8 @@
     <MajorVersion>3</MajorVersion>
     <MinorVersion>3</MinorVersion>
     <PatchVersion>0</PatchVersion>
-<<<<<<< HEAD
-    <PreReleaseVersionLabel>beta4</PreReleaseVersionLabel>
-=======
     <PreReleaseVersionLabel>beta1</PreReleaseVersionLabel>
     
->>>>>>> d680432e
     <VersionPrefix>$(MajorVersion).$(MinorVersion).$(PatchVersion)</VersionPrefix>
     <SemanticVersioningV1>true</SemanticVersioningV1>
     <!-- 
