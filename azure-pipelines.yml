# Branches that trigger a build on commit
trigger:
- main
- main-vs-deps
- release/*
- features/*
- demos/*

# Branches that trigger builds on PR
pr:
- main
- main-vs-deps
- release/*
- features/*
- demos/*

# Windows Build and Test Jobs
jobs:
- template: eng/pipelines/build-windows-job.yml
  parameters:
    jobName: Build_Windows_Debug
    testArtifactName: Transport_Artifacts_Windows_Debug
    configuration: Debug
    queueName: Build.Windows.10.Amd64.Open

- template: eng/pipelines/build-windows-job.yml
  parameters:
    jobName: Build_Windows_Release
    testArtifactName: Transport_Artifacts_Windows_Release
    configuration: Release
    queueName: Build.Windows.10.Amd64.Open

- template: eng/pipelines/test-windows-job.yml
  parameters:
    testRunName: 'Test Windows Desktop Debug 32'
    jobName: Test_Windows_Desktop_Debug_32
    buildJobName: Build_Windows_Debug
    testArtifactName: Transport_Artifacts_Windows_Debug
    configuration: Debug
    testArguments: -testDesktop -test32

- template: eng/pipelines/test-windows-job.yml
  parameters:
    testRunName: 'Test Windows Desktop Debug 64'
    jobName: Test_Windows_Desktop_Debug_64
    buildJobName: Build_Windows_Debug
    testArtifactName: Transport_Artifacts_Windows_Debug
    configuration: Debug
    testArguments: -testDesktop -test64

- template: eng/pipelines/test-windows-job.yml
  parameters:
    testRunName: 'Test Windows CoreClr Debug'
    jobName: Test_Windows_CoreClr_Debug
    buildJobName: Build_Windows_Debug
    testArtifactName: Transport_Artifacts_Windows_Debug
    configuration: Debug
    testArguments: -testCoreClr

- template: eng/pipelines/test-windows-job-single-machine.yml
  parameters:
    testRunName: 'Test Windows CoreClr Debug Single Machine'
    jobName: Test_Windows_CoreClr_Debug_Single_Machine
    buildJobName: Build_Windows_Debug
    testArtifactName: Transport_Artifacts_Windows_Debug
    configuration: Debug
    testArguments: -testCoreClr

- template: eng/pipelines/test-windows-job.yml
  parameters:
    testRunName: 'Test Windows Desktop Release 32'
    jobName: Test_Windows_Desktop_Release_32
    buildJobName: Build_Windows_Release
    testArtifactName: Transport_Artifacts_Windows_Release
    configuration: Release
    testArguments: -testDesktop -test32

- template: eng/pipelines/test-windows-job.yml
  parameters:
    testRunName: 'Test Windows Desktop Spanish Release 32'
    jobName: Test_Windows_Desktop_Spanish_Release_32
    buildJobName: Build_Windows_Release
    testArtifactName: Transport_Artifacts_Windows_Release
    configuration: Release
    testArguments: -testDesktop -test32 -helixQueueName Windows.10.Amd64.Server19H1.ES.Open

- template: eng/pipelines/test-windows-job.yml
  parameters:
    testRunName: 'Test Windows Desktop Release 64'
    jobName: Test_Windows_Desktop_Release_64
    buildJobName: Build_Windows_Release
    testArtifactName: Transport_Artifacts_Windows_Release
    configuration: Release
    testArguments: -testDesktop -test64

- template: eng/pipelines/test-windows-job.yml
  parameters:
    testRunName: 'Test Windows CoreClr Release'
    jobName: Test_Windows_CoreClr_Release
    buildJobName: Build_Windows_Release
    testArtifactName: Transport_Artifacts_Windows_Release
    configuration: Release
    testArguments: -testCoreClr

- template: eng/pipelines/test-windows-job.yml
  parameters:
    testRunName: 'Test Windows CoreCLR IOperation Debug'
    jobName: Test_Windows_CoreClr_IOperation_Debug
    buildJobName: Build_Windows_Debug
    testArtifactName: Transport_Artifacts_Windows_Debug
    configuration: Debug
    testArguments: -testCoreClr -testIOperation -testCompilerOnly

# Unix Build and Test Jobs
- template: eng/pipelines/build-unix-job.yml
  parameters:
    jobName: Build_Unix_Debug
    testArtifactName: Transport_Artifacts_Unix_Debug
    configuration: Debug
    queueName: Build.Ubuntu.1804.Amd64.Open

- template: eng/pipelines/test-unix-job.yml
  parameters:
    testRunName: 'Test Linux Debug'
    jobName: Test_Linux_Debug
    buildJobName: Build_Unix_Debug
    testArtifactName: Transport_Artifacts_Unix_Debug
    configuration: Debug
    testArguments: --testCoreClr --helixQueueName Ubuntu.1804.Amd64.Open

- template: eng/pipelines/test-unix-job-single-machine.yml
  parameters:
    testRunName: 'Test Linux Debug Single Machine'
    jobName: Test_Linux_Debug_Single_Machine
    buildJobName: Build_Unix_Debug
    testArtifactName: Transport_Artifacts_Unix_Debug
    configuration: Debug
    testArguments: --testCoreClr
    queueName: 'Build.Ubuntu.1804.amd64.Open'

- template: eng/pipelines/test-unix-job.yml
  parameters:
    testRunName: 'Test macOS Debug'
    jobName: Test_macOS_Debug
    buildJobName: Build_Unix_Debug
    testArtifactName: Transport_Artifacts_Unix_Debug
    configuration: Debug
    testArguments: --testCoreClr --helixQueueName OSX.1014.Amd64.Open

- template: eng/common/templates/jobs/source-build.yml

# Build Correctness Jobs

- job: Correctness_Determinism
  pool:
<<<<<<< HEAD
    name: NetCore1ESPool-Svc-Public
    demands: ImageOverride -equals Build.Windows.10.Amd64.VS2019.Open
=======
    name: NetCorePublic-Pool
    queue: BuildPool.Windows.Amd64.VS2022.Pre.Open
>>>>>>> 4e1eb284
  timeoutInMinutes: 90
  steps:
    - template: eng/pipelines/checkout-windows-task.yml

    - script: eng/test-determinism.cmd -configuration Debug
      displayName: Build - Validate determinism

    - template: eng/pipelines/publish-logs.yml
      parameters:
        jobName: Correctness_Determinism
        configuration: Debug

- job: Correctness_Build
  pool:
<<<<<<< HEAD
    name: NetCore1ESPool-Svc-Public
    demands: ImageOverride -equals Build.Windows.10.Amd64.VS2019.Open
=======
    name: NetCorePublic-Pool
    queue: BuildPool.Windows.Amd64.VS2022.Pre.Open
>>>>>>> 4e1eb284
  timeoutInMinutes: 90
  steps:
    - template: eng/pipelines/checkout-windows-task.yml

    - script: eng/test-build-correctness.cmd -configuration Release -enableDumps
      displayName: Build - Validate correctness

    - template: eng/pipelines/publish-logs.yml
      parameters:
        jobName: Correctness_Build
        configuration: Release

    - task: PublishBuildArtifacts@1
      displayName: Publish Artifact Packages
      inputs:
        PathtoPublish: '$(Build.SourcesDirectory)\artifacts\packages\Release\PreRelease'
        ArtifactName: 'Packages - PreRelease'
        publishLocation: Container
      condition: succeeded()

    - task: PublishBuildArtifacts@1
      displayName: Publish VSIX Packages
      inputs:
        PathtoPublish: '$(Build.SourcesDirectory)\artifacts\VSSetup\Release\Installer'
        ArtifactName: 'VSIX - PreRelease'
        publishLocation: Container
      condition: succeeded()

- job: Correctness_Rebuild
  pool:
    name: NetCore1ESPool-Svc-Public
    demands: ImageOverride -equals Build.Windows.10.Amd64.Open
  timeoutInMinutes: 90
  steps:
    - template: eng/pipelines/checkout-windows-task.yml

    - task: PowerShell@2
      displayName: Restore
      inputs:
        filePath: eng/build.ps1
        arguments: -configuration Debug -prepareMachine -ci -restore -binaryLog

    - powershell: .\eng\test-rebuild.ps1 -ci -configuration Release
      displayName: Run BuildValidator

    - task: PublishBuildArtifacts@1
      displayName: Publish BuildValidator debug outputs
      inputs:
        PathtoPublish: '$(Build.SourcesDirectory)/artifacts/BuildValidator'
        ArtifactName: 'BuildValidator_DebugOut'
        publishLocation: Container
      continueOnError: true
      condition: failed()

    - template: eng/pipelines/publish-logs.yml
      parameters:
        jobName: Correctness_Rebuild
        configuration: Release<|MERGE_RESOLUTION|>--- conflicted
+++ resolved
@@ -153,13 +153,8 @@
 
 - job: Correctness_Determinism
   pool:
-<<<<<<< HEAD
     name: NetCore1ESPool-Svc-Public
-    demands: ImageOverride -equals Build.Windows.10.Amd64.VS2019.Open
-=======
-    name: NetCorePublic-Pool
-    queue: BuildPool.Windows.Amd64.VS2022.Pre.Open
->>>>>>> 4e1eb284
+    demands: ImageOverride -equals Build.Windows.Amd64.VS2022.Pre.Open
   timeoutInMinutes: 90
   steps:
     - template: eng/pipelines/checkout-windows-task.yml
@@ -174,13 +169,8 @@
 
 - job: Correctness_Build
   pool:
-<<<<<<< HEAD
     name: NetCore1ESPool-Svc-Public
-    demands: ImageOverride -equals Build.Windows.10.Amd64.VS2019.Open
-=======
-    name: NetCorePublic-Pool
-    queue: BuildPool.Windows.Amd64.VS2022.Pre.Open
->>>>>>> 4e1eb284
+    demands: ImageOverride -equals Build.Windows.Amd64.VS2022.Pre.Open
   timeoutInMinutes: 90
   steps:
     - template: eng/pipelines/checkout-windows-task.yml
