--- conflicted
+++ resolved
@@ -13,32 +13,6 @@
     /// See the <see href="https://microsoft.github.io/language-server-protocol/specifications/specification-current/#documentColorParams">Language Server Protocol specification</see> for additional information.
     /// </para>
     /// </summary>
-<<<<<<< HEAD
-    internal class DocumentColorParams :
-        ITextDocumentParams,
-        IPartialResultParams<ColorInformation[]>
-    {
-        /// <summary>
-        /// Gets or sets the <see cref="TextDocumentIdentifier"/> to provide colors for.
-        /// </summary>
-        [JsonPropertyName("textDocument")]
-        public TextDocumentIdentifier TextDocument
-        {
-            get;
-            set;
-        }
-
-        /// <summary>
-        /// Gets or sets the value of the PartialResultToken instance.
-        /// </summary>
-        [JsonPropertyName("partialResultToken")]
-        [JsonIgnore(Condition = JsonIgnoreCondition.WhenWritingNull)]
-        public IProgress<ColorInformation[]>? PartialResultToken
-        {
-            get;
-            set;
-        }
-=======
     /// <remarks>Since LSP 3.6</remarks>
     internal class DocumentColorParams : ITextDocumentParams, IWorkDoneProgressParams, IPartialResultParams<ColorInformation[]>
     {
@@ -57,6 +31,5 @@
         [JsonPropertyName(Methods.PartialResultTokenName)]
         [JsonIgnore(Condition = JsonIgnoreCondition.WhenWritingNull)]
         public IProgress<ColorInformation[]>? PartialResultToken { get; set; }
->>>>>>> 0ceb0563
     }
 }