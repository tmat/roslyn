{
  "locked": false,
  "version": 1,
  "targets": {
    ".NETPlatform,Version=v5.4": {
      "Microsoft.CSharp/4.0.0": {
        "dependencies": {
          "System.Collections": "4.0.10",
          "System.Diagnostics.Debug": "4.0.10",
          "System.Dynamic.Runtime": "4.0.0",
          "System.Globalization": "4.0.10",
          "System.Linq": "4.0.0",
          "System.Linq.Expressions": "4.0.0",
          "System.ObjectModel": "4.0.10",
          "System.Reflection": "4.0.10",
          "System.Reflection.Extensions": "4.0.0",
          "System.Reflection.Primitives": "4.0.0",
          "System.Reflection.TypeExtensions": "4.0.0",
          "System.Resources.ResourceManager": "4.0.0",
          "System.Runtime": "4.0.20",
          "System.Runtime.Extensions": "4.0.10",
          "System.Runtime.InteropServices": "4.0.20",
          "System.Threading": "4.0.10"
        },
        "compile": {
          "ref/dotnet/Microsoft.CSharp.dll": {}
        },
        "runtime": {
          "lib/dotnet/Microsoft.CSharp.dll": {}
        }
      },
      "Microsoft.DiaSymReader/1.0.7": {
        "compile": {
          "lib/portable-net45+win8/Microsoft.DiaSymReader.dll": {}
        },
        "runtime": {
          "lib/portable-net45+win8/Microsoft.DiaSymReader.dll": {}
        }
      },
      "Microsoft.DiaSymReader.Native/1.3.3": {},
      "Microsoft.NETCore.Platforms/1.0.0": {},
      "Microsoft.NETCore.Portable.Compatibility/1.0.1-beta-23504": {
        "compile": {
          "ref/dotnet/System.ComponentModel.DataAnnotations.dll": {},
          "ref/dotnet/System.Core.dll": {},
          "ref/dotnet/System.Net.dll": {},
          "ref/dotnet/System.Numerics.dll": {},
          "ref/dotnet/System.Runtime.Serialization.dll": {},
          "ref/dotnet/System.ServiceModel.Web.dll": {},
          "ref/dotnet/System.ServiceModel.dll": {},
          "ref/dotnet/System.Windows.dll": {},
          "ref/dotnet/System.Xml.Linq.dll": {},
          "ref/dotnet/System.Xml.Serialization.dll": {},
          "ref/dotnet/System.Xml.dll": {},
          "ref/dotnet/System.dll": {},
          "ref/dotnet/mscorlib.dll": {}
        }
      },
      "System.Collections/4.0.10": {
        "dependencies": {
          "System.Runtime": "4.0.0"
        },
        "compile": {
          "ref/dotnet/System.Collections.dll": {}
        }
      },
      "System.Collections.Concurrent/4.0.10": {
        "dependencies": {
          "System.Collections": "4.0.10",
          "System.Diagnostics.Debug": "4.0.10",
          "System.Diagnostics.Tracing": "4.0.20",
          "System.Globalization": "4.0.10",
          "System.Resources.ResourceManager": "4.0.0",
          "System.Runtime": "4.0.20",
          "System.Runtime.Extensions": "4.0.10",
          "System.Threading": "4.0.10",
          "System.Threading.Tasks": "4.0.10"
        },
        "compile": {
          "ref/dotnet/System.Collections.Concurrent.dll": {}
        },
        "runtime": {
          "lib/dotnet/System.Collections.Concurrent.dll": {}
        }
      },
      "System.Collections.Immutable/1.1.37": {
        "dependencies": {
          "System.Collections": "4.0.0",
          "System.Diagnostics.Debug": "4.0.0",
          "System.Globalization": "4.0.0",
          "System.Linq": "4.0.0",
          "System.Resources.ResourceManager": "4.0.0",
          "System.Runtime": "4.0.0",
          "System.Runtime.Extensions": "4.0.0",
          "System.Threading": "4.0.0"
        },
        "compile": {
          "lib/dotnet/System.Collections.Immutable.dll": {}
        },
        "runtime": {
          "lib/dotnet/System.Collections.Immutable.dll": {}
        }
      },
      "System.Console/4.0.0-beta-23504": {
        "dependencies": {
          "System.IO": "4.0.0",
          "System.Runtime": "4.0.0"
        },
        "compile": {
          "ref/dotnet5.4/System.Console.dll": {}
        }
      },
      "System.Diagnostics.Debug/4.0.10": {
        "dependencies": {
          "System.Runtime": "4.0.0"
        },
        "compile": {
          "ref/dotnet/System.Diagnostics.Debug.dll": {}
        }
      },
      "System.Diagnostics.Tools/4.0.0": {
        "dependencies": {
          "System.Runtime": "4.0.0"
        },
        "compile": {
          "ref/dotnet/System.Diagnostics.Tools.dll": {}
        }
      },
      "System.Diagnostics.Tracing/4.0.20": {
        "dependencies": {
          "System.Runtime": "4.0.0"
        },
        "compile": {
          "ref/dotnet/System.Diagnostics.Tracing.dll": {}
        }
      },
      "System.Dynamic.Runtime/4.0.0": {
        "dependencies": {
          "System.Linq.Expressions": "4.0.0",
          "System.ObjectModel": "4.0.0",
          "System.Reflection": "4.0.0",
          "System.Runtime": "4.0.0"
        },
        "compile": {
          "ref/dotnet/System.Dynamic.Runtime.dll": {}
        }
      },
      "System.Globalization/4.0.10": {
        "dependencies": {
          "System.Runtime": "4.0.0"
        },
        "compile": {
          "ref/dotnet/System.Globalization.dll": {}
        }
      },
      "System.IO/4.0.10": {
        "dependencies": {
          "System.Runtime": "4.0.20",
          "System.Text.Encoding": "4.0.0",
          "System.Threading.Tasks": "4.0.0"
        },
        "compile": {
          "ref/dotnet/System.IO.dll": {}
        }
      },
      "System.IO.FileSystem/4.0.0": {
        "dependencies": {
          "System.IO": "4.0.0",
          "System.IO.FileSystem.Primitives": "4.0.0",
          "System.Runtime": "4.0.0",
          "System.Runtime.Handles": "4.0.0",
          "System.Text.Encoding": "4.0.0",
          "System.Threading.Tasks": "4.0.0"
        },
        "compile": {
          "ref/dotnet/System.IO.FileSystem.dll": {}
        }
      },
      "System.IO.FileSystem.Primitives/4.0.0": {
        "dependencies": {
          "System.Runtime": "4.0.20"
        },
        "compile": {
          "ref/dotnet/System.IO.FileSystem.Primitives.dll": {}
        },
        "runtime": {
          "lib/dotnet/System.IO.FileSystem.Primitives.dll": {}
        }
      },
      "System.Linq/4.0.0": {
        "dependencies": {
          "System.Collections": "4.0.10",
          "System.Diagnostics.Debug": "4.0.10",
          "System.Resources.ResourceManager": "4.0.0",
          "System.Runtime": "4.0.20",
          "System.Runtime.Extensions": "4.0.10"
        },
        "compile": {
          "ref/dotnet/System.Linq.dll": {}
        },
        "runtime": {
          "lib/dotnet/System.Linq.dll": {}
        }
      },
      "System.Linq.Expressions/4.0.0": {
        "dependencies": {
          "System.Reflection": "4.0.0",
          "System.Runtime": "4.0.0"
        },
        "compile": {
          "ref/dotnet/System.Linq.Expressions.dll": {}
        }
      },
      "System.ObjectModel/4.0.10": {
        "dependencies": {
          "System.Collections": "4.0.10",
          "System.Diagnostics.Debug": "4.0.10",
          "System.Resources.ResourceManager": "4.0.0",
          "System.Runtime": "4.0.20",
          "System.Threading": "4.0.10"
        },
        "compile": {
          "ref/dotnet/System.ObjectModel.dll": {}
        },
        "runtime": {
          "lib/dotnet/System.ObjectModel.dll": {}
        }
      },
      "System.Reflection/4.0.10": {
        "dependencies": {
          "System.IO": "4.0.0",
          "System.Reflection.Primitives": "4.0.0",
          "System.Runtime": "4.0.20"
        },
        "compile": {
          "ref/dotnet/System.Reflection.dll": {}
        }
      },
      "System.Reflection.Extensions/4.0.0": {
        "dependencies": {
          "System.Reflection": "4.0.0",
          "System.Runtime": "4.0.0"
        },
        "compile": {
          "ref/dotnet/System.Reflection.Extensions.dll": {}
        }
      },
      "System.Reflection.Metadata/1.2.0": {
        "dependencies": {
          "System.Collections.Immutable": "1.1.37"
        },
        "compile": {
          "lib/portable-net45+win8/System.Reflection.Metadata.dll": {}
        },
        "runtime": {
          "lib/portable-net45+win8/System.Reflection.Metadata.dll": {}
        }
      },
      "System.Reflection.Primitives/4.0.0": {
        "dependencies": {
          "System.Runtime": "4.0.0"
        },
        "compile": {
          "ref/dotnet/System.Reflection.Primitives.dll": {}
        }
      },
      "System.Reflection.TypeExtensions/4.0.0": {
        "dependencies": {
          "System.Reflection": "4.0.0",
          "System.Runtime": "4.0.0"
        },
        "compile": {
          "ref/dotnet/System.Reflection.TypeExtensions.dll": {}
        }
      },
      "System.Resources.ResourceManager/4.0.0": {
        "dependencies": {
          "System.Globalization": "4.0.0",
          "System.Reflection": "4.0.0",
          "System.Runtime": "4.0.0"
        },
        "compile": {
          "ref/dotnet/System.Resources.ResourceManager.dll": {}
        }
      },
      "System.Runtime/4.0.20": {
        "compile": {
          "ref/dotnet/System.Runtime.dll": {}
        }
      },
      "System.Runtime.Extensions/4.0.10": {
        "dependencies": {
          "System.Runtime": "4.0.20"
        },
        "compile": {
          "ref/dotnet/System.Runtime.Extensions.dll": {}
        }
      },
      "System.Runtime.Handles/4.0.0": {
        "dependencies": {
          "System.Runtime": "4.0.0"
        },
        "compile": {
          "ref/dotnet/System.Runtime.Handles.dll": {}
        }
      },
      "System.Runtime.InteropServices/4.0.20": {
        "dependencies": {
          "System.Reflection": "4.0.0",
          "System.Reflection.Primitives": "4.0.0",
          "System.Runtime": "4.0.0",
          "System.Runtime.Handles": "4.0.0"
        },
        "compile": {
          "ref/dotnet/System.Runtime.InteropServices.dll": {}
        }
      },
      "System.Text.Encoding/4.0.10": {
        "dependencies": {
          "System.Runtime": "4.0.0"
        },
        "compile": {
          "ref/dotnet/System.Text.Encoding.dll": {}
        }
      },
      "System.Text.Encoding.Extensions/4.0.10": {
        "dependencies": {
          "System.Runtime": "4.0.0",
          "System.Text.Encoding": "4.0.10"
        },
        "compile": {
          "ref/dotnet/System.Text.Encoding.Extensions.dll": {}
        }
      },
      "System.Text.RegularExpressions/4.0.10": {
        "dependencies": {
          "System.Collections": "4.0.10",
          "System.Globalization": "4.0.10",
          "System.Resources.ResourceManager": "4.0.0",
          "System.Runtime": "4.0.20",
          "System.Runtime.Extensions": "4.0.10",
          "System.Threading": "4.0.10"
        },
        "compile": {
          "ref/dotnet/System.Text.RegularExpressions.dll": {}
        },
        "runtime": {
          "lib/dotnet/System.Text.RegularExpressions.dll": {}
        }
      },
      "System.Threading/4.0.10": {
        "dependencies": {
          "System.Runtime": "4.0.0",
          "System.Threading.Tasks": "4.0.0"
        },
        "compile": {
          "ref/dotnet/System.Threading.dll": {}
        }
      },
      "System.Threading.Tasks/4.0.10": {
        "dependencies": {
          "System.Runtime": "4.0.0"
        },
        "compile": {
          "ref/dotnet/System.Threading.Tasks.dll": {}
        }
      },
      "System.Threading.Thread/4.0.0-beta-23504": {
        "dependencies": {
          "System.Runtime": "4.0.0"
        },
        "compile": {
          "ref/dotnet5.4/System.Threading.Thread.dll": {}
        }
      },
      "System.Xml.ReaderWriter/4.0.10": {
        "dependencies": {
          "System.Collections": "4.0.10",
          "System.Diagnostics.Debug": "4.0.10",
          "System.Globalization": "4.0.10",
          "System.IO": "4.0.10",
          "System.IO.FileSystem": "4.0.0",
          "System.IO.FileSystem.Primitives": "4.0.0",
          "System.Resources.ResourceManager": "4.0.0",
          "System.Runtime": "4.0.20",
          "System.Runtime.Extensions": "4.0.10",
          "System.Runtime.InteropServices": "4.0.20",
          "System.Text.Encoding": "4.0.10",
          "System.Text.Encoding.Extensions": "4.0.10",
          "System.Text.RegularExpressions": "4.0.10",
          "System.Threading.Tasks": "4.0.10"
        },
        "compile": {
          "ref/dotnet/System.Xml.ReaderWriter.dll": {}
        },
        "runtime": {
          "lib/dotnet/System.Xml.ReaderWriter.dll": {}
        }
      },
      "System.Xml.XDocument/4.0.10": {
        "dependencies": {
          "System.Collections": "4.0.10",
          "System.Diagnostics.Debug": "4.0.10",
          "System.Globalization": "4.0.10",
          "System.IO": "4.0.10",
          "System.Reflection": "4.0.10",
          "System.Resources.ResourceManager": "4.0.0",
          "System.Runtime": "4.0.20",
          "System.Runtime.Extensions": "4.0.10",
          "System.Text.Encoding": "4.0.10",
          "System.Threading": "4.0.10",
          "System.Xml.ReaderWriter": "4.0.10"
        },
        "compile": {
          "ref/dotnet/System.Xml.XDocument.dll": {}
        },
        "runtime": {
          "lib/dotnet/System.Xml.XDocument.dll": {}
        }
      },
      "System.Xml.XmlDocument/4.0.0": {
        "dependencies": {
          "System.Collections": "4.0.10",
          "System.Diagnostics.Debug": "4.0.10",
          "System.Globalization": "4.0.10",
          "System.IO": "4.0.10",
          "System.Resources.ResourceManager": "4.0.0",
          "System.Runtime": "4.0.20",
          "System.Runtime.Extensions": "4.0.10",
          "System.Text.Encoding": "4.0.10",
          "System.Threading": "4.0.10",
          "System.Xml.ReaderWriter": "4.0.10"
        },
        "compile": {
          "ref/dotnet/System.Xml.XmlDocument.dll": {}
        },
        "runtime": {
          "lib/dotnet/System.Xml.XmlDocument.dll": {}
        }
      },
      "xunit/2.1.0": {
        "dependencies": {
          "xunit.assert": "[2.1.0]",
          "xunit.core": "[2.1.0]"
        }
      },
      "xunit.abstractions/2.0.0": {
        "compile": {
          "lib/portable-net45+win+wpa81+wp80+monotouch+monoandroid+Xamarin.iOS/xunit.abstractions.dll": {}
        },
        "runtime": {
          "lib/portable-net45+win+wpa81+wp80+monotouch+monoandroid+Xamarin.iOS/xunit.abstractions.dll": {}
        }
      },
      "xunit.assert/2.1.0": {
        "dependencies": {
          "System.Collections": "4.0.0",
          "System.Diagnostics.Debug": "4.0.0",
          "System.Globalization": "4.0.0",
          "System.Linq": "4.0.0",
          "System.ObjectModel": "4.0.0",
          "System.Reflection": "4.0.0",
          "System.Reflection.Extensions": "4.0.0",
          "System.Runtime": "4.0.0",
          "System.Runtime.Extensions": "4.0.0",
          "System.Text.RegularExpressions": "4.0.0",
          "System.Threading.Tasks": "4.0.0"
        },
        "compile": {
          "lib/dotnet/xunit.assert.dll": {}
        },
        "runtime": {
          "lib/dotnet/xunit.assert.dll": {}
        }
      },
      "xunit.core/2.1.0": {
        "dependencies": {
          "System.Collections": "4.0.0",
          "System.Diagnostics.Debug": "4.0.0",
          "System.Globalization": "4.0.0",
          "System.Linq": "4.0.0",
          "System.Reflection": "4.0.0",
          "System.Reflection.Extensions": "4.0.0",
          "System.Runtime": "4.0.0",
          "System.Runtime.Extensions": "4.0.0",
          "System.Threading.Tasks": "4.0.0",
          "xunit.abstractions": "2.0.0",
          "xunit.extensibility.core": "[2.1.0]",
          "xunit.extensibility.execution": "[2.1.0]"
        }
      },
      "xunit.extensibility.core/2.1.0": {
        "dependencies": {
          "xunit.abstractions": "[2.0.0]"
        },
        "compile": {
          "lib/dotnet/xunit.core.dll": {}
        },
        "runtime": {
          "lib/dotnet/xunit.core.dll": {}
        }
      },
      "xunit.extensibility.execution/2.1.0": {
        "dependencies": {
          "System.Collections": "4.0.0",
          "System.Diagnostics.Debug": "4.0.0",
          "System.Globalization": "4.0.0",
          "System.IO": "4.0.0",
          "System.Linq": "4.0.0",
          "System.Linq.Expressions": "4.0.0",
          "System.Reflection": "4.0.0",
          "System.Reflection.Extensions": "4.0.0",
          "System.Runtime": "4.0.0",
          "System.Runtime.Extensions": "4.0.0",
          "System.Text.Encoding": "4.0.0",
          "System.Threading": "4.0.0",
          "System.Threading.Tasks": "4.0.0",
          "xunit.abstractions": "2.0.0",
          "xunit.extensibility.core": "[2.1.0]"
        },
        "compile": {
          "lib/dotnet/xunit.execution.dotnet.dll": {}
        },
        "runtime": {
          "lib/dotnet/xunit.execution.dotnet.dll": {}
        }
      }
    }
  },
  "libraries": {
    "Microsoft.CSharp/4.0.0": {
      "sha512": "oWqeKUxHXdK6dL2CFjgMcaBISbkk+AqEg+yvJHE4DElNzS4QaTsCflgkkqZwVlWby1Dg9zo9n+iCAMFefFdJ/A==",
      "type": "package",
      "files": [
        "Microsoft.CSharp.4.0.0.nupkg.sha512",
        "Microsoft.CSharp.nuspec",
        "lib/MonoAndroid10/_._",
        "lib/MonoTouch10/_._",
        "lib/dotnet/Microsoft.CSharp.dll",
        "lib/net45/_._",
        "lib/netcore50/Microsoft.CSharp.dll",
        "lib/win8/_._",
        "lib/wp80/_._",
        "lib/wpa81/_._",
        "lib/xamarinios10/_._",
        "lib/xamarinmac20/_._",
        "ref/MonoAndroid10/_._",
        "ref/MonoTouch10/_._",
        "ref/dotnet/Microsoft.CSharp.dll",
        "ref/dotnet/Microsoft.CSharp.xml",
        "ref/dotnet/de/Microsoft.CSharp.xml",
        "ref/dotnet/es/Microsoft.CSharp.xml",
        "ref/dotnet/fr/Microsoft.CSharp.xml",
        "ref/dotnet/it/Microsoft.CSharp.xml",
        "ref/dotnet/ja/Microsoft.CSharp.xml",
        "ref/dotnet/ko/Microsoft.CSharp.xml",
        "ref/dotnet/ru/Microsoft.CSharp.xml",
        "ref/dotnet/zh-hans/Microsoft.CSharp.xml",
        "ref/dotnet/zh-hant/Microsoft.CSharp.xml",
        "ref/net45/_._",
        "ref/netcore50/Microsoft.CSharp.dll",
        "ref/netcore50/Microsoft.CSharp.xml",
        "ref/win8/_._",
        "ref/wp80/_._",
        "ref/wpa81/_._",
        "ref/xamarinios10/_._",
        "ref/xamarinmac20/_._"
      ]
    },
    "Microsoft.DiaSymReader/1.0.7": {
      "sha512": "4tPrkKu02w87HEvoubBGm7Hqjps69DucsBWQvGezwvDV5RJt+eZqdmdC/jNH1qn6hIem9JpJnLBK0abBzhErOg==",
      "type": "package",
      "files": [
        "Microsoft.DiaSymReader.1.0.7.nupkg.sha512",
        "Microsoft.DiaSymReader.nuspec",
        "lib/net20/Microsoft.DiaSymReader.dll",
        "lib/net20/Microsoft.DiaSymReader.xml",
        "lib/portable-net45+win8/Microsoft.DiaSymReader.dll",
        "lib/portable-net45+win8/Microsoft.DiaSymReader.xml"
      ]
    },
    "Microsoft.DiaSymReader.Native/1.3.3": {
      "sha512": "mjATkm+L2UlP35gO/ExNutLDfgX4iiwz1l/8sYVoeGHp5WnkEDu0NfIEsC4Oy/pCYeRw0/6SGB+kArJVNNvENQ==",
      "type": "package",
      "files": [
        "Microsoft.DiaSymReader.Native.1.3.3.nupkg.sha512",
        "Microsoft.DiaSymReader.Native.nuspec",
        "build/Microsoft.DiaSymReader.Native.props",
        "runtimes/win-x64/native/Microsoft.DiaSymReader.Native.amd64.dll",
        "runtimes/win-x86/native/Microsoft.DiaSymReader.Native.x86.dll",
        "runtimes/win/native/Microsoft.DiaSymReader.Native.amd64.dll",
        "runtimes/win/native/Microsoft.DiaSymReader.Native.arm.dll",
        "runtimes/win/native/Microsoft.DiaSymReader.Native.x86.dll",
        "runtimes/win8-arm/native/Microsoft.DiaSymReader.Native.arm.dll"
      ]
    },
    "Microsoft.NETCore.Platforms/1.0.0": {
      "sha512": "0N77OwGZpXqUco2C/ynv1os7HqdFYifvNIbveLDKqL5PZaz05Rl9enCwVBjF61aumHKueLWIJ3prnmdAXxww4A==",
      "type": "package",
      "files": [
        "Microsoft.NETCore.Platforms.1.0.0.nupkg.sha512",
        "Microsoft.NETCore.Platforms.nuspec",
        "runtime.json"
      ]
    },
    "Microsoft.NETCore.Portable.Compatibility/1.0.1-beta-23504": {
      "sha512": "/12zABXWCTHNRBN6bNHxoqvmnJ1UKVaDSOR1BsAM+sv2aXjGMEM7bcDecvT/1zMKilWDmJpiPJJNCxjdZPQRTA==",
      "type": "package",
      "files": [
        "Microsoft.NETCore.Portable.Compatibility.1.0.1-beta-23504.nupkg.sha512",
        "Microsoft.NETCore.Portable.Compatibility.nuspec",
        "lib/dnxcore50/System.ComponentModel.DataAnnotations.dll",
        "lib/dnxcore50/System.Core.dll",
        "lib/dnxcore50/System.Net.dll",
        "lib/dnxcore50/System.Numerics.dll",
        "lib/dnxcore50/System.Runtime.Serialization.dll",
        "lib/dnxcore50/System.ServiceModel.Web.dll",
        "lib/dnxcore50/System.ServiceModel.dll",
        "lib/dnxcore50/System.Windows.dll",
        "lib/dnxcore50/System.Xml.Linq.dll",
        "lib/dnxcore50/System.Xml.Serialization.dll",
        "lib/dnxcore50/System.Xml.dll",
        "lib/dnxcore50/System.dll",
        "lib/net45/_._",
        "lib/netcore50/System.ComponentModel.DataAnnotations.dll",
        "lib/netcore50/System.Core.dll",
        "lib/netcore50/System.Net.dll",
        "lib/netcore50/System.Numerics.dll",
        "lib/netcore50/System.Runtime.Serialization.dll",
        "lib/netcore50/System.ServiceModel.Web.dll",
        "lib/netcore50/System.ServiceModel.dll",
        "lib/netcore50/System.Windows.dll",
        "lib/netcore50/System.Xml.Linq.dll",
        "lib/netcore50/System.Xml.Serialization.dll",
        "lib/netcore50/System.Xml.dll",
        "lib/netcore50/System.dll",
        "lib/win8/_._",
        "lib/wp80/_._",
        "lib/wpa81/_._",
        "ref/dotnet/System.ComponentModel.DataAnnotations.dll",
        "ref/dotnet/System.Core.dll",
        "ref/dotnet/System.Net.dll",
        "ref/dotnet/System.Numerics.dll",
        "ref/dotnet/System.Runtime.Serialization.dll",
        "ref/dotnet/System.ServiceModel.Web.dll",
        "ref/dotnet/System.ServiceModel.dll",
        "ref/dotnet/System.Windows.dll",
        "ref/dotnet/System.Xml.Linq.dll",
        "ref/dotnet/System.Xml.Serialization.dll",
        "ref/dotnet/System.Xml.dll",
        "ref/dotnet/System.dll",
        "ref/dotnet/mscorlib.dll",
        "ref/net45/_._",
        "ref/netcore50/System.ComponentModel.DataAnnotations.dll",
        "ref/netcore50/System.Core.dll",
        "ref/netcore50/System.Net.dll",
        "ref/netcore50/System.Numerics.dll",
        "ref/netcore50/System.Runtime.Serialization.dll",
        "ref/netcore50/System.ServiceModel.Web.dll",
        "ref/netcore50/System.ServiceModel.dll",
        "ref/netcore50/System.Windows.dll",
        "ref/netcore50/System.Xml.Linq.dll",
        "ref/netcore50/System.Xml.Serialization.dll",
        "ref/netcore50/System.Xml.dll",
        "ref/netcore50/System.dll",
        "ref/netcore50/mscorlib.dll",
        "ref/win8/_._",
        "ref/wp80/_._",
        "ref/wpa81/_._",
        "runtimes/aot/lib/netcore50/System.ComponentModel.DataAnnotations.dll",
        "runtimes/aot/lib/netcore50/System.Core.dll",
        "runtimes/aot/lib/netcore50/System.Net.dll",
        "runtimes/aot/lib/netcore50/System.Numerics.dll",
        "runtimes/aot/lib/netcore50/System.Runtime.Serialization.dll",
        "runtimes/aot/lib/netcore50/System.ServiceModel.Web.dll",
        "runtimes/aot/lib/netcore50/System.ServiceModel.dll",
        "runtimes/aot/lib/netcore50/System.Windows.dll",
        "runtimes/aot/lib/netcore50/System.Xml.Linq.dll",
        "runtimes/aot/lib/netcore50/System.Xml.Serialization.dll",
        "runtimes/aot/lib/netcore50/System.Xml.dll",
        "runtimes/aot/lib/netcore50/System.dll",
        "runtimes/aot/lib/netcore50/mscorlib.dll"
      ]
    },
    "System.Collections/4.0.10": {
      "sha512": "ux6ilcZZjV/Gp7JEZpe+2V1eTueq6NuoGRM3eZCFuPM25hLVVgCRuea6STW8hvqreIOE59irJk5/ovpA5xQipw==",
      "type": "package",
      "files": [
        "System.Collections.4.0.10.nupkg.sha512",
        "System.Collections.nuspec",
        "lib/DNXCore50/System.Collections.dll",
        "lib/MonoAndroid10/_._",
        "lib/MonoTouch10/_._",
        "lib/net46/_._",
        "lib/netcore50/System.Collections.dll",
        "lib/xamarinios10/_._",
        "lib/xamarinmac20/_._",
        "ref/MonoAndroid10/_._",
        "ref/MonoTouch10/_._",
        "ref/dotnet/System.Collections.dll",
        "ref/dotnet/System.Collections.xml",
        "ref/dotnet/de/System.Collections.xml",
        "ref/dotnet/es/System.Collections.xml",
        "ref/dotnet/fr/System.Collections.xml",
        "ref/dotnet/it/System.Collections.xml",
        "ref/dotnet/ja/System.Collections.xml",
        "ref/dotnet/ko/System.Collections.xml",
        "ref/dotnet/ru/System.Collections.xml",
        "ref/dotnet/zh-hans/System.Collections.xml",
        "ref/dotnet/zh-hant/System.Collections.xml",
        "ref/net46/_._",
        "ref/xamarinios10/_._",
        "ref/xamarinmac20/_._",
        "runtimes/win8-aot/lib/netcore50/System.Collections.dll"
      ]
    },
    "System.Collections.Concurrent/4.0.10": {
      "sha512": "ZtMEqOPAjAIqR8fqom9AOKRaB94a+emO2O8uOP6vyJoNswSPrbiwN7iH53rrVpvjMVx0wr4/OMpI7486uGZjbw==",
      "type": "package",
      "files": [
        "System.Collections.Concurrent.4.0.10.nupkg.sha512",
        "System.Collections.Concurrent.nuspec",
        "lib/MonoAndroid10/_._",
        "lib/MonoTouch10/_._",
        "lib/dotnet/System.Collections.Concurrent.dll",
        "lib/net46/_._",
        "lib/xamarinios10/_._",
        "lib/xamarinmac20/_._",
        "ref/MonoAndroid10/_._",
        "ref/MonoTouch10/_._",
        "ref/dotnet/System.Collections.Concurrent.dll",
        "ref/dotnet/System.Collections.Concurrent.xml",
        "ref/dotnet/de/System.Collections.Concurrent.xml",
        "ref/dotnet/es/System.Collections.Concurrent.xml",
        "ref/dotnet/fr/System.Collections.Concurrent.xml",
        "ref/dotnet/it/System.Collections.Concurrent.xml",
        "ref/dotnet/ja/System.Collections.Concurrent.xml",
        "ref/dotnet/ko/System.Collections.Concurrent.xml",
        "ref/dotnet/ru/System.Collections.Concurrent.xml",
        "ref/dotnet/zh-hans/System.Collections.Concurrent.xml",
        "ref/dotnet/zh-hant/System.Collections.Concurrent.xml",
        "ref/net46/_._",
        "ref/xamarinios10/_._",
        "ref/xamarinmac20/_._"
      ]
    },
    "System.Collections.Immutable/1.1.37": {
      "sha512": "fTpqwZYBzoklTT+XjTRK8KxvmrGkYHzBiylCcKyQcxiOM8k+QvhNBxRvFHDWzy4OEP5f8/9n+xQ9mEgEXY+muA==",
      "type": "package",
      "files": [
        "System.Collections.Immutable.1.1.37.nupkg.sha512",
        "System.Collections.Immutable.nuspec",
        "lib/dotnet/System.Collections.Immutable.dll",
        "lib/dotnet/System.Collections.Immutable.xml",
        "lib/portable-net45+win8+wp8+wpa81/System.Collections.Immutable.dll",
        "lib/portable-net45+win8+wp8+wpa81/System.Collections.Immutable.xml"
      ]
    },
    "System.Console/4.0.0-beta-23504": {
      "sha512": "fuAquEM/2DrY8axtMIbEw1Qk8oX2WCPyd2ws2W0u7PDWlxtFMuFSI4rAOW2hs/S5aGsl5qcpJ2A8ELJW0c/JOw==",
      "type": "package",
      "files": [
        "System.Console.4.0.0-beta-23504.nupkg.sha512",
        "System.Console.nuspec",
        "lib/MonoAndroid10/_._",
        "lib/MonoTouch10/_._",
        "lib/net46/System.Console.dll",
        "lib/xamarinios10/_._",
        "lib/xamarinmac20/_._",
        "ref/MonoAndroid10/_._",
        "ref/MonoTouch10/_._",
        "ref/dotnet5.4/System.Console.dll",
        "ref/dotnet5.4/System.Console.xml",
        "ref/dotnet5.4/de/System.Console.xml",
        "ref/dotnet5.4/es/System.Console.xml",
        "ref/dotnet5.4/fr/System.Console.xml",
        "ref/dotnet5.4/it/System.Console.xml",
        "ref/dotnet5.4/ja/System.Console.xml",
        "ref/dotnet5.4/ko/System.Console.xml",
        "ref/dotnet5.4/ru/System.Console.xml",
        "ref/dotnet5.4/zh-hans/System.Console.xml",
        "ref/dotnet5.4/zh-hant/System.Console.xml",
        "ref/net46/System.Console.dll",
        "ref/xamarinios10/_._",
        "ref/xamarinmac20/_._",
        "runtime.json"
      ]
    },
    "System.Diagnostics.Debug/4.0.10": {
      "sha512": "pi2KthuvI2LWV2c2V+fwReDsDiKpNl040h6DcwFOb59SafsPT/V1fCy0z66OKwysurJkBMmp5j5CBe3Um+ub0g==",
      "type": "package",
      "files": [
        "System.Diagnostics.Debug.4.0.10.nupkg.sha512",
        "System.Diagnostics.Debug.nuspec",
        "lib/DNXCore50/System.Diagnostics.Debug.dll",
        "lib/MonoAndroid10/_._",
        "lib/MonoTouch10/_._",
        "lib/net46/_._",
        "lib/netcore50/System.Diagnostics.Debug.dll",
        "lib/xamarinios10/_._",
        "lib/xamarinmac20/_._",
        "ref/MonoAndroid10/_._",
        "ref/MonoTouch10/_._",
        "ref/dotnet/System.Diagnostics.Debug.dll",
        "ref/dotnet/System.Diagnostics.Debug.xml",
        "ref/dotnet/de/System.Diagnostics.Debug.xml",
        "ref/dotnet/es/System.Diagnostics.Debug.xml",
        "ref/dotnet/fr/System.Diagnostics.Debug.xml",
        "ref/dotnet/it/System.Diagnostics.Debug.xml",
        "ref/dotnet/ja/System.Diagnostics.Debug.xml",
        "ref/dotnet/ko/System.Diagnostics.Debug.xml",
        "ref/dotnet/ru/System.Diagnostics.Debug.xml",
        "ref/dotnet/zh-hans/System.Diagnostics.Debug.xml",
        "ref/dotnet/zh-hant/System.Diagnostics.Debug.xml",
        "ref/net46/_._",
        "ref/xamarinios10/_._",
        "ref/xamarinmac20/_._",
        "runtimes/win8-aot/lib/netcore50/System.Diagnostics.Debug.dll"
      ]
    },
    "System.Diagnostics.Tools/4.0.0": {
      "sha512": "uw5Qi2u5Cgtv4xv3+8DeB63iaprPcaEHfpeJqlJiLjIVy6v0La4ahJ6VW9oPbJNIjcavd24LKq0ctT9ssuQXsw==",
      "type": "package",
      "files": [
        "System.Diagnostics.Tools.4.0.0.nupkg.sha512",
        "System.Diagnostics.Tools.nuspec",
        "lib/DNXCore50/System.Diagnostics.Tools.dll",
        "lib/net45/_._",
        "lib/netcore50/System.Diagnostics.Tools.dll",
        "lib/win8/_._",
        "lib/wp80/_._",
        "lib/wpa81/_._",
        "ref/dotnet/System.Diagnostics.Tools.dll",
        "ref/dotnet/System.Diagnostics.Tools.xml",
        "ref/dotnet/de/System.Diagnostics.Tools.xml",
        "ref/dotnet/es/System.Diagnostics.Tools.xml",
        "ref/dotnet/fr/System.Diagnostics.Tools.xml",
        "ref/dotnet/it/System.Diagnostics.Tools.xml",
        "ref/dotnet/ja/System.Diagnostics.Tools.xml",
        "ref/dotnet/ko/System.Diagnostics.Tools.xml",
        "ref/dotnet/ru/System.Diagnostics.Tools.xml",
        "ref/dotnet/zh-hans/System.Diagnostics.Tools.xml",
        "ref/dotnet/zh-hant/System.Diagnostics.Tools.xml",
        "ref/net45/_._",
        "ref/netcore50/System.Diagnostics.Tools.dll",
        "ref/netcore50/System.Diagnostics.Tools.xml",
        "ref/win8/_._",
        "ref/wp80/_._",
        "ref/wpa81/_._",
        "runtimes/win8-aot/lib/netcore50/System.Diagnostics.Tools.dll"
      ]
    },
    "System.Diagnostics.Tracing/4.0.20": {
      "sha512": "gn/wexGHc35Fv++5L1gYHMY5g25COfiZ0PGrL+3PfwzoJd4X2LbTAm/U8d385SI6BKQBI/z4dQfvneS9J27+Tw==",
      "type": "package",
      "files": [
        "System.Diagnostics.Tracing.4.0.20.nupkg.sha512",
        "System.Diagnostics.Tracing.nuspec",
        "lib/DNXCore50/System.Diagnostics.Tracing.dll",
        "lib/MonoAndroid10/_._",
        "lib/MonoTouch10/_._",
        "lib/net46/_._",
        "lib/netcore50/System.Diagnostics.Tracing.dll",
        "lib/xamarinios10/_._",
        "lib/xamarinmac20/_._",
        "ref/MonoAndroid10/_._",
        "ref/MonoTouch10/_._",
        "ref/dotnet/System.Diagnostics.Tracing.dll",
        "ref/dotnet/System.Diagnostics.Tracing.xml",
        "ref/dotnet/de/System.Diagnostics.Tracing.xml",
        "ref/dotnet/es/System.Diagnostics.Tracing.xml",
        "ref/dotnet/fr/System.Diagnostics.Tracing.xml",
        "ref/dotnet/it/System.Diagnostics.Tracing.xml",
        "ref/dotnet/ja/System.Diagnostics.Tracing.xml",
        "ref/dotnet/ko/System.Diagnostics.Tracing.xml",
        "ref/dotnet/ru/System.Diagnostics.Tracing.xml",
        "ref/dotnet/zh-hans/System.Diagnostics.Tracing.xml",
        "ref/dotnet/zh-hant/System.Diagnostics.Tracing.xml",
        "ref/net46/_._",
        "ref/xamarinios10/_._",
        "ref/xamarinmac20/_._",
        "runtimes/win8-aot/lib/netcore50/System.Diagnostics.Tracing.dll"
      ]
    },
    "System.Dynamic.Runtime/4.0.0": {
      "sha512": "33os71rQUCLjM5pbhQqCopq9/YcqBHPBQ8WylrzNk3oJmfAR0SFwzZIKJRN2JcrkBYdzC/NtWrYVU8oroyZieA==",
      "type": "package",
      "files": [
        "License.rtf",
        "System.Dynamic.Runtime.4.0.0.nupkg.sha512",
        "System.Dynamic.Runtime.nuspec",
        "lib/MonoAndroid10/_._",
        "lib/MonoTouch10/_._",
        "lib/net45/_._",
        "lib/win8/_._",
        "lib/wp80/_._",
        "lib/wpa81/_._",
        "lib/xamarinios10/_._",
        "lib/xamarinmac20/_._",
        "ref/MonoAndroid10/_._",
        "ref/MonoTouch10/_._",
        "ref/dotnet/System.Dynamic.Runtime.dll",
        "ref/dotnet/System.Dynamic.Runtime.xml",
        "ref/dotnet/de/System.Dynamic.Runtime.xml",
        "ref/dotnet/es/System.Dynamic.Runtime.xml",
        "ref/dotnet/fr/System.Dynamic.Runtime.xml",
        "ref/dotnet/it/System.Dynamic.Runtime.xml",
        "ref/dotnet/ja/System.Dynamic.Runtime.xml",
        "ref/dotnet/ko/System.Dynamic.Runtime.xml",
        "ref/dotnet/ru/System.Dynamic.Runtime.xml",
        "ref/dotnet/zh-hans/System.Dynamic.Runtime.xml",
        "ref/dotnet/zh-hant/System.Dynamic.Runtime.xml",
        "ref/net45/_._",
        "ref/netcore50/System.Dynamic.Runtime.dll",
        "ref/netcore50/System.Dynamic.Runtime.xml",
        "ref/netcore50/de/System.Dynamic.Runtime.xml",
        "ref/netcore50/es/System.Dynamic.Runtime.xml",
        "ref/netcore50/fr/System.Dynamic.Runtime.xml",
        "ref/netcore50/it/System.Dynamic.Runtime.xml",
        "ref/netcore50/ja/System.Dynamic.Runtime.xml",
        "ref/netcore50/ko/System.Dynamic.Runtime.xml",
        "ref/netcore50/ru/System.Dynamic.Runtime.xml",
        "ref/netcore50/zh-hans/System.Dynamic.Runtime.xml",
        "ref/netcore50/zh-hant/System.Dynamic.Runtime.xml",
        "ref/win8/_._",
        "ref/wp80/_._",
        "ref/wpa81/_._",
        "ref/xamarinios10/_._",
        "ref/xamarinmac20/_._"
      ]
    },
    "System.Globalization/4.0.10": {
      "sha512": "kzRtbbCNAxdafFBDogcM36ehA3th8c1PGiz8QRkZn8O5yMBorDHSK8/TGJPYOaCS5zdsGk0u9qXHnW91nqy7fw==",
      "type": "package",
      "files": [
        "System.Globalization.4.0.10.nupkg.sha512",
        "System.Globalization.nuspec",
        "lib/DNXCore50/System.Globalization.dll",
        "lib/MonoAndroid10/_._",
        "lib/MonoTouch10/_._",
        "lib/net46/_._",
        "lib/netcore50/System.Globalization.dll",
        "lib/xamarinios10/_._",
        "lib/xamarinmac20/_._",
        "ref/MonoAndroid10/_._",
        "ref/MonoTouch10/_._",
        "ref/dotnet/System.Globalization.dll",
        "ref/dotnet/System.Globalization.xml",
        "ref/dotnet/de/System.Globalization.xml",
        "ref/dotnet/es/System.Globalization.xml",
        "ref/dotnet/fr/System.Globalization.xml",
        "ref/dotnet/it/System.Globalization.xml",
        "ref/dotnet/ja/System.Globalization.xml",
        "ref/dotnet/ko/System.Globalization.xml",
        "ref/dotnet/ru/System.Globalization.xml",
        "ref/dotnet/zh-hans/System.Globalization.xml",
        "ref/dotnet/zh-hant/System.Globalization.xml",
        "ref/net46/_._",
        "ref/xamarinios10/_._",
        "ref/xamarinmac20/_._",
        "runtimes/win8-aot/lib/netcore50/System.Globalization.dll"
      ]
    },
    "System.IO/4.0.10": {
      "sha512": "kghf1CeYT+W2lw8a50/GxFz5HR9t6RkL4BvjxtTp1NxtEFWywnMA9W8FH/KYXiDNThcw9u/GOViDON4iJFGXIQ==",
      "type": "package",
      "files": [
        "System.IO.4.0.10.nupkg.sha512",
        "System.IO.nuspec",
        "lib/DNXCore50/System.IO.dll",
        "lib/MonoAndroid10/_._",
        "lib/MonoTouch10/_._",
        "lib/net46/_._",
        "lib/netcore50/System.IO.dll",
        "lib/xamarinios10/_._",
        "lib/xamarinmac20/_._",
        "ref/MonoAndroid10/_._",
        "ref/MonoTouch10/_._",
        "ref/dotnet/System.IO.dll",
        "ref/dotnet/System.IO.xml",
        "ref/dotnet/de/System.IO.xml",
        "ref/dotnet/es/System.IO.xml",
        "ref/dotnet/fr/System.IO.xml",
        "ref/dotnet/it/System.IO.xml",
        "ref/dotnet/ja/System.IO.xml",
        "ref/dotnet/ko/System.IO.xml",
        "ref/dotnet/ru/System.IO.xml",
        "ref/dotnet/zh-hans/System.IO.xml",
        "ref/dotnet/zh-hant/System.IO.xml",
        "ref/net46/_._",
        "ref/xamarinios10/_._",
        "ref/xamarinmac20/_._",
        "runtimes/win8-aot/lib/netcore50/System.IO.dll"
      ]
    },
    "System.IO.FileSystem/4.0.0": {
      "sha512": "eo05SPWfG+54UA0wxgRIYOuOslq+2QrJLXZaJDDsfLXG15OLguaItW39NYZTqUb4DeGOkU4R0wpOLOW4ynMUDQ==",
      "type": "package",
      "files": [
        "System.IO.FileSystem.4.0.0.nupkg.sha512",
        "System.IO.FileSystem.nuspec",
        "lib/DNXCore50/System.IO.FileSystem.dll",
        "lib/MonoAndroid10/_._",
        "lib/MonoTouch10/_._",
        "lib/net46/System.IO.FileSystem.dll",
        "lib/netcore50/System.IO.FileSystem.dll",
        "lib/xamarinios10/_._",
        "lib/xamarinmac20/_._",
        "ref/MonoAndroid10/_._",
        "ref/MonoTouch10/_._",
        "ref/dotnet/System.IO.FileSystem.dll",
        "ref/dotnet/System.IO.FileSystem.xml",
        "ref/dotnet/de/System.IO.FileSystem.xml",
        "ref/dotnet/es/System.IO.FileSystem.xml",
        "ref/dotnet/fr/System.IO.FileSystem.xml",
        "ref/dotnet/it/System.IO.FileSystem.xml",
        "ref/dotnet/ja/System.IO.FileSystem.xml",
        "ref/dotnet/ko/System.IO.FileSystem.xml",
        "ref/dotnet/ru/System.IO.FileSystem.xml",
        "ref/dotnet/zh-hans/System.IO.FileSystem.xml",
        "ref/dotnet/zh-hant/System.IO.FileSystem.xml",
        "ref/net46/System.IO.FileSystem.dll",
        "ref/xamarinios10/_._",
        "ref/xamarinmac20/_._"
      ]
    },
    "System.IO.FileSystem.Primitives/4.0.0": {
      "sha512": "7pJUvYi/Yq3A5nagqCCiOw3+aJp3xXc/Cjr8dnJDnER3/6kX3LEencfqmXUcPl9+7OvRNyPMNhqsLAcMK6K/KA==",
      "type": "package",
      "files": [
        "System.IO.FileSystem.Primitives.4.0.0.nupkg.sha512",
        "System.IO.FileSystem.Primitives.nuspec",
        "lib/MonoAndroid10/_._",
        "lib/MonoTouch10/_._",
        "lib/dotnet/System.IO.FileSystem.Primitives.dll",
        "lib/net46/System.IO.FileSystem.Primitives.dll",
        "lib/xamarinios10/_._",
        "lib/xamarinmac20/_._",
        "ref/MonoAndroid10/_._",
        "ref/MonoTouch10/_._",
        "ref/dotnet/System.IO.FileSystem.Primitives.dll",
        "ref/dotnet/System.IO.FileSystem.Primitives.xml",
        "ref/dotnet/de/System.IO.FileSystem.Primitives.xml",
        "ref/dotnet/es/System.IO.FileSystem.Primitives.xml",
        "ref/dotnet/fr/System.IO.FileSystem.Primitives.xml",
        "ref/dotnet/it/System.IO.FileSystem.Primitives.xml",
        "ref/dotnet/ja/System.IO.FileSystem.Primitives.xml",
        "ref/dotnet/ko/System.IO.FileSystem.Primitives.xml",
        "ref/dotnet/ru/System.IO.FileSystem.Primitives.xml",
        "ref/dotnet/zh-hans/System.IO.FileSystem.Primitives.xml",
        "ref/dotnet/zh-hant/System.IO.FileSystem.Primitives.xml",
        "ref/net46/System.IO.FileSystem.Primitives.dll",
        "ref/xamarinios10/_._",
        "ref/xamarinmac20/_._"
      ]
    },
    "System.Linq/4.0.0": {
      "sha512": "r6Hlc+ytE6m/9UBr+nNRRdoJEWjoeQiT3L3lXYFDHoXk3VYsRBCDNXrawcexw7KPLaH0zamQLiAb6avhZ50cGg==",
      "type": "package",
      "files": [
        "System.Linq.4.0.0.nupkg.sha512",
        "System.Linq.nuspec",
        "lib/dotnet/System.Linq.dll",
        "lib/net45/_._",
        "lib/netcore50/System.Linq.dll",
        "lib/win8/_._",
        "lib/wp80/_._",
        "lib/wpa81/_._",
        "ref/dotnet/System.Linq.dll",
        "ref/dotnet/System.Linq.xml",
        "ref/dotnet/de/System.Linq.xml",
        "ref/dotnet/es/System.Linq.xml",
        "ref/dotnet/fr/System.Linq.xml",
        "ref/dotnet/it/System.Linq.xml",
        "ref/dotnet/ja/System.Linq.xml",
        "ref/dotnet/ko/System.Linq.xml",
        "ref/dotnet/ru/System.Linq.xml",
        "ref/dotnet/zh-hans/System.Linq.xml",
        "ref/dotnet/zh-hant/System.Linq.xml",
        "ref/net45/_._",
        "ref/netcore50/System.Linq.dll",
        "ref/netcore50/System.Linq.xml",
        "ref/win8/_._",
        "ref/wp80/_._",
        "ref/wpa81/_._"
      ]
    },
    "System.Linq.Expressions/4.0.0": {
      "sha512": "wlfVllrKi+evu4Hi8yoJP1dSOVXbvsy7Hs1+oz4Cykfdf6MQTPlD3LI4WKWhprn8FpU5MS3spPSbcMX5sAoJSw==",
      "type": "package",
      "files": [
        "License.rtf",
        "System.Linq.Expressions.4.0.0.nupkg.sha512",
        "System.Linq.Expressions.nuspec",
        "lib/MonoAndroid10/_._",
        "lib/MonoTouch10/_._",
        "lib/net45/_._",
        "lib/win8/_._",
        "lib/wp80/_._",
        "lib/wpa81/_._",
        "lib/xamarinios10/_._",
        "lib/xamarinmac20/_._",
        "ref/MonoAndroid10/_._",
        "ref/MonoTouch10/_._",
        "ref/dotnet/System.Linq.Expressions.dll",
        "ref/dotnet/System.Linq.Expressions.xml",
        "ref/dotnet/de/System.Linq.Expressions.xml",
        "ref/dotnet/es/System.Linq.Expressions.xml",
        "ref/dotnet/fr/System.Linq.Expressions.xml",
        "ref/dotnet/it/System.Linq.Expressions.xml",
        "ref/dotnet/ja/System.Linq.Expressions.xml",
        "ref/dotnet/ko/System.Linq.Expressions.xml",
        "ref/dotnet/ru/System.Linq.Expressions.xml",
        "ref/dotnet/zh-hans/System.Linq.Expressions.xml",
        "ref/dotnet/zh-hant/System.Linq.Expressions.xml",
        "ref/net45/_._",
        "ref/netcore50/System.Linq.Expressions.dll",
        "ref/netcore50/System.Linq.Expressions.xml",
        "ref/netcore50/de/System.Linq.Expressions.xml",
        "ref/netcore50/es/System.Linq.Expressions.xml",
        "ref/netcore50/fr/System.Linq.Expressions.xml",
        "ref/netcore50/it/System.Linq.Expressions.xml",
        "ref/netcore50/ja/System.Linq.Expressions.xml",
        "ref/netcore50/ko/System.Linq.Expressions.xml",
        "ref/netcore50/ru/System.Linq.Expressions.xml",
        "ref/netcore50/zh-hans/System.Linq.Expressions.xml",
        "ref/netcore50/zh-hant/System.Linq.Expressions.xml",
        "ref/win8/_._",
        "ref/wp80/_._",
        "ref/wpa81/_._",
        "ref/xamarinios10/_._",
        "ref/xamarinmac20/_._"
      ]
    },
    "System.ObjectModel/4.0.10": {
      "sha512": "Djn1wb0vP662zxbe+c3mOhvC4vkQGicsFs1Wi0/GJJpp3Eqp+oxbJ+p2Sx3O0efYueggAI5SW+BqEoczjfr1cA==",
      "type": "package",
      "files": [
        "System.ObjectModel.4.0.10.nupkg.sha512",
        "System.ObjectModel.nuspec",
        "lib/MonoAndroid10/_._",
        "lib/MonoTouch10/_._",
        "lib/dotnet/System.ObjectModel.dll",
        "lib/net46/_._",
        "lib/xamarinios10/_._",
        "lib/xamarinmac20/_._",
        "ref/MonoAndroid10/_._",
        "ref/MonoTouch10/_._",
        "ref/dotnet/System.ObjectModel.dll",
        "ref/dotnet/System.ObjectModel.xml",
        "ref/dotnet/de/System.ObjectModel.xml",
        "ref/dotnet/es/System.ObjectModel.xml",
        "ref/dotnet/fr/System.ObjectModel.xml",
        "ref/dotnet/it/System.ObjectModel.xml",
        "ref/dotnet/ja/System.ObjectModel.xml",
        "ref/dotnet/ko/System.ObjectModel.xml",
        "ref/dotnet/ru/System.ObjectModel.xml",
        "ref/dotnet/zh-hans/System.ObjectModel.xml",
        "ref/dotnet/zh-hant/System.ObjectModel.xml",
        "ref/net46/_._",
        "ref/xamarinios10/_._",
        "ref/xamarinmac20/_._"
      ]
    },
    "System.Reflection/4.0.10": {
      "sha512": "WZ+4lEE4gqGx6mrqLhSiW4oi6QLPWwdNjzhhTONmhELOrW8Cw9phlO9tltgvRUuQUqYtBiliFwhO5S5fCJElVw==",
      "type": "package",
      "files": [
        "System.Reflection.4.0.10.nupkg.sha512",
        "System.Reflection.nuspec",
        "lib/DNXCore50/System.Reflection.dll",
        "lib/MonoAndroid10/_._",
        "lib/MonoTouch10/_._",
        "lib/net46/_._",
        "lib/netcore50/System.Reflection.dll",
        "lib/xamarinios10/_._",
        "lib/xamarinmac20/_._",
        "ref/MonoAndroid10/_._",
        "ref/MonoTouch10/_._",
        "ref/dotnet/System.Reflection.dll",
        "ref/dotnet/System.Reflection.xml",
        "ref/dotnet/de/System.Reflection.xml",
        "ref/dotnet/es/System.Reflection.xml",
        "ref/dotnet/fr/System.Reflection.xml",
        "ref/dotnet/it/System.Reflection.xml",
        "ref/dotnet/ja/System.Reflection.xml",
        "ref/dotnet/ko/System.Reflection.xml",
        "ref/dotnet/ru/System.Reflection.xml",
        "ref/dotnet/zh-hans/System.Reflection.xml",
        "ref/dotnet/zh-hant/System.Reflection.xml",
        "ref/net46/_._",
        "ref/xamarinios10/_._",
        "ref/xamarinmac20/_._",
        "runtimes/win8-aot/lib/netcore50/System.Reflection.dll"
      ]
    },
    "System.Reflection.Extensions/4.0.0": {
      "sha512": "dbYaZWCyFAu1TGYUqR2n+Q+1casSHPR2vVW0WVNkXpZbrd2BXcZ7cpvpu9C98CTHtNmyfMWCLpCclDqly23t6A==",
      "type": "package",
      "files": [
        "System.Reflection.Extensions.4.0.0.nupkg.sha512",
        "System.Reflection.Extensions.nuspec",
        "lib/DNXCore50/System.Reflection.Extensions.dll",
        "lib/net45/_._",
        "lib/netcore50/System.Reflection.Extensions.dll",
        "lib/win8/_._",
        "lib/wp80/_._",
        "lib/wpa81/_._",
        "ref/dotnet/System.Reflection.Extensions.dll",
        "ref/dotnet/System.Reflection.Extensions.xml",
        "ref/dotnet/de/System.Reflection.Extensions.xml",
        "ref/dotnet/es/System.Reflection.Extensions.xml",
        "ref/dotnet/fr/System.Reflection.Extensions.xml",
        "ref/dotnet/it/System.Reflection.Extensions.xml",
        "ref/dotnet/ja/System.Reflection.Extensions.xml",
        "ref/dotnet/ko/System.Reflection.Extensions.xml",
        "ref/dotnet/ru/System.Reflection.Extensions.xml",
        "ref/dotnet/zh-hans/System.Reflection.Extensions.xml",
        "ref/dotnet/zh-hant/System.Reflection.Extensions.xml",
        "ref/net45/_._",
        "ref/netcore50/System.Reflection.Extensions.dll",
        "ref/netcore50/System.Reflection.Extensions.xml",
        "ref/win8/_._",
        "ref/wp80/_._",
        "ref/wpa81/_._",
        "runtimes/win8-aot/lib/netcore50/System.Reflection.Extensions.dll"
      ]
    },
    "System.Reflection.Metadata/1.2.0": {
      "sha512": "3LjvW/Gr3f3+O8adWT04bV1nvbgQ3X1NYZHgRC76L/VdJ78nUCkwIcHguEH85fHIQ1TGldRpMJ3nqlMqaRwReA==",
      "type": "package",
      "files": [
        "System.Reflection.Metadata.1.2.0.nupkg.sha512",
        "System.Reflection.Metadata.nuspec",
        "ThirdPartyNotices.txt",
        "dotnet_library_license.txt",
        "lib/netstandard1.1/System.Reflection.Metadata.dll",
        "lib/netstandard1.1/System.Reflection.Metadata.xml",
        "lib/portable-net45+win8/System.Reflection.Metadata.dll",
        "lib/portable-net45+win8/System.Reflection.Metadata.xml"
      ]
    },
    "System.Reflection.Primitives/4.0.0": {
      "sha512": "n9S0XpKv2ruc17FSnaiX6nV47VfHTZ1wLjKZlAirUZCvDQCH71mVp+Ohabn0xXLh5pK2PKp45HCxkqu5Fxn/lA==",
      "type": "package",
      "files": [
        "System.Reflection.Primitives.4.0.0.nupkg.sha512",
        "System.Reflection.Primitives.nuspec",
        "lib/DNXCore50/System.Reflection.Primitives.dll",
        "lib/net45/_._",
        "lib/netcore50/System.Reflection.Primitives.dll",
        "lib/win8/_._",
        "lib/wp80/_._",
        "lib/wpa81/_._",
        "ref/dotnet/System.Reflection.Primitives.dll",
        "ref/dotnet/System.Reflection.Primitives.xml",
        "ref/dotnet/de/System.Reflection.Primitives.xml",
        "ref/dotnet/es/System.Reflection.Primitives.xml",
        "ref/dotnet/fr/System.Reflection.Primitives.xml",
        "ref/dotnet/it/System.Reflection.Primitives.xml",
        "ref/dotnet/ja/System.Reflection.Primitives.xml",
        "ref/dotnet/ko/System.Reflection.Primitives.xml",
        "ref/dotnet/ru/System.Reflection.Primitives.xml",
        "ref/dotnet/zh-hans/System.Reflection.Primitives.xml",
        "ref/dotnet/zh-hant/System.Reflection.Primitives.xml",
        "ref/net45/_._",
        "ref/netcore50/System.Reflection.Primitives.dll",
        "ref/netcore50/System.Reflection.Primitives.xml",
        "ref/win8/_._",
        "ref/wp80/_._",
        "ref/wpa81/_._",
        "runtimes/win8-aot/lib/netcore50/System.Reflection.Primitives.dll"
      ]
    },
    "System.Reflection.TypeExtensions/4.0.0": {
      "sha512": "YRM/msNAM86hdxPyXcuZSzmTO0RQFh7YMEPBLTY8cqXvFPYIx2x99bOyPkuU81wRYQem1c1HTkImQ2DjbOBfew==",
      "type": "package",
      "files": [
        "System.Reflection.TypeExtensions.4.0.0.nupkg.sha512",
        "System.Reflection.TypeExtensions.nuspec",
        "lib/DNXCore50/System.Reflection.TypeExtensions.dll",
        "lib/MonoAndroid10/_._",
        "lib/MonoTouch10/_._",
        "lib/net46/System.Reflection.TypeExtensions.dll",
        "lib/netcore50/System.Reflection.TypeExtensions.dll",
        "lib/xamarinios10/_._",
        "lib/xamarinmac20/_._",
        "ref/MonoAndroid10/_._",
        "ref/MonoTouch10/_._",
        "ref/dotnet/System.Reflection.TypeExtensions.dll",
        "ref/dotnet/System.Reflection.TypeExtensions.xml",
        "ref/dotnet/de/System.Reflection.TypeExtensions.xml",
        "ref/dotnet/es/System.Reflection.TypeExtensions.xml",
        "ref/dotnet/fr/System.Reflection.TypeExtensions.xml",
        "ref/dotnet/it/System.Reflection.TypeExtensions.xml",
        "ref/dotnet/ja/System.Reflection.TypeExtensions.xml",
        "ref/dotnet/ko/System.Reflection.TypeExtensions.xml",
        "ref/dotnet/ru/System.Reflection.TypeExtensions.xml",
        "ref/dotnet/zh-hans/System.Reflection.TypeExtensions.xml",
        "ref/dotnet/zh-hant/System.Reflection.TypeExtensions.xml",
        "ref/net46/System.Reflection.TypeExtensions.dll",
        "ref/xamarinios10/_._",
        "ref/xamarinmac20/_._",
        "runtimes/win8-aot/lib/netcore50/System.Reflection.TypeExtensions.dll"
      ]
    },
    "System.Resources.ResourceManager/4.0.0": {
      "sha512": "qmqeZ4BJgjfU+G2JbrZt4Dk1LsMxO4t+f/9HarNY6w8pBgweO6jT+cknUH7c3qIrGvyUqraBhU45Eo6UtA0fAw==",
      "type": "package",
      "files": [
        "System.Resources.ResourceManager.4.0.0.nupkg.sha512",
        "System.Resources.ResourceManager.nuspec",
        "lib/DNXCore50/System.Resources.ResourceManager.dll",
        "lib/net45/_._",
        "lib/netcore50/System.Resources.ResourceManager.dll",
        "lib/win8/_._",
        "lib/wp80/_._",
        "lib/wpa81/_._",
        "ref/dotnet/System.Resources.ResourceManager.dll",
        "ref/dotnet/System.Resources.ResourceManager.xml",
        "ref/dotnet/de/System.Resources.ResourceManager.xml",
        "ref/dotnet/es/System.Resources.ResourceManager.xml",
        "ref/dotnet/fr/System.Resources.ResourceManager.xml",
        "ref/dotnet/it/System.Resources.ResourceManager.xml",
        "ref/dotnet/ja/System.Resources.ResourceManager.xml",
        "ref/dotnet/ko/System.Resources.ResourceManager.xml",
        "ref/dotnet/ru/System.Resources.ResourceManager.xml",
        "ref/dotnet/zh-hans/System.Resources.ResourceManager.xml",
        "ref/dotnet/zh-hant/System.Resources.ResourceManager.xml",
        "ref/net45/_._",
        "ref/netcore50/System.Resources.ResourceManager.dll",
        "ref/netcore50/System.Resources.ResourceManager.xml",
        "ref/win8/_._",
        "ref/wp80/_._",
        "ref/wpa81/_._",
        "runtimes/win8-aot/lib/netcore50/System.Resources.ResourceManager.dll"
      ]
    },
    "System.Runtime/4.0.20": {
      "sha512": "X7N/9Bz7jVPorqdVFO86ns1sX6MlQM+WTxELtx+Z4VG45x9+LKmWH0GRqjgKprUnVuwmfB9EJ9DQng14Z7/zwg==",
      "type": "package",
      "files": [
        "System.Runtime.4.0.20.nupkg.sha512",
        "System.Runtime.nuspec",
        "lib/DNXCore50/System.Runtime.dll",
        "lib/MonoAndroid10/_._",
        "lib/MonoTouch10/_._",
        "lib/net46/_._",
        "lib/netcore50/System.Runtime.dll",
        "lib/xamarinios10/_._",
        "lib/xamarinmac20/_._",
        "ref/MonoAndroid10/_._",
        "ref/MonoTouch10/_._",
        "ref/dotnet/System.Runtime.dll",
        "ref/dotnet/System.Runtime.xml",
        "ref/dotnet/de/System.Runtime.xml",
        "ref/dotnet/es/System.Runtime.xml",
        "ref/dotnet/fr/System.Runtime.xml",
        "ref/dotnet/it/System.Runtime.xml",
        "ref/dotnet/ja/System.Runtime.xml",
        "ref/dotnet/ko/System.Runtime.xml",
        "ref/dotnet/ru/System.Runtime.xml",
        "ref/dotnet/zh-hans/System.Runtime.xml",
        "ref/dotnet/zh-hant/System.Runtime.xml",
        "ref/net46/_._",
        "ref/xamarinios10/_._",
        "ref/xamarinmac20/_._",
        "runtimes/win8-aot/lib/netcore50/System.Runtime.dll"
      ]
    },
    "System.Runtime.Extensions/4.0.10": {
      "sha512": "5dsEwf3Iml7d5OZeT20iyOjT+r+okWpN7xI2v+R4cgd3WSj4DeRPTvPFjDpacbVW4skCAZ8B9hxXJYgkCFKJ1A==",
      "type": "package",
      "files": [
        "System.Runtime.Extensions.4.0.10.nupkg.sha512",
        "System.Runtime.Extensions.nuspec",
        "lib/DNXCore50/System.Runtime.Extensions.dll",
        "lib/MonoAndroid10/_._",
        "lib/MonoTouch10/_._",
        "lib/net46/_._",
        "lib/netcore50/System.Runtime.Extensions.dll",
        "lib/xamarinios10/_._",
        "lib/xamarinmac20/_._",
        "ref/MonoAndroid10/_._",
        "ref/MonoTouch10/_._",
        "ref/dotnet/System.Runtime.Extensions.dll",
        "ref/dotnet/System.Runtime.Extensions.xml",
        "ref/dotnet/de/System.Runtime.Extensions.xml",
        "ref/dotnet/es/System.Runtime.Extensions.xml",
        "ref/dotnet/fr/System.Runtime.Extensions.xml",
        "ref/dotnet/it/System.Runtime.Extensions.xml",
        "ref/dotnet/ja/System.Runtime.Extensions.xml",
        "ref/dotnet/ko/System.Runtime.Extensions.xml",
        "ref/dotnet/ru/System.Runtime.Extensions.xml",
        "ref/dotnet/zh-hans/System.Runtime.Extensions.xml",
        "ref/dotnet/zh-hant/System.Runtime.Extensions.xml",
        "ref/net46/_._",
        "ref/xamarinios10/_._",
        "ref/xamarinmac20/_._",
        "runtimes/win8-aot/lib/netcore50/System.Runtime.Extensions.dll"
      ]
    },
    "System.Runtime.Handles/4.0.0": {
      "sha512": "638VhpRq63tVcQ6HDb3um3R/J2BtR1Sa96toHo6PcJGPXEPEsleCuqhBgX2gFCz0y0qkutANwW6VPPY5wQu1XQ==",
      "type": "package",
      "files": [
        "System.Runtime.Handles.4.0.0.nupkg.sha512",
        "System.Runtime.Handles.nuspec",
        "lib/DNXCore50/System.Runtime.Handles.dll",
        "lib/MonoAndroid10/_._",
        "lib/MonoTouch10/_._",
        "lib/net46/_._",
        "lib/netcore50/System.Runtime.Handles.dll",
        "lib/xamarinios10/_._",
        "lib/xamarinmac20/_._",
        "ref/MonoAndroid10/_._",
        "ref/MonoTouch10/_._",
        "ref/dotnet/System.Runtime.Handles.dll",
        "ref/dotnet/System.Runtime.Handles.xml",
        "ref/dotnet/de/System.Runtime.Handles.xml",
        "ref/dotnet/es/System.Runtime.Handles.xml",
        "ref/dotnet/fr/System.Runtime.Handles.xml",
        "ref/dotnet/it/System.Runtime.Handles.xml",
        "ref/dotnet/ja/System.Runtime.Handles.xml",
        "ref/dotnet/ko/System.Runtime.Handles.xml",
        "ref/dotnet/ru/System.Runtime.Handles.xml",
        "ref/dotnet/zh-hans/System.Runtime.Handles.xml",
        "ref/dotnet/zh-hant/System.Runtime.Handles.xml",
        "ref/net46/_._",
        "ref/xamarinios10/_._",
        "ref/xamarinmac20/_._",
        "runtimes/win8-aot/lib/netcore50/System.Runtime.Handles.dll"
      ]
    },
    "System.Runtime.InteropServices/4.0.20": {
      "sha512": "ZgDyBYfEnjWoz/viS6VOswA6XOkDSH2DzgbpczbW50RywhnCgTl+w3JEvtAiOGyIh8cyx1NJq80jsNBSUr8Pig==",
      "type": "package",
      "files": [
        "System.Runtime.InteropServices.4.0.20.nupkg.sha512",
        "System.Runtime.InteropServices.nuspec",
        "lib/DNXCore50/System.Runtime.InteropServices.dll",
        "lib/MonoAndroid10/_._",
        "lib/MonoTouch10/_._",
        "lib/net46/_._",
        "lib/netcore50/System.Runtime.InteropServices.dll",
        "lib/xamarinios10/_._",
        "lib/xamarinmac20/_._",
        "ref/MonoAndroid10/_._",
        "ref/MonoTouch10/_._",
        "ref/dotnet/System.Runtime.InteropServices.dll",
        "ref/dotnet/System.Runtime.InteropServices.xml",
        "ref/dotnet/de/System.Runtime.InteropServices.xml",
        "ref/dotnet/es/System.Runtime.InteropServices.xml",
        "ref/dotnet/fr/System.Runtime.InteropServices.xml",
        "ref/dotnet/it/System.Runtime.InteropServices.xml",
        "ref/dotnet/ja/System.Runtime.InteropServices.xml",
        "ref/dotnet/ko/System.Runtime.InteropServices.xml",
        "ref/dotnet/ru/System.Runtime.InteropServices.xml",
        "ref/dotnet/zh-hans/System.Runtime.InteropServices.xml",
        "ref/dotnet/zh-hant/System.Runtime.InteropServices.xml",
        "ref/net46/_._",
        "ref/xamarinios10/_._",
        "ref/xamarinmac20/_._",
        "runtimes/win8-aot/lib/netcore50/System.Runtime.InteropServices.dll"
      ]
    },
    "System.Text.Encoding/4.0.10": {
      "sha512": "fNlSFgy4OuDlJrP9SFFxMlaLazq6ipv15sU5TiEgg9UCVnA/OgoVUfymFp4AOk1jOkW5SVxWbeeIUptcM+m/Vw==",
      "type": "package",
      "files": [
        "System.Text.Encoding.4.0.10.nupkg.sha512",
        "System.Text.Encoding.nuspec",
        "lib/DNXCore50/System.Text.Encoding.dll",
        "lib/MonoAndroid10/_._",
        "lib/MonoTouch10/_._",
        "lib/net46/_._",
        "lib/netcore50/System.Text.Encoding.dll",
        "lib/xamarinios10/_._",
        "lib/xamarinmac20/_._",
        "ref/MonoAndroid10/_._",
        "ref/MonoTouch10/_._",
        "ref/dotnet/System.Text.Encoding.dll",
        "ref/dotnet/System.Text.Encoding.xml",
        "ref/dotnet/de/System.Text.Encoding.xml",
        "ref/dotnet/es/System.Text.Encoding.xml",
        "ref/dotnet/fr/System.Text.Encoding.xml",
        "ref/dotnet/it/System.Text.Encoding.xml",
        "ref/dotnet/ja/System.Text.Encoding.xml",
        "ref/dotnet/ko/System.Text.Encoding.xml",
        "ref/dotnet/ru/System.Text.Encoding.xml",
        "ref/dotnet/zh-hans/System.Text.Encoding.xml",
        "ref/dotnet/zh-hant/System.Text.Encoding.xml",
        "ref/net46/_._",
        "ref/xamarinios10/_._",
        "ref/xamarinmac20/_._",
        "runtimes/win8-aot/lib/netcore50/System.Text.Encoding.dll"
      ]
    },
    "System.Text.Encoding.Extensions/4.0.10": {
      "sha512": "TZvlwXMxKo3bSRIcsWZLCIzIhLbvlz+mGeKYRZv/zUiSoQzGOwkYeBu6hOw2XPQgKqT0F4Rv8zqKdvmp2fWKYg==",
      "type": "package",
      "files": [
        "System.Text.Encoding.Extensions.4.0.10.nupkg.sha512",
        "System.Text.Encoding.Extensions.nuspec",
        "lib/DNXCore50/System.Text.Encoding.Extensions.dll",
        "lib/MonoAndroid10/_._",
        "lib/MonoTouch10/_._",
        "lib/net46/_._",
        "lib/netcore50/System.Text.Encoding.Extensions.dll",
        "lib/xamarinios10/_._",
        "lib/xamarinmac20/_._",
        "ref/MonoAndroid10/_._",
        "ref/MonoTouch10/_._",
        "ref/dotnet/System.Text.Encoding.Extensions.dll",
        "ref/dotnet/System.Text.Encoding.Extensions.xml",
        "ref/dotnet/de/System.Text.Encoding.Extensions.xml",
        "ref/dotnet/es/System.Text.Encoding.Extensions.xml",
        "ref/dotnet/fr/System.Text.Encoding.Extensions.xml",
        "ref/dotnet/it/System.Text.Encoding.Extensions.xml",
        "ref/dotnet/ja/System.Text.Encoding.Extensions.xml",
        "ref/dotnet/ko/System.Text.Encoding.Extensions.xml",
        "ref/dotnet/ru/System.Text.Encoding.Extensions.xml",
        "ref/dotnet/zh-hans/System.Text.Encoding.Extensions.xml",
        "ref/dotnet/zh-hant/System.Text.Encoding.Extensions.xml",
        "ref/net46/_._",
        "ref/xamarinios10/_._",
        "ref/xamarinmac20/_._",
        "runtimes/win8-aot/lib/netcore50/System.Text.Encoding.Extensions.dll"
      ]
    },
    "System.Text.RegularExpressions/4.0.10": {
      "sha512": "0vDuHXJePpfMCecWBNOabOKCvzfTbFMNcGgklt3l5+RqHV5SzmF7RUVpuet8V0rJX30ROlL66xdehw2Rdsn2DA==",
      "type": "package",
      "files": [
        "System.Text.RegularExpressions.4.0.10.nupkg.sha512",
        "System.Text.RegularExpressions.nuspec",
        "lib/MonoAndroid10/_._",
        "lib/MonoTouch10/_._",
        "lib/dotnet/System.Text.RegularExpressions.dll",
        "lib/net46/_._",
        "lib/xamarinios10/_._",
        "lib/xamarinmac20/_._",
        "ref/MonoAndroid10/_._",
        "ref/MonoTouch10/_._",
        "ref/dotnet/System.Text.RegularExpressions.dll",
        "ref/dotnet/System.Text.RegularExpressions.xml",
        "ref/dotnet/de/System.Text.RegularExpressions.xml",
        "ref/dotnet/es/System.Text.RegularExpressions.xml",
        "ref/dotnet/fr/System.Text.RegularExpressions.xml",
        "ref/dotnet/it/System.Text.RegularExpressions.xml",
        "ref/dotnet/ja/System.Text.RegularExpressions.xml",
        "ref/dotnet/ko/System.Text.RegularExpressions.xml",
        "ref/dotnet/ru/System.Text.RegularExpressions.xml",
        "ref/dotnet/zh-hans/System.Text.RegularExpressions.xml",
        "ref/dotnet/zh-hant/System.Text.RegularExpressions.xml",
        "ref/net46/_._",
        "ref/xamarinios10/_._",
        "ref/xamarinmac20/_._"
      ]
    },
    "System.Threading/4.0.10": {
      "sha512": "0w6pRxIEE7wuiOJeKabkDgeIKmqf4ER1VNrs6qFwHnooEE78yHwi/bKkg5Jo8/pzGLm0xQJw0nEmPXt1QBAIUA==",
      "type": "package",
      "files": [
        "System.Threading.4.0.10.nupkg.sha512",
        "System.Threading.nuspec",
        "lib/DNXCore50/System.Threading.dll",
        "lib/MonoAndroid10/_._",
        "lib/MonoTouch10/_._",
        "lib/net46/_._",
        "lib/netcore50/System.Threading.dll",
        "lib/xamarinios10/_._",
        "lib/xamarinmac20/_._",
        "ref/MonoAndroid10/_._",
        "ref/MonoTouch10/_._",
        "ref/dotnet/System.Threading.dll",
        "ref/dotnet/System.Threading.xml",
        "ref/dotnet/de/System.Threading.xml",
        "ref/dotnet/es/System.Threading.xml",
        "ref/dotnet/fr/System.Threading.xml",
        "ref/dotnet/it/System.Threading.xml",
        "ref/dotnet/ja/System.Threading.xml",
        "ref/dotnet/ko/System.Threading.xml",
        "ref/dotnet/ru/System.Threading.xml",
        "ref/dotnet/zh-hans/System.Threading.xml",
        "ref/dotnet/zh-hant/System.Threading.xml",
        "ref/net46/_._",
        "ref/xamarinios10/_._",
        "ref/xamarinmac20/_._",
        "runtimes/win8-aot/lib/netcore50/System.Threading.dll"
      ]
    },
    "System.Threading.Tasks/4.0.10": {
      "sha512": "NOwJGDfk79jR0bnzosbXLVD/PdI8KzBeESoa3CofEM5v9R5EBfcI0Jyf18stx+0IYV9okmDIDxVtxq9TbnR9bQ==",
      "type": "package",
      "files": [
        "System.Threading.Tasks.4.0.10.nupkg.sha512",
        "System.Threading.Tasks.nuspec",
        "lib/DNXCore50/System.Threading.Tasks.dll",
        "lib/MonoAndroid10/_._",
        "lib/MonoTouch10/_._",
        "lib/net46/_._",
        "lib/netcore50/System.Threading.Tasks.dll",
        "lib/xamarinios10/_._",
        "lib/xamarinmac20/_._",
        "ref/MonoAndroid10/_._",
        "ref/MonoTouch10/_._",
        "ref/dotnet/System.Threading.Tasks.dll",
        "ref/dotnet/System.Threading.Tasks.xml",
        "ref/dotnet/de/System.Threading.Tasks.xml",
        "ref/dotnet/es/System.Threading.Tasks.xml",
        "ref/dotnet/fr/System.Threading.Tasks.xml",
        "ref/dotnet/it/System.Threading.Tasks.xml",
        "ref/dotnet/ja/System.Threading.Tasks.xml",
        "ref/dotnet/ko/System.Threading.Tasks.xml",
        "ref/dotnet/ru/System.Threading.Tasks.xml",
        "ref/dotnet/zh-hans/System.Threading.Tasks.xml",
        "ref/dotnet/zh-hant/System.Threading.Tasks.xml",
        "ref/net46/_._",
        "ref/xamarinios10/_._",
        "ref/xamarinmac20/_._",
        "runtimes/win8-aot/lib/netcore50/System.Threading.Tasks.dll"
      ]
    },
    "System.Threading.Thread/4.0.0-beta-23504": {
      "sha512": "D3zvCZDSjODrr0TjaPErBitArzcfqnTCU2tnXodFpLXncU/7SSIaVSyir7eTb9nAsGje9IEu2C4HDNQppgStRQ==",
      "type": "package",
      "files": [
        "System.Threading.Thread.4.0.0-beta-23504.nupkg.sha512",
        "System.Threading.Thread.nuspec",
        "lib/DNXCore50/System.Threading.Thread.dll",
        "lib/MonoAndroid10/_._",
        "lib/MonoTouch10/_._",
        "lib/net46/System.Threading.Thread.dll",
        "lib/xamarinios10/_._",
        "lib/xamarinmac20/_._",
        "ref/MonoAndroid10/_._",
        "ref/MonoTouch10/_._",
        "ref/dotnet5.4/System.Threading.Thread.dll",
        "ref/dotnet5.4/System.Threading.Thread.xml",
        "ref/dotnet5.4/de/System.Threading.Thread.xml",
        "ref/dotnet5.4/es/System.Threading.Thread.xml",
        "ref/dotnet5.4/fr/System.Threading.Thread.xml",
        "ref/dotnet5.4/it/System.Threading.Thread.xml",
        "ref/dotnet5.4/ja/System.Threading.Thread.xml",
        "ref/dotnet5.4/ko/System.Threading.Thread.xml",
        "ref/dotnet5.4/ru/System.Threading.Thread.xml",
        "ref/dotnet5.4/zh-hans/System.Threading.Thread.xml",
        "ref/dotnet5.4/zh-hant/System.Threading.Thread.xml",
        "ref/net46/System.Threading.Thread.dll",
        "ref/xamarinios10/_._",
        "ref/xamarinmac20/_._"
      ]
    },
    "System.Xml.ReaderWriter/4.0.10": {
      "sha512": "VdmWWMH7otrYV7D+cviUo7XjX0jzDnD/lTGSZTlZqfIQ5PhXk85j+6P0TK9od3PnOd5ZIM+pOk01G/J+3nh9/w==",
      "type": "package",
      "files": [
        "System.Xml.ReaderWriter.4.0.10.nupkg.sha512",
        "System.Xml.ReaderWriter.nuspec",
        "lib/MonoAndroid10/_._",
        "lib/MonoTouch10/_._",
        "lib/dotnet/System.Xml.ReaderWriter.dll",
        "lib/net46/_._",
        "lib/xamarinios10/_._",
        "lib/xamarinmac20/_._",
        "ref/MonoAndroid10/_._",
        "ref/MonoTouch10/_._",
        "ref/dotnet/System.Xml.ReaderWriter.dll",
        "ref/dotnet/System.Xml.ReaderWriter.xml",
        "ref/dotnet/de/System.Xml.ReaderWriter.xml",
        "ref/dotnet/es/System.Xml.ReaderWriter.xml",
        "ref/dotnet/fr/System.Xml.ReaderWriter.xml",
        "ref/dotnet/it/System.Xml.ReaderWriter.xml",
        "ref/dotnet/ja/System.Xml.ReaderWriter.xml",
        "ref/dotnet/ko/System.Xml.ReaderWriter.xml",
        "ref/dotnet/ru/System.Xml.ReaderWriter.xml",
        "ref/dotnet/zh-hans/System.Xml.ReaderWriter.xml",
        "ref/dotnet/zh-hant/System.Xml.ReaderWriter.xml",
        "ref/net46/_._",
        "ref/xamarinios10/_._",
        "ref/xamarinmac20/_._"
      ]
    },
    "System.Xml.XDocument/4.0.10": {
      "sha512": "+ej0g0INnXDjpS2tDJsLO7/BjyBzC+TeBXLeoGnvRrm4AuBH9PhBjjZ1IuKWOhCkxPkFognUOKhZHS2glIOlng==",
      "type": "package",
      "files": [
        "System.Xml.XDocument.4.0.10.nupkg.sha512",
        "System.Xml.XDocument.nuspec",
        "lib/MonoAndroid10/_._",
        "lib/MonoTouch10/_._",
        "lib/dotnet/System.Xml.XDocument.dll",
        "lib/net46/_._",
        "lib/xamarinios10/_._",
        "lib/xamarinmac20/_._",
        "ref/MonoAndroid10/_._",
        "ref/MonoTouch10/_._",
        "ref/dotnet/System.Xml.XDocument.dll",
        "ref/dotnet/System.Xml.XDocument.xml",
        "ref/dotnet/de/System.Xml.XDocument.xml",
        "ref/dotnet/es/System.Xml.XDocument.xml",
        "ref/dotnet/fr/System.Xml.XDocument.xml",
        "ref/dotnet/it/System.Xml.XDocument.xml",
        "ref/dotnet/ja/System.Xml.XDocument.xml",
        "ref/dotnet/ko/System.Xml.XDocument.xml",
        "ref/dotnet/ru/System.Xml.XDocument.xml",
        "ref/dotnet/zh-hans/System.Xml.XDocument.xml",
        "ref/dotnet/zh-hant/System.Xml.XDocument.xml",
        "ref/net46/_._",
        "ref/xamarinios10/_._",
        "ref/xamarinmac20/_._"
      ]
    },
    "System.Xml.XmlDocument/4.0.0": {
      "sha512": "H5qTx2+AXgaKE5wehU1ZYeYPFpp/rfFh69/937NvwCrDqbIkvJRmIFyKKpkoMI6gl9hGfuVizfIudVTMyowCXw==",
      "type": "package",
      "files": [
        "System.Xml.XmlDocument.4.0.0.nupkg.sha512",
        "System.Xml.XmlDocument.nuspec",
        "lib/MonoAndroid10/_._",
        "lib/MonoTouch10/_._",
        "lib/dotnet/System.Xml.XmlDocument.dll",
        "lib/net46/System.Xml.XmlDocument.dll",
        "lib/xamarinios10/_._",
        "lib/xamarinmac20/_._",
        "ref/MonoAndroid10/_._",
        "ref/MonoTouch10/_._",
        "ref/dotnet/System.Xml.XmlDocument.dll",
        "ref/dotnet/System.Xml.XmlDocument.xml",
        "ref/dotnet/de/System.Xml.XmlDocument.xml",
        "ref/dotnet/es/System.Xml.XmlDocument.xml",
        "ref/dotnet/fr/System.Xml.XmlDocument.xml",
        "ref/dotnet/it/System.Xml.XmlDocument.xml",
        "ref/dotnet/ja/System.Xml.XmlDocument.xml",
        "ref/dotnet/ko/System.Xml.XmlDocument.xml",
        "ref/dotnet/ru/System.Xml.XmlDocument.xml",
        "ref/dotnet/zh-hans/System.Xml.XmlDocument.xml",
        "ref/dotnet/zh-hant/System.Xml.XmlDocument.xml",
        "ref/net46/System.Xml.XmlDocument.dll",
        "ref/xamarinios10/_._",
        "ref/xamarinmac20/_._"
      ]
    },
    "xunit/2.1.0": {
      "sha512": "u/7VQSOSXa7kSG4iK6Lcn7RqKZQ3hk7cnyMNVMpXHSP0RI5VQEtc44hvkG3LyWOVsx1dhUDD3rPAHAxyOUDQJw==",
      "type": "package",
      "files": [
        "xunit.2.1.0.nupkg.sha512",
        "xunit.nuspec"
      ]
    },
    "xunit.abstractions/2.0.0": {
      "sha512": "NAdxKQRzuLnCZ0g++x6i87/8rMBpQoRiRlRNLAqfODm2zJPbteHRoSER3DXfxnqrHXyBJT8rFaZ8uveBeQyaMA==",
      "type": "package",
      "files": [
        "lib/net35/xunit.abstractions.dll",
        "lib/net35/xunit.abstractions.xml",
        "lib/portable-net45+win+wpa81+wp80+monotouch+monoandroid+Xamarin.iOS/xunit.abstractions.dll",
        "lib/portable-net45+win+wpa81+wp80+monotouch+monoandroid+Xamarin.iOS/xunit.abstractions.xml",
        "xunit.abstractions.2.0.0.nupkg.sha512",
        "xunit.abstractions.nuspec"
      ]
    },
    "xunit.assert/2.1.0": {
      "sha512": "Hhhw+YaTe+BGhbr57dxVE+6VJk8BfThqFFii1XIsSZ4qx+SSCixprJC10JkiLRVSTfWyT8W/4nAf6NQgIrmBxA==",
      "type": "package",
      "files": [
        "lib/dotnet/xunit.assert.dll",
        "lib/dotnet/xunit.assert.pdb",
        "lib/dotnet/xunit.assert.xml",
        "lib/portable-net45+win8+wp8+wpa81/xunit.assert.dll",
        "lib/portable-net45+win8+wp8+wpa81/xunit.assert.pdb",
        "lib/portable-net45+win8+wp8+wpa81/xunit.assert.xml",
        "xunit.assert.2.1.0.nupkg.sha512",
        "xunit.assert.nuspec"
      ]
    },
    "xunit.core/2.1.0": {
      "sha512": "jlbYdPbnkPIRwJllcT/tQZCNsSElVDEymdpJfH79uTUrPARkELVYw9o/zhAjKZXmeikGqGK5C2Yny4gTNoEu0Q==",
      "type": "package",
      "files": [
        "build/_desktop/xunit.execution.desktop.dll",
        "build/dnx451/_._",
        "build/monoandroid/_._",
        "build/monotouch/_._",
        "build/net45/_._",
        "build/portable-net45+win8+wp8+wpa81/xunit.core.props",
        "build/win8/_._",
        "build/win81/xunit.core.props",
        "build/wp8/_._",
        "build/wpa81/xunit.core.props",
        "build/xamarinios/_._",
        "xunit.core.2.1.0.nupkg.sha512",
        "xunit.core.nuspec"
      ]
    },
    "xunit.extensibility.core/2.1.0": {
      "sha512": "ANWM3WxeaeHjACLRlmrv+xOc0WAcr3cvIiJE+gqbdzTv1NCH4p1VDyT+8WmmdCc9db0WFiJLaDy4YTYsL1wWXw==",
      "type": "package",
      "files": [
        "lib/dotnet/xunit.core.dll",
        "lib/dotnet/xunit.core.dll.tdnet",
        "lib/dotnet/xunit.core.pdb",
        "lib/dotnet/xunit.core.xml",
        "lib/dotnet/xunit.runner.tdnet.dll",
        "lib/dotnet/xunit.runner.utility.desktop.dll",
        "lib/portable-net45+win8+wp8+wpa81/xunit.core.dll",
        "lib/portable-net45+win8+wp8+wpa81/xunit.core.dll.tdnet",
        "lib/portable-net45+win8+wp8+wpa81/xunit.core.pdb",
        "lib/portable-net45+win8+wp8+wpa81/xunit.core.xml",
        "lib/portable-net45+win8+wp8+wpa81/xunit.runner.tdnet.dll",
        "lib/portable-net45+win8+wp8+wpa81/xunit.runner.utility.desktop.dll",
        "xunit.extensibility.core.2.1.0.nupkg.sha512",
        "xunit.extensibility.core.nuspec"
      ]
    },
    "xunit.extensibility.execution/2.1.0": {
      "sha512": "tAoNafoVknKa3sZJPMvtZRnhOSk3gasEGeceSm7w/gyGwsR/OXFxndWJB1xSHeoy33d3Z6jFqn4A3j+pWCF0Ew==",
      "type": "package",
      "files": [
        "lib/dnx451/xunit.execution.dotnet.dll",
        "lib/dnx451/xunit.execution.dotnet.pdb",
        "lib/dnx451/xunit.execution.dotnet.xml",
        "lib/dotnet/xunit.execution.dotnet.dll",
        "lib/dotnet/xunit.execution.dotnet.pdb",
        "lib/dotnet/xunit.execution.dotnet.xml",
        "lib/monoandroid/xunit.execution.dotnet.dll",
        "lib/monoandroid/xunit.execution.dotnet.pdb",
        "lib/monoandroid/xunit.execution.dotnet.xml",
        "lib/monotouch/xunit.execution.dotnet.dll",
        "lib/monotouch/xunit.execution.dotnet.pdb",
        "lib/monotouch/xunit.execution.dotnet.xml",
        "lib/net45/xunit.execution.desktop.dll",
        "lib/net45/xunit.execution.desktop.pdb",
        "lib/net45/xunit.execution.desktop.xml",
        "lib/portable-net45+win8+wp8+wpa81/xunit.execution.dotnet.dll",
        "lib/portable-net45+win8+wp8+wpa81/xunit.execution.dotnet.pdb",
        "lib/portable-net45+win8+wp8+wpa81/xunit.execution.dotnet.xml",
        "lib/win8/xunit.execution.dotnet.dll",
        "lib/win8/xunit.execution.dotnet.pdb",
        "lib/win8/xunit.execution.dotnet.xml",
        "lib/wp8/xunit.execution.dotnet.dll",
        "lib/wp8/xunit.execution.dotnet.pdb",
        "lib/wp8/xunit.execution.dotnet.xml",
        "lib/wpa81/xunit.execution.dotnet.dll",
        "lib/wpa81/xunit.execution.dotnet.pdb",
        "lib/wpa81/xunit.execution.dotnet.xml",
        "lib/xamarinios/xunit.execution.dotnet.dll",
        "lib/xamarinios/xunit.execution.dotnet.pdb",
        "lib/xamarinios/xunit.execution.dotnet.xml",
        "xunit.extensibility.execution.2.1.0.nupkg.sha512",
        "xunit.extensibility.execution.nuspec"
      ]
    }
  },
  "projectFileDependencyGroups": {
    "": [
      "Microsoft.CSharp >= 4.0.0",
      "Microsoft.NETCore.Platforms >= 1.0.0",
      "Microsoft.NETCore.Portable.Compatibility >= 1.0.1-beta-23504",
      "System.Collections.Concurrent >= 4.0.10",
      "System.Collections.Immutable >= 1.1.37 <= 1.1.37",
      "System.Console >= 4.0.0-beta-23504",
<<<<<<< HEAD
=======
      "System.Diagnostics.Debug >= 4.0.10",
>>>>>>> f29de33b
      "System.Diagnostics.Tools >= 4.0.0",
      "System.IO.FileSystem >= 4.0.0",
      "System.Reflection.TypeExtensions >= 4.0.0",
      "System.Threading.Thread >= 4.0.0-beta-23504",
      "System.Xml.XDocument >= 4.0.10",
      "System.Xml.XmlDocument >= 4.0.0",
      "xunit >= 2.1.0",
      "xunit.extensibility.execution >= 2.1.0"
    ],
    ".NETPlatform,Version=v5.4": []
  }
}<|MERGE_RESOLUTION|>--- conflicted
+++ resolved
@@ -1227,7 +1227,7 @@
       ]
     },
     "System.Reflection.Metadata/1.2.0": {
-      "sha512": "3LjvW/Gr3f3+O8adWT04bV1nvbgQ3X1NYZHgRC76L/VdJ78nUCkwIcHguEH85fHIQ1TGldRpMJ3nqlMqaRwReA==",
+      "sha512": "ubQKFCNYPwhqPXPLjRKCvTDR2UvL5L5+Tm181D/5kl/df7264AuXDi2j2Bf5DxplBxevq8eUH9LRomcFCXTQKw==",
       "type": "package",
       "files": [
         "System.Reflection.Metadata.1.2.0.nupkg.sha512",
@@ -1862,10 +1862,7 @@
       "System.Collections.Concurrent >= 4.0.10",
       "System.Collections.Immutable >= 1.1.37 <= 1.1.37",
       "System.Console >= 4.0.0-beta-23504",
-<<<<<<< HEAD
-=======
       "System.Diagnostics.Debug >= 4.0.10",
->>>>>>> f29de33b
       "System.Diagnostics.Tools >= 4.0.0",
       "System.IO.FileSystem >= 4.0.0",
       "System.Reflection.TypeExtensions >= 4.0.0",
