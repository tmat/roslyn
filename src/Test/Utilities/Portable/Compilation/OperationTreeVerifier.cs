--- conflicted
+++ resolved
@@ -397,45 +397,29 @@
             base.VisitBlock(operation);
         }
 
-<<<<<<< HEAD
-        public override void VisitVariableDeclarationGroup(IVariableDeclarationGroup operation)
+        public override void VisitVariableDeclarationGroup(IVariableDeclarationGroupOperation operation)
         {
             var variablesCountStr = $"{operation.Declarations.Length} declarations";
-            LogString($"{nameof(IVariableDeclarationGroup)} ({variablesCountStr})");
+            LogString($"{nameof(IVariableDeclarationGroupOperation)} ({variablesCountStr})");
             LogCommonPropertiesAndNewLine(operation);
 
             base.VisitVariableDeclarationGroup(operation);
         }
 
-        public override void VisitSingleVariableDeclaration(ISingleVariableDeclaration operation)
-        {
-            LogString($"{nameof(ISingleVariableDeclaration)} (");
+        public override void VisitSingleVariableDeclaration(ISingleVariableDeclarationOperation operation)
+        {
+            LogString($"{nameof(ISingleVariableDeclarationOperation)} (");
             LogSymbol(operation.Symbol, "Symbol");
             LogString(")");
-=======
-        public override void VisitVariableDeclarations(IVariableDeclarationsOperation operation)
-        {
-            var variablesCountStr = $"{operation.Declarations.Length} declarations";
-            LogString($"{nameof(IVariableDeclarationsOperation)} ({variablesCountStr})");
-            LogCommonPropertiesAndNewLine(operation);
-
-            base.VisitVariableDeclarations(operation);
-        }
-
-        public override void VisitVariableDeclaration(IVariableDeclarationOperation operation)
-        {
-            var symbolsCountStr = $"{operation.Variables.Length} variables";
-            LogString($"{nameof(IVariableDeclarationOperation)} ({symbolsCountStr})");
->>>>>>> 19f49b0f
             LogCommonPropertiesAndNewLine(operation);
 
             Visit(operation.Initializer, "Initializer");
         }
 
-        public override void VisitMultiVariableDeclaration(IMultiVariableDeclaration operation)
+        public override void VisitMultiVariableDeclaration(IMultiVariableDeclarationOperation operation)
         {
             var variableCount = operation.Declarations.Length;
-            LogString($"{nameof(IMultiVariableDeclaration)} ({variableCount} declarations)");
+            LogString($"{nameof(IMultiVariableDeclarationOperation)} ({variableCount} declarations)");
             LogCommonPropertiesAndNewLine(operation);
 
             VisitArray(operation.Declarations, "Declarations", false);
