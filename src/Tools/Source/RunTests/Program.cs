﻿// Copyright (c) Microsoft.  All Rights Reserved.  Licensed under the Apache License, Version 2.0.  See License.txt in the project root for license information.

using System;
using System.Collections.Generic;
using System.IO;
using System.Linq;
using System.Text;
using System.Text.RegularExpressions;
using System.Threading;
using System.Threading.Tasks;
using RunTests.Cache;
using Newtonsoft.Json.Linq;
using RestSharp;
<<<<<<< HEAD
=======
using System.Collections.Immutable;
>>>>>>> 59da9d22

namespace RunTests
{
    internal sealed class Program
    {
        internal const int ExitSuccess = 0;
        internal const int ExitFailure = 1;

        internal static int Main(string[] args)
        {
            var options = Options.Parse(args);
            if (options == null)
            {
                Options.PrintUsage();
                return ExitFailure;
            }

            // Setup cancellation for ctrl-c key presses
            var cts = new CancellationTokenSource();
            Console.CancelKeyPress += delegate
            {
                cts.Cancel();
            };

            return RunCore(options, cts.Token).GetAwaiter().GetResult();
        }
<<<<<<< HEAD

        private static async Task<int> RunCore(Options options, CancellationToken cancellationToken)
        {
            var testExecutor = CreateTestExecutor(options);
            var testRunner = new TestRunner(options, testExecutor);
            var start = DateTime.Now;

            Console.WriteLine($"Data Storage: {testExecutor.DataStorage.Name}");
            Console.WriteLine($"Running {options.Assemblies.Count()} test assemblies");

            var orderedList = OrderAssemblyList(options.Assemblies);
            var result = await testRunner.RunAllAsync(orderedList, cancellationToken).ConfigureAwait(true);
            var ellapsed = DateTime.Now - start;
=======

        private static async Task<int> RunCore(Options options, CancellationToken cancellationToken)
        {
            if (!CheckAssemblyList(options))
            { 
                return ExitFailure;
            }

            var testExecutor = CreateTestExecutor(options);
            var testRunner = new TestRunner(options, testExecutor);
            var start = DateTime.Now;
            var assemblyInfoList = GetAssemblyList(options);

            Console.WriteLine($"Data Storage: {testExecutor.DataStorage.Name}");
            Console.WriteLine($"Running {options.Assemblies.Count()} test assemblies in {assemblyInfoList.Count} chunks");

            var result = await testRunner.RunAllAsync(assemblyInfoList, cancellationToken).ConfigureAwait(true);
            var elapsed = DateTime.Now - start;

            Console.WriteLine($"Test execution time: {elapsed}");

            Logger.Finish(Path.GetDirectoryName(options.Assemblies.FirstOrDefault() ?? ""));

            DisplayResults(options.Display, result.TestResults);

            if (CanUseWebStorage())
            {
                await SendRunStats(options, testExecutor.DataStorage, elapsed, result, assemblyInfoList.Count, cancellationToken).ConfigureAwait(true);
            }

            if (!result.Succeeded)
            {
                ConsoleUtil.WriteLine(ConsoleColor.Red, $"Test failures encountered");
                return ExitFailure;
            }

            Console.WriteLine($"All tests passed");
            return ExitSuccess;
        }

        /// <summary>
        /// Quick sanity check to look over the set of assemblies to make sure they are valid and something was 
        /// specified.
        /// </summary>
        private static bool CheckAssemblyList(Options options)
        {
            var anyMissing = false;
            foreach (var assemblyPath in options.Assemblies)
            {
                if (!File.Exists(assemblyPath))
                {
                    ConsoleUtil.WriteLine(ConsoleColor.Red, $"The file '{assemblyPath}' does not exist, is an invalid file name, or you do not have sufficient permissions to read the specified file.");
                    anyMissing = true;
                }
            }

            if (anyMissing)
            {
                return false;
            }

            if (options.Assemblies.Count == 0)
            {
                Console.WriteLine("No test assemblies specified.");
                return false;
            }

            return true;
        }

        private static List<AssemblyInfo> GetAssemblyList(Options options)
        {
            var scheduler = new AssemblyScheduler(options);
            var list = new List<AssemblyInfo>();

            foreach (var assemblyPath in options.Assemblies.OrderByDescending(x => new FileInfo(x).Length))
            {
                var name = Path.GetFileName(assemblyPath);

                // As a starting point we will just schedule the items we know to be a performance 
                // bottleneck.  Can adjust as we get real data.
                if (name == "Roslyn.Compilers.CSharp.Emit.UnitTests.dll" ||
                    name == "Roslyn.Services.Editor.UnitTests.dll" ||
                    name == "Roslyn.Services.Editor.UnitTests2.dll" ||
                    name == "Roslyn.VisualStudio.Services.UnitTests.dll" ||
                    name == "Roslyn.Services.Editor.CSharp.UnitTests.dll" ||
                    name == "Roslyn.Services.Editor.VisualBasic.UnitTests.dll")
                {
                    list.AddRange(scheduler.Schedule(assemblyPath));
                }
                else
                {
                    list.Add(scheduler.CreateAssemblyInfo(assemblyPath));
                }
            }

            return list;
        }
>>>>>>> 59da9d22

        private static void DisplayResults(Display display, ImmutableArray<TestResult> testResults)
        {
            foreach (var cur in testResults)
            {
                var open = false;
                switch (display)
                {
                    case Display.All:
                        open = true;
                        break;
                    case Display.None:
                        open = false;
                        break;
                    case Display.Succeeded:
                        open = cur.Succeeded;
                        break;
                    case Display.Failed:
                        open = !cur.Succeeded;
                        break;
                }

                if (open)
                {
                    ProcessRunner.OpenFile(cur.ResultsFilePath);
                }
            }
        }

        private static bool CanUseWebStorage()
        {
            // The web caching layer is still being worked on.  For now want to limit it to Roslyn developers
            // and Jenkins runs by default until we work on this a bit more.  Anyone reading this who wants
            // to try it out should feel free to opt into this. 
            return 
                StringComparer.OrdinalIgnoreCase.Equals("REDMOND", Environment.UserDomainName) || 
                Constants.IsJenkinsRun;
        }

<<<<<<< HEAD
            if (CanUseWebStorage())
            {
                await SendRunStats(options, testExecutor.DataStorage, ellapsed, result, cancellationToken).ConfigureAwait(true);
            }

            if (!result.Succeeded)
            {
                ConsoleUtil.WriteLine(ConsoleColor.Red, $"Test failures encountered: {ellapsed}");
                return 1;
            }

            Console.WriteLine($"All tests passed: {ellapsed}");
            return options.MissingAssemblies.Any() ? 1 : 0;
=======
        private static ITestExecutor CreateTestExecutor(Options options)
        {
            var testExecutionOptions = new TestExecutionOptions(
                xunitPath: options.XunitPath,
                trait: options.Trait,
                noTrait: options.NoTrait,
                useHtml: options.UseHtml,
                test64: options.Test64);
            var processTestExecutor = new ProcessTestExecutor(testExecutionOptions);
            if (!options.UseCachedResults)
            {
                return processTestExecutor;
            }

            // The web caching layer is still being worked on.  For now want to limit it to Roslyn developers
            // and Jenkins runs by default until we work on this a bit more.  Anyone reading this who wants
            // to try it out should feel free to opt into this. 
            IDataStorage dataStorage = new LocalDataStorage();
            if (CanUseWebStorage())
            {
                dataStorage = new WebDataStorage();
            }

            return new CachingTestExecutor(testExecutionOptions, processTestExecutor, dataStorage);
>>>>>>> 59da9d22
        }

        private static bool CanUseWebStorage()
        {
            // The web caching layer is still being worked on.  For now want to limit it to Roslyn developers
            // and Jenkins runs by default until we work on this a bit more.  Anyone reading this who wants
            // to try it out should feel free to opt into this. 
            return 
                StringComparer.OrdinalIgnoreCase.Equals("REDMOND", Environment.UserDomainName) || 
                Constants.IsJenkinsRun;
        }

        private static ITestExecutor CreateTestExecutor(Options options)
        {
            var processTestExecutor = new ProcessTestExecutor(options);
            if (!options.UseCachedResults)
            {
                return processTestExecutor;
            }

            // The web caching layer is still being worked on.  For now want to limit it to Roslyn developers
            // and Jenkins runs by default until we work on this a bit more.  Anyone reading this who wants
            // to try it out should feel free to opt into this. 
            IDataStorage dataStorage = new LocalDataStorage();
            if (CanUseWebStorage())
            {
                dataStorage = new WebDataStorage();
            }

            return new CachingTestExecutor(options, processTestExecutor, dataStorage);
        }

        /// <summary>
        /// Order the assembly list so that the largest assemblies come first.  This
        /// is not ideal as the largest assembly does not necessarily take the most time.
        /// </summary>
        /// <param name="list"></param>
        private static IOrderedEnumerable<string> OrderAssemblyList(IEnumerable<string> list)
        {
            return list.OrderByDescending((assemblyName) => new FileInfo(assemblyName).Length);
        }

<<<<<<< HEAD
        private static async Task SendRunStats(Options options, IDataStorage dataStorage, TimeSpan ellapsed, RunAllResult result, CancellationToken cancellationToken)
        {
            var obj = new JObject();
            obj["Cache"] = dataStorage.Name;
            obj["EllapsedSeconds"] = (int)ellapsed.TotalSeconds;
=======
        private static async Task SendRunStats(Options options, IDataStorage dataStorage, TimeSpan elapsed, RunAllResult result, int chunkCount, CancellationToken cancellationToken)
        {
            var obj = new JObject();
            obj["Cache"] = dataStorage.Name;
            obj["ElapsedSeconds"] = (int)elapsed.TotalSeconds;
>>>>>>> 59da9d22
            obj["IsJenkins"] = Constants.IsJenkinsRun;
            obj["Is32Bit"] = !options.Test64;
            obj["AssemblyCount"] = options.Assemblies.Count;
            obj["CacheCount"] = result.CacheCount;
<<<<<<< HEAD
            obj["Succeeded"] = result.Succeeded;

=======
            obj["ChunkCount"] = chunkCount;
            obj["Succeeded"] = result.Succeeded;

            // During the transition from ellapsed to elapsed the client needs to provide both 
            // spellings for the server.
            obj["EllapsedSeconds"] = (int)elapsed.TotalSeconds;

>>>>>>> 59da9d22
            var request = new RestRequest("api/testrun", Method.POST);
            request.RequestFormat = DataFormat.Json;
            request.AddParameter("text/json", obj.ToString(), ParameterType.RequestBody);

            try
            {
                var client = new RestClient(Constants.DashboardUriString);
                var response = await client.ExecuteTaskAsync(request);
                if (response.StatusCode != System.Net.HttpStatusCode.NoContent)
                {
                    Logger.Log($"Unable to send results: {response.ErrorMessage}");
                }
            }
            catch
            {
                Logger.Log("Unable to send results");
            }
        }
    }
}<|MERGE_RESOLUTION|>--- conflicted
+++ resolved
@@ -11,10 +11,7 @@
 using RunTests.Cache;
 using Newtonsoft.Json.Linq;
 using RestSharp;
-<<<<<<< HEAD
-=======
 using System.Collections.Immutable;
->>>>>>> 59da9d22
 
 namespace RunTests
 {
@@ -41,21 +38,6 @@
 
             return RunCore(options, cts.Token).GetAwaiter().GetResult();
         }
-<<<<<<< HEAD
-
-        private static async Task<int> RunCore(Options options, CancellationToken cancellationToken)
-        {
-            var testExecutor = CreateTestExecutor(options);
-            var testRunner = new TestRunner(options, testExecutor);
-            var start = DateTime.Now;
-
-            Console.WriteLine($"Data Storage: {testExecutor.DataStorage.Name}");
-            Console.WriteLine($"Running {options.Assemblies.Count()} test assemblies");
-
-            var orderedList = OrderAssemblyList(options.Assemblies);
-            var result = await testRunner.RunAllAsync(orderedList, cancellationToken).ConfigureAwait(true);
-            var ellapsed = DateTime.Now - start;
-=======
 
         private static async Task<int> RunCore(Options options, CancellationToken cancellationToken)
         {
@@ -154,7 +136,6 @@
 
             return list;
         }
->>>>>>> 59da9d22
 
         private static void DisplayResults(Display display, ImmutableArray<TestResult> testResults)
         {
@@ -194,21 +175,6 @@
                 Constants.IsJenkinsRun;
         }
 
-<<<<<<< HEAD
-            if (CanUseWebStorage())
-            {
-                await SendRunStats(options, testExecutor.DataStorage, ellapsed, result, cancellationToken).ConfigureAwait(true);
-            }
-
-            if (!result.Succeeded)
-            {
-                ConsoleUtil.WriteLine(ConsoleColor.Red, $"Test failures encountered: {ellapsed}");
-                return 1;
-            }
-
-            Console.WriteLine($"All tests passed: {ellapsed}");
-            return options.MissingAssemblies.Any() ? 1 : 0;
-=======
         private static ITestExecutor CreateTestExecutor(Options options)
         {
             var testExecutionOptions = new TestExecutionOptions(
@@ -233,37 +199,6 @@
             }
 
             return new CachingTestExecutor(testExecutionOptions, processTestExecutor, dataStorage);
->>>>>>> 59da9d22
-        }
-
-        private static bool CanUseWebStorage()
-        {
-            // The web caching layer is still being worked on.  For now want to limit it to Roslyn developers
-            // and Jenkins runs by default until we work on this a bit more.  Anyone reading this who wants
-            // to try it out should feel free to opt into this. 
-            return 
-                StringComparer.OrdinalIgnoreCase.Equals("REDMOND", Environment.UserDomainName) || 
-                Constants.IsJenkinsRun;
-        }
-
-        private static ITestExecutor CreateTestExecutor(Options options)
-        {
-            var processTestExecutor = new ProcessTestExecutor(options);
-            if (!options.UseCachedResults)
-            {
-                return processTestExecutor;
-            }
-
-            // The web caching layer is still being worked on.  For now want to limit it to Roslyn developers
-            // and Jenkins runs by default until we work on this a bit more.  Anyone reading this who wants
-            // to try it out should feel free to opt into this. 
-            IDataStorage dataStorage = new LocalDataStorage();
-            if (CanUseWebStorage())
-            {
-                dataStorage = new WebDataStorage();
-            }
-
-            return new CachingTestExecutor(options, processTestExecutor, dataStorage);
         }
 
         /// <summary>
@@ -276,27 +211,15 @@
             return list.OrderByDescending((assemblyName) => new FileInfo(assemblyName).Length);
         }
 
-<<<<<<< HEAD
-        private static async Task SendRunStats(Options options, IDataStorage dataStorage, TimeSpan ellapsed, RunAllResult result, CancellationToken cancellationToken)
-        {
-            var obj = new JObject();
-            obj["Cache"] = dataStorage.Name;
-            obj["EllapsedSeconds"] = (int)ellapsed.TotalSeconds;
-=======
         private static async Task SendRunStats(Options options, IDataStorage dataStorage, TimeSpan elapsed, RunAllResult result, int chunkCount, CancellationToken cancellationToken)
         {
             var obj = new JObject();
             obj["Cache"] = dataStorage.Name;
             obj["ElapsedSeconds"] = (int)elapsed.TotalSeconds;
->>>>>>> 59da9d22
             obj["IsJenkins"] = Constants.IsJenkinsRun;
             obj["Is32Bit"] = !options.Test64;
             obj["AssemblyCount"] = options.Assemblies.Count;
             obj["CacheCount"] = result.CacheCount;
-<<<<<<< HEAD
-            obj["Succeeded"] = result.Succeeded;
-
-=======
             obj["ChunkCount"] = chunkCount;
             obj["Succeeded"] = result.Succeeded;
 
@@ -304,7 +227,6 @@
             // spellings for the server.
             obj["EllapsedSeconds"] = (int)elapsed.TotalSeconds;
 
->>>>>>> 59da9d22
             var request = new RestRequest("api/testrun", Method.POST);
             request.RequestFormat = DataFormat.Json;
             request.AddParameter("text/json", obj.ToString(), ParameterType.RequestBody);
