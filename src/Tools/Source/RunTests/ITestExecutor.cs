--- conflicted
+++ resolved
@@ -64,15 +64,9 @@
     internal interface ITestExecutor
     {
         IDataStorage DataStorage { get; }
-<<<<<<< HEAD
 
         string GetCommandLine(AssemblyInfo assemblyInfo);
 
-=======
-
-        string GetCommandLine(AssemblyInfo assemblyInfo);
-
->>>>>>> 733db461
         Task<TestResult> RunTestAsync(AssemblyInfo assemblyInfo, CancellationToken cancellationToken);
     }
 }