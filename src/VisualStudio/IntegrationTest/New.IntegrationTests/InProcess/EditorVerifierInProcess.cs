--- conflicted
+++ resolved
@@ -118,127 +118,6 @@
             Assert.Equal(caretStartIndex + index, caretPosition);
         }
 
-<<<<<<< HEAD
-        public async Task CodeActionAsync(
-            string expectedItem,
-            bool applyFix = false,
-            bool verifyNotShowing = false,
-            bool ensureExpectedItemsAreOrdered = false,
-            FixAllScope? fixAllScope = null,
-            bool blockUntilComplete = true,
-            CancellationToken cancellationToken = default)
-        {
-            var expectedItems = new[] { expectedItem };
-
-            bool? applied;
-            do
-            {
-                cancellationToken.ThrowIfCancellationRequested();
-
-                applied = await CodeActionsAsync(expectedItems, applyFix ? expectedItem : null, verifyNotShowing,
-                    ensureExpectedItemsAreOrdered, fixAllScope, blockUntilComplete, cancellationToken);
-            } while (applied is false);
-        }
-
-        /// <returns>
-        /// <list type="bullet">
-        /// <item><description><see langword="true"/> if <paramref name="applyFix"/> is specified and the fix is successfully applied</description></item>
-        /// <item><description><see langword="false"/> if <paramref name="applyFix"/> is specified but the fix is not successfully applied</description></item>
-        /// <item><description><see langword="null"/> if <paramref name="applyFix"/> is false, so there is no fix to apply</description></item>
-        /// </list>
-        /// </returns>
-        public async Task<bool?> CodeActionsAsync(
-            IEnumerable<string> expectedItems,
-            string? applyFix = null,
-            bool verifyNotShowing = false,
-            bool ensureExpectedItemsAreOrdered = false,
-            FixAllScope? fixAllScope = null,
-            bool blockUntilComplete = true,
-            CancellationToken cancellationToken = default)
-        {
-            var events = new List<WorkspaceChangeEventArgs>();
-            void WorkspaceChangedHandler(object sender, WorkspaceChangeEventArgs e) => events.Add(e);
-
-            var workspace = await TestServices.Shell.GetComponentModelServiceAsync<VisualStudioWorkspace>(cancellationToken);
-            using var workspaceEventRestorer = WithWorkspaceChangedHandler(workspace, WorkspaceChangedHandler);
-
-            await TestServices.Editor.ShowLightBulbAsync(cancellationToken);
-
-            if (verifyNotShowing)
-            {
-                await CodeActionsNotShowingAsync(cancellationToken);
-                return null;
-            }
-
-            var actions = await TestServices.Editor.GetLightBulbActionsAsync(cancellationToken);
-
-            if (expectedItems != null && expectedItems.Any())
-            {
-                if (ensureExpectedItemsAreOrdered)
-                {
-                    TestUtilities.ThrowIfExpectedItemNotFoundInOrder(
-                        actions,
-                        expectedItems);
-                }
-                else
-                {
-                    TestUtilities.ThrowIfExpectedItemNotFound(
-                        actions,
-                        expectedItems);
-                }
-            }
-
-            if (fixAllScope.HasValue)
-            {
-                Assumes.Present(applyFix);
-            }
-
-            if (!RoslynString.IsNullOrEmpty(applyFix))
-            {
-                var codeActionLogger = new CodeActionLogger();
-                using var loggerRestorer = WithLogger(AggregateLogger.AddOrReplace(codeActionLogger, Logger.GetLogger(), logger => logger is CodeActionLogger));
-
-                var result = await TestServices.Editor.ApplyLightBulbActionAsync(applyFix, fixAllScope, blockUntilComplete, cancellationToken);
-
-                if (blockUntilComplete)
-                {
-                    // wait for action to complete
-                    await TestServices.Workspace.WaitForAllAsyncOperationsAsync(
-                        [
-                            FeatureAttribute.Workspace,
-                            FeatureAttribute.LightBulb,
-                        ],
-                        cancellationToken);
-
-                    if (codeActionLogger.Messages.Any())
-                    {
-                        foreach (var e in events)
-                        {
-                            codeActionLogger.Messages.Add($"{e.OldSolution.WorkspaceVersion} to {e.NewSolution.WorkspaceVersion}: {e.Kind} {e.DocumentId}");
-                        }
-                    }
-
-                    AssertEx.EqualOrDiff(
-                        "",
-                        string.Join(Environment.NewLine, codeActionLogger.Messages));
-                }
-
-                return result;
-            }
-
-            return null;
-        }
-
-        public async Task CodeActionsNotShowingAsync(CancellationToken cancellationToken)
-        {
-            if (await TestServices.Editor.IsLightBulbSessionExpandedAsync(cancellationToken))
-            {
-                throw new InvalidOperationException("Expected no light bulb session, but one was found.");
-            }
-        }
-
-=======
->>>>>>> 5234e478
         public async Task CaretPositionAsync(int expectedCaretPosition, CancellationToken cancellationToken)
         {
             Assert.Equal(expectedCaretPosition, (await TestServices.Editor.GetCaretPositionAsync(cancellationToken)).BufferPosition.Position);
@@ -291,92 +170,5 @@
                 return builder.ToString();
             }
         }
-<<<<<<< HEAD
-
-        public async Task CurrentTokenTypeAsync(string tokenType, CancellationToken cancellationToken)
-        {
-            await TestServices.Workspace.WaitForAllAsyncOperationsAsync(
-                [FeatureAttribute.SolutionCrawlerLegacy, FeatureAttribute.DiagnosticService, FeatureAttribute.Classification],
-                cancellationToken);
-
-            var actualTokenTypes = await TestServices.Editor.GetCurrentClassificationsAsync(cancellationToken);
-            Assert.Equal(1, actualTokenTypes.Length);
-            Assert.Contains(tokenType, actualTokenTypes[0]);
-            Assert.NotEqual("text", tokenType);
-        }
-
-        private static WorkspaceEventRestorer WithWorkspaceChangedHandler(Workspace workspace, EventHandler<WorkspaceChangeEventArgs> eventHandler)
-        {
-            workspace.WorkspaceChanged += eventHandler;
-            return new WorkspaceEventRestorer(workspace, eventHandler);
-        }
-
-        private static LoggerRestorer WithLogger(ILogger logger)
-        {
-            return new LoggerRestorer(Logger.SetLogger(logger));
-        }
-
-        private sealed class CodeActionLogger : ILogger
-        {
-            public List<string> Messages { get; } = new();
-
-            public bool IsEnabled(FunctionId functionId)
-            {
-                return functionId == FunctionId.Workspace_ApplyChanges;
-            }
-
-            public void Log(FunctionId functionId, LogMessage logMessage)
-            {
-                if (functionId != FunctionId.Workspace_ApplyChanges)
-                    return;
-
-                lock (Messages)
-                {
-                    Messages.Add(logMessage.GetMessage());
-                }
-            }
-
-            public void LogBlockEnd(FunctionId functionId, LogMessage logMessage, int uniquePairId, int delta, CancellationToken cancellationToken)
-            {
-            }
-
-            public void LogBlockStart(FunctionId functionId, LogMessage logMessage, int uniquePairId, CancellationToken cancellationToken)
-            {
-            }
-        }
-
-        private readonly struct WorkspaceEventRestorer : IDisposable
-        {
-            private readonly Workspace _workspace;
-            private readonly EventHandler<WorkspaceChangeEventArgs> _eventHandler;
-
-            public WorkspaceEventRestorer(Workspace workspace, EventHandler<WorkspaceChangeEventArgs> eventHandler)
-            {
-                _workspace = workspace;
-                _eventHandler = eventHandler;
-            }
-
-            public void Dispose()
-            {
-                _workspace.WorkspaceChanged -= _eventHandler;
-            }
-        }
-
-        private readonly struct LoggerRestorer : IDisposable
-        {
-            private readonly ILogger? _logger;
-
-            public LoggerRestorer(ILogger? logger)
-            {
-                _logger = logger;
-            }
-
-            public void Dispose()
-            {
-                Logger.SetLogger(_logger);
-            }
-        }
-=======
->>>>>>> 5234e478
     }
 }