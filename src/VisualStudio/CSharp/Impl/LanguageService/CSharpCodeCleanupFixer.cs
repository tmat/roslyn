--- conflicted
+++ resolved
@@ -23,304 +23,6 @@
         public CSharpCodeCleanUpFixer(IThreadingContext threadingContext, VisualStudioWorkspaceImpl workspace, IVsHierarchyItemManager vsHierarchyItemManager)
             : base(threadingContext, workspace, vsHierarchyItemManager)
         {
-<<<<<<< HEAD
-            _threadingContext = threadingContext;
-            _workspace = workspace;
-            _vsHierarchyItemManager = vsHierarchyItemManager;
-        }
-
-        public override Task<bool> FixAsync(ICodeCleanUpScope scope, ICodeCleanUpExecutionContext context)
-        {
-            switch (scope)
-            {
-                case TextBufferCodeCleanUpScope textBufferScope:
-                    return FixTextBufferAsync(textBufferScope, context);
-                case IVsHierarchyCodeCleanupScope hierarchyContentScope:
-                    return FixHierarchyContentAsync(hierarchyContentScope, context);
-                default:
-                    return Task.FromResult(false);
-            }
-        }
-
-        private async Task<bool> FixHierarchyContentAsync(IVsHierarchyCodeCleanupScope hierarchyContent, ICodeCleanUpExecutionContext context)
-        {
-            var hierarchy = hierarchyContent.Hierarchy;
-            if (hierarchy == null)
-            {
-                return await FixSolutionAsync(_workspace.CurrentSolution, context).ConfigureAwait(true);
-            }
-
-            // Map the hierarchy to a ProjectId. For hierarchies mapping to multitargeted projects, we first try to
-            // get the project in the most recent active context, but fall back to the first target framework if no
-            // active context is available.
-            var hierarchyToProjectMap = _workspace.Services.GetRequiredService<IHierarchyItemToProjectIdMap>();
-
-            await _threadingContext.JoinableTaskFactory.SwitchToMainThreadAsync(context.OperationContext.UserCancellationToken);
-
-            ProjectId projectId = null;
-            if (ErrorHandler.Succeeded(hierarchy.GetProperty((uint)VSConstants.VSITEMID.Root, (int)__VSHPROPID8.VSHPROPID_ActiveIntellisenseProjectContext, out var contextProjectNameObject))
-                && contextProjectNameObject is string contextProjectName)
-            {
-                projectId = _workspace.GetProjectWithHierarchyAndName(hierarchy, contextProjectName)?.Id;
-            }
-
-            if (projectId is null)
-            {
-                var projectHierarchyItem = _vsHierarchyItemManager.GetHierarchyItem(hierarchyContent.Hierarchy, (uint)VSConstants.VSITEMID.Root);
-                if (!hierarchyToProjectMap.TryGetProjectId(projectHierarchyItem, targetFrameworkMoniker: null, out projectId))
-                {
-                    return false;
-                }
-            }
-
-            var itemId = hierarchyContent.ItemId;
-            if (itemId == (uint)VSConstants.VSITEMID.Root)
-            {
-                await TaskScheduler.Default;
-
-                var project = _workspace.CurrentSolution.GetProject(projectId);
-                if (project == null)
-                {
-                    return false;
-                }
-
-                return await FixProjectAsync(project, context).ConfigureAwait(true);
-            }
-            else if (hierarchy.GetCanonicalName(itemId, out var path) == 0)
-            {
-                var attr = File.GetAttributes(path);
-                if (attr.HasFlag(FileAttributes.Directory))
-                {
-                    // directory
-                    // TODO: this one will be implemented later
-                    // https://github.com/dotnet/roslyn/issues/30165
-                }
-                else
-                {
-                    // Handle code cleanup for a single document
-                    await TaskScheduler.Default;
-
-                    var solution = _workspace.CurrentSolution;
-                    var documentIds = solution.GetDocumentIdsWithFilePath(path);
-                    var documentId = documentIds.FirstOrDefault(id => id.ProjectId == projectId);
-                    if (documentId is null)
-                    {
-                        return false;
-                    }
-
-                    return await FixDocumentAsync(solution.GetDocument(documentId), context).ConfigureAwait(true);
-                }
-            }
-
-            return false;
-        }
-
-        private Task<bool> FixSolutionAsync(Solution solution, ICodeCleanUpExecutionContext context)
-        {
-            return FixAsync(solution.Workspace, ApplyFixAsync, context);
-
-            // Local function
-            Task<Solution> ApplyFixAsync(ProgressTracker progressTracker, CancellationToken cancellationToken)
-            {
-                return FixSolutionAsync(solution, context.EnabledFixIds, progressTracker, cancellationToken);
-            }
-        }
-
-        private Task<bool> FixProjectAsync(Project project, ICodeCleanUpExecutionContext context)
-        {
-            return FixAsync(project.Solution.Workspace, ApplyFixAsync, context);
-
-            // Local function
-            async Task<Solution> ApplyFixAsync(ProgressTracker progressTracker, CancellationToken cancellationToken)
-            {
-                var newProject = await FixProjectAsync(project, context.EnabledFixIds, progressTracker, addProgressItemsForDocuments: true, cancellationToken).ConfigureAwait(true);
-                return newProject.Solution;
-            }
-        }
-
-        private Task<bool> FixDocumentAsync(Document document, ICodeCleanUpExecutionContext context)
-        {
-            return FixAsync(document.Project.Solution.Workspace, ApplyFixAsync, context);
-
-            // Local function
-            async Task<Solution> ApplyFixAsync(ProgressTracker progressTracker, CancellationToken cancellationToken)
-            {
-                var newDocument = await FixDocumentAsync(document, context.EnabledFixIds, progressTracker, cancellationToken).ConfigureAwait(true);
-                return newDocument.Project.Solution;
-            }
-        }
-
-        private Task<bool> FixTextBufferAsync(TextBufferCodeCleanUpScope textBufferScope, ICodeCleanUpExecutionContext context)
-        {
-            var buffer = textBufferScope.SubjectBuffer;
-
-            // Let LSP handle code cleanup in the cloud scenario
-            if (buffer.IsInLspEditorContext())
-            {
-                return SpecializedTasks.False;
-            }
-
-            var document = buffer.CurrentSnapshot.GetOpenDocumentInCurrentContextWithChanges();
-            if (document == null)
-            {
-                return SpecializedTasks.False;
-            }
-
-            return FixAsync(buffer.GetWorkspace(), ApplyFixAsync, context);
-
-            // Local function
-            async Task<Solution> ApplyFixAsync(ProgressTracker progressTracker, CancellationToken cancellationToken)
-            {
-                var document = buffer.CurrentSnapshot.GetOpenDocumentInCurrentContextWithChanges();
-                var newDoc = await FixDocumentAsync(document, context.EnabledFixIds, progressTracker, cancellationToken).ConfigureAwait(true);
-                return newDoc.Project.Solution;
-            }
-        }
-
-        private async Task<bool> FixAsync(
-            Workspace workspace,
-            Func<ProgressTracker, CancellationToken, Task<Solution>> applyFixAsync,
-            ICodeCleanUpExecutionContext context)
-        {
-            using (var scope = context.OperationContext.AddScope(allowCancellation: true, EditorFeaturesResources.Waiting_for_background_work_to_finish))
-            {
-                var workspaceStatusService = workspace.Services.GetService<IWorkspaceStatusService>();
-                if (workspaceStatusService != null)
-                {
-                    await workspaceStatusService.WaitUntilFullyLoadedAsync(context.OperationContext.UserCancellationToken).ConfigureAwait(true);
-                }
-            }
-
-            using (var scope = context.OperationContext.AddScope(allowCancellation: true, description: EditorFeaturesResources.Applying_changes))
-            {
-                var cancellationToken = context.OperationContext.UserCancellationToken;
-                var progressTracker = new ProgressTracker((description, completed, total) =>
-                {
-                    if (scope != null)
-                    {
-                        scope.Description = description;
-                        scope.Progress.Report(new VisualStudio.Utilities.ProgressInfo(completed, total));
-                    }
-                });
-
-                var solution = await applyFixAsync(progressTracker, cancellationToken).ConfigureAwait(true);
-
-                await _threadingContext.JoinableTaskFactory.SwitchToMainThreadAsync(cancellationToken);
-
-                return workspace.TryApplyChanges(solution, progressTracker);
-            }
-        }
-
-        private static async Task<Solution> FixSolutionAsync(
-            Solution solution,
-            FixIdContainer enabledFixIds,
-            ProgressTracker progressTracker,
-            CancellationToken cancellationToken)
-        {
-            // Prepopulate the solution progress tracker with the total number of documents to process
-            foreach (var projectId in solution.ProjectIds)
-            {
-                var project = solution.GetProject(projectId);
-                if (!CanCleanupProject(project))
-                {
-                    continue;
-                }
-
-                progressTracker.AddItems(project.DocumentIds.Count);
-            }
-
-            foreach (var projectId in solution.ProjectIds)
-            {
-                cancellationToken.ThrowIfCancellationRequested();
-
-                var project = solution.GetProject(projectId);
-                var newProject = await FixProjectAsync(project, enabledFixIds, progressTracker, addProgressItemsForDocuments: false, cancellationToken).ConfigureAwait(false);
-                solution = newProject.Solution;
-            }
-
-            return solution;
-        }
-
-        private static async Task<Project> FixProjectAsync(
-            Project project,
-            FixIdContainer enabledFixIds,
-            ProgressTracker progressTracker,
-            bool addProgressItemsForDocuments,
-            CancellationToken cancellationToken)
-        {
-            if (!CanCleanupProject(project))
-            {
-                return project;
-            }
-
-            if (addProgressItemsForDocuments)
-            {
-                progressTracker.AddItems(project.DocumentIds.Count);
-            }
-
-            foreach (var documentId in project.DocumentIds)
-            {
-                cancellationToken.ThrowIfCancellationRequested();
-
-                var document = project.GetDocument(documentId);
-                progressTracker.Description = document.Name;
-
-                // FixDocumentAsync reports progress within a document, but we limit progress reporting for a project
-                // to the current document.
-                var documentProgressTracker = new ProgressTracker();
-
-                var fixedDocument = await FixDocumentAsync(document, enabledFixIds, documentProgressTracker, cancellationToken).ConfigureAwait(false);
-                project = fixedDocument.Project;
-                progressTracker.ItemCompleted();
-            }
-
-            return project;
-        }
-
-        private static bool CanCleanupProject(Project project)
-            => project.LanguageServices.GetService<ICodeCleanupService>() != null;
-
-        private static async Task<Document> FixDocumentAsync(
-            Document document,
-            FixIdContainer enabledFixIds,
-            ProgressTracker progressTracker,
-            CancellationToken cancellationToken)
-        {
-            if (document.IsGeneratedCode(cancellationToken))
-            {
-                return document;
-            }
-
-            var codeCleanupService = document.GetLanguageService<ICodeCleanupService>();
-
-            var allDiagnostics = codeCleanupService.GetAllDiagnostics();
-
-            var enabedDiagnosticSets = ArrayBuilder<DiagnosticSet>.GetInstance();
-
-            foreach (var diagnostic in allDiagnostics.Diagnostics)
-            {
-                foreach (var diagnosticId in diagnostic.DiagnosticIds)
-                {
-                    if (enabledFixIds.IsFixIdEnabled(diagnosticId))
-                    {
-                        enabedDiagnosticSets.Add(diagnostic);
-                        break;
-                    }
-                }
-            }
-
-            var isFormatDocumentEnabled = enabledFixIds.IsFixIdEnabled(FormatDocumentFixId);
-            var isRemoveUnusedUsingsEnabled = enabledFixIds.IsFixIdEnabled(RemoveUnusedImportsFixId);
-            var isSortUsingsEnabled = enabledFixIds.IsFixIdEnabled(SortImportsFixId);
-            var enabledDiagnostics = new EnabledDiagnosticOptions(
-                isFormatDocumentEnabled,
-                enabedDiagnosticSets.ToImmutableArray(),
-                new OrganizeUsingsSet(isRemoveUnusedUsingsEnabled, isSortUsingsEnabled));
-
-            return await codeCleanupService.CleanupAsync(
-                document, enabledDiagnostics, progressTracker, cancellationToken).ConfigureAwait(false);
-=======
->>>>>>> 71d5b9ed
         }
     }
 }