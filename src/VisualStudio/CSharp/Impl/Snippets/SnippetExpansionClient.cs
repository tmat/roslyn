--- conflicted
+++ resolved
@@ -45,12 +45,8 @@
             SignatureHelpControllerProvider signatureHelpControllerProvider,
             IEditorCommandHandlerServiceFactory editorCommandHandlerServiceFactory,
             IVsEditorAdaptersFactoryService editorAdaptersFactoryService,
-<<<<<<< HEAD
-            ImmutableArray<Lazy<ArgumentProvider, OrderableLanguageMetadata>> argumentProviders)
-=======
             ImmutableArray<Lazy<ArgumentProvider, OrderableLanguageMetadata>> argumentProviders,
             IGlobalOptionService globalOptions)
->>>>>>> 67d940c4
             : base(
                 threadingContext,
                 languageServiceGuid,
@@ -59,12 +55,8 @@
                 signatureHelpControllerProvider,
                 editorCommandHandlerServiceFactory,
                 editorAdaptersFactoryService,
-<<<<<<< HEAD
-                argumentProviders)
-=======
                 argumentProviders,
                 globalOptions)
->>>>>>> 67d940c4
         {
         }
 
