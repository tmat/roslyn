--- conflicted
+++ resolved
@@ -53,11 +53,7 @@
             BindToOption(DisplayDiagnosticsInline, InlineDiagnosticsOptions.EnableInlineDiagnostics, LanguageNames.CSharp);
             BindToOption(at_the_end_of_the_line_of_code, InlineDiagnosticsOptions.Location, InlineDiagnosticsLocations.PlacedAtEndOfCode, LanguageNames.CSharp);
             BindToOption(on_the_right_edge_of_the_editor_window, InlineDiagnosticsOptions.Location, InlineDiagnosticsLocations.PlacedAtEndOfEditor, LanguageNames.CSharp);
-<<<<<<< HEAD
-=======
-            BindToOption(Enable_navigation_to_decompiled_sources, MetadataAsSourceOptionsStorage.NavigateToDecompiledSources);
-            BindToOption(Always_use_default_symbol_servers_for_navigation, MetadataAsSourceOptionsStorage.AlwaysUseDefaultSymbolServers);
->>>>>>> f429f0b0
+
             BindToOption(Run_code_analysis_in_separate_process, RemoteHostOptions.OOP64Bit);
             BindToOption(Enable_file_logging_for_diagnostics, VisualStudioLoggingOptionsMetadata.EnableFileLoggingForDiagnostics);
             BindToOption(Skip_analyzers_for_implicitly_triggered_builds, FeatureOnOffOptions.SkipAnalyzersForImplicitlyTriggeredBuilds);
@@ -69,7 +65,8 @@
             });
 
             // Go To Definition
-            BindToOption(Enable_navigation_to_decompiled_sources, FeatureOnOffOptions.NavigateToDecompiledSources);
+            BindToOption(Enable_navigation_to_decompiled_sources, MetadataAsSourceOptionsStorage.NavigateToDecompiledSources);
+            BindToOption(Always_use_default_symbol_servers_for_navigation, MetadataAsSourceOptionsStorage.AlwaysUseDefaultSymbolServers);
             BindToOption(Navigate_asynchronously_exerimental, FeatureOnOffOptions.NavigateAsynchronously);
 
             BindToOption(PlaceSystemNamespaceFirst, GenerationOptions.PlaceSystemNamespaceFirst, LanguageNames.CSharp);
