--- conflicted
+++ resolved
@@ -489,15 +489,13 @@
   <data name="Prefer_conditional_delegate_call" xml:space="preserve">
     <value>Prefer conditional delegate call</value>
   </data>
-<<<<<<< HEAD
   <data name="Prefer_inlined_type_check" xml:space="preserve">
     <value>Prefer inlined type check</value>
-=======
+  </data>
   <data name="Prefer_block_body" xml:space="preserve">
     <value>Prefer block body</value>
   </data>
   <data name="Prefer_expression_body" xml:space="preserve">
     <value>Prefer expression body</value>
->>>>>>> b3d88821
   </data>
 </root>