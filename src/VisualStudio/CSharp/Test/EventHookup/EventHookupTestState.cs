--- conflicted
+++ resolved
@@ -25,20 +25,11 @@
         public EventHookupTestState(XElement workspaceElement, IDictionary<OptionKey, object> options)
             : base(workspaceElement, excludedTypes: null, GetExtraParts(), false)
         {
-<<<<<<< HEAD
-            _commandHandler = new EventHookupCommandHandler(Workspace.GetService<IInlineRenameService>(),
-                Workspace.ExportProvider.GetExportedValue<IAsynchronousOperationListenerProvider>(),
-                Workspace.ExportProvider.GetExportedValue<EventHookupSessionManager>());
-=======
             _commandHandler = new EventHookupCommandHandler(
                 Workspace.ExportProvider.GetExportedValue<IThreadingContext>(),
                 Workspace.GetService<IInlineRenameService>(),
-#pragma warning disable CS0618 // IQuickInfo* is obsolete, tracked by https://github.com/dotnet/roslyn/issues/24094
-                Workspace.GetService<IQuickInfoBroker>(),
-#pragma warning restore CS0618 // IQuickInfo* is obsolete, tracked by https://github.com/dotnet/roslyn/issues/24094
-                prematureDismissalPreventer: null,
-                Workspace.ExportProvider.GetExportedValue<IAsynchronousOperationListenerProvider>());
->>>>>>> bd1e0c6c
+                Workspace.ExportProvider.GetExportedValue<IAsynchronousOperationListenerProvider>(),
+                Workspace.ExportProvider.GetExportedValue<EventHookupSessionManager>());
 
             _testSessionHookupMutex = new Mutex(false);
             _commandHandler.TESTSessionHookupMutex = _testSessionHookupMutex;
