﻿<?xml version="1.0" encoding="utf-8"?>
<root>
  <!-- 
    Microsoft ResX Schema 
    
    Version 2.0
    
    The primary goals of this format is to allow a simple XML format 
    that is mostly human readable. The generation and parsing of the 
    various data types are done through the TypeConverter classes 
    associated with the data types.
    
    Example:
    
    ... ado.net/XML headers & schema ...
    <resheader name="resmimetype">text/microsoft-resx</resheader>
    <resheader name="version">2.0</resheader>
    <resheader name="reader">System.Resources.ResXResourceReader, System.Windows.Forms, ...</resheader>
    <resheader name="writer">System.Resources.ResXResourceWriter, System.Windows.Forms, ...</resheader>
    <data name="Name1"><value>this is my long string</value><comment>this is a comment</comment></data>
    <data name="Color1" type="System.Drawing.Color, System.Drawing">Blue</data>
    <data name="Bitmap1" mimetype="application/x-microsoft.net.object.binary.base64">
        <value>[base64 mime encoded serialized .NET Framework object]</value>
    </data>
    <data name="Icon1" type="System.Drawing.Icon, System.Drawing" mimetype="application/x-microsoft.net.object.bytearray.base64">
        <value>[base64 mime encoded string representing a byte array form of the .NET Framework object]</value>
        <comment>This is a comment</comment>
    </data>
                
    There are any number of "resheader" rows that contain simple 
    name/value pairs.
    
    Each data row contains a name, and value. The row also contains a 
    type or mimetype. Type corresponds to a .NET class that support 
    text/value conversion through the TypeConverter architecture. 
    Classes that don't support this are serialized and stored with the 
    mimetype set.
    
    The mimetype is used for serialized objects, and tells the 
    ResXResourceReader how to depersist the object. This is currently not 
    extensible. For a given mimetype the value must be set accordingly:
    
    Note - application/x-microsoft.net.object.binary.base64 is the format 
    that the ResXResourceWriter will generate, however the reader can 
    read any of the formats listed below.
    
    mimetype: application/x-microsoft.net.object.binary.base64
    value   : The object must be serialized with 
            : System.Runtime.Serialization.Formatters.Binary.BinaryFormatter
            : and then encoded with base64 encoding.
    
    mimetype: application/x-microsoft.net.object.soap.base64
    value   : The object must be serialized with 
            : System.Runtime.Serialization.Formatters.Soap.SoapFormatter
            : and then encoded with base64 encoding.

    mimetype: application/x-microsoft.net.object.bytearray.base64
    value   : The object must be serialized into a byte array 
            : using a System.ComponentModel.TypeConverter
            : and then encoded with base64 encoding.
    -->
  <xsd:schema id="root" xmlns="" xmlns:xsd="http://www.w3.org/2001/XMLSchema" xmlns:msdata="urn:schemas-microsoft-com:xml-msdata">
    <xsd:import namespace="http://www.w3.org/XML/1998/namespace" />
    <xsd:element name="root" msdata:IsDataSet="true">
      <xsd:complexType>
        <xsd:choice maxOccurs="unbounded">
          <xsd:element name="metadata">
            <xsd:complexType>
              <xsd:sequence>
                <xsd:element name="value" type="xsd:string" minOccurs="0" />
              </xsd:sequence>
              <xsd:attribute name="name" use="required" type="xsd:string" />
              <xsd:attribute name="type" type="xsd:string" />
              <xsd:attribute name="mimetype" type="xsd:string" />
              <xsd:attribute ref="xml:space" />
            </xsd:complexType>
          </xsd:element>
          <xsd:element name="assembly">
            <xsd:complexType>
              <xsd:attribute name="alias" type="xsd:string" />
              <xsd:attribute name="name" type="xsd:string" />
            </xsd:complexType>
          </xsd:element>
          <xsd:element name="data">
            <xsd:complexType>
              <xsd:sequence>
                <xsd:element name="value" type="xsd:string" minOccurs="0" msdata:Ordinal="1" />
                <xsd:element name="comment" type="xsd:string" minOccurs="0" msdata:Ordinal="2" />
              </xsd:sequence>
              <xsd:attribute name="name" type="xsd:string" use="required" msdata:Ordinal="1" />
              <xsd:attribute name="type" type="xsd:string" msdata:Ordinal="3" />
              <xsd:attribute name="mimetype" type="xsd:string" msdata:Ordinal="4" />
              <xsd:attribute ref="xml:space" />
            </xsd:complexType>
          </xsd:element>
          <xsd:element name="resheader">
            <xsd:complexType>
              <xsd:sequence>
                <xsd:element name="value" type="xsd:string" minOccurs="0" msdata:Ordinal="1" />
              </xsd:sequence>
              <xsd:attribute name="name" type="xsd:string" use="required" />
            </xsd:complexType>
          </xsd:element>
        </xsd:choice>
      </xsd:complexType>
    </xsd:element>
  </xsd:schema>
  <resheader name="resmimetype">
    <value>text/microsoft-resx</value>
  </resheader>
  <resheader name="version">
    <value>2.0</value>
  </resheader>
  <resheader name="reader">
    <value>System.Resources.ResXResourceReader, System.Windows.Forms, Version=4.0.0.0, Culture=neutral, PublicKeyToken=b77a5c561934e089</value>
  </resheader>
  <resheader name="writer">
    <value>System.Resources.ResXResourceWriter, System.Windows.Forms, Version=4.0.0.0, Culture=neutral, PublicKeyToken=b77a5c561934e089</value>
  </resheader>
  <data name="Element_is_not_valid" xml:space="preserve">
    <value>Element is not valid.</value>
  </data>
  <data name="You_must_select_at_least_one_member" xml:space="preserve">
    <value>You must select at least one member.</value>
  </data>
  <data name="Interface_name_conflicts_with_an_existing_type_name" xml:space="preserve">
    <value>Interface name conflicts with an existing type name.</value>
  </data>
  <data name="Interface_name_is_not_a_valid_0_identifier" xml:space="preserve">
    <value>Interface name is not a valid {0} identifier.</value>
  </data>
  <data name="Illegal_characters_in_path" xml:space="preserve">
    <value>Illegal characters in path.</value>
  </data>
  <data name="File_name_must_have_the_0_extension" xml:space="preserve">
    <value>File name must have the "{0}" extension.</value>
  </data>
  <data name="Debugger" xml:space="preserve">
    <value>Debugger</value>
  </data>
  <data name="Determining_breakpoint_location" xml:space="preserve">
    <value>Determining breakpoint location...</value>
  </data>
  <data name="Determining_autos" xml:space="preserve">
    <value>Determining autos...</value>
  </data>
  <data name="Resolving_breakpoint_location" xml:space="preserve">
    <value>Resolving breakpoint location...</value>
  </data>
  <data name="Validating_breakpoint_location" xml:space="preserve">
    <value>Validating breakpoint location...</value>
  </data>
  <data name="Getting_DataTip_text" xml:space="preserve">
    <value>Getting DataTip text...</value>
  </data>
  <data name="Preview_unavailable" xml:space="preserve">
    <value>Preview unavailable</value>
  </data>
  <data name="Overrides_" xml:space="preserve">
    <value>Overrides</value>
  </data>
  <data name="Overridden_By" xml:space="preserve">
    <value>Overridden By</value>
  </data>
  <data name="Inherits_" xml:space="preserve">
    <value>Inherits</value>
  </data>
  <data name="Inherited_By" xml:space="preserve">
    <value>Inherited By</value>
  </data>
  <data name="Implements_" xml:space="preserve">
    <value>Implements</value>
  </data>
  <data name="Implemented_By" xml:space="preserve">
    <value>Implemented By</value>
  </data>
  <data name="Maximum_number_of_documents_are_open" xml:space="preserve">
    <value>Maximum number of documents are open.</value>
  </data>
  <data name="Failed_to_create_document_in_miscellaneous_files_project" xml:space="preserve">
    <value>Failed to create document in miscellaneous files project.</value>
  </data>
  <data name="Invalid_access" xml:space="preserve">
    <value>Invalid access.</value>
  </data>
  <data name="The_following_references_were_not_found_0_Please_locate_and_add_them_manually" xml:space="preserve">
    <value>The following references were not found. {0}Please locate and add them manually.</value>
  </data>
  <data name="End_position_must_be_start_position" xml:space="preserve">
    <value>End position must be &gt;= start position</value>
  </data>
  <data name="Not_a_valid_value" xml:space="preserve">
    <value>Not a valid value</value>
  </data>
  <data name="given_workspace_doesn_t_support_undo" xml:space="preserve">
    <value>given workspace doesn't support undo</value>
  </data>
  <data name="Add_a_reference_to_0" xml:space="preserve">
    <value>Add a reference to '{0}'</value>
  </data>
  <data name="Event_type_is_invalid" xml:space="preserve">
    <value>Event type is invalid</value>
  </data>
  <data name="Can_t_find_where_to_insert_member" xml:space="preserve">
    <value>Can't find where to insert member</value>
  </data>
  <data name="Can_t_rename_other_elements" xml:space="preserve">
    <value>Can't rename 'other' elements</value>
  </data>
  <data name="Unknown_rename_type" xml:space="preserve">
    <value>Unknown rename type</value>
  </data>
  <data name="IDs_are_not_supported_for_this_symbol_type" xml:space="preserve">
    <value>IDs are not supported for this symbol type.</value>
  </data>
  <data name="Can_t_create_a_node_id_for_this_symbol_kind_colon_0" xml:space="preserve">
    <value>Can't create a node id for this symbol kind: '{0}'</value>
  </data>
  <data name="Project_References" xml:space="preserve">
    <value>Project References</value>
  </data>
  <data name="Base_Types" xml:space="preserve">
    <value>Base Types</value>
  </data>
  <data name="Miscellaneous_Files" xml:space="preserve">
    <value>Miscellaneous Files</value>
  </data>
  <data name="Could_not_find_project_0" xml:space="preserve">
    <value>Could not find project '{0}'</value>
  </data>
  <data name="Could_not_find_location_of_folder_on_disk" xml:space="preserve">
    <value>Could not find location of folder on disk</value>
  </data>
  <data name="Error_while_reading_0_colon_1" xml:space="preserve">
    <value>Error while reading '{0}': {1}</value>
  </data>
  <data name="Assembly" xml:space="preserve">
    <value>Assembly </value>
  </data>
  <data name="Exceptions_colon" xml:space="preserve">
    <value>Exceptions:</value>
  </data>
  <data name="Member_of_0" xml:space="preserve">
    <value>Member of {0}</value>
  </data>
  <data name="Parameters_colon1" xml:space="preserve">
    <value>Parameters:</value>
  </data>
  <data name="Project" xml:space="preserve">
    <value>Project </value>
  </data>
  <data name="Remarks_colon" xml:space="preserve">
    <value>Remarks:</value>
  </data>
  <data name="Returns_colon" xml:space="preserve">
    <value>Returns:</value>
  </data>
  <data name="Summary_colon" xml:space="preserve">
    <value>Summary:</value>
  </data>
  <data name="Type_Parameters_colon" xml:space="preserve">
    <value>Type Parameters:</value>
  </data>
  <data name="File_already_exists" xml:space="preserve">
    <value>File already exists</value>
  </data>
  <data name="File_path_cannot_use_reserved_keywords" xml:space="preserve">
    <value>File path cannot use reserved keywords</value>
  </data>
  <data name="DocumentPath_is_illegal" xml:space="preserve">
    <value>DocumentPath is illegal</value>
  </data>
  <data name="Project_Path_is_illegal" xml:space="preserve">
    <value>Project Path is illegal</value>
  </data>
  <data name="Path_cannot_have_empty_filename" xml:space="preserve">
    <value>Path cannot have empty filename</value>
  </data>
  <data name="The_given_DocumentId_did_not_come_from_the_Visual_Studio_workspace" xml:space="preserve">
    <value>The given DocumentId did not come from the Visual Studio workspace.</value>
  </data>
  <data name="Project_colon_0_1_Use_the_dropdown_to_view_and_switch_to_other_projects_this_file_may_belong_to" xml:space="preserve">
    <value>Project: {0} ({1})

Use the dropdown to view and switch to other projects this file may belong to.</value>
  </data>
  <data name="_0_Use_the_dropdown_to_view_and_navigate_to_other_items_in_this_file" xml:space="preserve">
    <value>{0}

Use the dropdown to view and navigate to other items in this file.</value>
  </data>
  <data name="Project_colon_0_Use_the_dropdown_to_view_and_switch_to_other_projects_this_file_may_belong_to" xml:space="preserve">
    <value>Project: {0}

Use the dropdown to view and switch to other projects this file may belong to.</value>
  </data>
  <data name="ErrorReadingRuleset" xml:space="preserve">
    <value>ErrorReadingRuleset</value>
  </data>
  <data name="Error_reading_ruleset_file_0_1" xml:space="preserve">
    <value>Error reading ruleset file {0} - {1}</value>
  </data>
  <data name="AnalyzerChangedOnDisk" xml:space="preserve">
    <value>AnalyzerChangedOnDisk</value>
  </data>
  <data name="The_analyzer_assembly_0_has_changed_Diagnostics_may_be_incorrect_until_Visual_Studio_is_restarted" xml:space="preserve">
    <value>The analyzer assembly '{0}' has changed. Diagnostics may be incorrect until Visual Studio is restarted.</value>
  </data>
  <data name="CSharp_VB_Diagnostics_Table_Data_Source" xml:space="preserve">
    <value>C#/VB Diagnostics Table Data Source</value>
  </data>
  <data name="CSharp_VB_Todo_List_Table_Data_Source" xml:space="preserve">
    <value>C#/VB Todo List Table Data Source</value>
  </data>
  <data name="Cancel" xml:space="preserve">
    <value>Cancel</value>
  </data>
  <data name="Deselect_All" xml:space="preserve">
    <value>_Deselect All</value>
  </data>
  <data name="Extract_Interface" xml:space="preserve">
    <value>Extract Interface</value>
  </data>
  <data name="Generated_name_colon" xml:space="preserve">
    <value>Generated name:</value>
  </data>
  <data name="New_file_name_colon" xml:space="preserve">
    <value>New _file name:</value>
  </data>
  <data name="New_interface_name_colon" xml:space="preserve">
    <value>New _interface name:</value>
  </data>
  <data name="OK" xml:space="preserve">
    <value>OK</value>
  </data>
  <data name="Select_All" xml:space="preserve">
    <value>_Select All</value>
  </data>
  <data name="Select_public_members_to_form_interface" xml:space="preserve">
    <value>Select public _members to form interface</value>
  </data>
  <data name="Access_colon" xml:space="preserve">
    <value>_Access:</value>
  </data>
  <data name="Add_to_existing_file" xml:space="preserve">
    <value>Add to _existing file</value>
  </data>
  <data name="Change_Signature" xml:space="preserve">
    <value>Change Signature</value>
  </data>
  <data name="Create_new_file" xml:space="preserve">
    <value>_Create new file</value>
  </data>
  <data name="Default_" xml:space="preserve">
    <value>Default</value>
  </data>
  <data name="File_Name_colon" xml:space="preserve">
    <value>File Name:</value>
  </data>
  <data name="Generate_Type" xml:space="preserve">
    <value>Generate Type</value>
  </data>
  <data name="Kind_colon" xml:space="preserve">
    <value>_Kind:</value>
  </data>
  <data name="Location_colon" xml:space="preserve">
    <value>Location:</value>
  </data>
  <data name="Modifier" xml:space="preserve">
    <value>Modifier</value>
  </data>
  <data name="Name_colon1" xml:space="preserve">
    <value>Name:</value>
  </data>
  <data name="Parameter" xml:space="preserve">
    <value>Parameter</value>
  </data>
  <data name="Parameters_colon2" xml:space="preserve">
    <value>Parameters:</value>
  </data>
  <data name="Preview_method_signature_colon" xml:space="preserve">
    <value>Preview method signature:</value>
  </data>
  <data name="Preview_reference_changes" xml:space="preserve">
    <value>Preview reference changes</value>
  </data>
  <data name="Project_colon" xml:space="preserve">
    <value>_Project:</value>
  </data>
  <data name="Type" xml:space="preserve">
    <value>Type</value>
  </data>
  <data name="Type_Details_colon" xml:space="preserve">
    <value>Type Details:</value>
  </data>
  <data name="Re_move" xml:space="preserve">
    <value>Re_move</value>
  </data>
  <data name="Restore" xml:space="preserve">
    <value>_Restore</value>
  </data>
  <data name="More_about_0" xml:space="preserve">
    <value>More about {0}</value>
  </data>
  <data name="Navigation_must_be_performed_on_the_foreground_thread" xml:space="preserve">
    <value>Navigation must be performed on the foreground thread.</value>
  </data>
  <data name="bracket_plus_bracket" xml:space="preserve">
    <value>[+] </value>
  </data>
  <data name="bracket_bracket" xml:space="preserve">
    <value>[-] </value>
  </data>
  <data name="Reference_to_0_in_project_1" xml:space="preserve">
    <value>Reference to '{0}' in project '{1}'</value>
  </data>
  <data name="Unknown1" xml:space="preserve">
    <value>&lt;Unknown&gt;</value>
  </data>
  <data name="Analyzer_reference_to_0_in_project_1" xml:space="preserve">
    <value>Analyzer reference to '{0}' in project '{1}'</value>
  </data>
  <data name="Project_reference_to_0_in_project_1" xml:space="preserve">
    <value>Project reference to '{0}' in project '{1}'</value>
  </data>
  <data name="AnalyzerDependencyConflict" xml:space="preserve">
    <value>AnalyzerDependencyConflict</value>
  </data>
  <data name="Analyzer_assemblies_0_and_1_both_have_identity_2_but_different_contents_Only_one_will_be_loaded_and_analyzers_using_these_assemblies_may_not_run_correctly" xml:space="preserve">
    <value>Analyzer assemblies '{0}' and '{1}' both have identity '{2}' but different contents. Only one will be loaded and analyzers using these assemblies may not run correctly.</value>
  </data>
  <data name="_0_references" xml:space="preserve">
    <value>{0} references</value>
  </data>
  <data name="_1_reference" xml:space="preserve">
    <value>1 reference</value>
  </data>
  <data name="_0_encountered_an_error_and_has_been_disabled" xml:space="preserve">
    <value>'{0}' encountered an error and has been disabled.</value>
  </data>
  <data name="Enable" xml:space="preserve">
    <value>Enable</value>
  </data>
  <data name="Enable_and_ignore_future_errors" xml:space="preserve">
    <value>Enable and ignore future errors</value>
  </data>
  <data name="No_Changes" xml:space="preserve">
    <value>No Changes</value>
  </data>
  <data name="Get_help_for_0_1_2_3" xml:space="preserve">
    <value>Get help for '{0}'{1}{2}{3}</value>
  </data>
  <data name="from_Bing" xml:space="preserve">
    <value> from Bing</value>
  </data>
  <data name="Current_block" xml:space="preserve">
    <value>Current block</value>
  </data>
  <data name="Determining_current_block" xml:space="preserve">
    <value>Determining current block.</value>
  </data>
  <data name="IntelliSense" xml:space="preserve">
    <value>IntelliSense</value>
  </data>
  <data name="CSharp_VB_Build_Table_Data_Source" xml:space="preserve">
    <value>C#/VB Build Table Data Source</value>
  </data>
  <data name="MissingAnalyzerReference" xml:space="preserve">
    <value>MissingAnalyzerReference</value>
  </data>
  <data name="Analyzer_assembly_0_depends_on_1_but_it_was_not_found_Analyzers_may_not_run_correctly_unless_the_missing_assembly_is_added_as_an_analyzer_reference_as_well" xml:space="preserve">
    <value>Analyzer assembly '{0}' depends on '{1}' but it was not found. Analyzers may not run correctly unless the missing assembly is added as an analyzer reference as well.</value>
  </data>
  <data name="Suppression_State" xml:space="preserve">
    <value>Suppression State</value>
  </data>
  <data name="Active" xml:space="preserve">
    <value>Active</value>
  </data>
  <data name="Suppressed" xml:space="preserve">
    <value>Suppressed</value>
  </data>
  <data name="NotApplicable" xml:space="preserve">
    <value>N/A</value>
  </data>
  <data name="SuppressionNotSupportedToolTip" xml:space="preserve">
    <value>Suppression state is supported only for intellisense diagnostics, which are for the current solution snapshot. Switch to 'Intellisense' diagnostics for suppression.</value>
  </data>
  <data name="Suppress_diagnostics" xml:space="preserve">
    <value>Suppress diagnostics</value>
  </data>
  <data name="Computing_suppressions_fix" xml:space="preserve">
    <value>Computing suppressions fix...</value>
  </data>
  <data name="Applying_suppressions_fix" xml:space="preserve">
    <value>Applying suppressions fix...</value>
  </data>
  <data name="Remove_suppressions" xml:space="preserve">
    <value>Remove suppressions</value>
  </data>
  <data name="Computing_remove_suppressions_fix" xml:space="preserve">
    <value>Computing remove suppressions fix...</value>
  </data>
  <data name="Applying_remove_suppressions_fix" xml:space="preserve">
    <value>Applying remove suppressions fix...</value>
  </data>
  <data name="This_workspace_only_supports_opening_documents_on_the_UI_thread" xml:space="preserve">
    <value>This workspace only supports opening documents on the UI thread.</value>
  </data>
  <data name="Synchronize_0" xml:space="preserve">
    <value>Synchronize {0}</value>
  </data>
  <data name="Synchronizing_with_0" xml:space="preserve">
    <value>Synchronizing with {0}...</value>
  </data>
  <data name="Visual_Studio_has_suspended_some_advanced_features_to_improve_performance" xml:space="preserve">
    <value>Visual Studio has suspended some advanced features to improve performance.</value>
  </data>
  <data name="Installing_0" xml:space="preserve">
    <value>Installing '{0}'</value>
  </data>
  <data name="Installing_0_completed" xml:space="preserve">
    <value>Installing '{0}' completed</value>
  </data>
  <data name="Package_install_failed_colon_0" xml:space="preserve">
    <value>Package install failed: {0}</value>
  </data>
  <data name="Unknown2" xml:space="preserve">
    <value>&lt;Unknown&gt;</value>
  </data>
  <data name="No" xml:space="preserve">
    <value>No</value>
  </data>
  <data name="Yes" xml:space="preserve">
    <value>Yes</value>
  </data>
  <data name="Choose_a_Symbol_Specification_and_a_Naming_Style" xml:space="preserve">
    <value>Choose a Symbol Specification and a Naming Style.</value>
  </data>
  <data name="Enter_a_title_for_this_Naming_Rule" xml:space="preserve">
    <value>Enter a title for this Naming Rule.</value>
  </data>
  <data name="Enter_a_title_for_this_Naming_Style" xml:space="preserve">
    <value>Enter a title for this Naming Style.</value>
  </data>
  <data name="Enter_a_title_for_this_Symbol_Specification" xml:space="preserve">
    <value>Enter a title for this Symbol Specification.</value>
  </data>
  <data name="Accessibilities_can_match_any" xml:space="preserve">
    <value>Accessibilities (can match any)</value>
  </data>
  <data name="Capitalization_colon" xml:space="preserve">
    <value>Capitalization:</value>
  </data>
  <data name="all_lower" xml:space="preserve">
    <value>all lower</value>
  </data>
  <data name="ALL_UPPER" xml:space="preserve">
    <value>ALL UPPER</value>
  </data>
  <data name="camel_Case_Name" xml:space="preserve">
    <value>camel Case Name</value>
  </data>
  <data name="First_word_upper" xml:space="preserve">
    <value>First word upper</value>
  </data>
  <data name="Pascal_Case_Name" xml:space="preserve">
    <value>Pascal Case Name</value>
  </data>
  <data name="Severity_colon" xml:space="preserve">
    <value>Severity:</value>
  </data>
  <data name="Modifiers_must_match_all" xml:space="preserve">
    <value>Modifiers (must match all)</value>
  </data>
  <data name="Name_colon2" xml:space="preserve">
    <value>Name:</value>
  </data>
  <data name="Naming_Rule" xml:space="preserve">
    <value>Naming Rule</value>
  </data>
  <data name="Naming_Style" xml:space="preserve">
    <value>Naming Style</value>
  </data>
  <data name="Naming_Style_colon" xml:space="preserve">
    <value>Naming Style:</value>
  </data>
  <data name="Naming_Rules_allow_you_to_define_how_particular_sets_of_symbols_should_be_named_and_how_incorrectly_named_symbols_should_be_handled" xml:space="preserve">
    <value>Naming Rules allow you to define how particular sets of symbols should be named and how incorrectly-named symbols should be handled.</value>
  </data>
  <data name="The_first_matching_top_level_Naming_Rule_is_used_by_default_when_naming_a_symbol_while_any_special_cases_are_handled_by_a_matching_child_rule" xml:space="preserve">
    <value>The first matching top-level Naming Rule is used by default when naming a symbol, while any special cases are handled by a matching child rule.</value>
  </data>
  <data name="Naming_Style_Title_colon" xml:space="preserve">
    <value>Naming Style Title:</value>
  </data>
  <data name="Parent_Rule_colon" xml:space="preserve">
    <value>Parent Rule:</value>
  </data>
  <data name="Required_Prefix_colon" xml:space="preserve">
    <value>Required Prefix:</value>
  </data>
  <data name="Required_Suffix_colon" xml:space="preserve">
    <value>Required Suffix:</value>
  </data>
  <data name="Sample_Identifier_colon" xml:space="preserve">
    <value>Sample Identifier:</value>
  </data>
  <data name="Symbol_Kinds_can_match_any" xml:space="preserve">
    <value>Symbol Kinds (can match any)</value>
  </data>
  <data name="Symbol_Specification" xml:space="preserve">
    <value>Symbol Specification</value>
  </data>
  <data name="Symbol_Specification_colon" xml:space="preserve">
    <value>Symbol Specification:</value>
  </data>
  <data name="Symbol_Specification_Title_colon" xml:space="preserve">
    <value>Symbol Specification Title:</value>
  </data>
  <data name="Word_Separator_colon" xml:space="preserve">
    <value>Word Separator:</value>
  </data>
  <data name="example" xml:space="preserve">
    <value>example</value>
    <comment>IdentifierWord_Example and IdentifierWord_Identifier are combined (with prefixes, suffixes, and word separators) into an example identifier name in the NamingStyle UI.</comment>
  </data>
  <data name="identifier" xml:space="preserve">
    <value>identifier</value>
    <comment>IdentifierWord_Example and IdentifierWord_Identifier are combined (with prefixes, suffixes, and word separators) into an example identifier name in the NamingStyle UI.</comment>
  </data>
  <data name="Install_0" xml:space="preserve">
    <value>Install '{0}'</value>
  </data>
  <data name="Uninstalling_0" xml:space="preserve">
    <value>Uninstalling '{0}'</value>
  </data>
  <data name="Uninstalling_0_completed" xml:space="preserve">
    <value>Uninstalling '{0}' completed</value>
  </data>
  <data name="Uninstall_0" xml:space="preserve">
    <value>Uninstall '{0}'</value>
  </data>
  <data name="Package_uninstall_failed_colon_0" xml:space="preserve">
    <value>Package uninstall failed: {0}</value>
  </data>
  <data name="Error_encountered_while_loading_the_project_Some_project_features_such_as_full_solution_analysis_for_the_failed_project_and_projects_that_depend_on_it_have_been_disabled" xml:space="preserve">
    <value>Error encountered while loading the project. Some project features, such as full solution analysis for the failed project and projects that depend on it, have been disabled.</value>
  </data>
  <data name="Project_loading_failed" xml:space="preserve">
    <value>Project loading failed.</value>
  </data>
  <data name="To_see_what_caused_the_issue_please_try_below_1_Close_Visual_Studio_long_paragraph_follows" xml:space="preserve">
    <value>To see what caused the issue, please try below.

1. Close Visual Studio
2. Open a Visual Studio Developer Command Prompt
3. Set environment variable “TraceDesignTime” to true (set TraceDesignTime=true)
4. Delete .vs directory/.suo file
5. Restart VS from the command prompt you set the environment varaible (devenv)
6. Open the solution
7. Check '{0}' and look for the failed tasks (FAILED)</value>
  </data>
  <data name="Additional_information_colon" xml:space="preserve">
    <value>Additional information:</value>
  </data>
  <data name="Installing_0_failed_Additional_information_colon_1" xml:space="preserve">
    <value>Installing '{0}' failed.

Additional information: {1}</value>
  </data>
  <data name="Uninstalling_0_failed_Additional_information_colon_1" xml:space="preserve">
    <value>Uninstalling '{0}' failed.

Additional information: {1}</value>
  </data>
  <data name="Move_0_below_1" xml:space="preserve">
    <value>Move {0} below {1}</value>
    <comment>{0} and {1} are parameter descriptions</comment>
  </data>
  <data name="Move_0_above_1" xml:space="preserve">
    <value>Move {0} above {1}</value>
    <comment>{0} and {1} are parameter descriptions</comment>
  </data>
  <data name="Remove_0" xml:space="preserve">
    <value>Remove {0}</value>
    <comment>{0} is a parameter description</comment>
  </data>
  <data name="Restore_0" xml:space="preserve">
    <value>Restore {0}</value>
    <comment>{0} is a parameter description</comment>
  </data>
  <data name="Re_enable" xml:space="preserve">
    <value>Re-enable</value>
  </data>
  <data name="Learn_more" xml:space="preserve">
    <value>Learn more</value>
  </data>
  <data name="Prefer_framework_type" xml:space="preserve">
    <value>Prefer framework type</value>
  </data>
  <data name="Prefer_predefined_type" xml:space="preserve">
    <value>Prefer predefined type</value>
  </data>
  <data name="Copy_to_Clipboard" xml:space="preserve">
    <value>Copy to Clipboard</value>
  </data>
  <data name="Close" xml:space="preserve">
    <value>Close</value>
  </data>
  <data name="in_0_line_1" xml:space="preserve">
    <value>in {0}:line {1}</value>
  </data>
  <data name="Unknown_parameters" xml:space="preserve">
    <value>&lt;Unknown Parameters&gt;</value>
  </data>
  <data name="End_of_inner_exception_stack" xml:space="preserve">
    <value>--- End of inner exception stack trace ---</value>
  </data>
  <data name="For_locals_parameters_and_members" xml:space="preserve">
    <value>For locals, parameters and members</value>
  </data>
  <data name="For_member_access_expressions" xml:space="preserve">
    <value>For member access expressions</value>
  </data>
  <data name="Prefer_object_initializer" xml:space="preserve">
    <value>Prefer object initializer</value>
  </data>
  <data name="Expression_preferences_colon" xml:space="preserve">
    <value>Expression preferences:</value>
  </data>
  <data name="Block_Structure_Guides" xml:space="preserve">
    <value>Block Structure Guides</value>
  </data>
  <data name="Outlining" xml:space="preserve">
    <value>Outlining</value>
  </data>
  <data name="Show_guides_for_code_level_constructs" xml:space="preserve">
    <value>Show guides for code level constructs</value>
  </data>
  <data name="Show_guides_for_comments_and_preprocessor_regions" xml:space="preserve">
    <value>Show guides for comments and preprocessor regions</value>
  </data>
  <data name="Show_guides_for_declaration_level_constructs" xml:space="preserve">
    <value>Show guides for declaration level constructs</value>
  </data>
  <data name="Show_outlining_for_code_level_constructs" xml:space="preserve">
    <value>Show outlining for code level constructs</value>
  </data>
  <data name="Show_outlining_for_comments_and_preprocessor_regions" xml:space="preserve">
    <value>Show outlining for comments and preprocessor regions</value>
  </data>
  <data name="Show_outlining_for_declaration_level_constructs" xml:space="preserve">
    <value>Show outlining for declaration level constructs</value>
  </data>
  <data name="Variable_preferences_colon" xml:space="preserve">
    <value>Variable preferences:</value>
  </data>
  <data name="Prefer_inlined_variable_declaration" xml:space="preserve">
    <value>Prefer inlined variable declaration</value>
  </data>
  <data name="For_methods" xml:space="preserve">
    <value>For methods</value>
  </data>
  <data name="Code_block_preferences_colon" xml:space="preserve">
    <value>Code block preferences:</value>
  </data>
  <data name="For_accessors" xml:space="preserve">
    <value>For accessors</value>
  </data>
  <data name="For_constructors" xml:space="preserve">
    <value>For constructors</value>
  </data>
  <data name="For_indexers" xml:space="preserve">
    <value>For indexers</value>
  </data>
  <data name="For_operators" xml:space="preserve">
    <value>For operators</value>
  </data>
  <data name="For_properties" xml:space="preserve">
    <value>For properties</value>
  </data>
  <data name="Some_naming_rules_are_incomplete_Please_complete_or_remove_them" xml:space="preserve">
    <value>Some naming rules are incomplete. Please complete or remove them.</value>
  </data>
  <data name="Manage_specifications" xml:space="preserve">
    <value>Manage specifications</value>
  </data>
  <data name="Manage_styles" xml:space="preserve">
    <value>Manage styles</value>
  </data>
  <data name="Reorder" xml:space="preserve">
    <value>Reorder</value>
  </data>
  <data name="Severity" xml:space="preserve">
    <value>Severity</value>
  </data>
  <data name="Specification" xml:space="preserve">
    <value>Specification</value>
  </data>
  <data name="Required_Style" xml:space="preserve">
    <value>Required Style</value>
  </data>
  <data name="This_item_cannot_be_deleted_because_it_is_used_by_an_existing_Naming_Rule" xml:space="preserve">
    <value>This item cannot be deleted because it is used by an existing Naming Rule.</value>
  </data>
  <data name="Prefer_collection_initializer" xml:space="preserve">
    <value>Prefer collection initializer</value>
  </data>
  <data name="Prefer_coalesce_expression" xml:space="preserve">
    <value>Prefer coalesce expression</value>
  </data>
  <data name="Collapse_regions_when_collapsing_to_definitions" xml:space="preserve">
    <value>Collapse #regions when collapsing to definitions</value>
  </data>
  <data name="Prefer_null_propagation" xml:space="preserve">
    <value>Prefer null propagation</value>
  </data>
  <data name="Prefer_explicit_tuple_name" xml:space="preserve">
    <value>Prefer explicit tuple name</value>
  </data>
  <data name="Description" xml:space="preserve">
    <value>Description</value>
  </data>
  <data name="Preference" xml:space="preserve">
    <value>Preference</value>
  </data>
<<<<<<< HEAD
  <data name="Implement_Interface_or_Abstract_Class" xml:space="preserve">
    <value>Implement Interface or Abstract Class</value>
  </data>
  <data name="Keep_properties_events_and_methods_grouped_when_implementing_types" xml:space="preserve">
    <value>Keep properties, events and methods grouped when implementing types</value>
=======
  <data name="For_a_given_symbol_only_the_topmost_rule_with_a_matching_Specification_will_be_applied_Violation_of_that_rules_Required_Style_will_be_reported_at_the_chosen_Severity_level" xml:space="preserve">
    <value>For a given symbol, only the topmost rule with a matching 'Specification' will be applied. Violation of that rule's 'Required Style' will be reported at the chosen 'Severity' level.</value>
>>>>>>> 80d0277d
  </data>
</root><|MERGE_RESOLUTION|>--- conflicted
+++ resolved
@@ -825,15 +825,19 @@
   <data name="Preference" xml:space="preserve">
     <value>Preference</value>
   </data>
-<<<<<<< HEAD
   <data name="Implement_Interface_or_Abstract_Class" xml:space="preserve">
     <value>Implement Interface or Abstract Class</value>
   </data>
-  <data name="Keep_properties_events_and_methods_grouped_when_implementing_types" xml:space="preserve">
-    <value>Keep properties, events and methods grouped when implementing types</value>
-=======
   <data name="For_a_given_symbol_only_the_topmost_rule_with_a_matching_Specification_will_be_applied_Violation_of_that_rules_Required_Style_will_be_reported_at_the_chosen_Severity_level" xml:space="preserve">
     <value>For a given symbol, only the topmost rule with a matching 'Specification' will be applied. Violation of that rule's 'Required Style' will be reported at the chosen 'Severity' level.</value>
->>>>>>> 80d0277d
+  </data>
+  <data name="at_the_end" xml:space="preserve">
+    <value>at the end</value>
+  </data>
+  <data name="When_inserting_properties_events_and_methods_place_them" xml:space="preserve">
+    <value>When inserting properties, events and methods, place them:</value>
+  </data>
+  <data name="with_other_members_of_the_same_kind" xml:space="preserve">
+    <value>with other members of the same kind</value>
   </data>
 </root>