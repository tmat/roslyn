﻿<?xml version="1.0" encoding="utf-8"?>
<root>
  <!-- 
    Microsoft ResX Schema 
    
    Version 2.0
    
    The primary goals of this format is to allow a simple XML format 
    that is mostly human readable. The generation and parsing of the 
    various data types are done through the TypeConverter classes 
    associated with the data types.
    
    Example:
    
    ... ado.net/XML headers & schema ...
    <resheader name="resmimetype">text/microsoft-resx</resheader>
    <resheader name="version">2.0</resheader>
    <resheader name="reader">System.Resources.ResXResourceReader, System.Windows.Forms, ...</resheader>
    <resheader name="writer">System.Resources.ResXResourceWriter, System.Windows.Forms, ...</resheader>
    <data name="Name1"><value>this is my long string</value><comment>this is a comment</comment></data>
    <data name="Color1" type="System.Drawing.Color, System.Drawing">Blue</data>
    <data name="Bitmap1" mimetype="application/x-microsoft.net.object.binary.base64">
        <value>[base64 mime encoded serialized .NET Framework object]</value>
    </data>
    <data name="Icon1" type="System.Drawing.Icon, System.Drawing" mimetype="application/x-microsoft.net.object.bytearray.base64">
        <value>[base64 mime encoded string representing a byte array form of the .NET Framework object]</value>
        <comment>This is a comment</comment>
    </data>
                
    There are any number of "resheader" rows that contain simple 
    name/value pairs.
    
    Each data row contains a name, and value. The row also contains a 
    type or mimetype. Type corresponds to a .NET class that support 
    text/value conversion through the TypeConverter architecture. 
    Classes that don't support this are serialized and stored with the 
    mimetype set.
    
    The mimetype is used for serialized objects, and tells the 
    ResXResourceReader how to depersist the object. This is currently not 
    extensible. For a given mimetype the value must be set accordingly:
    
    Note - application/x-microsoft.net.object.binary.base64 is the format 
    that the ResXResourceWriter will generate, however the reader can 
    read any of the formats listed below.
    
    mimetype: application/x-microsoft.net.object.binary.base64
    value   : The object must be serialized with 
            : System.Runtime.Serialization.Formatters.Binary.BinaryFormatter
            : and then encoded with base64 encoding.
    
    mimetype: application/x-microsoft.net.object.soap.base64
    value   : The object must be serialized with 
            : System.Runtime.Serialization.Formatters.Soap.SoapFormatter
            : and then encoded with base64 encoding.

    mimetype: application/x-microsoft.net.object.bytearray.base64
    value   : The object must be serialized into a byte array 
            : using a System.ComponentModel.TypeConverter
            : and then encoded with base64 encoding.
    -->
  <xsd:schema id="root" xmlns="" xmlns:xsd="http://www.w3.org/2001/XMLSchema" xmlns:msdata="urn:schemas-microsoft-com:xml-msdata">
    <xsd:import namespace="http://www.w3.org/XML/1998/namespace" />
    <xsd:element name="root" msdata:IsDataSet="true">
      <xsd:complexType>
        <xsd:choice maxOccurs="unbounded">
          <xsd:element name="metadata">
            <xsd:complexType>
              <xsd:sequence>
                <xsd:element name="value" type="xsd:string" minOccurs="0" />
              </xsd:sequence>
              <xsd:attribute name="name" use="required" type="xsd:string" />
              <xsd:attribute name="type" type="xsd:string" />
              <xsd:attribute name="mimetype" type="xsd:string" />
              <xsd:attribute ref="xml:space" />
            </xsd:complexType>
          </xsd:element>
          <xsd:element name="assembly">
            <xsd:complexType>
              <xsd:attribute name="alias" type="xsd:string" />
              <xsd:attribute name="name" type="xsd:string" />
            </xsd:complexType>
          </xsd:element>
          <xsd:element name="data">
            <xsd:complexType>
              <xsd:sequence>
                <xsd:element name="value" type="xsd:string" minOccurs="0" msdata:Ordinal="1" />
                <xsd:element name="comment" type="xsd:string" minOccurs="0" msdata:Ordinal="2" />
              </xsd:sequence>
              <xsd:attribute name="name" type="xsd:string" use="required" msdata:Ordinal="1" />
              <xsd:attribute name="type" type="xsd:string" msdata:Ordinal="3" />
              <xsd:attribute name="mimetype" type="xsd:string" msdata:Ordinal="4" />
              <xsd:attribute ref="xml:space" />
            </xsd:complexType>
          </xsd:element>
          <xsd:element name="resheader">
            <xsd:complexType>
              <xsd:sequence>
                <xsd:element name="value" type="xsd:string" minOccurs="0" msdata:Ordinal="1" />
              </xsd:sequence>
              <xsd:attribute name="name" type="xsd:string" use="required" />
            </xsd:complexType>
          </xsd:element>
        </xsd:choice>
      </xsd:complexType>
    </xsd:element>
  </xsd:schema>
  <resheader name="resmimetype">
    <value>text/microsoft-resx</value>
  </resheader>
  <resheader name="version">
    <value>2.0</value>
  </resheader>
  <resheader name="reader">
    <value>System.Resources.ResXResourceReader, System.Windows.Forms, Version=4.0.0.0, Culture=neutral, PublicKeyToken=b77a5c561934e089</value>
  </resheader>
  <resheader name="writer">
    <value>System.Resources.ResXResourceWriter, System.Windows.Forms, Version=4.0.0.0, Culture=neutral, PublicKeyToken=b77a5c561934e089</value>
  </resheader>
  <data name="Element_is_not_valid" xml:space="preserve">
    <value>Element is not valid.</value>
  </data>
  <data name="You_must_select_at_least_one_member" xml:space="preserve">
    <value>You must select at least one member.</value>
  </data>
  <data name="Interface_name_conflicts_with_an_existing_type_name" xml:space="preserve">
    <value>Interface name conflicts with an existing type name.</value>
  </data>
  <data name="Interface_name_is_not_a_valid_0_identifier" xml:space="preserve">
    <value>Interface name is not a valid {0} identifier.</value>
  </data>
  <data name="Illegal_characters_in_path" xml:space="preserve">
    <value>Illegal characters in path.</value>
  </data>
  <data name="File_name_must_have_the_0_extension" xml:space="preserve">
    <value>File name must have the "{0}" extension.</value>
  </data>
  <data name="Debugger" xml:space="preserve">
    <value>Debugger</value>
  </data>
  <data name="Determining_breakpoint_location" xml:space="preserve">
    <value>Determining breakpoint location...</value>
  </data>
  <data name="Determining_autos" xml:space="preserve">
    <value>Determining autos...</value>
  </data>
  <data name="Resolving_breakpoint_location" xml:space="preserve">
    <value>Resolving breakpoint location...</value>
  </data>
  <data name="Validating_breakpoint_location" xml:space="preserve">
    <value>Validating breakpoint location...</value>
  </data>
  <data name="Getting_DataTip_text" xml:space="preserve">
    <value>Getting DataTip text...</value>
  </data>
  <data name="Preview_unavailable" xml:space="preserve">
    <value>Preview unavailable</value>
  </data>
  <data name="Overrides_" xml:space="preserve">
    <value>Overrides</value>
  </data>
  <data name="Overridden_By" xml:space="preserve">
    <value>Overridden By</value>
  </data>
  <data name="Inherits_" xml:space="preserve">
    <value>Inherits</value>
  </data>
  <data name="Inherited_By" xml:space="preserve">
    <value>Inherited By</value>
  </data>
  <data name="Implements_" xml:space="preserve">
    <value>Implements</value>
  </data>
  <data name="Implemented_By" xml:space="preserve">
    <value>Implemented By</value>
  </data>
  <data name="Maximum_number_of_documents_are_open" xml:space="preserve">
    <value>Maximum number of documents are open.</value>
  </data>
  <data name="Failed_to_create_document_in_miscellaneous_files_project" xml:space="preserve">
    <value>Failed to create document in miscellaneous files project.</value>
  </data>
  <data name="Invalid_access" xml:space="preserve">
    <value>Invalid access.</value>
  </data>
  <data name="The_following_references_were_not_found_0_Please_locate_and_add_them_manually" xml:space="preserve">
    <value>The following references were not found. {0}Please locate and add them manually.</value>
  </data>
  <data name="End_position_must_be_start_position" xml:space="preserve">
    <value>End position must be &gt;= start position</value>
  </data>
  <data name="Not_a_valid_value" xml:space="preserve">
    <value>Not a valid value</value>
  </data>
  <data name="given_workspace_doesn_t_support_undo" xml:space="preserve">
    <value>given workspace doesn't support undo</value>
  </data>
  <data name="Add_a_reference_to_0" xml:space="preserve">
    <value>Add a reference to '{0}'</value>
  </data>
  <data name="Event_type_is_invalid" xml:space="preserve">
    <value>Event type is invalid</value>
  </data>
  <data name="Can_t_find_where_to_insert_member" xml:space="preserve">
    <value>Can't find where to insert member</value>
  </data>
  <data name="Can_t_rename_other_elements" xml:space="preserve">
    <value>Can't rename 'other' elements</value>
  </data>
  <data name="Unknown_rename_type" xml:space="preserve">
    <value>Unknown rename type</value>
  </data>
  <data name="IDs_are_not_supported_for_this_symbol_type" xml:space="preserve">
    <value>IDs are not supported for this symbol type.</value>
  </data>
  <data name="Can_t_create_a_node_id_for_this_symbol_kind_colon_0" xml:space="preserve">
    <value>Can't create a node id for this symbol kind: '{0}'</value>
  </data>
  <data name="Project_References" xml:space="preserve">
    <value>Project References</value>
  </data>
  <data name="Base_Types" xml:space="preserve">
    <value>Base Types</value>
  </data>
  <data name="Miscellaneous_Files" xml:space="preserve">
    <value>Miscellaneous Files</value>
  </data>
  <data name="Could_not_find_project_0" xml:space="preserve">
    <value>Could not find project '{0}'</value>
  </data>
  <data name="Could_not_find_location_of_folder_on_disk" xml:space="preserve">
    <value>Could not find location of folder on disk</value>
  </data>
  <data name="Assembly" xml:space="preserve">
    <value>Assembly </value>
  </data>
  <data name="Exceptions_colon" xml:space="preserve">
    <value>Exceptions:</value>
  </data>
  <data name="Member_of_0" xml:space="preserve">
    <value>Member of {0}</value>
  </data>
  <data name="Parameters_colon1" xml:space="preserve">
    <value>Parameters:</value>
  </data>
  <data name="Project" xml:space="preserve">
    <value>Project </value>
  </data>
  <data name="Remarks_colon" xml:space="preserve">
    <value>Remarks:</value>
  </data>
  <data name="Returns_colon" xml:space="preserve">
    <value>Returns:</value>
  </data>
  <data name="Summary_colon" xml:space="preserve">
    <value>Summary:</value>
  </data>
  <data name="Type_Parameters_colon" xml:space="preserve">
    <value>Type Parameters:</value>
  </data>
  <data name="File_already_exists" xml:space="preserve">
    <value>File already exists</value>
  </data>
  <data name="File_path_cannot_use_reserved_keywords" xml:space="preserve">
    <value>File path cannot use reserved keywords</value>
  </data>
  <data name="DocumentPath_is_illegal" xml:space="preserve">
    <value>DocumentPath is illegal</value>
  </data>
  <data name="Project_Path_is_illegal" xml:space="preserve">
    <value>Project Path is illegal</value>
  </data>
  <data name="Path_cannot_have_empty_filename" xml:space="preserve">
    <value>Path cannot have empty filename</value>
  </data>
  <data name="The_given_DocumentId_did_not_come_from_the_Visual_Studio_workspace" xml:space="preserve">
    <value>The given DocumentId did not come from the Visual Studio workspace.</value>
  </data>
  <data name="Project_colon_0_1_Use_the_dropdown_to_view_and_switch_to_other_projects_this_file_may_belong_to" xml:space="preserve">
    <value>Project: {0} ({1})

Use the dropdown to view and switch to other projects this file may belong to.</value>
  </data>
  <data name="_0_Use_the_dropdown_to_view_and_navigate_to_other_items_in_this_file" xml:space="preserve">
    <value>{0}

Use the dropdown to view and navigate to other items in this file.</value>
  </data>
  <data name="Project_colon_0_Use_the_dropdown_to_view_and_switch_to_other_projects_this_file_may_belong_to" xml:space="preserve">
    <value>Project: {0}

Use the dropdown to view and switch to other projects this file may belong to.</value>
  </data>
  <data name="ErrorReadingRuleset" xml:space="preserve">
    <value>ErrorReadingRuleset</value>
  </data>
  <data name="Error_reading_ruleset_file_0_1" xml:space="preserve">
    <value>Error reading ruleset file {0} - {1}</value>
  </data>
  <data name="AnalyzerChangedOnDisk" xml:space="preserve">
    <value>AnalyzerChangedOnDisk</value>
  </data>
  <data name="The_analyzer_assembly_0_has_changed_Diagnostics_may_be_incorrect_until_Visual_Studio_is_restarted" xml:space="preserve">
    <value>The analyzer assembly '{0}' has changed. Diagnostics may be incorrect until Visual Studio is restarted.</value>
  </data>
  <data name="CSharp_VB_Diagnostics_Table_Data_Source" xml:space="preserve">
    <value>C#/VB Diagnostics Table Data Source</value>
  </data>
  <data name="CSharp_VB_Todo_List_Table_Data_Source" xml:space="preserve">
    <value>C#/VB Todo List Table Data Source</value>
  </data>
  <data name="Cancel" xml:space="preserve">
    <value>Cancel</value>
  </data>
  <data name="Deselect_All" xml:space="preserve">
    <value>_Deselect All</value>
  </data>
  <data name="Extract_Interface" xml:space="preserve">
    <value>Extract Interface</value>
  </data>
  <data name="Generated_name_colon" xml:space="preserve">
    <value>Generated name:</value>
  </data>
  <data name="New_file_name_colon" xml:space="preserve">
    <value>New _file name:</value>
  </data>
  <data name="New_interface_name_colon" xml:space="preserve">
    <value>New _interface name:</value>
  </data>
  <data name="OK" xml:space="preserve">
    <value>OK</value>
  </data>
  <data name="Select_All" xml:space="preserve">
    <value>_Select All</value>
  </data>
  <data name="Select_public_members_to_form_interface" xml:space="preserve">
    <value>Select public _members to form interface</value>
  </data>
  <data name="Access_colon" xml:space="preserve">
    <value>_Access:</value>
  </data>
  <data name="Add_to_existing_file" xml:space="preserve">
    <value>Add to _existing file</value>
  </data>
  <data name="Add_to_current_file" xml:space="preserve">
    <value>Add to _current file</value>
  </data>
  <data name="Change_Signature" xml:space="preserve">
    <value>Change Signature</value>
  </data>
  <data name="Create_new_file" xml:space="preserve">
    <value>_Create new file</value>
  </data>
  <data name="Default_" xml:space="preserve">
    <value>Default</value>
  </data>
  <data name="File_Name_colon" xml:space="preserve">
    <value>File Name:</value>
  </data>
  <data name="Generate_Type" xml:space="preserve">
    <value>Generate Type</value>
  </data>
  <data name="Kind_colon" xml:space="preserve">
    <value>_Kind:</value>
  </data>
  <data name="Location_colon" xml:space="preserve">
    <value>Location:</value>
  </data>
  <data name="Select_destination" xml:space="preserve">
    <value>Select destination</value>
  </data>
  <data name="Modifier" xml:space="preserve">
    <value>Modifier</value>
  </data>
  <data name="Name_colon1" xml:space="preserve">
    <value>Name:</value>
  </data>
  <data name="Parameter" xml:space="preserve">
    <value>Parameter</value>
  </data>
  <data name="Parameters_colon2" xml:space="preserve">
    <value>Parameters:</value>
  </data>
  <data name="Preview_method_signature_colon" xml:space="preserve">
    <value>Preview method signature:</value>
  </data>
  <data name="Preview_reference_changes" xml:space="preserve">
    <value>Preview reference changes</value>
  </data>
  <data name="Project_colon" xml:space="preserve">
    <value>_Project:</value>
  </data>
  <data name="Type" xml:space="preserve">
    <value>Type</value>
  </data>
  <data name="Type_Details_colon" xml:space="preserve">
    <value>Type Details:</value>
  </data>
  <data name="Re_move" xml:space="preserve">
    <value>Re_move</value>
  </data>
  <data name="Restore" xml:space="preserve">
    <value>_Restore</value>
  </data>
  <data name="More_about_0" xml:space="preserve">
    <value>More about {0}</value>
  </data>
  <data name="Navigation_must_be_performed_on_the_foreground_thread" xml:space="preserve">
    <value>Navigation must be performed on the foreground thread.</value>
  </data>
  <data name="bracket_plus_bracket" xml:space="preserve">
    <value>[+] </value>
  </data>
  <data name="bracket_bracket" xml:space="preserve">
    <value>[-] </value>
  </data>
  <data name="Reference_to_0_in_project_1" xml:space="preserve">
    <value>Reference to '{0}' in project '{1}'</value>
  </data>
  <data name="Unknown1" xml:space="preserve">
    <value>&lt;Unknown&gt;</value>
  </data>
  <data name="Analyzer_reference_to_0_in_project_1" xml:space="preserve">
    <value>Analyzer reference to '{0}' in project '{1}'</value>
  </data>
  <data name="Project_reference_to_0_in_project_1" xml:space="preserve">
    <value>Project reference to '{0}' in project '{1}'</value>
  </data>
  <data name="AnalyzerDependencyConflict" xml:space="preserve">
    <value>AnalyzerDependencyConflict</value>
  </data>
  <data name="Analyzer_assemblies_0_and_1_both_have_identity_2_but_different_contents_Only_one_will_be_loaded_and_analyzers_using_these_assemblies_may_not_run_correctly" xml:space="preserve">
    <value>Analyzer assemblies '{0}' and '{1}' both have identity '{2}' but different contents. Only one will be loaded and analyzers using these assemblies may not run correctly.</value>
  </data>
  <data name="_0_references" xml:space="preserve">
    <value>{0} references</value>
  </data>
  <data name="_1_reference" xml:space="preserve">
    <value>1 reference</value>
  </data>
  <data name="_0_encountered_an_error_and_has_been_disabled" xml:space="preserve">
    <value>'{0}' encountered an error and has been disabled.</value>
  </data>
  <data name="Enable" xml:space="preserve">
    <value>Enable</value>
  </data>
  <data name="Enable_and_ignore_future_errors" xml:space="preserve">
    <value>Enable and ignore future errors</value>
  </data>
  <data name="No_Changes" xml:space="preserve">
    <value>No Changes</value>
  </data>
  <data name="Current_block" xml:space="preserve">
    <value>Current block</value>
  </data>
  <data name="Determining_current_block" xml:space="preserve">
    <value>Determining current block.</value>
  </data>
  <data name="IntelliSense" xml:space="preserve">
    <value>IntelliSense</value>
  </data>
  <data name="CSharp_VB_Build_Table_Data_Source" xml:space="preserve">
    <value>C#/VB Build Table Data Source</value>
  </data>
  <data name="MissingAnalyzerReference" xml:space="preserve">
    <value>MissingAnalyzerReference</value>
  </data>
  <data name="Analyzer_assembly_0_depends_on_1_but_it_was_not_found_Analyzers_may_not_run_correctly_unless_the_missing_assembly_is_added_as_an_analyzer_reference_as_well" xml:space="preserve">
    <value>Analyzer assembly '{0}' depends on '{1}' but it was not found. Analyzers may not run correctly unless the missing assembly is added as an analyzer reference as well.</value>
  </data>
  <data name="Suppress_diagnostics" xml:space="preserve">
    <value>Suppress diagnostics</value>
  </data>
  <data name="Computing_suppressions_fix" xml:space="preserve">
    <value>Computing suppressions fix...</value>
  </data>
  <data name="Applying_suppressions_fix" xml:space="preserve">
    <value>Applying suppressions fix...</value>
  </data>
  <data name="Remove_suppressions" xml:space="preserve">
    <value>Remove suppressions</value>
  </data>
  <data name="Computing_remove_suppressions_fix" xml:space="preserve">
    <value>Computing remove suppressions fix...</value>
  </data>
  <data name="Applying_remove_suppressions_fix" xml:space="preserve">
    <value>Applying remove suppressions fix...</value>
  </data>
  <data name="This_workspace_only_supports_opening_documents_on_the_UI_thread" xml:space="preserve">
    <value>This workspace only supports opening documents on the UI thread.</value>
  </data>
  <data name="This_workspace_does_not_support_updating_Visual_Basic_compilation_options" xml:space="preserve">
    <value>This workspace does not support updating Visual Basic compilation options.</value>
  </data>
  <data name="This_workspace_does_not_support_updating_Visual_Basic_parse_options" xml:space="preserve">
    <value>This workspace does not support updating Visual Basic parse options.</value>
  </data>
  <data name="Synchronize_0" xml:space="preserve">
    <value>Synchronize {0}</value>
  </data>
  <data name="Synchronizing_with_0" xml:space="preserve">
    <value>Synchronizing with {0}...</value>
  </data>
  <data name="Visual_Studio_has_suspended_some_advanced_features_to_improve_performance" xml:space="preserve">
    <value>Visual Studio has suspended some advanced features to improve performance.</value>
  </data>
  <data name="Installing_0" xml:space="preserve">
    <value>Installing '{0}'</value>
  </data>
  <data name="Installing_0_completed" xml:space="preserve">
    <value>Installing '{0}' completed</value>
  </data>
  <data name="Package_install_failed_colon_0" xml:space="preserve">
    <value>Package install failed: {0}</value>
  </data>
  <data name="Unknown2" xml:space="preserve">
    <value>&lt;Unknown&gt;</value>
  </data>
  <data name="No" xml:space="preserve">
    <value>No</value>
  </data>
  <data name="Yes" xml:space="preserve">
    <value>Yes</value>
  </data>
  <data name="Choose_a_Symbol_Specification_and_a_Naming_Style" xml:space="preserve">
    <value>Choose a Symbol Specification and a Naming Style.</value>
  </data>
  <data name="Enter_a_title_for_this_Naming_Rule" xml:space="preserve">
    <value>Enter a title for this Naming Rule.</value>
  </data>
  <data name="Enter_a_title_for_this_Naming_Style" xml:space="preserve">
    <value>Enter a title for this Naming Style.</value>
  </data>
  <data name="Enter_a_title_for_this_Symbol_Specification" xml:space="preserve">
    <value>Enter a title for this Symbol Specification.</value>
  </data>
  <data name="Accessibilities_can_match_any" xml:space="preserve">
    <value>Accessibilities (can match any)</value>
  </data>
  <data name="Capitalization_colon" xml:space="preserve">
    <value>Capitalization:</value>
  </data>
  <data name="all_lower" xml:space="preserve">
    <value>all lower</value>
  </data>
  <data name="ALL_UPPER" xml:space="preserve">
    <value>ALL UPPER</value>
  </data>
  <data name="camel_Case_Name" xml:space="preserve">
    <value>camel Case Name</value>
  </data>
  <data name="First_word_upper" xml:space="preserve">
    <value>First word upper</value>
  </data>
  <data name="Pascal_Case_Name" xml:space="preserve">
    <value>Pascal Case Name</value>
  </data>
  <data name="Severity_colon" xml:space="preserve">
    <value>Severity:</value>
  </data>
  <data name="Modifiers_must_match_all" xml:space="preserve">
    <value>Modifiers (must match all)</value>
  </data>
  <data name="Name_colon2" xml:space="preserve">
    <value>Name:</value>
  </data>
  <data name="Naming_Rule" xml:space="preserve">
    <value>Naming Rule</value>
  </data>
  <data name="Naming_Style" xml:space="preserve">
    <value>Naming Style</value>
  </data>
  <data name="Naming_Style_colon" xml:space="preserve">
    <value>Naming Style:</value>
  </data>
  <data name="Naming_Rules_allow_you_to_define_how_particular_sets_of_symbols_should_be_named_and_how_incorrectly_named_symbols_should_be_handled" xml:space="preserve">
    <value>Naming Rules allow you to define how particular sets of symbols should be named and how incorrectly-named symbols should be handled.</value>
  </data>
  <data name="The_first_matching_top_level_Naming_Rule_is_used_by_default_when_naming_a_symbol_while_any_special_cases_are_handled_by_a_matching_child_rule" xml:space="preserve">
    <value>The first matching top-level Naming Rule is used by default when naming a symbol, while any special cases are handled by a matching child rule.</value>
  </data>
  <data name="Naming_Style_Title_colon" xml:space="preserve">
    <value>Naming Style Title:</value>
  </data>
  <data name="Parent_Rule_colon" xml:space="preserve">
    <value>Parent Rule:</value>
  </data>
  <data name="Required_Prefix_colon" xml:space="preserve">
    <value>Required Prefix:</value>
  </data>
  <data name="Required_Suffix_colon" xml:space="preserve">
    <value>Required Suffix:</value>
  </data>
  <data name="Sample_Identifier_colon" xml:space="preserve">
    <value>Sample Identifier:</value>
  </data>
  <data name="Symbol_Kinds_can_match_any" xml:space="preserve">
    <value>Symbol Kinds (can match any)</value>
  </data>
  <data name="Symbol_Specification" xml:space="preserve">
    <value>Symbol Specification</value>
  </data>
  <data name="Symbol_Specification_colon" xml:space="preserve">
    <value>Symbol Specification:</value>
  </data>
  <data name="Symbol_Specification_Title_colon" xml:space="preserve">
    <value>Symbol Specification Title:</value>
  </data>
  <data name="Word_Separator_colon" xml:space="preserve">
    <value>Word Separator:</value>
  </data>
  <data name="example" xml:space="preserve">
    <value>example</value>
    <comment>IdentifierWord_Example and IdentifierWord_Identifier are combined (with prefixes, suffixes, and word separators) into an example identifier name in the NamingStyle UI.</comment>
  </data>
  <data name="identifier" xml:space="preserve">
    <value>identifier</value>
    <comment>IdentifierWord_Example and IdentifierWord_Identifier are combined (with prefixes, suffixes, and word separators) into an example identifier name in the NamingStyle UI.</comment>
  </data>
  <data name="Install_0" xml:space="preserve">
    <value>Install '{0}'</value>
  </data>
  <data name="Uninstalling_0" xml:space="preserve">
    <value>Uninstalling '{0}'</value>
  </data>
  <data name="Uninstalling_0_completed" xml:space="preserve">
    <value>Uninstalling '{0}' completed</value>
  </data>
  <data name="Uninstall_0" xml:space="preserve">
    <value>Uninstall '{0}'</value>
  </data>
  <data name="Package_uninstall_failed_colon_0" xml:space="preserve">
    <value>Package uninstall failed: {0}</value>
  </data>
  <data name="Error_encountered_while_loading_the_project_Some_project_features_such_as_full_solution_analysis_for_the_failed_project_and_projects_that_depend_on_it_have_been_disabled" xml:space="preserve">
    <value>Error encountered while loading the project. Some project features, such as full solution analysis for the failed project and projects that depend on it, have been disabled.</value>
  </data>
  <data name="Project_loading_failed" xml:space="preserve">
    <value>Project loading failed.</value>
  </data>
  <data name="To_see_what_caused_the_issue_please_try_below_1_Close_Visual_Studio_long_paragraph_follows" xml:space="preserve">
    <value>To see what caused the issue, please try below.

1. Close Visual Studio
2. Open a Visual Studio Developer Command Prompt
3. Set environment variable “TraceDesignTime” to true (set TraceDesignTime=true)
4. Delete .vs directory/.suo file
5. Restart VS from the command prompt you set the environment variable (devenv)
6. Open the solution
7. Check '{0}' and look for the failed tasks (FAILED)</value>
  </data>
  <data name="Additional_information_colon" xml:space="preserve">
    <value>Additional information:</value>
  </data>
  <data name="Installing_0_failed_Additional_information_colon_1" xml:space="preserve">
    <value>Installing '{0}' failed.

Additional information: {1}</value>
  </data>
  <data name="Uninstalling_0_failed_Additional_information_colon_1" xml:space="preserve">
    <value>Uninstalling '{0}' failed.

Additional information: {1}</value>
  </data>
  <data name="Move_0_below_1" xml:space="preserve">
    <value>Move {0} below {1}</value>
    <comment>{0} and {1} are parameter descriptions</comment>
  </data>
  <data name="Move_0_above_1" xml:space="preserve">
    <value>Move {0} above {1}</value>
    <comment>{0} and {1} are parameter descriptions</comment>
  </data>
  <data name="Remove_0" xml:space="preserve">
    <value>Remove {0}</value>
    <comment>{0} is a parameter description</comment>
  </data>
  <data name="Restore_0" xml:space="preserve">
    <value>Restore {0}</value>
    <comment>{0} is a parameter description</comment>
  </data>
  <data name="Re_enable" xml:space="preserve">
    <value>Re-enable</value>
  </data>
  <data name="Learn_more" xml:space="preserve">
    <value>Learn more</value>
  </data>
  <data name="Build_plus_live_analysis_NuGet_package" xml:space="preserve">
    <value>Build + live analysis (NuGet package)</value>
  </data>
  <data name="Live_analysis_VSIX_extension" xml:space="preserve">
    <value>Live analysis (VSIX extension)</value>
  </data>
  <data name="Prefer_framework_type" xml:space="preserve">
    <value>Prefer framework type</value>
  </data>
  <data name="Prefer_predefined_type" xml:space="preserve">
    <value>Prefer predefined type</value>
  </data>
  <data name="Copy_to_Clipboard" xml:space="preserve">
    <value>Copy to Clipboard</value>
  </data>
  <data name="Close" xml:space="preserve">
    <value>Close</value>
  </data>
  <data name="Unknown_parameters" xml:space="preserve">
    <value>&lt;Unknown Parameters&gt;</value>
  </data>
  <data name="End_of_inner_exception_stack" xml:space="preserve">
    <value>--- End of inner exception stack trace ---</value>
  </data>
  <data name="For_locals_parameters_and_members" xml:space="preserve">
    <value>For locals, parameters and members</value>
  </data>
  <data name="For_member_access_expressions" xml:space="preserve">
    <value>For member access expressions</value>
  </data>
  <data name="Prefer_object_initializer" xml:space="preserve">
    <value>Prefer object initializer</value>
  </data>
  <data name="Expression_preferences_colon" xml:space="preserve">
    <value>Expression preferences:</value>
  </data>
  <data name="Block_Structure_Guides" xml:space="preserve">
    <value>Block Structure Guides</value>
  </data>
  <data name="Outlining" xml:space="preserve">
    <value>Outlining</value>
  </data>
  <data name="Show_guides_for_code_level_constructs" xml:space="preserve">
    <value>Show guides for code level constructs</value>
  </data>
  <data name="Show_guides_for_comments_and_preprocessor_regions" xml:space="preserve">
    <value>Show guides for comments and preprocessor regions</value>
  </data>
  <data name="Show_guides_for_declaration_level_constructs" xml:space="preserve">
    <value>Show guides for declaration level constructs</value>
  </data>
  <data name="Show_outlining_for_code_level_constructs" xml:space="preserve">
    <value>Show outlining for code level constructs</value>
  </data>
  <data name="Show_outlining_for_comments_and_preprocessor_regions" xml:space="preserve">
    <value>Show outlining for comments and preprocessor regions</value>
  </data>
  <data name="Show_outlining_for_declaration_level_constructs" xml:space="preserve">
    <value>Show outlining for declaration level constructs</value>
  </data>
  <data name="Variable_preferences_colon" xml:space="preserve">
    <value>Variable preferences:</value>
  </data>
  <data name="Prefer_inlined_variable_declaration" xml:space="preserve">
    <value>Prefer inlined variable declaration</value>
  </data>
  <data name="Use_expression_body_for_methods" xml:space="preserve">
    <value>Use expression body for methods</value>
  </data>
  <data name="Code_block_preferences_colon" xml:space="preserve">
    <value>Code block preferences:</value>
  </data>
  <data name="Use_expression_body_for_accessors" xml:space="preserve">
    <value>Use expression body for accessors</value>
  </data>
  <data name="Use_expression_body_for_constructors" xml:space="preserve">
    <value>Use expression body for constructors</value>
  </data>
  <data name="Use_expression_body_for_indexers" xml:space="preserve">
    <value>Use expression body for indexers</value>
  </data>
  <data name="Use_expression_body_for_operators" xml:space="preserve">
    <value>Use expression body for operators</value>
  </data>
  <data name="Use_expression_body_for_properties" xml:space="preserve">
    <value>Use expression body for properties</value>
  </data>
  <data name="Some_naming_rules_are_incomplete_Please_complete_or_remove_them" xml:space="preserve">
    <value>Some naming rules are incomplete. Please complete or remove them.</value>
  </data>
  <data name="Manage_specifications" xml:space="preserve">
    <value>Manage specifications</value>
  </data>
  <data name="Manage_naming_styles" xml:space="preserve">
    <value>Manage naming styles</value>
  </data>
  <data name="Reorder" xml:space="preserve">
    <value>Reorder</value>
  </data>
  <data name="Severity" xml:space="preserve">
    <value>Severity</value>
  </data>
  <data name="Specification" xml:space="preserve">
    <value>Specification</value>
  </data>
  <data name="Required_Style" xml:space="preserve">
    <value>Required Style</value>
  </data>
  <data name="This_item_cannot_be_deleted_because_it_is_used_by_an_existing_Naming_Rule" xml:space="preserve">
    <value>This item cannot be deleted because it is used by an existing Naming Rule.</value>
  </data>
  <data name="Prefer_collection_initializer" xml:space="preserve">
    <value>Prefer collection initializer</value>
  </data>
  <data name="Prefer_coalesce_expression" xml:space="preserve">
    <value>Prefer coalesce expression</value>
  </data>
  <data name="Collapse_regions_when_collapsing_to_definitions" xml:space="preserve">
    <value>Collapse #regions when collapsing to definitions</value>
  </data>
  <data name="Prefer_null_propagation" xml:space="preserve">
    <value>Prefer null propagation</value>
  </data>
  <data name="Prefer_explicit_tuple_name" xml:space="preserve">
    <value>Prefer explicit tuple name</value>
  </data>
  <data name="Description" xml:space="preserve">
    <value>Description</value>
  </data>
  <data name="Preference" xml:space="preserve">
    <value>Preference</value>
  </data>
  <data name="Implement_Interface_or_Abstract_Class" xml:space="preserve">
    <value>Implement Interface or Abstract Class</value>
  </data>
  <data name="For_a_given_symbol_only_the_topmost_rule_with_a_matching_Specification_will_be_applied_Violation_of_that_rules_Required_Style_will_be_reported_at_the_chosen_Severity_level" xml:space="preserve">
    <value>For a given symbol, only the topmost rule with a matching 'Specification' will be applied. Violation of that rule's 'Required Style' will be reported at the chosen 'Severity' level.</value>
  </data>
  <data name="at_the_end" xml:space="preserve">
    <value>at the end</value>
  </data>
  <data name="When_inserting_properties_events_and_methods_place_them" xml:space="preserve">
    <value>When inserting properties, events and methods, place them:</value>
  </data>
  <data name="with_other_members_of_the_same_kind" xml:space="preserve">
    <value>with other members of the same kind</value>
  </data>
  <data name="Prefer_braces" xml:space="preserve">
    <value>Prefer braces</value>
  </data>
  <data name="Over_colon" xml:space="preserve">
    <value>Over:</value>
  </data>
  <data name="Prefer_colon" xml:space="preserve">
    <value>Prefer:</value>
  </data>
  <data name="or" xml:space="preserve">
    <value>or</value>
  </data>
  <data name="built_in_types" xml:space="preserve">
    <value>built-in types</value>
  </data>
  <data name="everywhere_else" xml:space="preserve">
    <value>everywhere else</value>
  </data>
  <data name="type_is_apparent_from_assignment_expression" xml:space="preserve">
    <value>type is apparent from assignment expression</value>
  </data>
  <data name="Get_help_for_0" xml:space="preserve">
    <value>Get help for '{0}'</value>
  </data>
  <data name="Get_help_for_0_from_Bing" xml:space="preserve">
    <value>Get help for '{0}' from Bing</value>
  </data>
  <data name="Move_down" xml:space="preserve">
    <value>Move down</value>
  </data>
  <data name="Move_up" xml:space="preserve">
    <value>Move up</value>
  </data>
  <data name="Remove" xml:space="preserve">
    <value>Remove</value>
  </data>
  <data name="Pick_members" xml:space="preserve">
    <value>Pick members</value>
  </data>
  <data name="Unfortunately_a_process_used_by_Visual_Studio_has_encountered_an_unrecoverable_error_We_recommend_saving_your_work_and_then_closing_and_restarting_Visual_Studio" xml:space="preserve">
    <value>Unfortunately, a process used by Visual Studio has encountered an unrecoverable error.  We recommend saving your work, and then closing and restarting Visual Studio.</value>
  </data>
  <data name="analyzer_Prefer_auto_properties" xml:space="preserve">
    <value>Prefer auto properties</value>
  </data>
  <data name="Add_a_symbol_specification" xml:space="preserve">
    <value>Add a symbol specification</value>
  </data>
  <data name="Remove_symbol_specification" xml:space="preserve">
    <value>Remove symbol specification</value>
  </data>
  <data name="Add_item" xml:space="preserve">
    <value>Add item</value>
  </data>
  <data name="Edit_item" xml:space="preserve">
    <value>Edit item</value>
  </data>
  <data name="Remove_item" xml:space="preserve">
    <value>Remove item</value>
  </data>
  <data name="Add_a_naming_rule" xml:space="preserve">
    <value>Add a naming rule</value>
  </data>
  <data name="Remove_naming_rule" xml:space="preserve">
    <value>Remove naming rule</value>
  </data>
  <data name="VisualStudioWorkspace_TryApplyChanges_cannot_be_called_from_a_background_thread" xml:space="preserve">
    <value>VisualStudioWorkspace.TryApplyChanges cannot be called from a background thread.</value>
  </data>
  <data name="codegen_prefer_auto_properties" xml:space="preserve">
    <value>prefer auto properties</value>
  </data>
  <data name="prefer_throwing_properties" xml:space="preserve">
    <value>prefer throwing properties</value>
  </data>
  <data name="When_generating_properties" xml:space="preserve">
    <value>When generating properties:</value>
  </data>
  <data name="Options" xml:space="preserve">
    <value>Options</value>
  </data>
  <data name="Install_Microsoft_recommended_Roslyn_analyzers_which_provide_additional_diagnostics_and_fixes_for_common_API_design_security_performance_and_reliability_issues" xml:space="preserve">
    <value>Install Microsoft-recommended Roslyn analyzers, which provide additional diagnostics and fixes for common API design, security, performance, and reliability issues</value>
  </data>
  <data name="Never_show_this_again" xml:space="preserve">
    <value>Never show this again</value>
  </data>
  <data name="Prefer_simple_default_expression" xml:space="preserve">
    <value>Prefer simple 'default' expression</value>
  </data>
  <data name="Prefer_inferred_tuple_names" xml:space="preserve">
    <value>Prefer inferred tuple element names</value>
  </data>
  <data name="Prefer_inferred_anonymous_type_member_names" xml:space="preserve">
    <value>Prefer inferred anonymous type member names</value>
  </data>
  <data name="Preview_pane" xml:space="preserve">
    <value>Preview pane</value>
  </data>
  <data name="Analysis" xml:space="preserve">
    <value>Analysis</value>
  </data>
  <data name="Fade_out_unreachable_code" xml:space="preserve">
    <value>Fade out unreachable code</value>
  </data>
  <data name="Fading" xml:space="preserve">
    <value>Fading</value>
  </data>
  <data name="Prefer_local_function_over_anonymous_function" xml:space="preserve">
    <value>Prefer local function over anonymous function</value>
  </data>
  <data name="Keep_all_parentheses_in_colon" xml:space="preserve">
    <value>Keep all parentheses in:</value>
  </data>
  <data name="In_other_operators" xml:space="preserve">
    <value>In other operators</value>
  </data>
  <data name="Never_if_unnecessary" xml:space="preserve">
    <value>Never if unnecessary</value>
  </data>
  <data name="Always_for_clarity" xml:space="preserve">
    <value>Always for clarity</value>
  </data>
  <data name="Parentheses_preferences_colon" xml:space="preserve">
    <value>Parentheses preferences:</value>
  </data>
  <data name="ModuleHasBeenUnloaded" xml:space="preserve">
    <value>Module has been unloaded.</value>
  </data>
  <data name="Prefer_deconstructed_variable_declaration" xml:space="preserve">
    <value>Prefer deconstructed variable declaration</value>
  </data>
  <data name="External_reference_found" xml:space="preserve">
    <value>External reference found</value>
  </data>
  <data name="No_references_found_to_0" xml:space="preserve">
    <value>No references found to '{0}'</value>
  </data>
  <data name="Search_found_no_results" xml:space="preserve">
    <value>Search found no results</value>
  </data>
  <data name="Sync_Class_View" xml:space="preserve">
    <value>Sync Class View</value>
  </data>
  <data name="Reset_Visual_Studio_default_keymapping" xml:space="preserve">
    <value>Reset Visual Studio default keymapping</value>
  </data>
  <data name="Enable_navigation_to_decompiled_sources" xml:space="preserve">
    <value>Enable navigation to decompiled sources (experimental)</value>
  </data>
  <data name="Decompiler_Legal_Notice_Message" xml:space="preserve">
    <value>IMPORTANT: Visual Studio includes decompiling functionality (“Decompiler”) that enables reproducing source code from binary code. By accessing and using the Decompiler, you agree to the Visual Studio license terms and the terms for the Decompiler below. If you do not agree with these combined terms, do not access or use the Decompiler.
 
You acknowledge that binary code and source code might be protected by copyright and trademark laws.  Before using the Decompiler on any binary code, you need to first:  
(i) confirm that the license terms governing your use of the binary code do not contain a provision which prohibits you from decompiling the software; or
(ii) obtain permission to decompile the binary code from the owner of the software.
 
Your use of the Decompiler is optional.  Microsoft is not responsible and disclaims all liability for your use of the Decompiler that violates any laws or any software license terms which prohibit decompiling of the software.

I agree to all of the foregoing:</value>
  </data>
  <data name="Decompiler_Legal_Notice_Title" xml:space="preserve">
    <value>Decompiler Legal Notice</value>
  </data>
  <data name="Colorize_regular_expressions" xml:space="preserve">
    <value>Colorize regular expressions</value>
  </data>
  <data name="Highlight_related_components_under_cursor" xml:space="preserve">
    <value>Highlight related components under cursor</value>
  </data>
  <data name="Regular_Expressions" xml:space="preserve">
    <value>Regular Expressions</value>
  </data>
  <data name="Report_invalid_regular_expressions" xml:space="preserve">
    <value>Report invalid regular expressions</value>
  </data>
  <data name="Code_style_header_use_editor_config" xml:space="preserve">
    <value>Your .editorconfig file might override the local settings configured on this page which only apply to your machine. To configure these settings to travel with your solution use EditorConfig files. More info</value>
  </data>
  <data name="Modifier_preferences_colon" xml:space="preserve">
    <value>Modifier preferences:</value>
  </data>
  <data name="Prefer_readonly_fields" xml:space="preserve">
    <value>Prefer readonly fields</value>
  </data>
  <data name="Analyzing_0" xml:space="preserve">
    <value>Analyzing '{0}'</value>
  </data>
  <data name="Prefer_conditional_expression_over_if_with_assignments" xml:space="preserve">
    <value>Prefer conditional expression over 'if' with assignments</value>
  </data>
  <data name="Prefer_conditional_expression_over_if_with_returns" xml:space="preserve">
    <value>Prefer conditional expression over 'if' with returns</value>
  </data>
  <data name="Apply_0_keymapping_scheme" xml:space="preserve">
    <value>Apply '{0}' keymapping scheme</value>
  </data>
  <data name="We_notice_you_suspended_0_Reset_keymappings_to_continue_to_navigate_and_refactor" xml:space="preserve">
    <value>We notice you suspended '{0}'. Reset keymappings to continue to navigate and refactor.</value>
  </data>
  <data name="Use_expression_body_for_lambdas" xml:space="preserve">
    <value>Use expression body for lambdas</value>
  </data>
  <data name="Prefer_compound_assignments" xml:space="preserve">
    <value>Prefer compound assignments</value>
  </data>
  <data name="Generate_dot_editorconfig_file_from_settings" xml:space="preserve">
    <value>Generate .editorconfig file from settings</value>
  </data>
  <data name="Save_dot_editorconfig_file" xml:space="preserve">
    <value>Save .editorconfig file</value>
  </data>
  <data name="Kind" xml:space="preserve">
    <value>Kind</value>
  </data>
  <data name="Prefer_index_operator" xml:space="preserve">
    <value>Prefer index operator</value>
  </data>
  <data name="Prefer_range_operator" xml:space="preserve">
    <value>Prefer range operator</value>
  </data>
  <data name="All_methods" xml:space="preserve">
    <value>All methods</value>
  </data>
  <data name="Avoid_expression_statements_that_implicitly_ignore_value" xml:space="preserve">
    <value>Avoid expression statements that implicitly ignore value</value>
  </data>
  <data name="Avoid_unused_parameters" xml:space="preserve">
    <value>Avoid unused parameters</value>
  </data>
  <data name="Avoid_unused_value_assignments" xml:space="preserve">
    <value>Avoid unused value assignments</value>
  </data>
  <data name="Parameter_preferences_colon" xml:space="preserve">
    <value>Parameter preferences:</value>
  </data>
  <data name="Non_public_methods" xml:space="preserve">
    <value>Non-public methods</value>
  </data>
  <data name="Unused_value_is_explicitly_assigned_to_an_unused_local" xml:space="preserve">
    <value>Unused value is explicitly assigned to an unused local</value>
  </data>
  <data name="Unused_value_is_explicitly_assigned_to_discard" xml:space="preserve">
    <value>Unused value is explicitly assigned to discard</value>
  </data>
  <data name="Value_assigned_here_is_never_used" xml:space="preserve">
    <value>Value assigned here is never used</value>
  </data>
  <data name="Value_returned_by_invocation_is_implicitly_ignored" xml:space="preserve">
    <value>Value returned by invocation is implicitly ignored</value>
  </data>
  <data name="Back" xml:space="preserve">
    <value>Back</value>
  </data>
  <data name="Finish" xml:space="preserve">
    <value>Finish</value>
  </data>
  <data name="Interface_cannot_have_field" xml:space="preserve">
    <value>Interface cannot have field.</value>
  </data>
  <data name="Make_abstract" xml:space="preserve">
    <value>Make abstract</value>
  </data>
  <data name="Members" xml:space="preserve">
    <value>Members</value>
  </data>
  <data name="Namespace_0" xml:space="preserve">
    <value>Namespace: '{0}'</value>
  </data>
  <data name="Pull_Members_Up" xml:space="preserve">
    <value>Pull Members Up</value>
  </data>
  <data name="Additional_changes_are_needed_to_complete_the_refactoring_Review_changes_below" xml:space="preserve">
    <value>Additional changes are needed to complete the refactoring. Review changes below.</value>
  </data>
  <data name="Select_Dependents" xml:space="preserve">
    <value>Select _Dependents</value>
  </data>
  <data name="Select_destination_and_members_to_pull_up" xml:space="preserve">
    <value>Select destination and members to pull up.</value>
  </data>
  <data name="Select_members_colon" xml:space="preserve">
    <value>Select members:</value>
  </data>
  <data name="Select_Public" xml:space="preserve">
    <value>Select _Public</value>
  </data>
  <data name="_0_will_be_changed_to_abstract" xml:space="preserve">
    <value>'{0}' will be changed to abstract.</value>
  </data>
  <data name="_0_will_be_changed_to_non_static" xml:space="preserve">
    <value>'{0}' will be changed to non-static.</value>
  </data>
  <data name="_0_will_be_changed_to_public" xml:space="preserve">
    <value>'{0}' will be changed to public.</value>
  </data>
  <data name="Calculating_dependents" xml:space="preserve">
    <value>Calculating dependents...</value>
  </data>
  <data name="Select_destination_colon" xml:space="preserve">
    <value>Select destination:</value>
  </data>
  <data name="Use_expression_body_for_local_functions" xml:space="preserve">
    <value>Use expression body for local functions</value>
  </data>
  <data name="Allow_colon" xml:space="preserve">
    <value>Allow:</value>
  </data>
  <data name="Make_0_abstract" xml:space="preserve">
    <value>Make '{0}' abstract</value>
  </data>
  <data name="Review_Changes" xml:space="preserve">
    <value>Review Changes</value>
  </data>
  <data name="Select_member" xml:space="preserve">
    <value>Select member</value>
  </data>
  <data name="Classifications" xml:space="preserve">
    <value>Classifications</value>
  </data>
  <data name="Prefer_static_local_functions" xml:space="preserve">
    <value>Prefer static local functions</value>
  </data>
  <data name="Prefer_simple_using_statement" xml:space="preserve">
    <value>Prefer simple 'using' statement</value>
  </data>
  <data name="Show_completion_list" xml:space="preserve">
    <value>Show completion list</value>
  </data>
  <data name="Use_enhanced_colors_for_C_and_Basic" xml:space="preserve">
    <value>Use enhanced colors for C# and Basic</value>
  </data>
  <data name="Move_to_namespace" xml:space="preserve">
    <value>Move to Namespace</value>
  </data>
  <data name="Namespace" xml:space="preserve">
    <value>Namespace</value>
  </data>
  <data name="Target_Namespace_colon" xml:space="preserve">
    <value>Target Namespace:</value>
  </data>
  <data name="This_is_an_invalid_namespace" xml:space="preserve">
    <value>This is an invalid namespace</value>
  </data>
  <data name="A_new_namespace_will_be_created" xml:space="preserve">
    <value>A new namespace will be created</value>
  </data>
  <data name="Rename_0_to_1" xml:space="preserve">
    <value>Rename {0} to {1}</value>
  </data>
  <data name="NamingSpecification_CSharp_Class" xml:space="preserve">
    <value>class</value>
    <comment>{Locked} This string can be found under "Tools | Options | Text Editor | C# | Code Style | Naming | Manage Specifications | + | Symbol kinds". All of the "NamingSpecification_CSharp_*" strings represent language constructs, and some of them are also actual keywords (including this one).</comment>
  </data>
  <data name="NamingSpecification_CSharp_Delegate" xml:space="preserve">
    <value>delegate</value>
    <comment>{Locked} This string can be found under "Tools | Options | Text Editor | C# | Code Style | Naming | Manage Specifications | + | Symbol kinds". All of the "NamingSpecification_CSharp_*" strings represent language constructs, and some of them are also actual keywords (including this one).</comment>
  </data>
  <data name="NamingSpecification_CSharp_Enum" xml:space="preserve">
    <value>enum</value>
    <comment>{Locked} This string can be found under "Tools | Options | Text Editor | C# | Code Style | Naming | Manage Specifications | + | Symbol kinds". All of the "NamingSpecification_CSharp_*" strings represent language constructs, and some of them are also actual keywords (including this one).</comment>
  </data>
  <data name="NamingSpecification_CSharp_Event" xml:space="preserve">
    <value>event</value>
    <comment>{Locked} This string can be found under "Tools | Options | Text Editor | C# | Code Style | Naming | Manage Specifications | + | Symbol kinds". All of the "NamingSpecification_CSharp_*" strings represent language constructs, and some of them are also actual keywords (including this one).</comment>
  </data>
  <data name="NamingSpecification_CSharp_Field" xml:space="preserve">
    <value>field</value>
    <comment>This string can be found under "Tools | Options | Text Editor | C# | Code Style | Naming | Manage Specifications | + | Symbol kinds". All of the "NamingSpecification_CSharp_*" strings represent language constructs, and some of them are also actual keywords (NOT this one). Refers to the C# programming language concept of a "field" (which stores data).</comment>
  </data>
  <data name="NamingSpecification_CSharp_Interface" xml:space="preserve">
    <value>interface</value>
    <comment>{Locked} This string can be found under "Tools | Options | Text Editor | C# | Code Style | Naming | Manage Specifications | + | Symbol kinds". All of the "NamingSpecification_CSharp_*" strings represent language constructs, and some of them are also actual keywords (including this one).</comment>
  </data>
  <data name="NamingSpecification_CSharp_Local" xml:space="preserve">
    <value>local</value>
    <comment>This string can be found under "Tools | Options | Text Editor | C# | Code Style | Naming | Manage Specifications | + | Symbol kinds". All of the "NamingSpecification_CSharp_*" strings represent language constructs, and some of them are also actual keywords (NOT this one). Refers to the C# language concept of a "local variable".</comment>
  </data>
  <data name="NamingSpecification_CSharp_LocalFunction" xml:space="preserve">
    <value>local function</value>
    <comment>This string can be found under "Tools | Options | Text Editor | C# | Code Style | Naming | Manage Specifications | + | Symbol kinds". All of the "NamingSpecification_CSharp_*" strings represent language constructs, and some of them are also actual keywords (NOT this one). Refers to the C# language concept of a "local function" that exists locally within another function.</comment>
  </data>
  <data name="NamingSpecification_CSharp_Method" xml:space="preserve">
    <value>method</value>
    <comment>This string can be found under "Tools | Options | Text Editor | C# | Code Style | Naming | Manage Specifications | + | Symbol kinds". All of the "NamingSpecification_CSharp_*" strings represent language constructs, and some of them are also actual keywords (NOT this one). Refers to the C# language concept of a "method" that can be called by other code.</comment>
  </data>
  <data name="NamingSpecification_CSharp_Namespace" xml:space="preserve">
    <value>namespace</value>
    <comment>{Locked} This string can be found under "Tools | Options | Text Editor | C# | Code Style | Naming | Manage Specifications | + | Symbol kinds". All of the "NamingSpecification_CSharp_*" strings represent language constructs, and some of them are also actual keywords (including this one).</comment>
  </data>
  <data name="NamingSpecification_CSharp_Parameter" xml:space="preserve">
    <value>parameter</value>
    <comment>This string can be found under "Tools | Options | Text Editor | C# | Code Style | Naming | Manage Specifications | + | Symbol kinds". All of the "NamingSpecification_CSharp_*" strings represent language constructs, and some of them are also actual keywords (NOT this one). Refers to the C# language concept of a "parameter" being passed to a method.</comment>
  </data>
  <data name="NamingSpecification_CSharp_Property" xml:space="preserve">
    <value>property</value>
    <comment>This string can be found under "Tools | Options | Text Editor | C# | Code Style | Naming | Manage Specifications | + | Symbol kinds". All of the "NamingSpecification_CSharp_*" strings represent language constructs, and some of them are also actual keywords (NOT this one). Refers to the C# language concept of a "property" (which allows for the retrieval of data).</comment>
  </data>
  <data name="NamingSpecification_CSharp_Struct" xml:space="preserve">
    <value>struct</value>
    <comment>{Locked} This string can be found under "Tools | Options | Text Editor | C# | Code Style | Naming | Manage Specifications | + | Symbol kinds". All of the "NamingSpecification_CSharp_*" strings represent language constructs, and some of them are also actual keywords (including this one).</comment>
  </data>
  <data name="NamingSpecification_CSharp_TypeParameter" xml:space="preserve">
    <value>type parameter</value>
    <comment>This string can be found under "Tools | Options | Text Editor | C# | Code Style | Naming | Manage Specifications | + | Symbol kinds". All of the "NamingSpecification_CSharp_*" strings represent language constructs, and some of them are also actual keywords (NOT this one). Refers to the C# language concept of a "type parameter".</comment>
  </data>
  <data name="NamingSpecification_VisualBasic_Class" xml:space="preserve">
    <value>Class</value>
    <comment>{Locked} This string can be found under "Tools | Options | Text Editor | Basic | Code Style | Naming | Manage Specifications | + | Symbol kinds". All of the "NamingSpecification_VisualBasic_*" strings represent language constructs, and some of them are also actual keywords (including this one).</comment>
  </data>
  <data name="NamingSpecification_VisualBasic_Delegate" xml:space="preserve">
    <value>Delegate</value>
    <comment>{Locked} This string can be found under "Tools | Options | Text Editor | Basic | Code Style | Naming | Manage Specifications | + | Symbol kinds". All of the "NamingSpecification_VisualBasic_*" strings represent language constructs, and some of them are also actual keywords (including this one).</comment>
  </data>
  <data name="NamingSpecification_VisualBasic_Enum" xml:space="preserve">
    <value>Enum</value>
    <comment>{Locked} This string can be found under "Tools | Options | Text Editor | Basic | Code Style | Naming | Manage Specifications | + | Symbol kinds". All of the "NamingSpecification_VisualBasic_*" strings represent language constructs, and some of them are also actual keywords (including this one).</comment>
  </data>
  <data name="NamingSpecification_VisualBasic_Event" xml:space="preserve">
    <value>Event</value>
    <comment>{Locked} This string can be found under "Tools | Options | Text Editor | Basic | Code Style | Naming | Manage Specifications | + | Symbol kinds". All of the "NamingSpecification_VisualBasic_*" strings represent language constructs, and some of them are also actual keywords (including this one).</comment>
  </data>
  <data name="NamingSpecification_VisualBasic_Field" xml:space="preserve">
    <value>Field</value>
    <comment>This string can be found under "Tools | Options | Text Editor | Basic | Code Style | Naming | Manage Specifications | + | Symbol kinds". All of the "NamingSpecification_VisualBasic_*" strings represent language constructs, and some of them are also actual keywords (NOT this one). Refers to the Visual Basic language concept of a "field" (which stores data).</comment>
  </data>
  <data name="NamingSpecification_VisualBasic_Interface" xml:space="preserve">
    <value>Interface</value>
    <comment>{Locked} This string can be found under "Tools | Options | Text Editor | Basic | Code Style | Naming | Manage Specifications | + | Symbol kinds". All of the "NamingSpecification_VisualBasic_*" strings represent language constructs, and some of them are also actual keywords (including this one).</comment>
  </data>
  <data name="NamingSpecification_VisualBasic_Local" xml:space="preserve">
    <value>Local</value>
    <comment>This string can be found under "Tools | Options | Text Editor | Basic | Code Style | Naming | Manage Specifications | + | Symbol kinds". All of the "NamingSpecification_VisualBasic_*" strings represent language constructs, and some of them are also actual keywords (NOT this one). Refers to the Visual Basic language concept of a "local variable".</comment>
  </data>
  <data name="NamingSpecification_VisualBasic_Method" xml:space="preserve">
    <value>Method</value>
    <comment>This string can be found under "Tools | Options | Text Editor | Basic | Code Style | Naming | Manage Specifications | + | Symbol kinds". All of the "NamingSpecification_VisualBasic_*" strings represent language constructs, and some of them are also actual keywords (NOT this one). Refers to the Visual Basic language concept of a "method".</comment>
  </data>
  <data name="NamingSpecification_VisualBasic_Module" xml:space="preserve">
    <value>Module</value>
    <comment>{Locked} This string can be found under "Tools | Options | Text Editor | Basic | Code Style | Naming | Manage Specifications | + | Symbol kinds". All of the "NamingSpecification_VisualBasic_*" strings represent language constructs, and some of them are also actual keywords (including this one).</comment>
  </data>
  <data name="NamingSpecification_VisualBasic_Namespace" xml:space="preserve">
    <value>Namespace</value>
    <comment>{Locked} This string can be found under "Tools | Options | Text Editor | Basic | Code Style | Naming | Manage Specifications | + | Symbol kinds". All of the "NamingSpecification_VisualBasic_*" strings represent language constructs, and some of them are also actual keywords (including this one).</comment>
  </data>
  <data name="NamingSpecification_VisualBasic_Parameter" xml:space="preserve">
    <value>Parameter</value>
    <comment>This string can be found under "Tools | Options | Text Editor | Basic | Code Style | Naming | Manage Specifications | + | Symbol kinds". All of the "NamingSpecification_VisualBasic_*" strings represent language constructs, and some of them are also actual keywords (NOT this one). Refers to the Visual Basic language concept of a "parameter" which can be passed to a method.</comment>
  </data>
  <data name="NamingSpecification_VisualBasic_Property" xml:space="preserve">
    <value>Property</value>
    <comment>{Locked} This string can be found under "Tools | Options | Text Editor | Basic | Code Style | Naming | Manage Specifications | + | Symbol kinds". All of the "NamingSpecification_VisualBasic_*" strings represent language constructs, and some of them are also actual keywords (including this one).</comment>
  </data>
  <data name="NamingSpecification_VisualBasic_Structure" xml:space="preserve">
    <value>Structure</value>
    <comment>{Locked} This string can be found under "Tools | Options | Text Editor | Basic | Code Style | Naming | Manage Specifications | + | Symbol kinds". All of the "NamingSpecification_VisualBasic_*" strings represent language constructs, and some of them are also actual keywords (including this one).</comment>
  </data>
  <data name="NamingSpecification_VisualBasic_TypeParameter" xml:space="preserve">
    <value>Type Parameter</value>
    <comment>This string can be found under "Tools | Options | Text Editor | Basic | Code Style | Naming | Manage Specifications | + | Symbol kinds". All of the "NamingSpecification_VisualBasic_*" strings represent language constructs, and some of them are also actual keywords (NOT this one). Refers to the Visual Basic language concept of a "type parameter".</comment>
  </data>
<<<<<<< HEAD
  <data name="Value_colon" xml:space="preserve">
    <value>Value:</value>
=======
  <data name="Containing_member" xml:space="preserve">
    <value>Containing Member</value>
  </data>
  <data name="Containing_type" xml:space="preserve">
    <value>Containing Type</value>
  </data>
  <data name="Use_editorconfig_compatibility_mode" xml:space="preserve">
    <value>Use .editorconfig compatibility mode (requires restart)</value>
  </data>
  <data name="Running_low_priority_background_processes" xml:space="preserve">
    <value>Running low priority background processes</value>
  </data>
  <data name="Evaluating_0_tasks_in_queue" xml:space="preserve">
    <value>Evaluating ({0} tasks in queue)</value>
  </data>
  <data name="Paused_0_tasks_in_queue" xml:space="preserve">
    <value>Paused ({0} tasks in queue)</value>
  </data>
  <data name="Naming_rules" xml:space="preserve">
    <value>Naming rules</value>
  </data>
  <data name="Updating_severity" xml:space="preserve">
    <value>Updating severity</value>
  </data>
  <data name="Prefer_System_HashCode_in_GetHashCode" xml:space="preserve">
    <value>Prefer 'System.HashCode' in 'GetHashCode'</value>
  </data>
  <data name="Requires_System_HashCode_be_present_in_project" xml:space="preserve">
    <value>Requires 'System.HashCode' be present in project</value>
  </data>
  <data name="A_new_editorconfig_file_was_detected_at_the_root_of_your_solution_Would_you_like_to_make_it_a_solution_item" xml:space="preserve">
    <value>A new .editorconfig file was detected at the root of your solution. Would you like to make it a solution item?</value>
  </data>
  <data name="Run_Code_Analysis_on_0" xml:space="preserve">
    <value>Run Code Analysis on {0}</value>
  </data>
  <data name="Running_code_analysis_for_0" xml:space="preserve">
    <value>Running code analysis for '{0}'...</value>
  </data>
  <data name="Running_code_analysis_for_Solution" xml:space="preserve">
    <value>Running code analysis for Solution...</value>
  </data>
  <data name="Code_analysis_completed_for_0" xml:space="preserve">
    <value>Code analysis completed for '{0}'.</value>
  </data>
  <data name="Code_analysis_completed_for_Solution" xml:space="preserve">
    <value>Code analysis completed for Solution.</value>
  </data>
  <data name="Background_analysis_scope_colon" xml:space="preserve">
    <value>Background analysis scope:</value>
  </data>
  <data name="Current_document" xml:space="preserve">
    <value>Current document</value>
  </data>
  <data name="Open_documents" xml:space="preserve">
    <value>Open documents</value>
  </data>
  <data name="Entire_solution" xml:space="preserve">
    <value>Entire solution</value>
  </data>
  <data name="CSharp_Visual_Basic_Language_Server_Client" xml:space="preserve">
    <value>C#/Visual Basic Language Server Client</value>
  </data>
  <data name="Live_Share_CSharp_Visual_Basic_Language_Server_Client" xml:space="preserve">
    <value>Live Share C#/Visual Basic Language Server Client</value>
    <comment>'Live Share' is a product name and does not need to be localized.</comment>
>>>>>>> e0567782
  </data>
</root><|MERGE_RESOLUTION|>--- conflicted
+++ resolved
@@ -1293,10 +1293,6 @@
     <value>Type Parameter</value>
     <comment>This string can be found under "Tools | Options | Text Editor | Basic | Code Style | Naming | Manage Specifications | + | Symbol kinds". All of the "NamingSpecification_VisualBasic_*" strings represent language constructs, and some of them are also actual keywords (NOT this one). Refers to the Visual Basic language concept of a "type parameter".</comment>
   </data>
-<<<<<<< HEAD
-  <data name="Value_colon" xml:space="preserve">
-    <value>Value:</value>
-=======
   <data name="Containing_member" xml:space="preserve">
     <value>Containing Member</value>
   </data>
@@ -1363,6 +1359,8 @@
   <data name="Live_Share_CSharp_Visual_Basic_Language_Server_Client" xml:space="preserve">
     <value>Live Share C#/Visual Basic Language Server Client</value>
     <comment>'Live Share' is a product name and does not need to be localized.</comment>
->>>>>>> e0567782
+  </data>
+  <data name="Value_colon" xml:space="preserve">
+    <value>Value:</value>
   </data>
 </root>