﻿// Copyright (c) Microsoft.  All Rights Reserved.  Licensed under the Apache License, Version 2.0.  See License.txt in the project root for license information.

using System;
using System.Collections.Generic;
using System.Collections.Immutable;
using System.Diagnostics;
using System.IO;
using System.Linq;
using System.Reflection.PortableExecutable;
using System.Runtime.CompilerServices;
using System.Runtime.InteropServices;
using System.Threading;
using Microsoft.CodeAnalysis;
using Microsoft.CodeAnalysis.Host;
using Microsoft.VisualStudio.Shell.Interop;
using Roslyn.Utilities;

namespace Microsoft.VisualStudio.LanguageServices.Implementation.ProjectSystem
{
    /// <summary>
    /// Manages metadata references for VS projects. 
    /// </summary>
    /// <remarks>
    /// The references correspond to hierarchy nodes in the Solution Explorer. 
    /// They monitor changes in the underlying files and provide snapshot references (subclasses of <see cref="PortableExecutableReference"/>) 
    /// that can be passed to the compiler. These snapshot references serve the underlying metadata blobs from a VS-wide storage, if possible, 
    /// from <see cref="ITemporaryStorageService"/>.
    /// </remarks>
    internal sealed partial class VisualStudioMetadataReferenceManager : IWorkspaceService
    {
        private static readonly Guid s_IID_IMetaDataImport = new Guid("7DAC8207-D3AE-4c75-9B67-92801A497D44");
        private static readonly ConditionalWeakTable<Metadata, object> s_lifetimeMap = new ConditionalWeakTable<Metadata, object>();

        private readonly MetadataCache _metadataCache;
        private readonly ImmutableArray<string> _runtimeDirectories;

        private readonly IVsFileChangeEx _fileChangeService;
        private readonly IVsXMLMemberIndexService _xmlMemberIndexService;
        private readonly IVsSmartOpenScope _smartOpenScopeService;
        private readonly ITemporaryStorageService _temporaryStorageService;

        internal VisualStudioMetadataReferenceManager(IServiceProvider serviceProvider, ITemporaryStorageService temporaryStorageService)
        {
            _metadataCache = new MetadataCache();
            _runtimeDirectories = GetRuntimeDirectories();

            _xmlMemberIndexService = (IVsXMLMemberIndexService)serviceProvider.GetService(typeof(SVsXMLMemberIndexService));
            _smartOpenScopeService = (IVsSmartOpenScope)serviceProvider.GetService(typeof(SVsSmartOpenScope));

            _fileChangeService = (IVsFileChangeEx)serviceProvider.GetService(typeof(SVsFileChangeEx));
            _temporaryStorageService = temporaryStorageService;

            Debug.Assert(_xmlMemberIndexService != null);
            Debug.Assert(_smartOpenScopeService != null);
            Debug.Assert(_fileChangeService != null);
            Debug.Assert(temporaryStorageService != null);
        }

        public IEnumerable<ITemporaryStreamStorage> GetStorages(string fullPath, DateTime snapshotTimestamp)
        {
            var key = new FileKey(fullPath, snapshotTimestamp);

            // check existing metadata
            ValueSource<AssemblyMetadata> source;
            if (_metadataCache.TryGetSource(key, out source))
            {
                var metadata = source as RecoverableMetadataValueSource;
                if (metadata != null)
                {
                    return metadata.GetStorages();
                }
            }

            return null;
        }

        public PortableExecutableReference CreateMetadataReferenceSnapshot(string filePath, MetadataReferenceProperties properties)
        {
            return new VisualStudioMetadataReference.Snapshot(this, properties, filePath);
        }

        public VisualStudioMetadataReference CreateMetadataReference(IVisualStudioHostProject hostProject, string filePath, MetadataReferenceProperties properties)
        {
            return new VisualStudioMetadataReference(this, hostProject, filePath, properties);
        }

        public void ClearCache()
        {
            _metadataCache.ClearCache();
        }

        private bool VsSmartScopeCandidate(string fullPath)
        {
            return _runtimeDirectories.Any(d => fullPath.StartsWith(d, StringComparison.OrdinalIgnoreCase));
        }

        private static ImmutableArray<string> GetRuntimeDirectories()
        {
            return ReferencePathUtilities.GetReferencePaths().Concat(
                new string[]
                {
                    Environment.GetFolderPath(Environment.SpecialFolder.Windows),
                    Environment.GetFolderPath(Environment.SpecialFolder.ProgramFiles),
                    Environment.GetFolderPath(Environment.SpecialFolder.ProgramFilesX86),
                    RuntimeEnvironment.GetRuntimeDirectory()
                }).Select(FileUtilities.NormalizeDirectoryPath).ToImmutableArray();
        }

        internal IVsXMLMemberIndexService XmlMemberIndexService
        {
            get { return _xmlMemberIndexService; }
        }

        internal IVsFileChangeEx FileChangeService
        {
            get { return _fileChangeService; }
        }

        /// <exception cref="IOException"/>
        /// <exception cref="BadImageFormatException" />
        internal Metadata GetMetadata(string fullPath, DateTime snapshotTimestamp)
        {
            var key = new FileKey(fullPath, snapshotTimestamp);

            // check existing metadata
            AssemblyMetadata metadata;
            if (_metadataCache.TryGetMetadata(key, out metadata))
            {
                return metadata;
            }

            AssemblyMetadata newMetadata;
            if (VsSmartScopeCandidate(key.FullPath) && TryCreateAssemblyMetadataFromMetadataImporter(key, out newMetadata))
            {
                if (!_metadataCache.TryGetOrAddMetadata(key, new WeakConstantValueSource<AssemblyMetadata>(newMetadata), out metadata))
                {
                    newMetadata.Dispose();
                }

                return metadata;
            }

            // use temporary storage
            var storages = new List<ITemporaryStreamStorage>();
            newMetadata = CreateAssemblyMetadataFromTemporaryStorage(key, storages);

            // don't dispose assembly metadata since it shares module metadata
            if (!_metadataCache.TryGetOrAddMetadata(key, new RecoverableMetadataValueSource(newMetadata, storages, s_lifetimeMap), out metadata))
            {
                newMetadata.Dispose();
            }

            return metadata;
        }

        /// <exception cref="IOException"/>
        /// <exception cref="BadImageFormatException" />
        private AssemblyMetadata CreateAssemblyMetadataFromTemporaryStorage(FileKey fileKey, List<ITemporaryStreamStorage> storages)
        {
            var moduleMetadata = CreateModuleMetadataFromTemporaryStorage(fileKey, storages);
            return CreateAssemblyMetadata(fileKey, moduleMetadata, storages, CreateModuleMetadataFromTemporaryStorage);
        }

        private ModuleMetadata CreateModuleMetadataFromTemporaryStorage(FileKey moduleFileKey, List<ITemporaryStreamStorage> storages)
        {
            ITemporaryStreamStorage storage;
            Stream stream;
            IntPtr pImage;
            GetStorageInfoFromTemporaryStorage(moduleFileKey, out storage, out stream, out pImage);

            var metadata = ModuleMetadata.CreateFromMetadata(pImage, (int)stream.Length);

            // first time, the metadata is created. tie lifetime.
            s_lifetimeMap.Add(metadata, stream);

            // hold onto storage if requested
            if (storages != null)
            {
                storages.Add(storage);
            }

            return metadata;
        }

        private void GetStorageInfoFromTemporaryStorage(FileKey moduleFileKey, out ITemporaryStreamStorage storage, out Stream stream, out IntPtr pImage)
        {
            int size;
            using (var copyStream = SerializableBytes.CreateWritableStream())
            {
                // open a file and let it go as soon as possible
                using (var fileStream = FileUtilities.OpenRead(moduleFileKey.FullPath))
                {
                    var headers = new PEHeaders(fileStream);

                    var offset = headers.MetadataStartOffset;
                    size = headers.MetadataSize;

                    // given metadata contains no metadata info.
                    // throw bad image format exception so that we can show right diagnostic to user.
                    if (size <= 0)
                    {
                        throw new BadImageFormatException();
                    }

                    StreamCopy(fileStream, copyStream, offset, size);
                }

                // copy over the data to temp storage and let pooled stream go
                storage = _temporaryStorageService.CreateTemporaryStreamStorage(CancellationToken.None);

                copyStream.Position = 0;
                storage.WriteStream(copyStream);
            }

            // get stream that owns direct access memory
            stream = storage.ReadStream(CancellationToken.None);

            // stream size must be same as what metadata reader said the size should be.
            Contract.ThrowIfFalse(stream.Length == size);

            // under VS host, direct access should be supported
            var directAccess = (ISupportDirectMemoryAccess)stream;
            pImage = directAccess.GetPointer();
        }

        private void StreamCopy(Stream source, Stream destination, int start, int length)
        {
            source.Position = start;

            var buffer = SharedPools.ByteArray.Allocate();

            var read = 0;
            var left = length;
            while ((read = source.Read(buffer, 0, Math.Min(left, buffer.Length))) != 0)
            {
                destination.Write(buffer, 0, read);
                left -= read;
            }

            SharedPools.ByteArray.Free(buffer);
        }

        /// <exception cref="IOException"/>
        /// <exception cref="BadImageFormatException" />
        private bool TryCreateAssemblyMetadataFromMetadataImporter(FileKey fileKey, out AssemblyMetadata metadata)
        {
            metadata = default(AssemblyMetadata);

            var manifestModule = TryCreateModuleMetadataFromMetadataImporter(fileKey);
            if (manifestModule == null)
            {
                return false;
            }

            metadata = CreateAssemblyMetadata(fileKey, manifestModule, null, CreateModuleMetadata);
            return true;
        }

        private ModuleMetadata TryCreateModuleMetadataFromMetadataImporter(FileKey moduleFileKey)
        {
            IMetaDataInfo info;
            IntPtr pImage;
            long length;
            if (!TryGetFileMappingFromMetadataImporter(moduleFileKey, out info, out pImage, out length))
            {
                return null;
            }

            Contract.Requires(pImage != IntPtr.Zero, "Base address should not be zero if GetFileFlatMapping call succeeded.");

            var metadata = ModuleMetadata.CreateFromImage(pImage, (int)length);
            s_lifetimeMap.Add(metadata, info);

            return metadata;
        }

        private ModuleMetadata CreateModuleMetadata(FileKey moduleFileKey, List<ITemporaryStreamStorage> storages)
        {
            var metadata = TryCreateModuleMetadataFromMetadataImporter(moduleFileKey);
            if (metadata == null)
            {
                // getting metadata didn't work out through importer. fallback to shadow copy one
                metadata = CreateModuleMetadataFromTemporaryStorage(moduleFileKey, storages);
            }

            return metadata;
        }

        private bool TryGetFileMappingFromMetadataImporter(FileKey fileKey, out IMetaDataInfo info, out IntPtr pImage, out long length)
        {
            // here, we don't care about timestamp since all those bits should be part of Fx. and we assume that 
            // it won't be changed in the middle of VS running.
            var fullPath = fileKey.FullPath;

            info = default(IMetaDataInfo);
            pImage = default(IntPtr);
            length = default(long);

            var ppUnknown = default(object);
            if (ErrorHandler.Failed(_smartOpenScopeService.OpenScope(fullPath, (uint)CorOpenFlags.ReadOnly, s_IID_IMetaDataImport, out ppUnknown)))
            {
                return false;
            }

            info = ppUnknown as IMetaDataInfo;
            if (info == null)
            {
                return false;
            }

            CorFileMapping mappingType;
            return ErrorHandler.Succeeded(info.GetFileMapping(out pImage, out length, out mappingType)) && mappingType == CorFileMapping.Flat;
        }

        /// <exception cref="IOException"/>
        /// <exception cref="BadImageFormatException" />
        private AssemblyMetadata CreateAssemblyMetadata(
            FileKey fileKey, ModuleMetadata manifestModule, List<ITemporaryStreamStorage> storages,
            Func<FileKey, List<ITemporaryStreamStorage>, ModuleMetadata> moduleMetadataFactory)
        {
            var moduleBuilder = ArrayBuilder<ModuleMetadata>.GetInstance();

            string assemblyDir = null;
            foreach (string moduleName in manifestModule.GetModuleNames())
            {
                if (moduleBuilder.Count == 0)
                {
                    moduleBuilder.Add(manifestModule);
                    assemblyDir = Path.GetDirectoryName(fileKey.FullPath);
                }

                var moduleFileKey = FileKey.Create(PathUtilities.CombineAbsoluteAndRelativePaths(assemblyDir, moduleName));
                var metadata = moduleMetadataFactory(moduleFileKey, storages);

                moduleBuilder.Add(metadata);
            }

<<<<<<< HEAD
            var modules = moduleBuilder.Count > 0
                ? moduleBuilder.ToImmutable()
                : ImmutableArray.Create(manifestModule);
            moduleBuilder.Free();
            return AssemblyMetadata.Create(modules);
=======
            if (moduleBuilder.Count == 0)
            {
                moduleBuilder.Add(manifestModule);
            }

            return AssemblyMetadata.Create(
                moduleBuilder.ToImmutableAndFree());
>>>>>>> b43b81e5
        }
    }
}<|MERGE_RESOLUTION|>--- conflicted
+++ resolved
@@ -335,13 +335,6 @@
                 moduleBuilder.Add(metadata);
             }
 
-<<<<<<< HEAD
-            var modules = moduleBuilder.Count > 0
-                ? moduleBuilder.ToImmutable()
-                : ImmutableArray.Create(manifestModule);
-            moduleBuilder.Free();
-            return AssemblyMetadata.Create(modules);
-=======
             if (moduleBuilder.Count == 0)
             {
                 moduleBuilder.Add(manifestModule);
@@ -349,7 +342,6 @@
 
             return AssemblyMetadata.Create(
                 moduleBuilder.ToImmutableAndFree());
->>>>>>> b43b81e5
         }
     }
 }