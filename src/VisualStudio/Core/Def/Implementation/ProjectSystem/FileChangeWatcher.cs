--- conflicted
+++ resolved
@@ -178,11 +178,7 @@
                         // it runs after disposed. so no lock is needed for _activeFileWatchingTokens
                         foreach (var token in _activeFileWatchingTokens)
                         {
-<<<<<<< HEAD
-                            await service.UnadviseFileChangeAsync(token.Cookie.Value).ConfigureAwait(false);
-=======
-                            UnsubscribeFileChangeEvents(service, token);
->>>>>>> 3fc4726d
+                            await UnsubscribeFileChangeEventsAsync(service, token).ConfigureAwait(false);
                         }
                     });
             }
@@ -227,17 +223,12 @@
                     Contract.ThrowIfFalse(_activeFileWatchingTokens.Remove(typedToken), "This token was no longer being watched.");
                 }
 
-<<<<<<< HEAD
-                _fileChangeWatcher.EnqueueWork(service =>
-                    service.UnadviseFileChangeAsync(typedToken.Cookie.Value));
-=======
-                _fileChangeWatcher.EnqueueWork(service => UnsubscribeFileChangeEvents(service, typedToken));
-            }
-
-            private void UnsubscribeFileChangeEvents(IVsFileChangeEx service, FileWatchingToken typedToken)
-            {
-                ErrorHandler.ThrowOnFailure(service.UnadviseFileChange(typedToken.Cookie.Value));
->>>>>>> 3fc4726d
+                _fileChangeWatcher.EnqueueWork(service => UnsubscribeFileChangeEventsAsync(service, typedToken));
+            }
+
+            private Task UnsubscribeFileChangeEventsAsync(IVsAsyncFileChangeEx service, FileWatchingToken typedToken)
+            {
+                return service.UnadviseFileChangeAsync(typedToken.Cookie.Value);
             }
 
             public event EventHandler<string> FileChanged;
