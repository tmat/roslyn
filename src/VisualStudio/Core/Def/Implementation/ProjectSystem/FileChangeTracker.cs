--- conflicted
+++ resolved
@@ -14,13 +14,9 @@
 {
     internal sealed class FileChangeTracker : IVsFreeThreadedFileChangeEvents2, IDisposable
     {
-<<<<<<< HEAD
-        private static readonly Lazy<uint?> s_none = new Lazy<uint?>(() => null, LazyThreadSafetyMode.ExecutionAndPublication);
-=======
         private const _VSFILECHANGEFLAGS FileChangeFlags = _VSFILECHANGEFLAGS.VSFILECHG_Time | _VSFILECHANGEFLAGS.VSFILECHG_Add | _VSFILECHANGEFLAGS.VSFILECHG_Del | _VSFILECHANGEFLAGS.VSFILECHG_Size;
 
         private static readonly AsyncLazy<uint?> s_none = new AsyncLazy<uint?>(ct => null, cacheResult: true);
->>>>>>> 77bef6fd
 
         private readonly IVsFileChangeEx _fileChangeService;
         private readonly string _filePath;
@@ -120,11 +116,7 @@
                 try
                 {
                     Marshal.ThrowExceptionForHR(
-<<<<<<< HEAD
-                        _fileChangeService.AdviseFileChange(_filePath, FileChangeWatcher.FileChangeFlags, this, out var newCookie));
-=======
                         _fileChangeService.AdviseFileChange(_filePath, (uint)FileChangeFlags, this, out var newCookie));
->>>>>>> 77bef6fd
                     return newCookie;
                 }
                 catch (Exception e) when (ReportException(e))
