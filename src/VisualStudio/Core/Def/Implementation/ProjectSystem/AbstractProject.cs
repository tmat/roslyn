// Copyright (c) Microsoft.  All Rights Reserved.  Licensed under the Apache License, Version 2.0.  See License.txt in the project root for license information.

using System;
using System.Collections.Generic;
using System.Collections.Immutable;
using System.Diagnostics;
using System.IO;
using System.Linq;
using System.Threading;
using System.Threading.Tasks;
using System.Windows.Threading;
using Microsoft.CodeAnalysis;
using Microsoft.CodeAnalysis.Diagnostics;
using Microsoft.CodeAnalysis.Editor.Shared.Options;
using Microsoft.CodeAnalysis.Editor.Shared.Utilities;
using Microsoft.CodeAnalysis.ErrorReporting;
using Microsoft.CodeAnalysis.Host;
using Microsoft.CodeAnalysis.Notification;
using Microsoft.VisualStudio.ComponentModelHost;
using Microsoft.VisualStudio.LanguageServices.Implementation.EditAndContinue;
using Microsoft.VisualStudio.LanguageServices.Implementation.TaskList;
using Microsoft.VisualStudio.Shell.Interop;
using Microsoft.VisualStudio.Text;
using Microsoft.VisualStudio.TextManager.Interop;
using Microsoft.VisualStudio.Utilities;
using Roslyn.Utilities;

using VsHierarchyPropID = Microsoft.VisualStudio.Shell.VsHierarchyPropID;

namespace Microsoft.VisualStudio.LanguageServices.Implementation.ProjectSystem
{
    internal abstract partial class AbstractProject : ForegroundThreadAffinitizedObject, IVisualStudioHostProject
    {
        internal static object RuleSetErrorId = new object();

        /// <summary>
        /// The path to the project file itself. This is intentionally kept private, to avoid having to deal with people who
        /// want the file path without realizing they need to deal with renames. If you need the folder of the project, just
        /// use <see cref="ContainingDirectoryPathOpt" /> which is internal and doesn't change for a project.
        /// </summary>
        private string _filePathOpt;

        private string _objOutputPathOpt;
        private string _binOutputPathOpt;

        private readonly List<ProjectReference> _projectReferences = new List<ProjectReference>();
        private readonly List<VisualStudioMetadataReference> _metadataReferences = new List<VisualStudioMetadataReference>();
        private readonly Dictionary<DocumentId, IVisualStudioHostDocument> _documents = new Dictionary<DocumentId, IVisualStudioHostDocument>();
        private readonly Dictionary<string, IVisualStudioHostDocument> _documentMonikers = new Dictionary<string, IVisualStudioHostDocument>(StringComparer.OrdinalIgnoreCase);
        private readonly Dictionary<string, VisualStudioAnalyzer> _analyzers = new Dictionary<string, VisualStudioAnalyzer>(StringComparer.OrdinalIgnoreCase);
        private readonly Dictionary<DocumentId, IVisualStudioHostDocument> _additionalDocuments = new Dictionary<DocumentId, IVisualStudioHostDocument>();
        
        /// <summary>
        /// The list of files which have been added to the project but we aren't tracking since they
        /// aren't real source files. Sometimes we're asked to add silly things like HTML files or XAML
        /// files, and if those are open in a strange editor we just bail.
        /// </summary>
        private readonly ISet<string> _untrackedDocuments = new HashSet<string>(StringComparer.OrdinalIgnoreCase);

        /// <summary>
        /// The path to a metadata reference that was converted to project references.
        /// </summary>
        private readonly Dictionary<string, ProjectReference> _metadataFileNameToConvertedProjectReference = new Dictionary<string, ProjectReference>(StringComparer.OrdinalIgnoreCase);

        private bool _pushingChangesToWorkspaceHosts;

        // PERF: Create these event handlers once to be shared amongst all documents (the sender arg identifies which document and project)
        private static readonly EventHandler<bool> s_documentOpenedEventHandler = OnDocumentOpened;
        private static readonly EventHandler<bool> s_documentClosingEventHandler = OnDocumentClosing;
        private static readonly EventHandler s_documentUpdatedOnDiskEventHandler = OnDocumentUpdatedOnDisk;
        private static readonly EventHandler<bool> s_additionalDocumentOpenedEventHandler = OnAdditionalDocumentOpened;
        private static readonly EventHandler<bool> s_additionalDocumentClosingEventHandler = OnAdditionalDocumentClosing;
        private static readonly EventHandler s_additionalDocumentUpdatedOnDiskEventHandler = OnAdditionalDocumentUpdatedOnDisk;

        private readonly DiagnosticDescriptor _errorReadingRulesetRule = new DiagnosticDescriptor(
            id: IDEDiagnosticIds.ErrorReadingRulesetId,
            title: ServicesVSResources.ErrorReadingRuleset,
            messageFormat: ServicesVSResources.Error_reading_ruleset_file_0_1,
            category: FeaturesResources.Roslyn_HostError,
            defaultSeverity: DiagnosticSeverity.Error,
            isEnabledByDefault: true);

        /// <summary>
        /// When a reference changes on disk we start a delayed task to update the <see cref="Workspace"/>.
        /// It is delayed for two reasons: first, there are often a bunch of change notifications in quick succession
        /// as the file is written.  Second, we often get the first notification while something is still writing the
        /// file, so we're unable to actually load it.  To avoid both of these issues, we wait five seconds before
        /// reloading the metadata.  This <see cref="Dictionary{TKey, TValue}"/> holds on to
        /// <see cref="CancellationTokenSource"/>s that allow us to cancel the existing reload task if another file
        /// change comes in before we process it.
        /// </summary>
        private readonly Dictionary<VisualStudioMetadataReference, CancellationTokenSource> _changedReferencesPendingUpdate
            = new Dictionary<VisualStudioMetadataReference, CancellationTokenSource>();

        public AbstractProject(
            VisualStudioProjectTracker projectTracker,
            Func<ProjectId, IVsReportExternalErrors> reportExternalErrorCreatorOpt,
            string projectSystemName,
            string projectFilePath,
            Guid projectGuid,
            string projectTypeGuid,
            IVsHierarchy hierarchy,
            string language,
            IServiceProvider serviceProvider,
            VisualStudioWorkspaceImpl visualStudioWorkspaceOpt,
            HostDiagnosticUpdateSource hostDiagnosticUpdateSourceOpt)
        {
            Contract.ThrowIfNull(projectSystemName);

            ServiceProvider = serviceProvider;
            Language = language;
            Hierarchy = hierarchy;
            Guid = projectGuid;
            ProjectType = projectTypeGuid;

            var componentModel = (IComponentModel)serviceProvider.GetService(typeof(SComponentModel));
            ContentTypeRegistryService = componentModel.GetService<IContentTypeRegistryService>();

            this.RunningDocumentTable = (IVsRunningDocumentTable4)serviceProvider.GetService(typeof(SVsRunningDocumentTable));
            this.DisplayName = projectSystemName;
            this.ProjectTracker = projectTracker;

            ProjectSystemName = projectSystemName;
            Workspace = visualStudioWorkspaceOpt;
            HostDiagnosticUpdateSource = hostDiagnosticUpdateSourceOpt;

            UpdateProjectDisplayNameAndFilePath(projectSystemName, projectFilePath);

            if (_filePathOpt != null)
            {
                Version = VersionStamp.Create(File.GetLastWriteTimeUtc(_filePathOpt));
            }
            else
            {
                Version = VersionStamp.Create();
            }

            Id = this.ProjectTracker.GetOrCreateProjectIdForPath(_filePathOpt ?? ProjectSystemName, ProjectSystemName);
            if (reportExternalErrorCreatorOpt != null)
            {
                ExternalErrorReporter = reportExternalErrorCreatorOpt(Id);
            }

            if (visualStudioWorkspaceOpt != null)
            {
                this.EditAndContinueImplOpt = new VsENCRebuildableProjectImpl(this);
            }
        }

        internal IServiceProvider ServiceProvider { get; }
        
        /// <summary>
        /// Indicates whether this project is a website type.
        /// </summary>
        public bool IsWebSite { get; protected set; }

        /// <summary>
        /// A full path to the project obj output binary, or null if the project doesn't have an obj output binary.
        /// </summary>
        internal string TryGetObjOutputPath() => _objOutputPathOpt;

        /// <summary>
        /// A full path to the project bin output binary, or null if the project doesn't have an bin output binary.
        /// </summary>
        internal string TryGetBinOutputPath() => _binOutputPathOpt;

        public IRuleSetFile RuleSetFile { get; private set; }

        protected VisualStudioProjectTracker ProjectTracker { get; }

        protected IVsRunningDocumentTable4 RunningDocumentTable { get; }

        protected IVsReportExternalErrors ExternalErrorReporter { get; }

        internal HostDiagnosticUpdateSource HostDiagnosticUpdateSource { get; }

        public ProjectId Id { get; }

        public string Language { get; }

        public IVsHierarchy Hierarchy { get; }

        /// <summary>
        /// Guid of the project
        /// 
        /// it is not readonly since it can be changed while loading project
        /// </summary>
        public Guid Guid { get; protected set; }

        /// <summary>
        /// string (Guid) of the Hierarchy project type
        /// </summary>
        public string ProjectType { get; protected set; }

        public Workspace Workspace { get; }

        public VersionStamp Version { get; }

        /// <summary>
        /// The containing directory of the project. Null if none exists (consider Venus.)
        /// </summary>
        protected string ContainingDirectoryPathOpt
        {
            get
            {
                if (_filePathOpt != null)
                {
                    return Path.GetDirectoryName(_filePathOpt);
                }
                else
                {
                    return null;
                }
            }
        }

        /// <summary>
        /// The full path of the project file. Null if none exists (consider Venus.)
        /// </summary>
        public string ProjectFilePath => _filePathOpt;

        /// <summary>
        /// The public display name of the project. This name is not unique and may be shared
        /// between multiple projects, especially in cases like Venus where the intellisense
        /// projects will match the name of their logical parent project.
        /// </summary>
        public string DisplayName { get; protected set; }

        internal string AssemblyName { get; private set; }

        /// <summary>
        /// The name of the project according to the project system. In "regular" projects this is
        /// equivalent to <see cref="DisplayName"/>, but in Venus cases these will differ. The
        /// ProjectSystemName is the 2_Default.aspx project name, whereas the regular display name
        /// matches the display name of the project the user actually sees in the solution explorer.
        /// These can be assumed to be unique within the Visual Studio workspace.
        /// </summary>
        public string ProjectSystemName { get; }

        protected DocumentProvider DocumentProvider => this.ProjectTracker.DocumentProvider;

        protected VisualStudioMetadataReferenceManager MetadataReferenceProvider => this.ProjectTracker.MetadataReferenceProvider;

        protected IContentTypeRegistryService ContentTypeRegistryService { get; }

        /// <summary>
        /// Flag indicating if the design time build has succeeded for current project state.
        /// </summary>
        protected abstract bool DesignTimeBuildStatus { get; }

        internal VsENCRebuildableProjectImpl EditAndContinueImplOpt { get; private set; }

        /// <summary>
        /// Override this method to validate references when creating <see cref="ProjectInfo"/> for current state.
        /// By default, this method does nothing.
        /// </summary>
        protected virtual void ValidateReferences()
        {
        }

        public ProjectInfo CreateProjectInfoForCurrentState()
        {
            ValidateReferences();

            var info = ProjectInfo.Create(
                this.Id,
                this.Version,
                this.DisplayName,
                AssemblyName ?? this.ProjectSystemName,
                this.Language,
                filePath: _filePathOpt,
                outputFilePath: this.TryGetObjOutputPath(),
                compilationOptions: CurrentCompilationOptions,
                parseOptions: CurrentParseOptions,
                documents: _documents.Values.Select(d => d.GetInitialState()),
                metadataReferences: _metadataReferences.Select(r => r.CurrentSnapshot),
                projectReferences: _projectReferences,
                analyzerReferences: _analyzers.Values.Select(a => a.GetReference()),
                additionalDocuments: _additionalDocuments.Values.Select(d => d.GetInitialState()));

            return info.WithHasAllInformation(hasAllInformation: DesignTimeBuildStatus);
        }

        protected ImmutableArray<string> GetStrongNameKeyPaths()
        {
            var outputPath = this.TryGetObjOutputPath();

            if (this.ContainingDirectoryPathOpt == null && outputPath == null)
            {
                return ImmutableArray<string>.Empty;
            }

            var builder = ImmutableArray.CreateBuilder<string>();
            if (this.ContainingDirectoryPathOpt != null)
            {
                builder.Add(this.ContainingDirectoryPathOpt);
            }

            if (outputPath != null)
            {
                builder.Add(Path.GetDirectoryName(outputPath));
            }

            return builder.ToImmutable();
        }

        public ImmutableArray<ProjectReference> GetCurrentProjectReferences()
        {
            return ImmutableArray.CreateRange(_projectReferences);
        }

        public ImmutableArray<VisualStudioMetadataReference> GetCurrentMetadataReferences()
        {
            return ImmutableArray.CreateRange(_metadataReferences);
        }

        public IVisualStudioHostDocument GetDocumentOrAdditionalDocument(DocumentId id)
        {
            IVisualStudioHostDocument doc;
            _documents.TryGetValue(id, out doc);

            if (doc == null)
            {
                _additionalDocuments.TryGetValue(id, out doc);
            }

            return doc;
        }

        public IEnumerable<IVisualStudioHostDocument> GetCurrentDocuments()
        {
            return _documents.Values.ToImmutableArrayOrEmpty();
        }

        public IEnumerable<IVisualStudioHostDocument> GetCurrentAdditionalDocuments()
        {
            return _additionalDocuments.Values.ToImmutableArrayOrEmpty();
        }

        public bool ContainsFile(string moniker)
        {
            return _documentMonikers.ContainsKey(moniker);
        }

        public IVisualStudioHostDocument GetCurrentDocumentFromPath(string filePath)
        {
            IVisualStudioHostDocument document;
            _documentMonikers.TryGetValue(filePath, out document);
            return document;
        }

        public bool HasMetadataReference(string filename)
        {
            return _metadataReferences.Any(r => StringComparer.OrdinalIgnoreCase.Equals(r.FilePath, filename));
        }

        public VisualStudioMetadataReference TryGetCurrentMetadataReference(string filename)
        {
            // We must normalize the file path, since the paths we're comparing to are always normalized
            filename = FileUtilities.NormalizeAbsolutePath(filename);

            return _metadataReferences.SingleOrDefault(r => StringComparer.OrdinalIgnoreCase.Equals(r.FilePath, filename));
        }

        public bool CurrentProjectReferencesContains(ProjectId projectId)
        {
            return _projectReferences.Any(r => r.ProjectId == projectId);
        }

        public bool CurrentProjectAnalyzersContains(string fullPath)
        {
            return _analyzers.ContainsKey(fullPath);
        }

        protected CompilationOptions CurrentCompilationOptions { get; private set; }
        protected ParseOptions CurrentParseOptions { get; private set; }

        /// <summary>
        /// Returns a map from full path to <see cref="VisualStudioAnalyzer"/>.
        /// </summary>
        public ImmutableDictionary<string, VisualStudioAnalyzer> GetProjectAnalyzersMap() => _analyzers.ToImmutableDictionary();

        private static string GetAssemblyName(string outputPath)
        {
            Contract.Requires(outputPath != null);

            // dev11 sometimes gives us output path w/o extension, so removing extension becomes problematic
            if (outputPath.EndsWith(".exe", StringComparison.OrdinalIgnoreCase) ||
                outputPath.EndsWith(".dll", StringComparison.OrdinalIgnoreCase) ||
                outputPath.EndsWith(".netmodule", StringComparison.OrdinalIgnoreCase) ||
                outputPath.EndsWith(".winmdobj", StringComparison.OrdinalIgnoreCase))
            {
                return Path.GetFileNameWithoutExtension(outputPath);
            }
            else
            {
                return Path.GetFileName(outputPath);
            }
        }

        protected bool CanConvertToProjectReferences
        {
            get
            {
                if (this.Workspace != null)
                {
                    return this.Workspace.Options.GetOption(InternalFeatureOnOffOptions.ProjectReferenceConversion);
                }
                else
                {
                    return InternalFeatureOnOffOptions.ProjectReferenceConversion.DefaultValue;
                }
            }
        }

        protected int AddMetadataReferenceAndTryConvertingToProjectReferenceIfPossible(string filePath, MetadataReferenceProperties properties)
        {
            // If this file is coming from a project, then we should convert it to a project reference instead
            AbstractProject project;
            if (this.CanConvertToProjectReferences && ProjectTracker.TryGetProjectByBinPath(filePath, out project))
            {
                var projectReference = new ProjectReference(project.Id, properties.Aliases, properties.EmbedInteropTypes);
                if (CanAddProjectReference(projectReference))
                {
                    AddProjectReference(projectReference);
                    _metadataFileNameToConvertedProjectReference.Add(filePath, projectReference);
                    return VSConstants.S_OK;
                }
            }

            // regardless whether the file exists or not, we still record it. one of reason 
            // we do that is some cross language p2p references might be resolved
            // after they are already reported as metadata references. since we use bin path 
            // as a way to discover them, if we don't previously record the reference ourselves, 
            // cross p2p references won't be resolved as p2p references when we finally have 
            // all required information.
            //
            // it looks like 
            //    1. project system sometimes won't guarantee build dependency for intellisense build 
            //       if it is cross language dependency
            //    2. output path of referenced cross language project might be changed to right one 
            //       once it is already added as a metadata reference.
            //
            // but this has one consequence. even if a user adds a project in the solution as 
            // a metadata reference explicitly, that dll will be automatically converted back to p2p 
            // reference.
            // 
            // unfortunately there is no way to prevent this using information we have since, 
            // at this point, we don't know whether it is a metadata reference added because 
            // we don't have enough information yet for p2p reference or user explicitly added it 
            // as a metadata reference.
            AddMetadataReferenceCore(this.MetadataReferenceProvider.CreateMetadataReference(this, filePath, properties));

            // here, we change behavior compared to old C# language service. regardless of file being exist or not, 
            // we will always return S_OK. this is to support cross language p2p reference better. 
            // 
            // this should make project system to cache all cross language p2p references regardless 
            // whether it actually exist in disk or not. 
            // (see Roslyn bug 7315 for history - http://vstfdevdiv:8080/DevDiv_Projects/Roslyn/_workitems?_a=edit&id=7315)
            //
            // after this point, Roslyn will take care of non-exist metadata reference.
            //
            // But, this doesn't sovle the issue where actual metadata reference 
            // (not cross language p2p reference) is missing at the time project is opened.
            //
            // in that case, msbuild filter those actual metadata references out, so project system doesn't know 
            // path to the reference. since it doesn't know where dll is, it can't (or currently doesn't) 
            // setup file change notification either to find out when dll becomes available. 
            //
            // at this point, user has 2 ways to recover missing metadata reference once it becomes available.
            //
            // one way is explicitly clicking that missing reference from solution explorer reference node.
            // the other is building the project. at that point, project system will refresh references 
            // which will discover new dll and connect to us. once it is connected, we will take care of it.
            return VSConstants.S_OK;
        }

        protected void RemoveMetadataReference(string filePath)
        {
            // Is this a reference we converted to a project reference?
            ProjectReference projectReference;
            if (_metadataFileNameToConvertedProjectReference.TryGetValue(filePath, out projectReference))
            {
                // We converted this, so remove the project reference instead
                RemoveProjectReference(projectReference);

                Contract.ThrowIfFalse(_metadataFileNameToConvertedProjectReference.Remove(filePath));
            }

            // Just a metadata reference, so remove all of those
            var referenceToRemove = TryGetCurrentMetadataReference(filePath);
            if (referenceToRemove != null)
            {
                RemoveMetadataReferenceCore(referenceToRemove, disposeReference: true);
            }
        }

        private void AddMetadataReferenceCore(VisualStudioMetadataReference reference)
        {
            _metadataReferences.Add(reference);

            if (_pushingChangesToWorkspaceHosts)
            {
                var snapshot = reference.CurrentSnapshot;
                this.ProjectTracker.NotifyWorkspaceHosts(host => host.OnMetadataReferenceAdded(this.Id, snapshot));
            }

            reference.UpdatedOnDisk += OnImportChanged;
        }

        private void RemoveMetadataReferenceCore(VisualStudioMetadataReference reference, bool disposeReference)
        {
            _metadataReferences.Remove(reference);

            if (_pushingChangesToWorkspaceHosts)
            {
                var snapshot = reference.CurrentSnapshot;
                this.ProjectTracker.NotifyWorkspaceHosts(host => host.OnMetadataReferenceRemoved(this.Id, snapshot));
            }

            reference.UpdatedOnDisk -= OnImportChanged;

            if (disposeReference)
            {
                reference.Dispose();
            }
        }

        /// <summary>
        /// Called when a referenced metadata file changes on disk.
        /// </summary>
        private void OnImportChanged(object sender, EventArgs e)
        {
            AssertIsForeground();

            VisualStudioMetadataReference reference = (VisualStudioMetadataReference)sender;

            CancellationTokenSource delayTaskCancellationTokenSource;
            if (_changedReferencesPendingUpdate.TryGetValue(reference, out delayTaskCancellationTokenSource))
            {
                delayTaskCancellationTokenSource.Cancel();
            }

            delayTaskCancellationTokenSource = new CancellationTokenSource();
            _changedReferencesPendingUpdate[reference] = delayTaskCancellationTokenSource;

            var task = Task.Delay(TimeSpan.FromSeconds(5), delayTaskCancellationTokenSource.Token)
                .ContinueWith(
                    OnImportChangedAfterDelay,
                    reference,
                    delayTaskCancellationTokenSource.Token,
                    TaskContinuationOptions.None,
                    TaskScheduler.FromCurrentSynchronizationContext());
        }

        private void OnImportChangedAfterDelay(Task previous, object state)
        {
            AssertIsForeground();

            var reference = (VisualStudioMetadataReference)state;
            _changedReferencesPendingUpdate.Remove(reference);
            // Ensure that we are still referencing this binary
            if (_metadataReferences.Contains(reference))
            {
                // remove the old metadata reference
                this.RemoveMetadataReferenceCore(reference, disposeReference: false);

                // Signal to update the underlying reference snapshot
                reference.UpdateSnapshot();

                // add it back (it will now be based on the new file contents)
                this.AddMetadataReferenceCore(reference);
            }
        }

        private void OnAnalyzerChanged(object sender, EventArgs e)
        {
            // Postpone handler's actions to prevent deadlock. This AnalyzeChanged event can
            // be invoked while the FileChangeService lock is held, and VisualStudioAnalyzer's 
            // efforts to listen to file changes can lead to a deadlock situation.
            // Postponing the VisualStudioAnalyzer operations gives this thread the opportunity
            // to release the lock.
            Dispatcher.CurrentDispatcher.BeginInvoke(new Action(() => {
                VisualStudioAnalyzer analyzer = (VisualStudioAnalyzer)sender;

                RemoveAnalyzerAssembly(analyzer.FullPath);
                AddAnalyzerAssembly(analyzer.FullPath);                
            }));
        }

        // Internal for unit testing
        internal void AddProjectReference(ProjectReference projectReference)
        {
            // dev11 is sometimes calling us multiple times for the same data
            if (!CanAddProjectReference(projectReference))
            {
                return;
            }

            // always manipulate current state after workspace is told so it will correctly observe the initial state
            _projectReferences.Add(projectReference);

            if (_pushingChangesToWorkspaceHosts)
            {
                // This project is already pushed to listening workspace hosts, but it's possible that our target
                // project hasn't been yet. Get the dependent project into the workspace as well.
                var targetProject = this.ProjectTracker.GetProject(projectReference.ProjectId);
                this.ProjectTracker.StartPushingToWorkspaceAndNotifyOfOpenDocuments(SpecializedCollections.SingletonEnumerable(targetProject));

                this.ProjectTracker.NotifyWorkspaceHosts(host => host.OnProjectReferenceAdded(this.Id, projectReference));
            }
        }

        protected bool CanAddProjectReference(ProjectReference projectReference)
        {
            if (projectReference.ProjectId == this.Id)
            {
                // cannot self reference
                return false;
            }

            if (_projectReferences.Contains(projectReference))
            {
                // already have this reference
                return false;
            }

            var project = this.ProjectTracker.GetProject(projectReference.ProjectId);
            if (project != null)
            {
                // cannot add a reference to a project that references us (it would make a cycle)
                return !project.TransitivelyReferences(this.Id);
            }

            return true;
        }

        private bool TransitivelyReferences(ProjectId projectId)
        {
            return TransitivelyReferencesWorker(projectId, new HashSet<ProjectId>());
        }

        private bool TransitivelyReferencesWorker(ProjectId projectId, HashSet<ProjectId> visited)
        {
            visited.Add(this.Id);

            foreach (var pr in _projectReferences)
            {
                if (projectId == pr.ProjectId)
                {
                    return true;
                }

                if (!visited.Contains(pr.ProjectId))
                {
                    var project = this.ProjectTracker.GetProject(pr.ProjectId);
                    if (project != null)
                    {
                        if (project.TransitivelyReferencesWorker(projectId, visited))
                        {
                            return true;
                        }
                    }
                }
            }

            return false;
        }

        protected void RemoveProjectReference(ProjectReference projectReference)
        {
            Contract.ThrowIfFalse(_projectReferences.Remove(projectReference));

            if (_pushingChangesToWorkspaceHosts)
            {
                this.ProjectTracker.NotifyWorkspaceHosts(host => host.OnProjectReferenceRemoved(this.Id, projectReference));
            }
        }

        private static void OnDocumentOpened(object sender, bool isCurrentContext)
        {
            IVisualStudioHostDocument document = (IVisualStudioHostDocument)sender;
            AbstractProject project = (AbstractProject)document.Project;

            if (project._pushingChangesToWorkspaceHosts)
            {
                project.ProjectTracker.NotifyWorkspaceHosts(host => host.OnDocumentOpened(document.Id, document.GetOpenTextBuffer(), isCurrentContext));
            }
            else
            {
                StartPushingToWorkspaceAndNotifyOfOpenDocuments(project);
            }
        }

        private static void OnDocumentClosing(object sender, bool updateActiveContext)
        {
            IVisualStudioHostDocument document = (IVisualStudioHostDocument)sender;
            AbstractProject project = (AbstractProject)document.Project;
            var projectTracker = project.ProjectTracker;

            if (project._pushingChangesToWorkspaceHosts)
            {
                projectTracker.NotifyWorkspaceHosts(host => host.OnDocumentClosed(document.Id, document.GetOpenTextBuffer(), document.Loader, updateActiveContext));
            }
        }

        private static void OnDocumentUpdatedOnDisk(object sender, EventArgs e)
        {
            IVisualStudioHostDocument document = (IVisualStudioHostDocument)sender;
            AbstractProject project = (AbstractProject)document.Project;

            if (project._pushingChangesToWorkspaceHosts)
            {
                project.ProjectTracker.NotifyWorkspaceHosts(host => host.OnDocumentTextUpdatedOnDisk(document.Id));
            }
        }

        private static void OnAdditionalDocumentOpened(object sender, bool isCurrentContext)
        {
            IVisualStudioHostDocument document = (IVisualStudioHostDocument)sender;
            AbstractProject project = (AbstractProject)document.Project;

            if (project._pushingChangesToWorkspaceHosts)
            {
                project.ProjectTracker.NotifyWorkspaceHosts(host => host.OnAdditionalDocumentOpened(document.Id, document.GetOpenTextBuffer(), isCurrentContext));
            }
            else
            {
                StartPushingToWorkspaceAndNotifyOfOpenDocuments(project);
            }
        }

        private static void OnAdditionalDocumentClosing(object sender, bool notUsed)
        {
            IVisualStudioHostDocument document = (IVisualStudioHostDocument)sender;
            AbstractProject project = (AbstractProject)document.Project;
            var projectTracker = project.ProjectTracker;

            if (project._pushingChangesToWorkspaceHosts)
            {
                projectTracker.NotifyWorkspaceHosts(host => host.OnAdditionalDocumentClosed(document.Id, document.GetOpenTextBuffer(), document.Loader));
            }
        }

        private static void OnAdditionalDocumentUpdatedOnDisk(object sender, EventArgs e)
        {
            IVisualStudioHostDocument document = (IVisualStudioHostDocument)sender;
            AbstractProject project = (AbstractProject)document.Project;

            if (project._pushingChangesToWorkspaceHosts)
            {
                project.ProjectTracker.NotifyWorkspaceHosts(host => host.OnAdditionalDocumentTextUpdatedOnDisk(document.Id));
            }
        }

        protected void AddFile(string filename, SourceCodeKind sourceCodeKind, Func<IVisualStudioHostDocument, bool> getIsCurrentContext, IReadOnlyList<string> folderNames)
        {
            var document = this.DocumentProvider.TryGetDocumentForFile(
                this,
                folderNames,
                filePath: filename,
                sourceCodeKind: sourceCodeKind,
                canUseTextBuffer: CanUseTextBuffer);

            if (document == null)
            {
                // It's possible this file is open in some very strange editor. In that case, we'll just ignore it.
                // This might happen if somebody decides to mark a non-source-file as something to compile.

                // TODO: Venus does this for .aspx/.cshtml files which is completely unnecessary for Roslyn. We should remove that code.
                AddUntrackedFile(filename);
                return;
            }

            AddDocument(document, getIsCurrentContext(document));
        }

        protected virtual bool CanUseTextBuffer(ITextBuffer textBuffer)
        {
            return true;
        }

        protected void AddUntrackedFile(string filename)
        {
            _untrackedDocuments.Add(filename);
        }

        protected void RemoveFile(string filename)
        {
            // Remove this as an untracked file, if it is
            if (_untrackedDocuments.Remove(filename))
            {
                return;
            }

            IVisualStudioHostDocument document = this.GetCurrentDocumentFromPath(filename);
            if (document == null)
            {
                throw new InvalidOperationException("The document is not a part of the finalProject.");
            }

            RemoveDocument(document);
        }

        internal void AddDocument(IVisualStudioHostDocument document, bool isCurrentContext)
        {
            // We do not want to allow message pumping/reentrancy when processing project system changes.
            using (Dispatcher.CurrentDispatcher.DisableProcessing())
            {
                _documents.Add(document.Id, document);
                _documentMonikers.Add(document.Key.Moniker, document);

                if (_pushingChangesToWorkspaceHosts)
                {
                    this.ProjectTracker.NotifyWorkspaceHosts(host => host.OnDocumentAdded(document.GetInitialState()));

                    if (document.IsOpen)
                    {
                        this.ProjectTracker.NotifyWorkspaceHosts(host => host.OnDocumentOpened(document.Id, document.GetOpenTextBuffer(), isCurrentContext));
                    }
                }

                document.Opened += s_documentOpenedEventHandler;
                document.Closing += s_documentClosingEventHandler;
                document.UpdatedOnDisk += s_documentUpdatedOnDiskEventHandler;

                DocumentProvider.NotifyDocumentRegisteredToProject(document);

                if (!_pushingChangesToWorkspaceHosts && document.IsOpen)
                {
                    StartPushingToWorkspaceAndNotifyOfOpenDocuments();
                }
            }
        }

        internal void RemoveDocument(IVisualStudioHostDocument document)
        {
            // We do not want to allow message pumping/reentrancy when processing project system changes.
            using (Dispatcher.CurrentDispatcher.DisableProcessing())
            {
                _documents.Remove(document.Id);
                _documentMonikers.Remove(document.Key.Moniker);

                UninitializeDocument(document);
                OnDocumentRemoved(document.Key.Moniker);
            }
        }

        internal void AddAdditionalDocument(IVisualStudioHostDocument document, bool isCurrentContext)
        {
            _additionalDocuments.Add(document.Id, document);
            _documentMonikers.Add(document.Key.Moniker, document);

            if (_pushingChangesToWorkspaceHosts)
            {
                this.ProjectTracker.NotifyWorkspaceHosts(host => host.OnAdditionalDocumentAdded(document.GetInitialState()));

                if (document.IsOpen)
                {
                    this.ProjectTracker.NotifyWorkspaceHosts(host => host.OnAdditionalDocumentOpened(document.Id, document.GetOpenTextBuffer(), isCurrentContext));
                }
            }

            document.Opened += s_additionalDocumentOpenedEventHandler;
            document.Closing += s_additionalDocumentClosingEventHandler;
            document.UpdatedOnDisk += s_additionalDocumentUpdatedOnDiskEventHandler;

            DocumentProvider.NotifyDocumentRegisteredToProject(document);

            if (!_pushingChangesToWorkspaceHosts && document.IsOpen)
            {
                StartPushingToWorkspaceAndNotifyOfOpenDocuments();
            }
        }

        internal void RemoveAdditionalDocument(IVisualStudioHostDocument document)
        {
            _additionalDocuments.Remove(document.Id);
            _documentMonikers.Remove(document.Key.Moniker);

            UninitializeAdditionalDocument(document);
        }

        private void AddGeneratedDocument(IVisualStudioHostDocument document, bool isCurrentContext)
        {
            // We do not want to allow message pumping/reentrancy when processing project system changes.
            using (Dispatcher.CurrentDispatcher.DisableProcessing())
            {
                _documents.Add(document.Id, document);
                _documentMonikers.Add(document.Key.Moniker, document);

                if (_pushingChangesToWorkspaceHosts)
                {
                    if (document.IsOpen)
                    {
                        this.ProjectTracker.NotifyWorkspaceHosts(host => host.OnDocumentOpened(document.Id, document.GetOpenTextBuffer(), isCurrentContext));
                    }
                }

                document.Opened += s_documentOpenedEventHandler;
                document.Closing += s_documentClosingEventHandler;
                document.UpdatedOnDisk += s_documentUpdatedOnDiskEventHandler;

                DocumentProvider.NotifyDocumentRegisteredToProject(document);

                if (!_pushingChangesToWorkspaceHosts && document.IsOpen)
                {
                    StartPushingToWorkspaceAndNotifyOfOpenDocuments();
                }
            }
        }

        private void RemoveGeneratedDocument(IVisualStudioHostDocument document)
        {
            // We do not want to allow message pumping/reentrancy when processing project system changes.
            using (Dispatcher.CurrentDispatcher.DisableProcessing())
            {
                _documents.Remove(document.Id);
                _documentMonikers.Remove(document.Key.Moniker);

                UninitializeDocument(document);
                OnDocumentRemoved(document.Key.Moniker);
            }
        }

        public virtual void Disconnect()
        {
<<<<<<< HEAD
            using (Workspace?.Services.GetService<IGlobalOperationNotificationService>()?.Start("Disconnect Project"))
            {
=======
            AssertIsForeground();

            using (_visualStudioWorkspaceOpt?.Services.GetService<IGlobalOperationNotificationService>()?.Start("Disconnect Project"))
            {
                // No sense in reloading any metadata references anymore.
                foreach (var cancellationTokenSource in _changedReferencesPendingUpdate.Values)
                {
                    cancellationTokenSource.Cancel();
                }

                _changedReferencesPendingUpdate.Clear();

                // Unsubscribe IVsHierarchyEvents
                DisconnectHierarchyEvents();

>>>>>>> 93a61a02
                var wasPushing = _pushingChangesToWorkspaceHosts;

                // disable pushing down to workspaces, so we don't get redundant workspace document removed events
                _pushingChangesToWorkspaceHosts = false;

                // The project is going away, so let's remove ourselves from the host. First, we
                // close and dispose of any remaining documents
                foreach (var document in this.GetCurrentDocuments())
                {
                    UninitializeDocument(document);
                }

                foreach (var document in this.GetCurrentAdditionalDocuments())
                {
                    UninitializeAdditionalDocument(document);
                }

                // Dispose metadata references.
                foreach (var reference in _metadataReferences)
                {
                    reference.Dispose();
                }

                foreach (var analyzer in _analyzers.Values)
                {
                    analyzer.Dispose();
                }

                // Make sure we clear out any external errors left when closing the project.
                ExternalErrorReporter?.ClearAllErrors();

                // Make sure we clear out any host errors left when closing the project.
                HostDiagnosticUpdateSource?.ClearAllDiagnosticsForProject(this.Id);

                ClearAnalyzerRuleSet();

                // reinstate pushing down to workspace, so the workspace project remove event fires
                _pushingChangesToWorkspaceHosts = wasPushing;

                this.ProjectTracker.RemoveProject(this);

                _pushingChangesToWorkspaceHosts = false;

                this.EditAndContinueImplOpt = null;
            }
        }

        internal void TryProjectConversionForIntroducedOutputPath(string binPath, AbstractProject projectToReference)
        {
            if (this.CanConvertToProjectReferences)
            {
                // We should not already have references for this, since we're only introducing the path for the first time
                Contract.ThrowIfTrue(_metadataFileNameToConvertedProjectReference.ContainsKey(binPath));

                var metadataReference = TryGetCurrentMetadataReference(binPath);
                if (metadataReference != null)
                {
                    var projectReference = new ProjectReference(
                        projectToReference.Id,
                        metadataReference.Properties.Aliases,
                        metadataReference.Properties.EmbedInteropTypes);

                    if (CanAddProjectReference(projectReference))
                    {
                        RemoveMetadataReferenceCore(metadataReference, disposeReference: true);
                        AddProjectReference(projectReference);

                        _metadataFileNameToConvertedProjectReference.Add(binPath, projectReference);
                    }
                }
            }
        }

        internal void UndoProjectReferenceConversionForDisappearingOutputPath(string binPath)
        {
            ProjectReference projectReference;
            if (_metadataFileNameToConvertedProjectReference.TryGetValue(binPath, out projectReference))
            {
                // We converted this, so convert it back to a metadata reference
                RemoveProjectReference(projectReference);

                var metadataReferenceProperties = new MetadataReferenceProperties(
                    MetadataImageKind.Assembly,
                    projectReference.Aliases,
                    projectReference.EmbedInteropTypes);

                AddMetadataReferenceCore(MetadataReferenceProvider.CreateMetadataReference(this, binPath, metadataReferenceProperties));

                Contract.ThrowIfFalse(_metadataFileNameToConvertedProjectReference.Remove(binPath));
            }
        }

        protected void UpdateMetadataReferenceAliases(string file, ImmutableArray<string> aliases)
        {
            file = FileUtilities.NormalizeAbsolutePath(file);

            // Have we converted these to project references?
            ProjectReference convertedProjectReference;

            if (_metadataFileNameToConvertedProjectReference.TryGetValue(file, out convertedProjectReference))
            {
                var project = ProjectTracker.GetProject(convertedProjectReference.ProjectId);
                UpdateProjectReferenceAliases(project, aliases);
            }
            else
            {
                var existingReference = TryGetCurrentMetadataReference(file);
                Contract.ThrowIfNull(existingReference);

                var newProperties = existingReference.Properties.WithAliases(aliases);

                RemoveMetadataReferenceCore(existingReference, disposeReference: true);

                AddMetadataReferenceCore(this.MetadataReferenceProvider.CreateMetadataReference(this, file, newProperties));
            }
        }

        protected void UpdateProjectReferenceAliases(AbstractProject referencedProject, ImmutableArray<string> aliases)
        {
            var projectReference = GetCurrentProjectReferences().Single(r => r.ProjectId == referencedProject.Id);

            var newProjectReference = new ProjectReference(referencedProject.Id, aliases, projectReference.EmbedInteropTypes);

            // Is this a project with converted references? If so, make sure we track it
            string referenceBinPath = referencedProject.TryGetBinOutputPath();
            if (referenceBinPath != null && _metadataFileNameToConvertedProjectReference.ContainsKey(referenceBinPath))
            {
                _metadataFileNameToConvertedProjectReference[referenceBinPath] = newProjectReference;
            }

            // Remove the existing reference first
            RemoveProjectReference(projectReference);

            AddProjectReference(newProjectReference);
        }

        private void UninitializeDocument(IVisualStudioHostDocument document)
        {
            if (_pushingChangesToWorkspaceHosts)
            {
                if (document.IsOpen)
                {
                    this.ProjectTracker.NotifyWorkspaceHosts(host => host.OnDocumentClosed(document.Id, document.GetOpenTextBuffer(), document.Loader, updateActiveContext: true));
                }

                this.ProjectTracker.NotifyWorkspaceHosts(host => host.OnDocumentRemoved(document.Id));
            }

            document.Opened -= s_documentOpenedEventHandler;
            document.Closing -= s_documentClosingEventHandler;
            document.UpdatedOnDisk -= s_documentUpdatedOnDiskEventHandler;

            document.Dispose();
        }

        private void UninitializeAdditionalDocument(IVisualStudioHostDocument document)
        {
            if (_pushingChangesToWorkspaceHosts)
            {
                if (document.IsOpen)
                {
                    this.ProjectTracker.NotifyWorkspaceHosts(host => host.OnAdditionalDocumentClosed(document.Id, document.GetOpenTextBuffer(), document.Loader));
                }

                this.ProjectTracker.NotifyWorkspaceHosts(host => host.OnAdditionalDocumentRemoved(document.Id));
            }

            document.Opened -= s_additionalDocumentOpenedEventHandler;
            document.Closing -= s_additionalDocumentClosingEventHandler;
            document.UpdatedOnDisk -= s_additionalDocumentUpdatedOnDiskEventHandler;

            document.Dispose();
        }

        protected virtual void OnDocumentRemoved(string filePath)
        {
        }

        internal void StartPushingToWorkspaceHosts()
        {
            _pushingChangesToWorkspaceHosts = true;
        }

        internal void StopPushingToWorkspaceHosts()
        {
            _pushingChangesToWorkspaceHosts = false;
        }

        internal void StartPushingToWorkspaceAndNotifyOfOpenDocuments()
        {
            StartPushingToWorkspaceAndNotifyOfOpenDocuments(this);
        }

        internal bool PushingChangesToWorkspaceHosts
        {
            get
            {
                return _pushingChangesToWorkspaceHosts;
            }
        }

        protected void UpdateRuleSetError(IRuleSetFile ruleSetFile)
        {
            if (this.HostDiagnosticUpdateSource == null)
            {
                return;
            }

            if (ruleSetFile == null ||
                ruleSetFile.GetException() == null)
            {
                this.HostDiagnosticUpdateSource.ClearDiagnosticsForProject(this.Id, RuleSetErrorId);
            }
            else
            {
                var messageArguments = new string[] { ruleSetFile.FilePath, ruleSetFile.GetException().Message };
                DiagnosticData diagnostic;
                if (DiagnosticData.TryCreate(_errorReadingRulesetRule, messageArguments, this.Id, this.Workspace, out diagnostic))
                {
                    this.HostDiagnosticUpdateSource.UpdateDiagnosticsForProject(this.Id, RuleSetErrorId, SpecializedCollections.SingletonEnumerable(diagnostic));
                }
            }
        }

        protected void SetOutputPathAndRelatedData(string objOutputPath, bool hasSameBinAndObjOutputPaths = false)
        {
            if (PathUtilities.IsAbsolute(objOutputPath) && !string.Equals(_objOutputPathOpt, objOutputPath, StringComparison.OrdinalIgnoreCase))
            {
                // set obj output path if changed
                _objOutputPathOpt = objOutputPath;

                // Workspace can be null for tests.
                if (this.Workspace != null)
                {
                    CurrentCompilationOptions = CurrentCompilationOptions.WithMetadataReferenceResolver(CreateMetadataReferenceResolver(
                        metadataService: this.Workspace.Services.GetService<IMetadataService>(),
                        projectDirectory: this.ContainingDirectoryPathOpt,
                        outputDirectory: Path.GetDirectoryName(_objOutputPathOpt)));
                }

                if (_pushingChangesToWorkspaceHosts)
                {
                    this.ProjectTracker.NotifyWorkspaceHosts(host => host.OnOptionsChanged(this.Id, CurrentCompilationOptions, CurrentParseOptions));
                    this.ProjectTracker.NotifyWorkspaceHosts(host => host.OnOutputFilePathChanged(this.Id, _objOutputPathOpt));
                }
            }

            // set assembly name if changed
            // we use designTimeOutputPath to get assembly name since it is more reliable way to get the assembly name.
            // otherwise, friend assembly all get messed up.
            var newAssemblyName = GetAssemblyName(_objOutputPathOpt ?? this.ProjectSystemName);
            if (!string.Equals(AssemblyName, newAssemblyName, StringComparison.Ordinal))
            {
                AssemblyName = newAssemblyName;

                if (_pushingChangesToWorkspaceHosts)
                {
                    this.ProjectTracker.NotifyWorkspaceHosts(host => host.OnAssemblyNameChanged(this.Id, AssemblyName));
                }
            }

            // refresh final output path
            string newBinOutputPath;
            if (hasSameBinAndObjOutputPaths)
            {
                newBinOutputPath = objOutputPath;
            }
            else if (!TryGetOutputPathFromHierarchy(out newBinOutputPath))
            {
                newBinOutputPath = null;
            }

            if (newBinOutputPath != null && !string.Equals(_binOutputPathOpt, newBinOutputPath, StringComparison.OrdinalIgnoreCase))
            {
                string oldBinOutputPath = _binOutputPathOpt;

                // set obj output path if changed
                _binOutputPathOpt = newBinOutputPath;

                // If the project has been hooked up with the project tracker, then update the bin path with the tracker.
                if (this.ProjectTracker.GetProject(Id) != null)
                {
                    this.ProjectTracker.UpdateProjectBinPath(this, oldBinOutputPath, _binOutputPathOpt);
                }
            }
        }

        protected void UpdateProjectDisplayName(string newDisplayName)
        {
            UpdateProjectDisplayNameAndFilePath(newDisplayName, newFilePath: null);
        }

        protected void UpdateProjectFilePath(string newFilePath)
        {
            UpdateProjectDisplayNameAndFilePath(newDisplayName: null, newFilePath: newFilePath);
        }

        protected void UpdateProjectDisplayNameAndFilePath(string newDisplayName, string newFilePath)
        {
            bool updateMade = false;
            
            if (newDisplayName != null && this.DisplayName != newDisplayName)
            {
                this.DisplayName = newDisplayName;
                updateMade = true;
            }
            
            if (newFilePath != null && File.Exists(newFilePath) && _filePathOpt != newFilePath)
            {
                Debug.Assert(PathUtilities.IsAbsolute(newFilePath));
                _filePathOpt = newFilePath;
                updateMade = true;
            }

            if (updateMade && _pushingChangesToWorkspaceHosts)
            {
                this.ProjectTracker.NotifyWorkspaceHosts(host => host.OnProjectNameChanged(Id, this.DisplayName, _filePathOpt));
            }
        }

        private static void StartPushingToWorkspaceAndNotifyOfOpenDocuments(AbstractProject project)
        {
            // If a document is opened in a project but we haven't started pushing yet, we want to stop doing lazy
            // loading for this project and get it up to date so the user gets a fast experience there. If the file
            // was presented as open to us right away, then we'll never do this in OnDocumentOpened, so we should do
            // it here. It's important to do this after everything else happens in this method, so we don't get
            // strange ordering issues. It's still possible that this won't actually push changes if the workspace
            // host isn't ready to receive events yet.
            project.ProjectTracker.StartPushingToWorkspaceAndNotifyOfOpenDocuments(SpecializedCollections.SingletonEnumerable(project));
        }

        private static MetadataReferenceResolver CreateMetadataReferenceResolver(IMetadataService metadataService, string projectDirectory, string outputDirectory)
        {
            ImmutableArray<string> assemblySearchPaths;
            if (projectDirectory != null && outputDirectory != null)
            {
                assemblySearchPaths = ImmutableArray.Create(projectDirectory, outputDirectory);
            }
            else if (projectDirectory != null)
            {
                assemblySearchPaths = ImmutableArray.Create(projectDirectory);
            }
            else if (outputDirectory != null)
            {
                assemblySearchPaths = ImmutableArray.Create(outputDirectory);
            }
            else
            {
                assemblySearchPaths = ImmutableArray<string>.Empty;
            }

            return new WorkspaceMetadataFileReferenceResolver(metadataService, new RelativePathResolver(assemblySearchPaths, baseDirectory: projectDirectory));
        }

        protected abstract bool TryGetOutputPathFromHierarchy(out string binOutputPath);

#if DEBUG
        public virtual bool Debug_VBEmbeddedCoreOptionOn
        {
            get
            {
                return false;
            }
        }
#endif

        /// <summary>
        /// Used for unit testing: don't crash the process if something bad happens.
        /// </summary>
        internal static bool CrashOnException = true;

        protected static bool FilterException(Exception e)
        {
            if (CrashOnException)
            {
                FatalError.Report(e);
            }

            // Nothing fancy, so don't catch
            return false;
        }
    }
}<|MERGE_RESOLUTION|>--- conflicted
+++ resolved
@@ -925,13 +925,9 @@
 
         public virtual void Disconnect()
         {
-<<<<<<< HEAD
+            AssertIsForeground();
+
             using (Workspace?.Services.GetService<IGlobalOperationNotificationService>()?.Start("Disconnect Project"))
-            {
-=======
-            AssertIsForeground();
-
-            using (_visualStudioWorkspaceOpt?.Services.GetService<IGlobalOperationNotificationService>()?.Start("Disconnect Project"))
             {
                 // No sense in reloading any metadata references anymore.
                 foreach (var cancellationTokenSource in _changedReferencesPendingUpdate.Values)
@@ -941,10 +937,6 @@
 
                 _changedReferencesPendingUpdate.Clear();
 
-                // Unsubscribe IVsHierarchyEvents
-                DisconnectHierarchyEvents();
-
->>>>>>> 93a61a02
                 var wasPushing = _pushingChangesToWorkspaceHosts;
 
                 // disable pushing down to workspaces, so we don't get redundant workspace document removed events
