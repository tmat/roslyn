--- conflicted
+++ resolved
@@ -13,10 +13,7 @@
 using Microsoft.CodeAnalysis.Classification;
 using Microsoft.CodeAnalysis.DocumentHighlighting;
 using Microsoft.CodeAnalysis.Editor.Host;
-<<<<<<< HEAD
-=======
 using Microsoft.CodeAnalysis.ErrorReporting;
->>>>>>> 67d940c4
 using Microsoft.CodeAnalysis.FindSymbols.Finders;
 using Microsoft.CodeAnalysis.FindUsages;
 using Microsoft.CodeAnalysis.Host;
@@ -329,16 +326,12 @@
                         Definitions.Add(definition);
                     }
 
-<<<<<<< HEAD
-                return OnDefinitionFoundWorkerAsync(definition, cancellationToken);
-=======
                     return OnDefinitionFoundWorkerAsync(definition, cancellationToken);
                 }
                 catch (Exception ex) when (FatalError.ReportAndPropagateUnlessCanceled(ex, cancellationToken))
                 {
                     throw ExceptionUtilities.Unreachable;
                 }
->>>>>>> 67d940c4
             }
 
             protected abstract ValueTask OnDefinitionFoundWorkerAsync(DefinitionItem definition, CancellationToken cancellationToken);
@@ -426,10 +419,6 @@
             }
 
             public sealed override ValueTask ReportMessageAsync(string message, CancellationToken cancellationToken)
-<<<<<<< HEAD
-                => throw new InvalidOperationException("This should never be called in the streaming case.");
-
-=======
             {
                 lock (Gate)
                 {
@@ -444,7 +433,6 @@
                 await this.Presenter.ReportInformationalMessageAsync(message, cancellationToken).ConfigureAwait(false);
             }
 
->>>>>>> 67d940c4
             protected sealed override ValueTask ReportProgressAsync(int current, int maximum, CancellationToken cancellationToken)
             {
                 _progressQueue.AddWork((current, maximum));
