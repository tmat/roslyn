--- conflicted
+++ resolved
@@ -40,21 +40,9 @@
             }
 
             var displayParts = GetDisplayParts(filePath, lineNumber, charOffset);
-<<<<<<< HEAD
-            var mainLocation = new ExternalDefinitionLocation(
-                _serviceProvider, filePath, lineNumber, charOffset);
-
-            return new DefinitionItem(
-                GlyphTags.GetTags(definition.GetGlyph()),
-                displayParts,
-                mainLocation,
-                additionalLocations: ImmutableArray<DocumentLocation>.Empty,
-                displayIfNoReferences: true);
-=======
             return new ExternalDefinitionItem(
                 GlyphTags.GetTags(definition.GetGlyph()),
                 displayParts, _serviceProvider, filePath, lineNumber, charOffset);
->>>>>>> ef13c923
         }
 
         private ImmutableArray<TaggedText> GetDisplayParts(
