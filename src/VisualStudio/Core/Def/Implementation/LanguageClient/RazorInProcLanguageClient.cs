﻿// Licensed to the .NET Foundation under one or more agreements.
// The .NET Foundation licenses this file to you under the MIT license.
// See the LICENSE file in the project root for more information.

using System;
using System.ComponentModel.Composition;
using Microsoft.CodeAnalysis.Diagnostics;
using Microsoft.CodeAnalysis.Editor;
using Microsoft.CodeAnalysis.Editor.Shared.Utilities;
using Microsoft.CodeAnalysis.Host.Mef;
using Microsoft.CodeAnalysis.LanguageServer;
using Microsoft.CodeAnalysis.Options;
using Microsoft.CodeAnalysis.Shared.TestHooks;
using Microsoft.VisualStudio.LanguageServer.Client;
using Microsoft.VisualStudio.LanguageServer.Protocol;
using Microsoft.VisualStudio.LanguageServices;
using Microsoft.VisualStudio.LanguageServices.Implementation.LanguageClient;
using Microsoft.VisualStudio.Shell.Interop;
using Microsoft.VisualStudio.Utilities;
using VSShell = Microsoft.VisualStudio.Shell;

namespace Microsoft.CodeAnalysis.ExternalAccess.Razor.Lsp
{
    /// <summary>
    /// Defines the LSP server for Razor C#.  This is separate so that we can
    /// activate this outside of a liveshare session and publish diagnostics
    /// only for razor cs files.
    /// TODO - This can be removed once C# is using LSP for diagnostics.
    /// https://github.com/dotnet/roslyn/issues/42630
    /// </summary>
    /// <remarks>
    /// This specifies RunOnHost because in LiveShare we don't want this to activate on the guest instance
    /// because LiveShare drops the ClientName when it mirrors guest clients, so this client ends up being
    /// activated solely by its content type, which means it receives requests for normal .cs and .vb files
    /// even for non-razor projects, which then of course fails because it gets text sync info for documents
    /// it doesn't know about.
    /// </remarks>
    [ContentType(ContentTypeNames.CSharpContentType)]
    [ClientName(ClientName)]
    [RunOnContext(RunningContext.RunOnHost)]
    [Export(typeof(ILanguageClient))]
    internal class RazorInProcLanguageClient : AbstractInProcLanguageClient
    {
        public const string ClientName = ProtocolConstants.RazorCSharp;

        private readonly DefaultCapabilitiesProvider _defaultCapabilitiesProvider;

        /// <summary>
        /// Gets the name of the language client (displayed in yellow bars).
        /// </summary>
        public override string Name => "Razor C# Language Server Client";

        [ImportingConstructor]
        [Obsolete(MefConstruction.ImportingConstructorMessage, error: true)]
        public RazorInProcLanguageClient(
<<<<<<< HEAD
            IGlobalOptionService globalOptionService,
=======
>>>>>>> cd57586b
            CSharpVisualBasicRequestDispatcherFactory csharpVBRequestDispatcherFactory,
            VisualStudioWorkspace workspace,
            IDiagnosticService diagnosticService,
            IAsynchronousOperationListenerProvider listenerProvider,
            ILspWorkspaceRegistrationService lspWorkspaceRegistrationService,
<<<<<<< HEAD
            DefaultCapabilitiesProvider defaultCapabilitiesProvider)
            : base(csharpVBRequestDispatcherFactory, workspace, diagnosticService, listenerProvider, lspWorkspaceRegistrationService, ClientName)
=======
            DefaultCapabilitiesProvider defaultCapabilitiesProvider,
            IThreadingContext threadingContext,
            [Import(typeof(SAsyncServiceProvider))] VSShell.IAsyncServiceProvider asyncServiceProvider)
            : base(csharpVBRequestDispatcherFactory, workspace, diagnosticService, listenerProvider, lspWorkspaceRegistrationService, asyncServiceProvider, threadingContext, ClientName)
>>>>>>> cd57586b
        {
            _defaultCapabilitiesProvider = defaultCapabilitiesProvider;
        }

        protected internal override VSServerCapabilities GetCapabilities()
        {
            var capabilities = _defaultCapabilitiesProvider.GetCapabilities();

            capabilities.SupportsDiagnosticRequests = this.Workspace.IsPullDiagnostics(InternalDiagnosticsOptions.RazorDiagnosticMode);

            // Razor doesn't use workspace symbols, so disable to prevent duplicate results (with LiveshareLanguageClient) in liveshare.
            capabilities.WorkspaceSymbolProvider = false;

            return capabilities;
        }
    }
}<|MERGE_RESOLUTION|>--- conflicted
+++ resolved
@@ -53,24 +53,15 @@
         [ImportingConstructor]
         [Obsolete(MefConstruction.ImportingConstructorMessage, error: true)]
         public RazorInProcLanguageClient(
-<<<<<<< HEAD
-            IGlobalOptionService globalOptionService,
-=======
->>>>>>> cd57586b
             CSharpVisualBasicRequestDispatcherFactory csharpVBRequestDispatcherFactory,
             VisualStudioWorkspace workspace,
             IDiagnosticService diagnosticService,
             IAsynchronousOperationListenerProvider listenerProvider,
             ILspWorkspaceRegistrationService lspWorkspaceRegistrationService,
-<<<<<<< HEAD
-            DefaultCapabilitiesProvider defaultCapabilitiesProvider)
-            : base(csharpVBRequestDispatcherFactory, workspace, diagnosticService, listenerProvider, lspWorkspaceRegistrationService, ClientName)
-=======
             DefaultCapabilitiesProvider defaultCapabilitiesProvider,
             IThreadingContext threadingContext,
             [Import(typeof(SAsyncServiceProvider))] VSShell.IAsyncServiceProvider asyncServiceProvider)
             : base(csharpVBRequestDispatcherFactory, workspace, diagnosticService, listenerProvider, lspWorkspaceRegistrationService, asyncServiceProvider, threadingContext, ClientName)
->>>>>>> cd57586b
         {
             _defaultCapabilitiesProvider = defaultCapabilitiesProvider;
         }
