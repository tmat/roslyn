--- conflicted
+++ resolved
@@ -37,18 +37,10 @@
                 _asyncListener,
                 callback,
                 _searchPattern,
-<<<<<<< HEAD
-                searchCurrentDocument: false,
-                NavigateToUtilities.GetKindsProvided(solution),
-                _threadingContext.DisposalToken);
-
-            await searcher.SearchAsync(cancellationToken).ConfigureAwait(false);
-=======
                 NavigateToUtilities.GetKindsProvided(solution),
                 _threadingContext.DisposalToken);
 
             await searcher.SearchAsync(searchCurrentDocument: false, cancellationToken).ConfigureAwait(false);
->>>>>>> 67d940c4
 
             return graphBuilder;
         }
