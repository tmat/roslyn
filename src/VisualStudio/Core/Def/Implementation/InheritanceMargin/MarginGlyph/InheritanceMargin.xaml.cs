--- conflicted
+++ resolved
@@ -32,14 +32,9 @@
             IStreamingFindUsagesPresenter streamingFindUsagesPresenter,
             ClassificationTypeMap classificationTypeMap,
             IClassificationFormatMap classificationFormatMap,
-<<<<<<< HEAD
             IUIThreadOperationExecutor operationExecutor,
-            InheritanceMarginTag tag)
-=======
-            IWaitIndicator waitIndicator,
             InheritanceMarginTag tag,
             double scaleFactor)
->>>>>>> 9f1db5e8
         {
             _threadingContext = threadingContext;
             _streamingFindUsagesPresenter = streamingFindUsagesPresenter;
