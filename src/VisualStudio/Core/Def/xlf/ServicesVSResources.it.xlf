--- conflicted
+++ resolved
@@ -107,14 +107,11 @@
         <target state="translated">Assembly</target>
         <note />
       </trans-unit>
-<<<<<<< HEAD
-=======
       <trans-unit id="Automatically_open_stack_trace_explorer_on_focus">
         <source>Automatically open Stack Trace Explorer on focus</source>
         <target state="new">Automatically open Stack Trace Explorer on focus</target>
         <note>"Stack Trace Explorer" is a tool window that is owned by the Roslyn package</note>
       </trans-unit>
->>>>>>> 67d940c4
       <trans-unit id="Avoid_expression_statements_that_implicitly_ignore_value">
         <source>Avoid expression statements that implicitly ignore value</source>
         <target state="translated">Evita le istruzioni di espressione che ignorano il valore in modo implicito</target>
@@ -205,8 +202,6 @@
         <target state="translated">Scegliere l'operazione da eseguire sui riferimenti inutilizzati.</target>
         <note />
       </trans-unit>
-<<<<<<< HEAD
-=======
       <trans-unit id="Clear">
         <source>Clear</source>
         <target state="new">Clear</target>
@@ -217,7 +212,6 @@
         <target state="new">Close Tab</target>
         <note />
       </trans-unit>
->>>>>>> 67d940c4
       <trans-unit id="Code_Style">
         <source>Code Style</source>
         <target state="translated">Stile codice</target>
@@ -503,14 +497,11 @@
         <target state="translated">Margine di ereditarietà</target>
         <note />
       </trans-unit>
-<<<<<<< HEAD
-=======
       <trans-unit id="Inline_Diagnostics_experimental">
         <source>Inline Diagnostics (experimental)</source>
         <target state="new">Inline Diagnostics (experimental)</target>
         <note />
       </trans-unit>
->>>>>>> 67d940c4
       <trans-unit id="Inherited_interfaces">
         <source>Inherited interfaces</source>
         <target state="translated">Interfacce ereditate</target>
@@ -566,14 +557,6 @@
         <target state="translated">Tipo</target>
         <note />
       </trans-unit>
-<<<<<<< HEAD
-      <trans-unit id="Language_client_initialization_failed">
-        <source>{0} failed to initialize. Status = {1}. Exception = {2}</source>
-        <target state="translated">Non è stato possibile inizializzare {0}. Stato = {1}. Eccezione = {2}</target>
-        <note>{0} is the language server name.  Status is the status of the initialization.  Exception is the exception encountered during initialization.</note>
-      </trans-unit>
-=======
->>>>>>> 67d940c4
       <trans-unit id="Live_analysis_VSIX_extension">
         <source>Live analysis (VSIX extension)</source>
         <target state="translated">Analisi in tempo reale (estensione VSIX)</target>
@@ -1039,14 +1022,11 @@
         <target state="translated">Preferisci funzioni locali statiche</target>
         <note />
       </trans-unit>
-<<<<<<< HEAD
-=======
       <trans-unit id="Prefer_tuple_swap">
         <source>Prefer tuple swap</source>
         <target state="new">Prefer tuple swap</target>
         <note />
       </trans-unit>
->>>>>>> 67d940c4
       <trans-unit id="Projects">
         <source>Projects</source>
         <target state="translated">Progetti</target>
@@ -1087,14 +1067,11 @@
         <target state="translated">Rimuovi riferimenti inutilizzati</target>
         <note />
       </trans-unit>
-<<<<<<< HEAD
-=======
       <trans-unit id="Remove_unnecessary_usings">
         <source>Remove unnecessary usings</source>
         <target state="new">Remove unnecessary usings</target>
         <note />
       </trans-unit>
->>>>>>> 67d940c4
       <trans-unit id="Rename_0_to_1">
         <source>Rename {0} to {1}</source>
         <target state="translated">Rinomina {0} in {1}</target>
@@ -1270,8 +1247,6 @@
         <target state="translated">Alcuni colori della combinazione colori sono sostituiti dalle modifiche apportate nella pagina di opzioni Ambiente &gt; Tipi di carattere e colori. Scegliere `Usa impostazioni predefinite` nella pagina Tipi di carattere e colori per ripristinare tutte le personalizzazioni.</target>
         <note />
       </trans-unit>
-<<<<<<< HEAD
-=======
       <trans-unit id="Sort_usings">
         <source>Sort usings</source>
         <target state="new">Sort usings</target>
@@ -1287,20 +1262,16 @@
         <target state="new">Stack Trace {0}</target>
         <note>Header for numbered stack trace view tabs</note>
       </trans-unit>
->>>>>>> 67d940c4
       <trans-unit id="Suggestion">
         <source>Suggestion</source>
         <target state="translated">Suggerimento</target>
         <note />
       </trans-unit>
-<<<<<<< HEAD
-=======
       <trans-unit id="Suppress_hints_when_argument_matches_parameter_name">
         <source>Suppress hints when argument matches parameter name</source>
         <target state="new">Suppress hints when argument matches parameter name</target>
         <note />
       </trans-unit>
->>>>>>> 67d940c4
       <trans-unit id="Suppress_hints_when_parameter_name_matches_the_method_s_intent">
         <source>Suppress hints when parameter name matches the method's intent</source>
         <target state="translated">Non visualizzare suggerimenti quando il nome del parametro corrisponde alla finalità del metodo</target>
