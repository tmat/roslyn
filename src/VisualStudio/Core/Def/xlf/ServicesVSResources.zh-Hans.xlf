﻿<?xml version="1.0" encoding="utf-8"?>
<xliff xmlns="urn:oasis:names:tc:xliff:document:1.2" xmlns:xsi="http://www.w3.org/2001/XMLSchema-instance" version="1.2" xsi:schemaLocation="urn:oasis:names:tc:xliff:document:1.2 xliff-core-1.2-transitional.xsd">
  <file datatype="xml" source-language="en" target-language="zh-Hans" original="../ServicesVSResources.resx">
    <body>
      <trans-unit id="Always_for_clarity">
        <source>Always for clarity</source>
        <target state="new">Always for clarity</target>
        <note />
      </trans-unit>
      <trans-unit id="Apply_0_keymapping_scheme">
        <source>Apply '{0}' keymapping scheme</source>
        <target state="new">Apply '{0}' keymapping scheme</target>
        <note />
      </trans-unit>
      <trans-unit id="Element_is_not_valid">
        <source>Element is not valid.</source>
        <target state="translated">元素无效。</target>
        <note />
      </trans-unit>
      <trans-unit id="In_other_operators">
        <source>In other operators</source>
        <target state="new">In other operators</target>
        <note />
      </trans-unit>
      <trans-unit id="Keep_all_parentheses_in_colon">
        <source>Keep all parentheses in:</source>
        <target state="new">Keep all parentheses in:</target>
        <note />
      </trans-unit>
      <trans-unit id="Never_if_unnecessary">
        <source>Never if unnecessary</source>
        <target state="new">Never if unnecessary</target>
        <note />
      </trans-unit>
      <trans-unit id="Parentheses_preferences_colon">
        <source>Parentheses preferences:</source>
        <target state="new">Parentheses preferences:</target>
        <note />
      </trans-unit>
      <trans-unit id="Reset_Visual_Studio_default_keymapping">
        <source>Reset Visual Studio default keymapping</source>
        <target state="new">Reset Visual Studio default keymapping</target>
        <note />
      </trans-unit>
<<<<<<< HEAD
      <trans-unit id="Use_expression_body_for_lambda_expressions">
        <source>Use expression body for lambda expressions</source>
        <target state="new">Use expression body for lambda expressions</target>
=======
      <trans-unit id="Use_expression_body_for_lambdas">
        <source>Use expression body for lambdas</source>
        <target state="new">Use expression body for lambdas</target>
>>>>>>> 1a45881f
        <note />
      </trans-unit>
      <trans-unit id="We_notice_you_suspended_0_Reset_keymappings_to_continue_to_navigate_and_refactor">
        <source>We notice you suspended '{0}'. Reset keymappings to continue to navigate and refactor.</source>
        <target state="new">We notice you suspended '{0}'. Reset keymappings to continue to navigate and refactor.</target>
        <note />
      </trans-unit>
      <trans-unit id="You_must_select_at_least_one_member">
        <source>You must select at least one member.</source>
        <target state="translated">必须至少选择一个成员。</target>
        <note />
      </trans-unit>
      <trans-unit id="Interface_name_conflicts_with_an_existing_type_name">
        <source>Interface name conflicts with an existing type name.</source>
        <target state="translated">接口名称与现有类型名称相冲突。</target>
        <note />
      </trans-unit>
      <trans-unit id="Interface_name_is_not_a_valid_0_identifier">
        <source>Interface name is not a valid {0} identifier.</source>
        <target state="translated">接口名称不是有效的 {0} 标识符。</target>
        <note />
      </trans-unit>
      <trans-unit id="Illegal_characters_in_path">
        <source>Illegal characters in path.</source>
        <target state="translated">路径中存在非法字符。</target>
        <note />
      </trans-unit>
      <trans-unit id="File_name_must_have_the_0_extension">
        <source>File name must have the "{0}" extension.</source>
        <target state="translated">文件名必须具有“{0}”扩展。</target>
        <note />
      </trans-unit>
      <trans-unit id="Debugger">
        <source>Debugger</source>
        <target state="translated">调试程序</target>
        <note />
      </trans-unit>
      <trans-unit id="Determining_breakpoint_location">
        <source>Determining breakpoint location...</source>
        <target state="translated">正在确定断点位置...</target>
        <note />
      </trans-unit>
      <trans-unit id="Determining_autos">
        <source>Determining autos...</source>
        <target state="translated">正在确定自动窗口...</target>
        <note />
      </trans-unit>
      <trans-unit id="Resolving_breakpoint_location">
        <source>Resolving breakpoint location...</source>
        <target state="translated">正在解析断点位置...</target>
        <note />
      </trans-unit>
      <trans-unit id="Validating_breakpoint_location">
        <source>Validating breakpoint location...</source>
        <target state="translated">正在验证断点位置...</target>
        <note />
      </trans-unit>
      <trans-unit id="Getting_DataTip_text">
        <source>Getting DataTip text...</source>
        <target state="translated">正在获取数据提示文本...</target>
        <note />
      </trans-unit>
      <trans-unit id="Preview_unavailable">
        <source>Preview unavailable</source>
        <target state="translated">预览不可用</target>
        <note />
      </trans-unit>
      <trans-unit id="Overrides_">
        <source>Overrides</source>
        <target state="translated">重写</target>
        <note />
      </trans-unit>
      <trans-unit id="Overridden_By">
        <source>Overridden By</source>
        <target state="translated">重写者</target>
        <note />
      </trans-unit>
      <trans-unit id="Inherits_">
        <source>Inherits</source>
        <target state="translated">继承</target>
        <note />
      </trans-unit>
      <trans-unit id="Inherited_By">
        <source>Inherited By</source>
        <target state="translated">继承者</target>
        <note />
      </trans-unit>
      <trans-unit id="Implements_">
        <source>Implements</source>
        <target state="translated">实现</target>
        <note />
      </trans-unit>
      <trans-unit id="Implemented_By">
        <source>Implemented By</source>
        <target state="translated">实现者</target>
        <note />
      </trans-unit>
      <trans-unit id="Maximum_number_of_documents_are_open">
        <source>Maximum number of documents are open.</source>
        <target state="translated">打开的文档达到最大数目。</target>
        <note />
      </trans-unit>
      <trans-unit id="Failed_to_create_document_in_miscellaneous_files_project">
        <source>Failed to create document in miscellaneous files project.</source>
        <target state="translated">未能在杂项文件项目中创建文档。</target>
        <note />
      </trans-unit>
      <trans-unit id="Invalid_access">
        <source>Invalid access.</source>
        <target state="translated">访问无效。</target>
        <note />
      </trans-unit>
      <trans-unit id="The_following_references_were_not_found_0_Please_locate_and_add_them_manually">
        <source>The following references were not found. {0}Please locate and add them manually.</source>
        <target state="translated">找不到以下引用。{0}请手动查找并添加这些引用。</target>
        <note />
      </trans-unit>
      <trans-unit id="End_position_must_be_start_position">
        <source>End position must be &gt;= start position</source>
        <target state="translated">结束位置必须 &gt;= 开始位置</target>
        <note />
      </trans-unit>
      <trans-unit id="Not_a_valid_value">
        <source>Not a valid value</source>
        <target state="translated">值无效</target>
        <note />
      </trans-unit>
      <trans-unit id="given_workspace_doesn_t_support_undo">
        <source>given workspace doesn't support undo</source>
        <target state="translated">给定的工作区不支持撤消</target>
        <note />
      </trans-unit>
      <trans-unit id="Add_a_reference_to_0">
        <source>Add a reference to '{0}'</source>
        <target state="translated">添加对“{0}”的引用</target>
        <note />
      </trans-unit>
      <trans-unit id="Event_type_is_invalid">
        <source>Event type is invalid</source>
        <target state="translated">事件类型无效</target>
        <note />
      </trans-unit>
      <trans-unit id="Can_t_find_where_to_insert_member">
        <source>Can't find where to insert member</source>
        <target state="translated">无法找到插入成员的位置</target>
        <note />
      </trans-unit>
      <trans-unit id="Can_t_rename_other_elements">
        <source>Can't rename 'other' elements</source>
        <target state="translated">无法重命名 "other" 元素</target>
        <note />
      </trans-unit>
      <trans-unit id="Unknown_rename_type">
        <source>Unknown rename type</source>
        <target state="translated">重命名类型未知</target>
        <note />
      </trans-unit>
      <trans-unit id="IDs_are_not_supported_for_this_symbol_type">
        <source>IDs are not supported for this symbol type.</source>
        <target state="translated">此符号类型不支持 ID。</target>
        <note />
      </trans-unit>
      <trans-unit id="Can_t_create_a_node_id_for_this_symbol_kind_colon_0">
        <source>Can't create a node id for this symbol kind: '{0}'</source>
        <target state="translated">无法为此符号种类创建节点 ID:“{0}”</target>
        <note />
      </trans-unit>
      <trans-unit id="Project_References">
        <source>Project References</source>
        <target state="translated">项目引用</target>
        <note />
      </trans-unit>
      <trans-unit id="Base_Types">
        <source>Base Types</source>
        <target state="translated">基类型</target>
        <note />
      </trans-unit>
      <trans-unit id="Miscellaneous_Files">
        <source>Miscellaneous Files</source>
        <target state="translated">杂项文件</target>
        <note />
      </trans-unit>
      <trans-unit id="Could_not_find_project_0">
        <source>Could not find project '{0}'</source>
        <target state="translated">无法找到项目“{0}”</target>
        <note />
      </trans-unit>
      <trans-unit id="Could_not_find_location_of_folder_on_disk">
        <source>Could not find location of folder on disk</source>
        <target state="translated">无法在磁盘上找到文件夹的位置</target>
        <note />
      </trans-unit>
      <trans-unit id="Assembly">
        <source>Assembly </source>
        <target state="translated">程序集</target>
        <note />
      </trans-unit>
      <trans-unit id="Exceptions_colon">
        <source>Exceptions:</source>
        <target state="translated">异常:</target>
        <note />
      </trans-unit>
      <trans-unit id="Member_of_0">
        <source>Member of {0}</source>
        <target state="translated">{0} 的成员</target>
        <note />
      </trans-unit>
      <trans-unit id="Parameters_colon1">
        <source>Parameters:</source>
        <target state="translated">参数:</target>
        <note />
      </trans-unit>
      <trans-unit id="Project">
        <source>Project </source>
        <target state="translated">项目</target>
        <note />
      </trans-unit>
      <trans-unit id="Remarks_colon">
        <source>Remarks:</source>
        <target state="translated">备注:</target>
        <note />
      </trans-unit>
      <trans-unit id="Returns_colon">
        <source>Returns:</source>
        <target state="translated">返回结果:</target>
        <note />
      </trans-unit>
      <trans-unit id="Summary_colon">
        <source>Summary:</source>
        <target state="translated">摘要:</target>
        <note />
      </trans-unit>
      <trans-unit id="Type_Parameters_colon">
        <source>Type Parameters:</source>
        <target state="translated">类型参数:</target>
        <note />
      </trans-unit>
      <trans-unit id="File_already_exists">
        <source>File already exists</source>
        <target state="translated">文件已存在</target>
        <note />
      </trans-unit>
      <trans-unit id="File_path_cannot_use_reserved_keywords">
        <source>File path cannot use reserved keywords</source>
        <target state="translated">文件路径无法使用保留的关键字</target>
        <note />
      </trans-unit>
      <trans-unit id="DocumentPath_is_illegal">
        <source>DocumentPath is illegal</source>
        <target state="translated">DocumentPath 非法</target>
        <note />
      </trans-unit>
      <trans-unit id="Project_Path_is_illegal">
        <source>Project Path is illegal</source>
        <target state="translated">项目路径非法</target>
        <note />
      </trans-unit>
      <trans-unit id="Path_cannot_have_empty_filename">
        <source>Path cannot have empty filename</source>
        <target state="translated">路径中不能包含空文件名</target>
        <note />
      </trans-unit>
      <trans-unit id="The_given_DocumentId_did_not_come_from_the_Visual_Studio_workspace">
        <source>The given DocumentId did not come from the Visual Studio workspace.</source>
        <target state="translated">给定的文档 ID 并非来自 Visual Studio 工作区。</target>
        <note />
      </trans-unit>
      <trans-unit id="Project_colon_0_1_Use_the_dropdown_to_view_and_switch_to_other_projects_this_file_may_belong_to">
        <source>Project: {0} ({1})

Use the dropdown to view and switch to other projects this file may belong to.</source>
        <target state="translated">项目: {0} ({1})

使用下拉列表可查看和切换到此文件所属的其他项目。</target>
        <note />
      </trans-unit>
      <trans-unit id="_0_Use_the_dropdown_to_view_and_navigate_to_other_items_in_this_file">
        <source>{0}

Use the dropdown to view and navigate to other items in this file.</source>
        <target state="translated">{0}

使用下拉列表可查看并导航到此文件中的其他项。</target>
        <note />
      </trans-unit>
      <trans-unit id="Project_colon_0_Use_the_dropdown_to_view_and_switch_to_other_projects_this_file_may_belong_to">
        <source>Project: {0}

Use the dropdown to view and switch to other projects this file may belong to.</source>
        <target state="translated">项目: {0}

使用下拉列表可查看和切换到此文件所属的其他项目。</target>
        <note />
      </trans-unit>
      <trans-unit id="ErrorReadingRuleset">
        <source>ErrorReadingRuleset</source>
        <target state="translated">ErrorReadingRuleset</target>
        <note />
      </trans-unit>
      <trans-unit id="Error_reading_ruleset_file_0_1">
        <source>Error reading ruleset file {0} - {1}</source>
        <target state="translated">读取规则集文件 {0} 时出错 - {1}</target>
        <note />
      </trans-unit>
      <trans-unit id="AnalyzerChangedOnDisk">
        <source>AnalyzerChangedOnDisk</source>
        <target state="translated">AnalyzerChangedOnDisk</target>
        <note />
      </trans-unit>
      <trans-unit id="The_analyzer_assembly_0_has_changed_Diagnostics_may_be_incorrect_until_Visual_Studio_is_restarted">
        <source>The analyzer assembly '{0}' has changed. Diagnostics may be incorrect until Visual Studio is restarted.</source>
        <target state="translated">分析器程序集“{0}”已更改。如果不重启 Visual Studio，诊断则可能出错。</target>
        <note />
      </trans-unit>
      <trans-unit id="CSharp_VB_Diagnostics_Table_Data_Source">
        <source>C#/VB Diagnostics Table Data Source</source>
        <target state="translated">C#/VB 诊断表格数据源</target>
        <note />
      </trans-unit>
      <trans-unit id="CSharp_VB_Todo_List_Table_Data_Source">
        <source>C#/VB Todo List Table Data Source</source>
        <target state="translated">C#/VB 待办事项表格数据源</target>
        <note />
      </trans-unit>
      <trans-unit id="Cancel">
        <source>Cancel</source>
        <target state="translated">取消</target>
        <note />
      </trans-unit>
      <trans-unit id="Deselect_All">
        <source>_Deselect All</source>
        <target state="translated">取消全选(_D)</target>
        <note />
      </trans-unit>
      <trans-unit id="Extract_Interface">
        <source>Extract Interface</source>
        <target state="translated">提取接口</target>
        <note />
      </trans-unit>
      <trans-unit id="Generated_name_colon">
        <source>Generated name:</source>
        <target state="translated">生成的名称:</target>
        <note />
      </trans-unit>
      <trans-unit id="New_file_name_colon">
        <source>New _file name:</source>
        <target state="translated">新文件名(_F):</target>
        <note />
      </trans-unit>
      <trans-unit id="New_interface_name_colon">
        <source>New _interface name:</source>
        <target state="translated">新接口名称(_I):</target>
        <note />
      </trans-unit>
      <trans-unit id="OK">
        <source>OK</source>
        <target state="translated">确定</target>
        <note />
      </trans-unit>
      <trans-unit id="Select_All">
        <source>_Select All</source>
        <target state="translated">全选(_S)</target>
        <note />
      </trans-unit>
      <trans-unit id="Select_public_members_to_form_interface">
        <source>Select public _members to form interface</source>
        <target state="translated">选择构成接口的公共成员(_M)</target>
        <note />
      </trans-unit>
      <trans-unit id="Access_colon">
        <source>_Access:</source>
        <target state="translated">访问(_A):</target>
        <note />
      </trans-unit>
      <trans-unit id="Add_to_existing_file">
        <source>Add to _existing file</source>
        <target state="translated">添加到现有文件(_E)</target>
        <note />
      </trans-unit>
      <trans-unit id="Change_Signature">
        <source>Change Signature</source>
        <target state="translated">更改签名</target>
        <note />
      </trans-unit>
      <trans-unit id="Create_new_file">
        <source>_Create new file</source>
        <target state="translated">创建新文件(_C)</target>
        <note />
      </trans-unit>
      <trans-unit id="Default_">
        <source>Default</source>
        <target state="translated">默认值</target>
        <note />
      </trans-unit>
      <trans-unit id="File_Name_colon">
        <source>File Name:</source>
        <target state="translated">文件名:</target>
        <note />
      </trans-unit>
      <trans-unit id="Generate_Type">
        <source>Generate Type</source>
        <target state="translated">生成类型</target>
        <note />
      </trans-unit>
      <trans-unit id="Kind_colon">
        <source>_Kind:</source>
        <target state="translated">种类(_K):</target>
        <note />
      </trans-unit>
      <trans-unit id="Location_colon">
        <source>Location:</source>
        <target state="translated">位置:</target>
        <note />
      </trans-unit>
      <trans-unit id="Modifier">
        <source>Modifier</source>
        <target state="translated">修饰符</target>
        <note />
      </trans-unit>
      <trans-unit id="Name_colon1">
        <source>Name:</source>
        <target state="translated">名称:</target>
        <note />
      </trans-unit>
      <trans-unit id="Parameter">
        <source>Parameter</source>
        <target state="translated">参数</target>
        <note />
      </trans-unit>
      <trans-unit id="Parameters_colon2">
        <source>Parameters:</source>
        <target state="translated">参数:</target>
        <note />
      </trans-unit>
      <trans-unit id="Preview_method_signature_colon">
        <source>Preview method signature:</source>
        <target state="translated">预览方法签名:</target>
        <note />
      </trans-unit>
      <trans-unit id="Preview_reference_changes">
        <source>Preview reference changes</source>
        <target state="translated">预览引用更改</target>
        <note />
      </trans-unit>
      <trans-unit id="Project_colon">
        <source>_Project:</source>
        <target state="translated">项目(_P):</target>
        <note />
      </trans-unit>
      <trans-unit id="Type">
        <source>Type</source>
        <target state="translated">类型</target>
        <note />
      </trans-unit>
      <trans-unit id="Type_Details_colon">
        <source>Type Details:</source>
        <target state="translated">类型详细信息:</target>
        <note />
      </trans-unit>
      <trans-unit id="Re_move">
        <source>Re_move</source>
        <target state="translated">删除(_M)</target>
        <note />
      </trans-unit>
      <trans-unit id="Restore">
        <source>_Restore</source>
        <target state="translated">还原(_R)</target>
        <note />
      </trans-unit>
      <trans-unit id="More_about_0">
        <source>More about {0}</source>
        <target state="translated">有关 {0} 的详细信息</target>
        <note />
      </trans-unit>
      <trans-unit id="Navigation_must_be_performed_on_the_foreground_thread">
        <source>Navigation must be performed on the foreground thread.</source>
        <target state="translated">导航必须在前台线程上进行。</target>
        <note />
      </trans-unit>
      <trans-unit id="bracket_plus_bracket">
        <source>[+] </source>
        <target state="translated">[+] </target>
        <note />
      </trans-unit>
      <trans-unit id="bracket_bracket">
        <source>[-] </source>
        <target state="translated">[-] </target>
        <note />
      </trans-unit>
      <trans-unit id="Reference_to_0_in_project_1">
        <source>Reference to '{0}' in project '{1}'</source>
        <target state="translated">项目“{1}”中对“{0}”的引用</target>
        <note />
      </trans-unit>
      <trans-unit id="Unknown1">
        <source>&lt;Unknown&gt;</source>
        <target state="translated">&lt;未知&gt;</target>
        <note />
      </trans-unit>
      <trans-unit id="Analyzer_reference_to_0_in_project_1">
        <source>Analyzer reference to '{0}' in project '{1}'</source>
        <target state="translated">项目“{1}”中对“{0}”的分析器引用</target>
        <note />
      </trans-unit>
      <trans-unit id="Project_reference_to_0_in_project_1">
        <source>Project reference to '{0}' in project '{1}'</source>
        <target state="translated">项目“{1}”中对“{0}”的项目引用</target>
        <note />
      </trans-unit>
      <trans-unit id="AnalyzerDependencyConflict">
        <source>AnalyzerDependencyConflict</source>
        <target state="translated">AnalyzerDependencyConflict</target>
        <note />
      </trans-unit>
      <trans-unit id="Analyzer_assemblies_0_and_1_both_have_identity_2_but_different_contents_Only_one_will_be_loaded_and_analyzers_using_these_assemblies_may_not_run_correctly">
        <source>Analyzer assemblies '{0}' and '{1}' both have identity '{2}' but different contents. Only one will be loaded and analyzers using these assemblies may not run correctly.</source>
        <target state="translated">分析器程序集“{0}”和“{1}”都具有标识“{2}”，但是却具有不同的内容。只会加载其中一个程序集，并且使用这些程序集的分析器可能不会正确运行。</target>
        <note />
      </trans-unit>
      <trans-unit id="_0_references">
        <source>{0} references</source>
        <target state="translated">{0} 个引用</target>
        <note />
      </trans-unit>
      <trans-unit id="_1_reference">
        <source>1 reference</source>
        <target state="translated">1 个引用</target>
        <note />
      </trans-unit>
      <trans-unit id="_0_encountered_an_error_and_has_been_disabled">
        <source>'{0}' encountered an error and has been disabled.</source>
        <target state="translated">'“{0}”遇到了错误，且已被禁用。</target>
        <note />
      </trans-unit>
      <trans-unit id="Enable">
        <source>Enable</source>
        <target state="translated">启用</target>
        <note />
      </trans-unit>
      <trans-unit id="Enable_and_ignore_future_errors">
        <source>Enable and ignore future errors</source>
        <target state="translated">启用并忽略将来发生的错误</target>
        <note />
      </trans-unit>
      <trans-unit id="No_Changes">
        <source>No Changes</source>
        <target state="translated">未更改</target>
        <note />
      </trans-unit>
      <trans-unit id="Current_block">
        <source>Current block</source>
        <target state="translated">当前块</target>
        <note />
      </trans-unit>
      <trans-unit id="Determining_current_block">
        <source>Determining current block.</source>
        <target state="translated">正在确定当前块。</target>
        <note />
      </trans-unit>
      <trans-unit id="IntelliSense">
        <source>IntelliSense</source>
        <target state="translated">IntelliSense</target>
        <note />
      </trans-unit>
      <trans-unit id="CSharp_VB_Build_Table_Data_Source">
        <source>C#/VB Build Table Data Source</source>
        <target state="translated">C#/VB 内部版本表格数据源</target>
        <note />
      </trans-unit>
      <trans-unit id="MissingAnalyzerReference">
        <source>MissingAnalyzerReference</source>
        <target state="translated">MissingAnalyzerReference</target>
        <note />
      </trans-unit>
      <trans-unit id="Analyzer_assembly_0_depends_on_1_but_it_was_not_found_Analyzers_may_not_run_correctly_unless_the_missing_assembly_is_added_as_an_analyzer_reference_as_well">
        <source>Analyzer assembly '{0}' depends on '{1}' but it was not found. Analyzers may not run correctly unless the missing assembly is added as an analyzer reference as well.</source>
        <target state="translated">分析器程序集“{0}”依赖于“{1}”，但是却找不到它。除非将缺少的程序集也添加为分析器引用，否则分析器可能不会正确运行。</target>
        <note />
      </trans-unit>
      <trans-unit id="Suppression_State">
        <source>Suppression State</source>
        <target state="translated">禁止显示状态</target>
        <note />
      </trans-unit>
      <trans-unit id="Active">
        <source>Active</source>
        <target state="translated">活动的</target>
        <note />
      </trans-unit>
      <trans-unit id="Suppressed">
        <source>Suppressed</source>
        <target state="translated">已禁止</target>
        <note />
      </trans-unit>
      <trans-unit id="NotApplicable">
        <source>N/A</source>
        <target state="translated">N/A</target>
        <note />
      </trans-unit>
      <trans-unit id="SuppressionNotSupportedToolTip">
        <source>Suppression state is supported only for intellisense diagnostics, which are for the current solution snapshot. Switch to 'Intellisense' diagnostics for suppression.</source>
        <target state="translated">禁止显示状态仅支持适用于当前解决方案快照的 IntelliSense 诊断。请切换到适用于禁止显示的 "IntelliSense" 诊断。</target>
        <note />
      </trans-unit>
      <trans-unit id="Suppress_diagnostics">
        <source>Suppress diagnostics</source>
        <target state="translated">禁止诊断</target>
        <note />
      </trans-unit>
      <trans-unit id="Computing_suppressions_fix">
        <source>Computing suppressions fix...</source>
        <target state="translated">正在计算禁止显示修复...</target>
        <note />
      </trans-unit>
      <trans-unit id="Applying_suppressions_fix">
        <source>Applying suppressions fix...</source>
        <target state="translated">正在应用禁止显示修复...</target>
        <note />
      </trans-unit>
      <trans-unit id="Remove_suppressions">
        <source>Remove suppressions</source>
        <target state="translated">删除禁止显示</target>
        <note />
      </trans-unit>
      <trans-unit id="Computing_remove_suppressions_fix">
        <source>Computing remove suppressions fix...</source>
        <target state="translated">正在计算删除禁止显示修复...</target>
        <note />
      </trans-unit>
      <trans-unit id="Applying_remove_suppressions_fix">
        <source>Applying remove suppressions fix...</source>
        <target state="translated">正在应用删除禁止显示修复...</target>
        <note />
      </trans-unit>
      <trans-unit id="This_workspace_only_supports_opening_documents_on_the_UI_thread">
        <source>This workspace only supports opening documents on the UI thread.</source>
        <target state="translated">此工作区仅支持在 UI 线程上打开文档。</target>
        <note />
      </trans-unit>
      <trans-unit id="This_workspace_does_not_support_updating_Visual_Basic_parse_options">
        <source>This workspace does not support updating Visual Basic parse options.</source>
        <target state="translated">此工作区不支持更新 Visual Basic 分析选项。</target>
        <note />
      </trans-unit>
      <trans-unit id="Synchronize_0">
        <source>Synchronize {0}</source>
        <target state="translated">同步 {0}</target>
        <note />
      </trans-unit>
      <trans-unit id="Synchronizing_with_0">
        <source>Synchronizing with {0}...</source>
        <target state="translated">正在与 {0} 同步...</target>
        <note />
      </trans-unit>
      <trans-unit id="Visual_Studio_has_suspended_some_advanced_features_to_improve_performance">
        <source>Visual Studio has suspended some advanced features to improve performance.</source>
        <target state="translated">Visual Studio 已挂起一些高级功能来提高性能。</target>
        <note />
      </trans-unit>
      <trans-unit id="Installing_0">
        <source>Installing '{0}'</source>
        <target state="translated">正在安装“{0}”</target>
        <note />
      </trans-unit>
      <trans-unit id="Installing_0_completed">
        <source>Installing '{0}' completed</source>
        <target state="translated">安装“{0}”已完成</target>
        <note />
      </trans-unit>
      <trans-unit id="Package_install_failed_colon_0">
        <source>Package install failed: {0}</source>
        <target state="translated">包安装失败: {0}</target>
        <note />
      </trans-unit>
      <trans-unit id="Unknown2">
        <source>&lt;Unknown&gt;</source>
        <target state="translated">&lt;未知&gt;</target>
        <note />
      </trans-unit>
      <trans-unit id="No">
        <source>No</source>
        <target state="translated">否</target>
        <note />
      </trans-unit>
      <trans-unit id="Yes">
        <source>Yes</source>
        <target state="translated">是</target>
        <note />
      </trans-unit>
      <trans-unit id="Choose_a_Symbol_Specification_and_a_Naming_Style">
        <source>Choose a Symbol Specification and a Naming Style.</source>
        <target state="translated">选择符号规范和命名样式。</target>
        <note />
      </trans-unit>
      <trans-unit id="Enter_a_title_for_this_Naming_Rule">
        <source>Enter a title for this Naming Rule.</source>
        <target state="translated">为此命名规则输入标题。</target>
        <note />
      </trans-unit>
      <trans-unit id="Enter_a_title_for_this_Naming_Style">
        <source>Enter a title for this Naming Style.</source>
        <target state="translated">为此命名样式输入标题。</target>
        <note />
      </trans-unit>
      <trans-unit id="Enter_a_title_for_this_Symbol_Specification">
        <source>Enter a title for this Symbol Specification.</source>
        <target state="translated">为此符号规范输入标题。</target>
        <note />
      </trans-unit>
      <trans-unit id="Accessibilities_can_match_any">
        <source>Accessibilities (can match any)</source>
        <target state="translated">可访问性(可任意匹配)</target>
        <note />
      </trans-unit>
      <trans-unit id="Capitalization_colon">
        <source>Capitalization:</source>
        <target state="translated">大写:</target>
        <note />
      </trans-unit>
      <trans-unit id="all_lower">
        <source>all lower</source>
        <target state="translated">全部小写</target>
        <note />
      </trans-unit>
      <trans-unit id="ALL_UPPER">
        <source>ALL UPPER</source>
        <target state="translated">全部大写</target>
        <note />
      </trans-unit>
      <trans-unit id="camel_Case_Name">
        <source>camel Case Name</source>
        <target state="translated">camel 事例名称</target>
        <note />
      </trans-unit>
      <trans-unit id="First_word_upper">
        <source>First word upper</source>
        <target state="translated">第一个单词大写</target>
        <note />
      </trans-unit>
      <trans-unit id="Pascal_Case_Name">
        <source>Pascal Case Name</source>
        <target state="translated">Pascal 事例名称</target>
        <note />
      </trans-unit>
      <trans-unit id="Severity_colon">
        <source>Severity:</source>
        <target state="translated">严重性:</target>
        <note />
      </trans-unit>
      <trans-unit id="Modifiers_must_match_all">
        <source>Modifiers (must match all)</source>
        <target state="translated">修饰符(必须全部匹配)</target>
        <note />
      </trans-unit>
      <trans-unit id="Name_colon2">
        <source>Name:</source>
        <target state="translated">名称:</target>
        <note />
      </trans-unit>
      <trans-unit id="Naming_Rule">
        <source>Naming Rule</source>
        <target state="translated">命名规则</target>
        <note />
      </trans-unit>
      <trans-unit id="Naming_Style">
        <source>Naming Style</source>
        <target state="translated">命名样式</target>
        <note />
      </trans-unit>
      <trans-unit id="Naming_Style_colon">
        <source>Naming Style:</source>
        <target state="translated">命名样式:</target>
        <note />
      </trans-unit>
      <trans-unit id="Naming_Rules_allow_you_to_define_how_particular_sets_of_symbols_should_be_named_and_how_incorrectly_named_symbols_should_be_handled">
        <source>Naming Rules allow you to define how particular sets of symbols should be named and how incorrectly-named symbols should be handled.</source>
        <target state="translated">命名规则能够使用户定义特定符号集的命名方式以及错误命名符号的处理方式。</target>
        <note />
      </trans-unit>
      <trans-unit id="The_first_matching_top_level_Naming_Rule_is_used_by_default_when_naming_a_symbol_while_any_special_cases_are_handled_by_a_matching_child_rule">
        <source>The first matching top-level Naming Rule is used by default when naming a symbol, while any special cases are handled by a matching child rule.</source>
        <target state="translated">命名符号时，默认使用第一个匹配的顶级命名规则，而匹配的子规则会处理任何的特殊情况。</target>
        <note />
      </trans-unit>
      <trans-unit id="Naming_Style_Title_colon">
        <source>Naming Style Title:</source>
        <target state="translated">命名样式标题:</target>
        <note />
      </trans-unit>
      <trans-unit id="Parent_Rule_colon">
        <source>Parent Rule:</source>
        <target state="translated">父规则:</target>
        <note />
      </trans-unit>
      <trans-unit id="Required_Prefix_colon">
        <source>Required Prefix:</source>
        <target state="translated">必填前缀:</target>
        <note />
      </trans-unit>
      <trans-unit id="Required_Suffix_colon">
        <source>Required Suffix:</source>
        <target state="translated">必填后缀:</target>
        <note />
      </trans-unit>
      <trans-unit id="Sample_Identifier_colon">
        <source>Sample Identifier:</source>
        <target state="translated">示例标识符:</target>
        <note />
      </trans-unit>
      <trans-unit id="Symbol_Kinds_can_match_any">
        <source>Symbol Kinds (can match any)</source>
        <target state="translated">符号种类(可任意匹配)</target>
        <note />
      </trans-unit>
      <trans-unit id="Symbol_Specification">
        <source>Symbol Specification</source>
        <target state="translated">符号规范</target>
        <note />
      </trans-unit>
      <trans-unit id="Symbol_Specification_colon">
        <source>Symbol Specification:</source>
        <target state="translated">符号规范:</target>
        <note />
      </trans-unit>
      <trans-unit id="Symbol_Specification_Title_colon">
        <source>Symbol Specification Title:</source>
        <target state="translated">符号规范标题:</target>
        <note />
      </trans-unit>
      <trans-unit id="Word_Separator_colon">
        <source>Word Separator:</source>
        <target state="translated">单词分隔符:</target>
        <note />
      </trans-unit>
      <trans-unit id="example">
        <source>example</source>
        <target state="translated">示例</target>
        <note>IdentifierWord_Example and IdentifierWord_Identifier are combined (with prefixes, suffixes, and word separators) into an example identifier name in the NamingStyle UI.</note>
      </trans-unit>
      <trans-unit id="identifier">
        <source>identifier</source>
        <target state="translated">标识符</target>
        <note>IdentifierWord_Example and IdentifierWord_Identifier are combined (with prefixes, suffixes, and word separators) into an example identifier name in the NamingStyle UI.</note>
      </trans-unit>
      <trans-unit id="Install_0">
        <source>Install '{0}'</source>
        <target state="translated">安装“{0}”</target>
        <note />
      </trans-unit>
      <trans-unit id="Uninstalling_0">
        <source>Uninstalling '{0}'</source>
        <target state="translated">正在卸载“{0}”</target>
        <note />
      </trans-unit>
      <trans-unit id="Uninstalling_0_completed">
        <source>Uninstalling '{0}' completed</source>
        <target state="translated">卸载“{0}”已完成</target>
        <note />
      </trans-unit>
      <trans-unit id="Uninstall_0">
        <source>Uninstall '{0}'</source>
        <target state="translated">卸载“{0}”</target>
        <note />
      </trans-unit>
      <trans-unit id="Package_uninstall_failed_colon_0">
        <source>Package uninstall failed: {0}</source>
        <target state="translated">包卸载失败: {0}</target>
        <note />
      </trans-unit>
      <trans-unit id="Error_encountered_while_loading_the_project_Some_project_features_such_as_full_solution_analysis_for_the_failed_project_and_projects_that_depend_on_it_have_been_disabled">
        <source>Error encountered while loading the project. Some project features, such as full solution analysis for the failed project and projects that depend on it, have been disabled.</source>
        <target state="translated">加载项目时遇到了错误。已禁用了某些项目功能，例如用于失败项目和依赖于失败项目的其他项目的完整解决方案分析。</target>
        <note />
      </trans-unit>
      <trans-unit id="Project_loading_failed">
        <source>Project loading failed.</source>
        <target state="translated">项目加载失败。</target>
        <note />
      </trans-unit>
      <trans-unit id="To_see_what_caused_the_issue_please_try_below_1_Close_Visual_Studio_long_paragraph_follows">
        <source>To see what caused the issue, please try below.

1. Close Visual Studio
2. Open a Visual Studio Developer Command Prompt
3. Set environment variable “TraceDesignTime” to true (set TraceDesignTime=true)
4. Delete .vs directory/.suo file
5. Restart VS from the command prompt you set the environment variable (devenv)
6. Open the solution
7. Check '{0}' and look for the failed tasks (FAILED)</source>
        <target state="translated">若要查看导致问题的原因，请尝试进行以下操作。

1. 关闭 Visual Studio
2. 打开 Visual Studio 开发人员命令提示
3. 将环境变量 "TraceDesignTime" 设置为 true (设置 TraceDesignTime=true)
4. 删除 .vs 目录/.suo 文件
5. 在设置环境变量(devenv)的命令提示中重启 VS
6. 打开解决方案
7. 检查“{0}”并查找失败任务(FAILED)</target>
        <note />
      </trans-unit>
      <trans-unit id="Additional_information_colon">
        <source>Additional information:</source>
        <target state="translated">其他信息:</target>
        <note />
      </trans-unit>
      <trans-unit id="Installing_0_failed_Additional_information_colon_1">
        <source>Installing '{0}' failed.

Additional information: {1}</source>
        <target state="translated">安装“{0}”失败。

其他信息: {1}</target>
        <note />
      </trans-unit>
      <trans-unit id="Uninstalling_0_failed_Additional_information_colon_1">
        <source>Uninstalling '{0}' failed.

Additional information: {1}</source>
        <target state="translated">卸载“{0}”失败。

其他信息: {1}</target>
        <note />
      </trans-unit>
      <trans-unit id="Move_0_below_1">
        <source>Move {0} below {1}</source>
        <target state="translated">将 {0} 移到 {1} 的下方</target>
        <note>{0} and {1} are parameter descriptions</note>
      </trans-unit>
      <trans-unit id="Move_0_above_1">
        <source>Move {0} above {1}</source>
        <target state="translated">将 {0} 移到 {1} 的上方</target>
        <note>{0} and {1} are parameter descriptions</note>
      </trans-unit>
      <trans-unit id="Remove_0">
        <source>Remove {0}</source>
        <target state="translated">删除 {0}</target>
        <note>{0} is a parameter description</note>
      </trans-unit>
      <trans-unit id="Restore_0">
        <source>Restore {0}</source>
        <target state="translated">还原 {0}</target>
        <note>{0} is a parameter description</note>
      </trans-unit>
      <trans-unit id="Re_enable">
        <source>Re-enable</source>
        <target state="translated">重新启用</target>
        <note />
      </trans-unit>
      <trans-unit id="Learn_more">
        <source>Learn more</source>
        <target state="translated">了解详细信息</target>
        <note />
      </trans-unit>
      <trans-unit id="Prefer_framework_type">
        <source>Prefer framework type</source>
        <target state="translated">首选框架类型</target>
        <note />
      </trans-unit>
      <trans-unit id="Prefer_predefined_type">
        <source>Prefer predefined type</source>
        <target state="translated">首选预定义类型</target>
        <note />
      </trans-unit>
      <trans-unit id="Copy_to_Clipboard">
        <source>Copy to Clipboard</source>
        <target state="translated">复制到剪贴板</target>
        <note />
      </trans-unit>
      <trans-unit id="Close">
        <source>Close</source>
        <target state="translated">关闭</target>
        <note />
      </trans-unit>
      <trans-unit id="Unknown_parameters">
        <source>&lt;Unknown Parameters&gt;</source>
        <target state="translated">&lt;未知参数&gt;</target>
        <note />
      </trans-unit>
      <trans-unit id="End_of_inner_exception_stack">
        <source>--- End of inner exception stack trace ---</source>
        <target state="translated">--- 内部异常堆栈跟踪的末尾 ---</target>
        <note />
      </trans-unit>
      <trans-unit id="For_locals_parameters_and_members">
        <source>For locals, parameters and members</source>
        <target state="translated">针对局部变量、参数和成员</target>
        <note />
      </trans-unit>
      <trans-unit id="For_member_access_expressions">
        <source>For member access expressions</source>
        <target state="translated">针对成员访问表达式</target>
        <note />
      </trans-unit>
      <trans-unit id="Prefer_object_initializer">
        <source>Prefer object initializer</source>
        <target state="translated">首选对象初始值设定项</target>
        <note />
      </trans-unit>
      <trans-unit id="Expression_preferences_colon">
        <source>Expression preferences:</source>
        <target state="translated">表达式首选项:</target>
        <note />
      </trans-unit>
      <trans-unit id="Block_Structure_Guides">
        <source>Block Structure Guides</source>
        <target state="translated">块结构指南</target>
        <note />
      </trans-unit>
      <trans-unit id="Outlining">
        <source>Outlining</source>
        <target state="translated">大纲</target>
        <note />
      </trans-unit>
      <trans-unit id="Show_guides_for_code_level_constructs">
        <source>Show guides for code level constructs</source>
        <target state="translated">显示代码级别构造的指南</target>
        <note />
      </trans-unit>
      <trans-unit id="Show_guides_for_comments_and_preprocessor_regions">
        <source>Show guides for comments and preprocessor regions</source>
        <target state="translated">显示注释和预处理器区域的指南</target>
        <note />
      </trans-unit>
      <trans-unit id="Show_guides_for_declaration_level_constructs">
        <source>Show guides for declaration level constructs</source>
        <target state="translated">显示声明级别构造的指南</target>
        <note />
      </trans-unit>
      <trans-unit id="Show_outlining_for_code_level_constructs">
        <source>Show outlining for code level constructs</source>
        <target state="translated">显示代码级别构造的大纲</target>
        <note />
      </trans-unit>
      <trans-unit id="Show_outlining_for_comments_and_preprocessor_regions">
        <source>Show outlining for comments and preprocessor regions</source>
        <target state="translated">显示注释和预处理器区域的大纲</target>
        <note />
      </trans-unit>
      <trans-unit id="Show_outlining_for_declaration_level_constructs">
        <source>Show outlining for declaration level constructs</source>
        <target state="translated">显示声明级别构造的大纲</target>
        <note />
      </trans-unit>
      <trans-unit id="Variable_preferences_colon">
        <source>Variable preferences:</source>
        <target state="translated">变量首选项:</target>
        <note />
      </trans-unit>
      <trans-unit id="Prefer_inlined_variable_declaration">
        <source>Prefer inlined variable declaration</source>
        <target state="translated">首选内联变量声明</target>
        <note />
      </trans-unit>
      <trans-unit id="Use_expression_body_for_methods">
        <source>Use expression body for methods</source>
        <target state="translated">使用方法的表达式主体</target>
        <note />
      </trans-unit>
      <trans-unit id="Code_block_preferences_colon">
        <source>Code block preferences:</source>
        <target state="translated">代码块首选项:</target>
        <note />
      </trans-unit>
      <trans-unit id="Use_expression_body_for_accessors">
        <source>Use expression body for accessors</source>
        <target state="translated">使用访问器的表达式主体</target>
        <note />
      </trans-unit>
      <trans-unit id="Use_expression_body_for_constructors">
        <source>Use expression body for constructors</source>
        <target state="translated">使用构造函数的表达式主体</target>
        <note />
      </trans-unit>
      <trans-unit id="Use_expression_body_for_indexers">
        <source>Use expression body for indexers</source>
        <target state="translated">使用索引器的表达式主体</target>
        <note />
      </trans-unit>
      <trans-unit id="Use_expression_body_for_operators">
        <source>Use expression body for operators</source>
        <target state="translated">使用运算符的表达式主体</target>
        <note />
      </trans-unit>
      <trans-unit id="Use_expression_body_for_properties">
        <source>Use expression body for properties</source>
        <target state="translated">使用属性的表达式主体</target>
        <note />
      </trans-unit>
      <trans-unit id="Some_naming_rules_are_incomplete_Please_complete_or_remove_them">
        <source>Some naming rules are incomplete. Please complete or remove them.</source>
        <target state="translated">一些命名规则不完整。请完善这些命名规则或将其删除。</target>
        <note />
      </trans-unit>
      <trans-unit id="Manage_specifications">
        <source>Manage specifications</source>
        <target state="translated">管理规范</target>
        <note />
      </trans-unit>
      <trans-unit id="Reorder">
        <source>Reorder</source>
        <target state="translated">重新排序</target>
        <note />
      </trans-unit>
      <trans-unit id="Severity">
        <source>Severity</source>
        <target state="translated">严重性</target>
        <note />
      </trans-unit>
      <trans-unit id="Specification">
        <source>Specification</source>
        <target state="translated">规范</target>
        <note />
      </trans-unit>
      <trans-unit id="Required_Style">
        <source>Required Style</source>
        <target state="translated">必填样式</target>
        <note />
      </trans-unit>
      <trans-unit id="This_item_cannot_be_deleted_because_it_is_used_by_an_existing_Naming_Rule">
        <source>This item cannot be deleted because it is used by an existing Naming Rule.</source>
        <target state="translated">无法删除该项，因为它由现有的命名规则使用。</target>
        <note />
      </trans-unit>
      <trans-unit id="Prefer_collection_initializer">
        <source>Prefer collection initializer</source>
        <target state="translated">首选集合初始值设定项</target>
        <note />
      </trans-unit>
      <trans-unit id="Prefer_coalesce_expression">
        <source>Prefer coalesce expression</source>
        <target state="translated">首选联合表达式</target>
        <note />
      </trans-unit>
      <trans-unit id="Collapse_regions_when_collapsing_to_definitions">
        <source>Collapse #regions when collapsing to definitions</source>
        <target state="translated">折叠到定义时可折叠 #regions</target>
        <note />
      </trans-unit>
      <trans-unit id="Prefer_null_propagation">
        <source>Prefer null propagation</source>
        <target state="translated">首选 null 传播</target>
        <note />
      </trans-unit>
      <trans-unit id="Prefer_explicit_tuple_name">
        <source>Prefer explicit tuple name</source>
        <target state="translated">首选显式元组名称</target>
        <note />
      </trans-unit>
      <trans-unit id="Description">
        <source>Description</source>
        <target state="translated">说明</target>
        <note />
      </trans-unit>
      <trans-unit id="Preference">
        <source>Preference</source>
        <target state="translated">首选项</target>
        <note />
      </trans-unit>
      <trans-unit id="Implement_Interface_or_Abstract_Class">
        <source>Implement Interface or Abstract Class</source>
        <target state="translated">实现接口或抽象类</target>
        <note />
      </trans-unit>
      <trans-unit id="For_a_given_symbol_only_the_topmost_rule_with_a_matching_Specification_will_be_applied_Violation_of_that_rules_Required_Style_will_be_reported_at_the_chosen_Severity_level">
        <source>For a given symbol, only the topmost rule with a matching 'Specification' will be applied. Violation of that rule's 'Required Style' will be reported at the chosen 'Severity' level.</source>
        <target state="translated">对于给定的符号，仅应用具有匹配“规范”的最顶端规则。对该规则的“必需样式”的违反将以所选的“严重性”级别进行报告。</target>
        <note />
      </trans-unit>
      <trans-unit id="at_the_end">
        <source>at the end</source>
        <target state="translated">在末尾</target>
        <note />
      </trans-unit>
      <trans-unit id="When_inserting_properties_events_and_methods_place_them">
        <source>When inserting properties, events and methods, place them:</source>
        <target state="translated">插入属性、事件和方法时，请将其置于以下位置:</target>
        <note />
      </trans-unit>
      <trans-unit id="with_other_members_of_the_same_kind">
        <source>with other members of the same kind</source>
        <target state="translated">与同一类型的其他成员一起</target>
        <note />
      </trans-unit>
      <trans-unit id="Prefer_braces">
        <source>Prefer braces</source>
        <target state="translated">首选大括号</target>
        <note />
      </trans-unit>
      <trans-unit id="Over_colon">
        <source>Over:</source>
        <target state="translated">超过:</target>
        <note />
      </trans-unit>
      <trans-unit id="Prefer_colon">
        <source>Prefer:</source>
        <target state="translated">首选:</target>
        <note />
      </trans-unit>
      <trans-unit id="or">
        <source>or</source>
        <target state="translated">或</target>
        <note />
      </trans-unit>
      <trans-unit id="built_in_types">
        <source>built-in types</source>
        <target state="translated">内置类型</target>
        <note />
      </trans-unit>
      <trans-unit id="everywhere_else">
        <source>everywhere else</source>
        <target state="translated">其他任何位置</target>
        <note />
      </trans-unit>
      <trans-unit id="type_is_apparent_from_assignment_expression">
        <source>type is apparent from assignment expression</source>
        <target state="translated">赋值表达式中类型明显</target>
        <note />
      </trans-unit>
      <trans-unit id="Get_help_for_0">
        <source>Get help for '{0}'</source>
        <target state="translated">获取有关“{0}”的帮助</target>
        <note />
      </trans-unit>
      <trans-unit id="Get_help_for_0_from_Bing">
        <source>Get help for '{0}' from Bing</source>
        <target state="translated">从必应获取有关“{0}”的帮助</target>
        <note />
      </trans-unit>
      <trans-unit id="Move_down">
        <source>Move down</source>
        <target state="translated">下移</target>
        <note />
      </trans-unit>
      <trans-unit id="Move_up">
        <source>Move up</source>
        <target state="translated">上移</target>
        <note />
      </trans-unit>
      <trans-unit id="Remove">
        <source>Remove</source>
        <target state="translated">删除</target>
        <note />
      </trans-unit>
      <trans-unit id="Pick_members">
        <source>Pick members</source>
        <target state="translated">挑选成员</target>
        <note />
      </trans-unit>
      <trans-unit id="Unfortunately_a_process_used_by_Visual_Studio_has_encountered_an_unrecoverable_error_We_recommend_saving_your_work_and_then_closing_and_restarting_Visual_Studio">
        <source>Unfortunately, a process used by Visual Studio has encountered an unrecoverable error.  We recommend saving your work, and then closing and restarting Visual Studio.</source>
        <target state="translated">很遗憾，Visual Studio 使用的一个进程遇到了不可恢复的错误。建议保存工作，再关闭并重启 Visual Studio。</target>
        <note />
      </trans-unit>
      <trans-unit id="Add_a_symbol_specification">
        <source>Add a symbol specification</source>
        <target state="translated">添加符号规范</target>
        <note />
      </trans-unit>
      <trans-unit id="Remove_symbol_specification">
        <source>Remove symbol specification</source>
        <target state="translated">删除符号规范</target>
        <note />
      </trans-unit>
      <trans-unit id="Add_item">
        <source>Add item</source>
        <target state="translated">添加项</target>
        <note />
      </trans-unit>
      <trans-unit id="Edit_item">
        <source>Edit item</source>
        <target state="translated">编辑项</target>
        <note />
      </trans-unit>
      <trans-unit id="Remove_item">
        <source>Remove item</source>
        <target state="translated">删除项</target>
        <note />
      </trans-unit>
      <trans-unit id="Add_a_naming_rule">
        <source>Add a naming rule</source>
        <target state="translated">添加命名规则</target>
        <note />
      </trans-unit>
      <trans-unit id="Remove_naming_rule">
        <source>Remove naming rule</source>
        <target state="translated">删除命名规则</target>
        <note />
      </trans-unit>
      <trans-unit id="VisualStudioWorkspace_TryApplyChanges_cannot_be_called_from_a_background_thread">
        <source>VisualStudioWorkspace.TryApplyChanges cannot be called from a background thread.</source>
        <target state="translated">VisualStudioWorkspace。TryApplyChanges 不能从后台线程调用。</target>
        <note />
      </trans-unit>
      <trans-unit id="prefer_throwing_properties">
        <source>prefer throwing properties</source>
        <target state="translated">首选引发属性</target>
        <note />
      </trans-unit>
      <trans-unit id="When_generating_properties">
        <source>When generating properties:</source>
        <target state="translated">生成属性时:</target>
        <note />
      </trans-unit>
      <trans-unit id="Options">
        <source>Options</source>
        <target state="translated">选项</target>
        <note />
      </trans-unit>
      <trans-unit id="Try_the_preview_version_of_our_live_code_analysis_extension_which_provides_more_fixes_for_common_API_design_naming_performance_and_reliability_issues">
        <source>Try the preview version of our live code analysis extension, which provides more fixes for common API design, naming, performance, and reliability issues</source>
        <target state="translated">尝试我们的预览版实时代码分析扩展，它为常见的 API 设计、命名、性能和可靠性问题提供了更多修复</target>
        <note />
      </trans-unit>
      <trans-unit id="Never_show_this_again">
        <source>Never show this again</source>
        <target state="translated">永不再显示</target>
        <note />
      </trans-unit>
      <trans-unit id="Prefer_simple_default_expression">
        <source>Prefer simple 'default' expression</source>
        <target state="translated">偏爱简单的 "default" 表达式</target>
        <note />
      </trans-unit>
      <trans-unit id="Prefer_inferred_tuple_names">
        <source>Prefer inferred tuple element names</source>
        <target state="translated">首选推断元组元素名称</target>
        <note />
      </trans-unit>
      <trans-unit id="Prefer_inferred_anonymous_type_member_names">
        <source>Prefer inferred anonymous type member names</source>
        <target state="translated">首选推断匿名类型成员名称</target>
        <note />
      </trans-unit>
      <trans-unit id="Preview_pane">
        <source>Preview pane</source>
        <target state="translated">预览窗格</target>
        <note />
      </trans-unit>
      <trans-unit id="Analysis">
        <source>Analysis</source>
        <target state="translated">分析</target>
        <note />
      </trans-unit>
      <trans-unit id="Enable_full_solution_analysis">
        <source>Enable full solution _analysis</source>
        <target state="translated">启用完整解决方案分析(_A)</target>
        <note />
      </trans-unit>
      <trans-unit id="Perform_editor_feature_analysis_in_external_process">
        <source>Perform editor _feature analysis in external process (experimental)</source>
        <target state="translated">在外部进程中执行编辑器功能分析(_F)(实验)</target>
        <note />
      </trans-unit>
      <trans-unit id="Fade_out_unreachable_code">
        <source>Fade out unreachable code</source>
        <target state="translated">淡出无法访问的代码</target>
        <note />
      </trans-unit>
      <trans-unit id="Fading">
        <source>Fading</source>
        <target state="translated">淡入淡出</target>
        <note />
      </trans-unit>
      <trans-unit id="ChangesNotAllowedIFAssemblyHasNotBeenLoaded">
        <source>Changes are not allowed if the assembly has not been loaded.</source>
        <target state="translated">未加载程序集时不允许进行更改。</target>
        <note />
      </trans-unit>
      <trans-unit id="ChangesNotAllowedIfProjectWasntBuildWhenDebuggingStarted">
        <source>Changes are not allowed if the project wasn't built when debugging started.</source>
        <target state="translated">如果项目不是在启动调试时生成的，则不允许进行更改。</target>
        <note />
      </trans-unit>
      <trans-unit id="ChangesNotAllowedIfProjectWasntLoadedWhileDebugging">
        <source>Changes are not allowed if the project wasn't loaded and built when debugging started.

'Lightweight solution load' is enabled for the current solution. Disable it to ensure that all projects are loaded when debugging starts.</source>
        <target state="translated">如果项目不是在启动调试时加载和生成的，则不允许进行更改。

已为当前解决方案启用“轻型解决方案加载”。在开始调试时将其禁用，以确保加载全部项目。</target>
        <note />
      </trans-unit>
      <trans-unit id="ChangesNotAllowedWhileCodeIsRunning">
        <source>Changes are not allowed while code is running.</source>
        <target state="translated">代码正在运行，此时不允许进行更改。</target>
        <note />
      </trans-unit>
      <trans-unit id="Prefer_local_function_over_anonymous_function">
        <source>Prefer local function over anonymous function</source>
        <target state="translated">首选本地函数而不是匿名函数</target>
        <note />
      </trans-unit>
      <trans-unit id="Prefer_deconstructed_variable_declaration">
        <source>Prefer deconstructed variable declaration</source>
        <target state="translated">首选析构变量声明</target>
        <note />
      </trans-unit>
      <trans-unit id="External_reference_found">
        <source>External reference found</source>
        <target state="translated">找到外部引用</target>
        <note />
      </trans-unit>
      <trans-unit id="No_references_found_to_0">
        <source>No references found to '{0}'</source>
        <target state="translated">未找到对“{0}”的引用</target>
        <note />
      </trans-unit>
      <trans-unit id="Search_found_no_results">
        <source>Search found no results</source>
        <target state="translated">找不到搜索结果</target>
        <note />
      </trans-unit>
      <trans-unit id="analyzer_Prefer_auto_properties">
        <source>Prefer auto properties</source>
        <target state="translated">首选自动属性</target>
        <note />
      </trans-unit>
      <trans-unit id="codegen_prefer_auto_properties">
        <source>prefer auto properties</source>
        <target state="translated">首选自动属性</target>
        <note />
      </trans-unit>
      <trans-unit id="ErrorReadingFile">
        <source>Error while reading file '{0}': {1}</source>
        <target state="translated">读取文件“{0}”时出错: {1}</target>
        <note />
      </trans-unit>
      <trans-unit id="ModuleHasBeenUnloaded">
        <source>Module has been unloaded.</source>
        <target state="translated">已卸载模块。</target>
        <note />
      </trans-unit>
      <trans-unit id="CantApplyChangesModuleHasBeenUnloaded">
        <source>Can't apply changes -- module '{0}' has been unloaded.</source>
        <target state="translated">无法应用更改 - 已卸载模块“{0}”。</target>
        <note />
      </trans-unit>
      <trans-unit id="Enable_navigation_to_decompiled_sources">
        <source>Enable navigation to decompiled sources (experimental)</source>
        <target state="translated">支持导航到反编译源(实验)</target>
        <note />
      </trans-unit>
      <trans-unit id="Decompiler_Legal_Notice_Message">
        <source>IMPORTANT: Visual Studio includes decompiling functionality (“Decompiler”) that enables reproducing source code from binary code. By accessing and using the Decompiler, you agree to the Visual Studio license terms and the terms for the Decompiler below. If you do not agree with these combined terms, do not access or use the Decompiler.
 
You acknowledge that binary code and source code might be protected by copyright and trademark laws.  Before using the Decompiler on any binary code, you need to first:  
(i) confirm that the license terms governing your use of the binary code do not contain a provision which prohibits you from decompiling the software; or
(ii) obtain permission to decompile the binary code from the owner of the software.
 
Your use of the Decompiler is optional.  Microsoft is not responsible and disclaims all liability for your use of the Decompiler that violates any laws or any software license terms which prohibit decompiling of the software.

I agree to all of the foregoing:</source>
        <target state="translated">重要说明: Visual Studio 包含反编译功能("Decompiler")，可支持从二进制代码重现源代码。访问和使用 Decompiler 即表示您同意 Visual Studio 许可条款和以下 Decompiler 条款。如果不同意这些组合条款，请勿访问和使用 Decompiler。
 
您同意二进制代码和源代码可能受版权法和商标法保护。在对任何二进制代码使用 Decompiler 前，首先需要:  
(i) 确认约束您使用二进制代码的许可条款不包含禁止反编译软件的条款；或者
(ii) 获得软件所有者关于反编译二进制代码的许可。
 
使用 Decompiler 是个人的选择。如果您使用 Decompiler 时违反了任何法律或任何禁止软件反编译的软件许可条款，Microsoft 不承担任何责任和法律责任。

我同意上述所有条款:</target>
        <note />
      </trans-unit>
      <trans-unit id="Decompiler_Legal_Notice_Title">
        <source>Decompiler Legal Notice</source>
        <target state="translated">Decompiler 法律声明</target>
        <note />
      </trans-unit>
      <trans-unit id="Code_style_header_use_editor_config">
        <source>The settings configured here only apply to your machine. To configure these settings to travel with your solution, use .editorconfig files.</source>
        <target state="translated">此处配置的设置仅适用于计算机。要配置这些设置以使用解决方案，请使用 .editorconfig 文件。</target>
        <note />
      </trans-unit>
      <trans-unit id="Sync_Class_View">
        <source>Sync Class View</source>
        <target state="translated">同步类视图</target>
        <note />
      </trans-unit>
      <trans-unit id="CantApplyChangesUnexpectedError">
        <source>Can't apply changes -- unexpected error: '{0}'</source>
        <target state="translated">无法应用更改 - 意外错误:“{0}”</target>
        <note />
      </trans-unit>
      <trans-unit id="Field_preferences_colon">
        <source>Field preferences:</source>
        <target state="translated">字段首选项:</target>
        <note />
      </trans-unit>
      <trans-unit id="Prefer_readonly">
        <source>Prefer readonly</source>
        <target state="translated">首选只读</target>
        <note />
      </trans-unit>
      <trans-unit id="Manage_naming_styles">
        <source>Manage naming styles</source>
        <target state="translated">管理命名样式</target>
        <note />
      </trans-unit>
      <trans-unit id="Analyzing_0">
        <source>Analyzing '{0}'</source>
        <target state="new">Analyzing '{0}'</target>
        <note />
      </trans-unit>
      <trans-unit id="Live_code_analysis">
        <source>Live code analysis</source>
        <target state="new">Live code analysis</target>
        <note />
      </trans-unit>
      <trans-unit id="Prefer_conditional_expression_over_if_with_assignments">
        <source>Prefer conditional expression over 'if' with assignments</source>
        <target state="new">Prefer conditional expression over 'if' with assignments</target>
        <note />
      </trans-unit>
      <trans-unit id="Prefer_conditional_expression_over_if_with_returns">
        <source>Prefer conditional expression over 'if' with returns</source>
        <target state="new">Prefer conditional expression over 'if' with returns</target>
        <note />
      </trans-unit>
    </body>
  </file>
</xliff><|MERGE_RESOLUTION|>--- conflicted
+++ resolved
@@ -42,15 +42,9 @@
         <target state="new">Reset Visual Studio default keymapping</target>
         <note />
       </trans-unit>
-<<<<<<< HEAD
-      <trans-unit id="Use_expression_body_for_lambda_expressions">
-        <source>Use expression body for lambda expressions</source>
-        <target state="new">Use expression body for lambda expressions</target>
-=======
       <trans-unit id="Use_expression_body_for_lambdas">
         <source>Use expression body for lambdas</source>
         <target state="new">Use expression body for lambdas</target>
->>>>>>> 1a45881f
         <note />
       </trans-unit>
       <trans-unit id="We_notice_you_suspended_0_Reset_keymappings_to_continue_to_navigate_and_refactor">
