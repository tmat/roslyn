﻿// Copyright (c) Microsoft.  All Rights Reserved.  Licensed under the Apache License, Version 2.0.  See License.txt in the project root for license information.

#nullable enable

using System;
using System.Collections.Concurrent;
using System.Collections.Generic;
using System.IO;
using System.Linq;
using Microsoft.CodeAnalysis;
using Microsoft.CodeAnalysis.Host;
using Microsoft.VisualStudio.LanguageServices.Implementation.CodeModel;
using Microsoft.VisualStudio.LanguageServices.Implementation.TaskList;
using Microsoft.VisualStudio.LanguageServices.ProjectSystem;
using Microsoft.VisualStudio.Shell.Interop;
using Roslyn.Utilities;

namespace Microsoft.VisualStudio.LanguageServices.Implementation.ProjectSystem.CPS
{
    internal sealed partial class CPSProject : IWorkspaceProjectContext
    {
        private readonly VisualStudioProject _visualStudioProject;

        /// <summary>
        /// The <see cref="VisualStudioProjectOptionsProcessor"/> we're using to parse command line options. Null if we don't
        /// have the ability to parse command line options.
        /// </summary>
        private readonly VisualStudioProjectOptionsProcessor? _visualStudioProjectOptionsProcessor;

        private readonly VisualStudioWorkspaceImpl _visualStudioWorkspace;
        private readonly IProjectCodeModel _projectCodeModel;
<<<<<<< HEAD
        private readonly Lazy<ProjectExternalErrorReporter> _externalErrorReporterOpt;
=======
        private readonly Lazy<ProjectExternalErrorReporter?> _externalErrorReporter;
>>>>>>> fdac53af

        public string DisplayName
        {
            get => _visualStudioProject.DisplayName;
            set => _visualStudioProject.DisplayName = value;
        }

        public string ProjectFilePath
        {
            get => _visualStudioProject.FilePath;
            set => _visualStudioProject.FilePath = value;
        }

        public Guid Guid
        {
            get;
            set; // VisualStudioProject doesn't allow GUID to be changed after creation
        }

        public bool LastDesignTimeBuildSucceeded
        {
            get => _visualStudioProject.HasAllInformation;
            set => _visualStudioProject.HasAllInformation = value;
        }

        public CPSProject(VisualStudioProject visualStudioProject, VisualStudioWorkspaceImpl visualStudioWorkspace, IProjectCodeModelFactory projectCodeModelFactory, Guid projectGuid, string binOutputPath)
        {
            _visualStudioProject = visualStudioProject;
            _visualStudioWorkspace = visualStudioWorkspace;

            _externalErrorReporter = new Lazy<ProjectExternalErrorReporter?>(() =>
            {
                var prefix = visualStudioProject.Language switch
                {
                    LanguageNames.CSharp => "CS",
                    LanguageNames.VisualBasic => "BC",
                    LanguageNames.FSharp => "FS",
                    _ => null
                };

                return (prefix != null) ? new ProjectExternalErrorReporter(visualStudioProject.Id, prefix, visualStudioWorkspace) : null;
            });

            _projectCodeModel = projectCodeModelFactory.CreateProjectCodeModel(visualStudioProject.Id, new CPSCodeModelInstanceFactory(this));

            // If we have a command line parser service for this language, also set up our ability to process options if they come in
            if (visualStudioWorkspace.Services.GetLanguageServices(visualStudioProject.Language).GetService<ICommandLineParserService>() != null)
            {
                _visualStudioProjectOptionsProcessor = new VisualStudioProjectOptionsProcessor(_visualStudioProject, visualStudioWorkspace.Services);
                _visualStudioWorkspace.AddProjectRuleSetFileToInternalMaps(
                    visualStudioProject,
                    () => _visualStudioProjectOptionsProcessor.EffectiveRuleSetFilePath);
            }

            Guid = projectGuid;
            BinOutputPath = binOutputPath;
        }

        public string? BinOutputPath
        {
            get => _visualStudioProject.OutputFilePath;
            set
            {
                // If we don't have a path, always set it to null
                if (string.IsNullOrEmpty(value))
                {
                    _visualStudioProject.OutputFilePath = null;
                    _visualStudioProject.OutputRefFilePath = null;
                    return;
                }

                // If we only have a non-rooted path, make it full. This is apparently working around cases
                // where CPS pushes us a temporary path when they're loading. It's possible this hack
                // can be removed now, but we still have tests asserting it.
                if (!PathUtilities.IsAbsolute(value))
                {
                    var rootDirectory = _visualStudioProject.FilePath != null
                                        ? Path.GetDirectoryName(_visualStudioProject.FilePath)
                                        : Path.GetTempPath();

                    _visualStudioProject.OutputFilePath = Path.Combine(rootDirectory, value);
                }
                else
                {
                    _visualStudioProject.OutputFilePath = value;
                }

                // Compute the ref path based on the non-ref path. Ideally this should come from the
                // project system but we don't have a way to fetch that.
                _visualStudioProject.OutputRefFilePath =
                    Path.Combine(Path.GetDirectoryName(_visualStudioProject.OutputFilePath),
                    "ref",
                    Path.GetFileName(_visualStudioProject.OutputFilePath));
            }
        }

        internal string? GetIntermediateOutputFilePath()
        {
            return _visualStudioProject.IntermediateOutputFilePath;
        }

        public ProjectId Id => _visualStudioProject.Id;

        public void SetOptions(string commandLineForOptions)
        {
            if (_visualStudioProjectOptionsProcessor != null)
            {
                _visualStudioProjectOptionsProcessor.CommandLine = commandLineForOptions;
            }
        }

        public string? DefaultNamespace
        {
            get => _visualStudioProject.DefaultNamespace;
            private set => _visualStudioProject.DefaultNamespace = value;
        }

        public void SetProperty(string name, string? value)
        {
            if (name == AdditionalPropertyNames.RootNamespace)
            {
                // Right now VB doesn't have the concept of "default namespace". But we conjure one in workspace 
                // by assigning the value of the project's root namespace to it. So various feature can choose to 
                // use it for their own purpose.
                // In the future, we might consider officially exposing "default namespace" for VB project 
                // (e.g. through a <defaultnamespace> msbuild property)
                DefaultNamespace = value;
            }
            else if (name == AdditionalPropertyNames.MaxSupportedLangVersion)
            {
                _visualStudioProject.MaxLangVersion = value;
            }
        }

        public void AddMetadataReference(string referencePath, MetadataReferenceProperties properties)
        {
            referencePath = FileUtilities.NormalizeAbsolutePath(referencePath);
            _visualStudioProject.AddMetadataReference(referencePath, properties);
        }

        public void RemoveMetadataReference(string referencePath)
        {
            referencePath = FileUtilities.NormalizeAbsolutePath(referencePath);
            _visualStudioProject.RemoveMetadataReference(referencePath, _visualStudioProject.GetPropertiesForMetadataReference(referencePath).Single());
        }

        public void AddProjectReference(IWorkspaceProjectContext project, MetadataReferenceProperties properties)
        {
            var otherProjectId = ((CPSProject)project)._visualStudioProject.Id;
            _visualStudioProject.AddProjectReference(new ProjectReference(otherProjectId, properties.Aliases, properties.EmbedInteropTypes));
        }

        public void RemoveProjectReference(IWorkspaceProjectContext project)
        {
            var otherProjectId = ((CPSProject)project)._visualStudioProject.Id;
            var otherProjectReference = _visualStudioProject.GetProjectReferences().Single(pr => pr.ProjectId == otherProjectId);
            _visualStudioProject.RemoveProjectReference(otherProjectReference);
        }

        public void AddSourceFile(string filePath, bool isInCurrentContext = true, IEnumerable<string>? folderNames = null, SourceCodeKind sourceCodeKind = SourceCodeKind.Regular)
        {
            _visualStudioProject.AddSourceFile(filePath, sourceCodeKind, folderNames.AsImmutableOrNull());
        }

        public void RemoveSourceFile(string filePath)
        {
            _visualStudioProject.RemoveSourceFile(filePath);
            _projectCodeModel.OnSourceFileRemoved(filePath);
        }

        public void AddAdditionalFile(string filePath, bool isInCurrentContext = true)
        {
            _visualStudioProject.AddAdditionalFile(filePath);
        }

        public void Dispose()
        {
            _projectCodeModel?.OnProjectClosed();
            _visualStudioProjectOptionsProcessor?.Dispose();
            _visualStudioProject.RemoveFromWorkspace();
        }

        public void AddAnalyzerReference(string referencePath)
        {
            _visualStudioProject.AddAnalyzerReference(referencePath);
        }

        public void RemoveAnalyzerReference(string referencePath)
        {
            _visualStudioProject.RemoveAnalyzerReference(referencePath);
        }

        public void RemoveAdditionalFile(string filePath)
        {
            _visualStudioProject.RemoveAdditionalFile(filePath);
        }

        public void AddDynamicFile(string filePath, IEnumerable<string>? folderNames = null)
        {
            _visualStudioProject.AddDynamicSourceFile(filePath, folderNames.ToImmutableArrayOrEmpty());
        }

        public void RemoveDynamicFile(string filePath)
        {
            _visualStudioProject.RemoveDynamicSourceFile(filePath);
        }

        public void SetRuleSetFile(string filePath)
        {
            // This is now a no-op: we also recieve the rule set file through SetOptions, and we'll just use that one
        }

        private readonly ConcurrentQueue<VisualStudioProject.BatchScope> _batchScopes = new ConcurrentQueue<VisualStudioProject.BatchScope>();

        public void StartBatch()
        {
            _batchScopes.Enqueue(_visualStudioProject.CreateBatchScope());
        }

        public void EndBatch()
        {
            Contract.ThrowIfFalse(_batchScopes.TryDequeue(out var scope));
            scope.Dispose();
        }

        public void ReorderSourceFiles(IEnumerable<string>? filePaths)
        {
            _visualStudioProject.ReorderSourceFiles(filePaths.ToImmutableArrayOrEmpty());
        }

        internal VisualStudioProject GetProject_TestOnly()
        {
            return _visualStudioProject;
        }

        public void AddAnalyzerConfigFile(string filePath)
        {
            _visualStudioProject.AddAnalyzerConfigFile(filePath);
        }

        public void RemoveAnalyzerConfigFile(string filePath)
        {
            _visualStudioProject.RemoveAnalyzerConfigFile(filePath);
        }
    }
}<|MERGE_RESOLUTION|>--- conflicted
+++ resolved
@@ -29,11 +29,7 @@
 
         private readonly VisualStudioWorkspaceImpl _visualStudioWorkspace;
         private readonly IProjectCodeModel _projectCodeModel;
-<<<<<<< HEAD
-        private readonly Lazy<ProjectExternalErrorReporter> _externalErrorReporterOpt;
-=======
         private readonly Lazy<ProjectExternalErrorReporter?> _externalErrorReporter;
->>>>>>> fdac53af
 
         public string DisplayName
         {
