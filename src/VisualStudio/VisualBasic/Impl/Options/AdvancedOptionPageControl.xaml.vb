--- conflicted
+++ resolved
@@ -59,15 +59,6 @@
             BindToOption(GenerateXmlDocCommentsForTripleApostrophes, FeatureOnOffOptions.AutoXmlDocCommentGeneration, LanguageNames.VisualBasic)
             BindToOption(InsertApostropheAtTheStartOfNewLinesWhenWritingApostropheComments, SplitCommentOptions.Enabled, LanguageNames.VisualBasic)
 
-<<<<<<< HEAD
-=======
-            BindToOption(DisplayAllHintsWhilePressingCtrlAlt, InlineHintsOptions.DisplayAllHintsWhilePressingCtrlAlt)
-            BindToOption(DisplayInlineParameterNameHints, InlineHintsOptions.EnabledForParameters, LanguageNames.VisualBasic)
-            BindToOption(ShowHintsForLiterals, InlineHintsOptions.ForLiteralParameters, LanguageNames.VisualBasic)
-            BindToOption(ShowHintsForNewExpressions, InlineHintsOptions.ForObjectCreationParameters, LanguageNames.VisualBasic)
-            BindToOption(ShowHintsForEverythingElse, InlineHintsOptions.ForOtherParameters, LanguageNames.VisualBasic)
-
->>>>>>> 4917bee1
             BindToOption(EnableEndConstruct, FeatureOnOffOptions.EndConstruct, LanguageNames.VisualBasic)
             BindToOption(EnableLineCommit, FeatureOnOffOptions.PrettyListing, LanguageNames.VisualBasic)
             BindToOption(AutomaticInsertionOfInterfaceAndMustOverrideMembers, FeatureOnOffOptions.AutomaticInsertionOfAbstractOrInterfaceMembers, LanguageNames.VisualBasic)
@@ -95,7 +86,7 @@
 
             BindToOption(Editor_color_scheme, ColorSchemeOptions.ColorScheme)
 
-            BindToOption(DisplayAllHintsWhilePressingCtrlAlt, InlineHintsOptions.DisplayAllHintsWhilePressingCtrlAlt, LanguageNames.VisualBasic)
+            BindToOption(DisplayAllHintsWhilePressingCtrlAlt, InlineHintsOptions.DisplayAllHintsWhilePressingCtrlAlt)
             BindToOption(ColorHints, InlineHintsOptions.ColorHints, LanguageNames.VisualBasic)
 
             BindToOption(DisplayInlineParameterNameHints, InlineHintsOptions.EnabledForParameters, LanguageNames.VisualBasic)
