﻿// Licensed to the .NET Foundation under one or more agreements.
// The .NET Foundation licenses this file to you under the MIT license.
// See the LICENSE file in the project root for more information.

using System.Collections.Immutable;
using System.Linq;
using Microsoft.CodeAnalysis.Host;
using Microsoft.CodeAnalysis.LanguageServer.Handler.DebugConfiguration;
using Microsoft.CodeAnalysis.LanguageServer.HostWorkspace.ProjectTelemetry;
using Microsoft.CodeAnalysis.MSBuild;
using Microsoft.CodeAnalysis.ProjectSystem;
using Microsoft.CodeAnalysis.Workspaces.ProjectSystem;
using Microsoft.Extensions.Logging;
using Roslyn.Utilities;

namespace Microsoft.CodeAnalysis.LanguageServer.HostWorkspace;

/// <summary>
/// Represents a single project loaded for a single target.
/// </summary>
internal sealed class LoadedProject : IDisposable
{
    private readonly ProjectSystemProject _projectSystemProject;
    private readonly ProjectSystemProjectOptionsProcessor _optionsProcessor;
    private readonly IFileChangeContext _fileChangeContext;
    private readonly ProjectTargetFrameworkManager _targetFrameworkManager;

    /// <summary>
    /// The most recent version of the project design time build information; held onto so the next reload we can diff against this.
    /// </summary>
    private ProjectFileInfo? _mostRecentFileInfo;
    private IWatchedFile? _mostRecentProjectAssetsFileWatcher;
    private ImmutableArray<CommandLineReference> _mostRecentMetadataReferences = ImmutableArray<CommandLineReference>.Empty;
    private ImmutableArray<CommandLineAnalyzerReference> _mostRecentAnalyzerReferences = ImmutableArray<CommandLineAnalyzerReference>.Empty;

    public LoadedProject(ProjectSystemProject projectSystemProject, SolutionServices solutionServices, IFileChangeWatcher fileWatcher, ProjectTargetFrameworkManager targetFrameworkManager)
    {
        Contract.ThrowIfNull(projectSystemProject.FilePath);

        _projectSystemProject = projectSystemProject;
        _optionsProcessor = new ProjectSystemProjectOptionsProcessor(projectSystemProject, solutionServices);
        _targetFrameworkManager = targetFrameworkManager;

        // We'll watch the directory for all source file changes
        // TODO: we only should listen for add/removals here, but we can't specify such a filter now
        var projectDirectory = Path.GetDirectoryName(projectSystemProject.FilePath)!;
        var watchedDirectories = new WatchedDirectory[]
        {
            new(projectDirectory, ".cs"),
            new(projectDirectory, ".cshtml"),
            new(projectDirectory, ".razor")
        };

        _fileChangeContext = fileWatcher.CreateContext(watchedDirectories);
        _fileChangeContext.FileChanged += FileChangedContext_FileChanged;

        // Start watching for file changes for the project file as well
        _fileChangeContext.EnqueueWatchingFile(projectSystemProject.FilePath);
    }

    private void FileChangedContext_FileChanged(object? sender, string filePath)
    {
        NeedsReload?.Invoke(this, EventArgs.Empty);
    }

    public event EventHandler? NeedsReload;

    public string? GetTargetFramework()
    {
        Contract.ThrowIfNull(_mostRecentFileInfo, "We haven't been given a loaded project yet, so we can't provide the existing TFM.");
        return _mostRecentFileInfo.TargetFramework;
    }

    public void Dispose()
    {
        _optionsProcessor.Dispose();
        _projectSystemProject.RemoveFromWorkspace();
    }

    public async ValueTask<(ImmutableArray<CommandLineReference>, OutputKind)> UpdateWithNewProjectInfoAsync(ProjectFileInfo newProjectInfo, ILogger logger)
    {
        if (_mostRecentFileInfo != null)
        {
            // We should never be changing the fundamental identity of this project; if this happens we really should have done a full unload/reload.
            Contract.ThrowIfFalse(newProjectInfo.FilePath == _mostRecentFileInfo.FilePath);
            Contract.ThrowIfFalse(newProjectInfo.TargetFramework == _mostRecentFileInfo.TargetFramework);
        }

        await using var batch = _projectSystemProject.CreateBatchScope();

        var projectDisplayName = Path.GetFileNameWithoutExtension(newProjectInfo.FilePath)!;
        var projectFullPathWithTargetFramework = newProjectInfo.FilePath;

        if (newProjectInfo.TargetFramework != null)
        {
            var targetFrameworkSuffix = " (" + newProjectInfo.TargetFramework + ")";
            projectDisplayName += targetFrameworkSuffix;
            projectFullPathWithTargetFramework += targetFrameworkSuffix;
        }

        _projectSystemProject.DisplayName = projectDisplayName;
        _projectSystemProject.OutputFilePath = newProjectInfo.OutputFilePath;
        _projectSystemProject.OutputRefFilePath = newProjectInfo.OutputRefFilePath;

        if (newProjectInfo.TargetFrameworkIdentifier != null)
        {
            _targetFrameworkManager.UpdateIdentifierForProject(_projectSystemProject.Id, newProjectInfo.TargetFrameworkIdentifier);
        }

        _optionsProcessor.SetCommandLine(newProjectInfo.CommandLineArgs);
        var commandLineArguments = _optionsProcessor.GetParsedCommandLineArguments();

        UpdateProjectSystemProjectCollection(
            newProjectInfo.Documents,
            _mostRecentFileInfo?.Documents,
            DocumentFileInfoComparer.Instance,
            document => _projectSystemProject.AddSourceFile(document.FilePath, folders: document.Folders),
            document => _projectSystemProject.RemoveSourceFile(document.FilePath),
            "Project {0} now has {1} source file(s).");

        var relativePathResolver = new RelativePathResolver(commandLineArguments.ReferencePaths, commandLineArguments.BaseDirectory);
        var metadataReferences = commandLineArguments.MetadataReferences.Select(cr =>
        {
            // The relative path resolver calls File.Exists() to see if the path doesn't exist; it guarantees that generally the path returned
            // is to an actual file on disk. And it needs to call File.Exists() in some cases if there are reference paths to have to search. But as a fallback
            // we'll accept the resolved path since in the common case it's a file that just might not exist on disk yet.
            var absolutePath =
                relativePathResolver.ResolvePath(cr.Reference, baseFilePath: null) ??
                FileUtilities.ResolveRelativePath(cr.Reference, commandLineArguments.BaseDirectory);

            return absolutePath is not null ? new CommandLineReference(absolutePath, cr.Properties) : default;
        }).Where(static cr => cr.Reference is not null).ToImmutableArray();

        UpdateProjectSystemProjectCollection(
            metadataReferences,
            _mostRecentMetadataReferences,
            EqualityComparer<CommandLineReference>.Default, // CommandLineReference already implements equality
            reference => _projectSystemProject.AddMetadataReference(reference.Reference, reference.Properties),
            reference => _projectSystemProject.RemoveMetadataReference(reference.Reference, reference.Properties),
            "Project {0} now has {1} reference(s).");

        // Now that we've updated it hold onto the old list of references so we can remove them if there's a later update
        _mostRecentMetadataReferences = metadataReferences;

        var analyzerReferences = commandLineArguments.AnalyzerReferences.Select(cr =>
        {
            // Note that unlike regular references, we do not resolve these with the relative path resolver that searches reference paths
            var absolutePath = FileUtilities.ResolveRelativePath(cr.FilePath, commandLineArguments.BaseDirectory);
            return absolutePath is not null ? new CommandLineAnalyzerReference(absolutePath) : default;
        }).Where(static cr => cr.FilePath is not null).ToImmutableArray();

        UpdateProjectSystemProjectCollection(
            analyzerReferences,
            _mostRecentAnalyzerReferences,
            EqualityComparer<CommandLineAnalyzerReference>.Default, // CommandLineAnalyzerReference already implements equality
            reference => _projectSystemProject.AddAnalyzerReference(reference.FilePath),
            reference => _projectSystemProject.RemoveAnalyzerReference(reference.FilePath),
            "Project {0} now has {1} analyzer reference(s).");

        _mostRecentAnalyzerReferences = analyzerReferences;

        UpdateProjectSystemProjectCollection(
            newProjectInfo.AdditionalDocuments,
            _mostRecentFileInfo?.AdditionalDocuments,
            DocumentFileInfoComparer.Instance,
            document => _projectSystemProject.AddAdditionalFile(document.FilePath),
            document => _projectSystemProject.RemoveAdditionalFile(document.FilePath),
            "Project {0} now has {1} additional file(s).");

        UpdateProjectSystemProjectCollection(
            newProjectInfo.AnalyzerConfigDocuments,
            _mostRecentFileInfo?.AnalyzerConfigDocuments,
            DocumentFileInfoComparer.Instance,
            document => _projectSystemProject.AddAnalyzerConfigFile(document.FilePath),
            document => _projectSystemProject.RemoveAnalyzerConfigFile(document.FilePath),
            "Project {0} now has {1} analyzer config file(s).");

        UpdateProjectSystemProjectCollection(
            newProjectInfo.AdditionalDocuments.Where(TreatAsIsDynamicFile),
            _mostRecentFileInfo?.AdditionalDocuments.Where(TreatAsIsDynamicFile),
            DocumentFileInfoComparer.Instance,
            document => _projectSystemProject.AddDynamicSourceFile(document.FilePath, folders: ImmutableArray<string>.Empty),
            document => _projectSystemProject.RemoveDynamicSourceFile(document.FilePath),
            "Project {0} now has {1} dynamic file(s).");
<<<<<<< HEAD
=======

        WatchProjectAssetsFile(newProjectInfo, _fileChangeContext);
>>>>>>> 2b3426c4

        _mostRecentFileInfo = newProjectInfo;

        Contract.ThrowIfNull(_projectSystemProject.CompilationOptions, "Compilation options cannot be null for C#/VB project");
        var outputKind = _projectSystemProject.CompilationOptions.OutputKind;
        return (metadataReferences, outputKind);

        // logMessage should be a string with two placeholders; the first is the project name, the second is the number of items.
        void UpdateProjectSystemProjectCollection<T>(IEnumerable<T> loadedCollection, IEnumerable<T>? oldLoadedCollection, IEqualityComparer<T> comparer, Action<T> addItem, Action<T> removeItem, string logMessage)
        {
            var newItems = new HashSet<T>(loadedCollection, comparer);
            var oldItems = new HashSet<T>(comparer);
            var oldItemsCount = oldItems.Count;

            if (oldLoadedCollection != null)
            {
                foreach (var item in oldLoadedCollection)
                    oldItems.Add(item);
            }

            foreach (var newItem in newItems)
            {
                // If oldItems already has this, we don't need to add it again. We'll remove it, and what is left in oldItems is stuff to remove
                if (!oldItems.Remove(newItem))
                    addItem(newItem);
            }

            foreach (var oldItem in oldItems)
            {
                removeItem(oldItem);
            }

            if (newItems.Count != oldItemsCount)
                logger.LogTrace(logMessage, projectFullPathWithTargetFramework, newItems.Count);
<<<<<<< HEAD
=======
        }

        void WatchProjectAssetsFile(ProjectFileInfo currentProjectInfo, IFileChangeContext fileChangeContext)
        {
            if (_mostRecentFileInfo?.ProjectAssetsFilePath == currentProjectInfo.ProjectAssetsFilePath)
            {
                // The file path hasn't changed, just keep using the same watcher.
                return;
            }

            // Dispose of the last once since we're changing the file we're watching.
            _mostRecentProjectAssetsFileWatcher?.Dispose();

            IWatchedFile? currentWatcher = null;
            if (currentProjectInfo.ProjectAssetsFilePath != null)
            {
                currentWatcher = fileChangeContext.EnqueueWatchingFile(currentProjectInfo.ProjectAssetsFilePath);
            }

            _mostRecentProjectAssetsFileWatcher = currentWatcher;
>>>>>>> 2b3426c4
        }
    }

    private static bool TreatAsIsDynamicFile(DocumentFileInfo info)
    {
        var extension = Path.GetExtension(info.FilePath);
        return extension is ".cshtml" or ".razor";
    }

    private sealed class DocumentFileInfoComparer : IEqualityComparer<DocumentFileInfo>
    {
        public static IEqualityComparer<DocumentFileInfo> Instance = new DocumentFileInfoComparer();

        private DocumentFileInfoComparer()
        {
        }

        public bool Equals(DocumentFileInfo? x, DocumentFileInfo? y)
        {
            return StringComparer.Ordinal.Equals(x?.FilePath, y?.FilePath);
        }

        public int GetHashCode(DocumentFileInfo obj)
        {
            return StringComparer.Ordinal.GetHashCode(obj.FilePath);
        }
    }
}<|MERGE_RESOLUTION|>--- conflicted
+++ resolved
@@ -182,11 +182,8 @@
             document => _projectSystemProject.AddDynamicSourceFile(document.FilePath, folders: ImmutableArray<string>.Empty),
             document => _projectSystemProject.RemoveDynamicSourceFile(document.FilePath),
             "Project {0} now has {1} dynamic file(s).");
-<<<<<<< HEAD
-=======
 
         WatchProjectAssetsFile(newProjectInfo, _fileChangeContext);
->>>>>>> 2b3426c4
 
         _mostRecentFileInfo = newProjectInfo;
 
@@ -221,8 +218,6 @@
 
             if (newItems.Count != oldItemsCount)
                 logger.LogTrace(logMessage, projectFullPathWithTargetFramework, newItems.Count);
-<<<<<<< HEAD
-=======
         }
 
         void WatchProjectAssetsFile(ProjectFileInfo currentProjectInfo, IFileChangeContext fileChangeContext)
@@ -243,7 +238,6 @@
             }
 
             _mostRecentProjectAssetsFileWatcher = currentWatcher;
->>>>>>> 2b3426c4
         }
     }
 
