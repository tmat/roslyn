﻿// Licensed to the .NET Foundation under one or more agreements.
// The .NET Foundation licenses this file to you under the MIT license.
// See the LICENSE file in the project root for more information.

using System;
using System.Collections.Generic;
using System.Collections.Immutable;
using System.Diagnostics.CodeAnalysis;
using System.Linq;
using System.Threading;
using Microsoft.CodeAnalysis.LanguageServer.Handler.DocumentChanges;
using Microsoft.CodeAnalysis.Shared.Collections;
using Microsoft.CodeAnalysis.Shared.Extensions;
using Microsoft.CodeAnalysis.Text;
using Microsoft.VisualStudio.LanguageServer.Protocol;
using Roslyn.Utilities;
using static Microsoft.CodeAnalysis.LanguageServer.Handler.RequestExecutionQueue;

namespace Microsoft.CodeAnalysis.LanguageServer;

/// <summary>
/// Manages the registered workspaces and corresponding LSP solutions for an LSP server.
/// This type is tied to a particular server.
/// </summary>
/// <remarks>
/// This is built to store incremental solutions that we update based on LSP text changes. This solution is <b>eventually consistent</b> with the workspace:
/// <list type="bullet">
///   <item> When LSP text changes come in, we only fork the relevant document. </item>
///   <item> We listen to workspace events. When we receive an event that is not for an LSP open document,
///          we delete our incremental LSP solution so that we can fork the workspace with all open LSP documents. </item>
/// </list>
///
/// Doing incremental forking like this is more complex, but has a few nice properties:
/// <list type="bullet">
///   <item>LSP didChange events only cause us to update the document that changed, not all open documents.</item>
///   <item>Since we incrementally update our LSP documents, we only have to re-parse the document that changed.</item>
///   <item>Since we incrementally update our LSP documents, project versions for other open documents remain unchanged.</item>
///   <item>We are not reliant on the workspace being updated frequently (which it is not in VSCode) to do checksum diffing between LSP and the workspace.</item>
/// </list>
/// </remarks>
internal class LspWorkspaceManager : IDocumentChangeTracker, IDisposable
{
    /// <summary>
    /// Lock to gate access to the <see cref="_workspaceToLspSolution"/> and <see cref="_trackedDocuments"/>
    /// Access from the LSP server is serial as the LSP queue is processed serially until
    /// after we give the solution to the request handlers.  However workspace events can interleave
    /// so we must protect against concurrent access here.
    /// </summary>
    private readonly object _gate = new();

    /// <summary>
    /// A map from the registered workspace to the running lsp solution with incremental changes from LSP
    /// text sync applied to it.
    /// All workspaces registered by the <see cref="LspWorkspaceRegistrationService"/> are added as keys to this dictionary
    /// with a null value (solution) initially.  As LSP text changes come in, we create the incremental solution from the workspace and update it with changes.
    /// When we detect a change that requires us to re-fork the LSP solution from the workspace we null out the solution for the key.
    /// </summary>
    private readonly Dictionary<Workspace, Solution?> _workspaceToLspSolution = new();

    /// <summary>
    /// Stores the current source text for each URI that is being tracked by LSP.
    /// Each time an LSP text sync notification comes in, this source text is updated to match.
    /// Used as the backing implementation for the <see cref="IDocumentChangeTracker"/>.
    /// 
    /// Note that the text here is tracked regardless of whether or not we found a matching roslyn document
    /// for the URI.
    /// </summary>
    private ImmutableDictionary<Uri, SourceText> _trackedDocuments = ImmutableDictionary<Uri, SourceText>.Empty;

    private readonly string _hostWorkspaceKind;
    private readonly ILspLogger _logger;
    private readonly LspMiscellaneousFilesWorkspace? _lspMiscellaneousFilesWorkspace;
    private readonly LspWorkspaceRegistrationService _lspWorkspaceRegistrationService;
    private readonly RequestTelemetryLogger _requestTelemetryLogger;

    public LspWorkspaceManager(
        ILspLogger logger,
        LspMiscellaneousFilesWorkspace? lspMiscellaneousFilesWorkspace,
        LspWorkspaceRegistrationService lspWorkspaceRegistrationService,
        RequestTelemetryLogger requestTelemetryLogger)
    {
        _hostWorkspaceKind = lspWorkspaceRegistrationService.GetHostWorkspaceKind();

        _lspMiscellaneousFilesWorkspace = lspMiscellaneousFilesWorkspace;
        _logger = logger;
        _requestTelemetryLogger = requestTelemetryLogger;

        _lspWorkspaceRegistrationService = lspWorkspaceRegistrationService;
        // This server may have been started after workspaces were registered, we need to ensure we know about them.
        foreach (var workspace in lspWorkspaceRegistrationService.GetAllRegistrations())
        {
            OnWorkspaceRegistered(this, new LspWorkspaceRegisteredEventArgs(workspace));
        }

        lspWorkspaceRegistrationService.WorkspaceRegistered += OnWorkspaceRegistered;
    }

    public void Dispose()
    {
        // Workspace events can come in while we're disposing of an LSP server (e.g. restart).
        lock (_gate)
        {
            _lspWorkspaceRegistrationService.WorkspaceRegistered -= OnWorkspaceRegistered;
            foreach (var registeredWorkspace in _workspaceToLspSolution.Keys)
            {
                registeredWorkspace.WorkspaceChanged -= OnWorkspaceChanged;
            }

            _workspaceToLspSolution.Clear();
        }
    }

    #region Workspace Updates

    /// <summary>
    /// Handles cases where a new workspace is registered after an LSP server is already started.
    /// For example, in VS the metadata as source workspace is not created until a metadata files is opened.
    /// </summary>
    private void OnWorkspaceRegistered(object? sender, LspWorkspaceRegisteredEventArgs e)
    {
        lock (_gate)
        {
            // Set the LSP solution for the workspace to null so that when asked we fork from the workspace.
            _workspaceToLspSolution.Add(e.Workspace, null);
            e.Workspace.WorkspaceChanged += OnWorkspaceChanged;

            _logger.TraceInformation($"Registered workspace {e.Workspace.Kind}");
        }
    }

    /// <summary>
    /// Subscribed to the <see cref="Workspace.WorkspaceChanged"/> event for registered workspaces.
    /// If the workspace change is a change to an open LSP document, we ignore the change event as LSP will update us.
    /// If the workspace change is a change to a non-open document / project change, we trigger a fork from the workspace.
    /// </summary>
    private void OnWorkspaceChanged(object? sender, WorkspaceChangeEventArgs e)
    {
        var workspace = e.NewSolution.Workspace;
        if (e.Kind is WorkspaceChangeKind.DocumentChanged)
        {
            Contract.ThrowIfNull(e.DocumentId, $"DocumentId missing for document change event {e.Kind}");

            // Retrieve the current state of documents owned by LSP.  It is not necessarily
            // consistent with the workspace, but if the documents owned by LSP change we fork from the workspace
            // and will eventually become consistent.
            ImmutableDictionary<Uri, SourceText> trackedDocuments;
            lock (_gate)
            {
                trackedDocuments = _trackedDocuments;
            }

            if (IsDocumentTrackedByLsp(e.DocumentId, e.NewSolution, trackedDocuments))
            {
                // We're tracking the document already, no need to fork the workspace to get the changes, LSP will have sent them to us.
                return;
            }
        }

        lock (_gate)
        {
            // Documents added/removed, changes to additional docs, closed document changes, any changes to the project, or any changes to the solution
            // mean we need to re-fork from the workspace to ensure that the lsp solution contains these updates.
            _workspaceToLspSolution[workspace] = null;
        }

        bool IsDocumentTrackedByLsp(DocumentId changedDocumentId, Solution newWorkspaceSolution, ImmutableDictionary<Uri, SourceText> trackedDocuments)
        {
            var changedDocument = newWorkspaceSolution.GetRequiredDocument(changedDocumentId);
            var documentUri = changedDocument.TryGetURI();
            return documentUri != null && trackedDocuments.ContainsKey(documentUri);
        }
    }

    #endregion

    #region Implementation of IDocumentChangeTracker

    /// <summary>
    /// Called by the <see cref="DidOpenHandler"/> when a document is opened in LSP.
    /// </summary>
    public void StartTracking(Uri uri, SourceText documentText)
    {
        lock (_gate)
        {
<<<<<<< HEAD
            ResetIncrementalLspSolutions_CalledUnderLock();
            var updatedSolutions = ComputeIncrementalLspSolutions_CalledUnderLock();
=======
            // First, store the LSP view of the text as the uri is now owned by the LSP client.
            Contract.ThrowIfTrue(_trackedDocuments.ContainsKey(uri), $"didOpen received for {uri} which is already open.");
            _trackedDocuments = _trackedDocuments.Add(uri, documentText);
>>>>>>> 401bbd09

            // Make sure we reset/update our LSP incremental solutions now that we potentially have a new document.
            var updatedSolutions = ResetIncrementalLspSolutions_CalledUnderLock();
            if (updatedSolutions.Any(solution => solution.GetDocuments(uri).Any()))
            {
                return;
            }

            // If we can't find the document in any of the registered workspaces, add it to our loose files workspace.
            var miscDocument = _lspMiscellaneousFilesWorkspace?.AddMiscellaneousDocument(uri, documentText);
            if (miscDocument != null)
            {
                _workspaceToLspSolution[miscDocument.Project.Solution.Workspace] = miscDocument.Project.Solution;
            }
        }
    }

    /// <summary>
    /// Called by the <see cref="DidCloseHandler"/> when a document is closed in LSP.
    /// </summary>
    public void StopTracking(Uri uri)
    {
        lock (_gate)
        {
            // First, stop tracking this URI and source text as it is no longer owned by LSP.
            Contract.ThrowIfFalse(_trackedDocuments.ContainsKey(uri), $"didClose received for {uri} which is not open.");
            _trackedDocuments = _trackedDocuments.Remove(uri);

            // Trigger a fork of all workspaces, the LSP document text may not match the workspace and this document
            // may have been removed / moved to a different workspace.
            ResetIncrementalLspSolutions_CalledUnderLock();

            // If the file was added to the LSP misc files workspace, it needs to be removed as we no longer care about it once closed.
            // If the misc document ended up being added to an actual workspace, we may have already removed it from LSP misc in UpdateLspDocument.
            _lspMiscellaneousFilesWorkspace?.TryRemoveMiscellaneousDocument(uri);
        }
    }

    /// <summary>
    /// Called by the <see cref="DidChangeHandler"/> when a document's text is updated in LSP.
    /// </summary>
    public void UpdateTrackedDocument(Uri uri, SourceText newSourceText)
    {
        lock (_gate)
        {
            // Store the updated LSP view of the source text.
            Contract.ThrowIfFalse(_trackedDocuments.ContainsKey(uri), $"didChange received for {uri} which is not open.");
            _trackedDocuments = _trackedDocuments.SetItem(uri, newSourceText);

            // Get our current solutions and re-fork from the workspace as needed.
            var updatedSolutions = ComputeIncrementalLspSolutions_CalledUnderLock();

            var findDocumentResult = FindDocuments(uri, updatedSolutions, clientName: null, _requestTelemetryLogger, _logger);
            if (findDocumentResult.IsEmpty)
            {
                // We didn't find this document in a registered workspace or in the misc workspace.
                // This can happen when workspace event processing is behind LSP and a new document was added that has not been reflected in the incremental LSP solution yet.
                //
                // This means that the LSP solution will be stale until the event is processed and will not be able to answer requests on this URI.
                // When the workspace event is processed, we will fork from the workspace and apply all missed incremental LSP text (stored in IDocumentChangeTracker)
                // to bring the incremental LSP solution up to date.
                //
                // TODO - Once we always create the misc files workspace we should never hit this path (when workspace events are behind the doc will go into misc).
                // Remove as part of https://github.com/dotnet/roslyn/issues/57243
                return;
            }

            // Update all the documents that have a matching uri with the new source text and store as our new incremental solution.
            // We can have multiple documents with the same URI (e.g. linked documents).
            var solution = GetSolutionWithReplacedDocuments(findDocumentResult.First().Project.Solution, ImmutableArray.Create((uri, newSourceText)));
            _workspaceToLspSolution[solution.Workspace] = solution;

            if (solution.Workspace is not LspMiscellaneousFilesWorkspace && _lspMiscellaneousFilesWorkspace != null)
            {
                // If we found the uri in a workspace that isn't LSP misc files, we can remove it from the lsp misc files if it is there.
                //
                // Example: In VSCode, the server is started and file opened before the user has chosen which project/sln in the folder they want to open,
                // and therefore on didOpen the file gets put into LSP misc files.
                //
                // Once the workspace is updated with the document however, we proactively cleanup the lsp misc files workspace here
                // so that we don't keep lingering references around.
                _lspMiscellaneousFilesWorkspace.TryRemoveMiscellaneousDocument(uri);
            }
        }
    }

    public ImmutableDictionary<Uri, SourceText> GetTrackedLspText()
    {
        lock (_gate)
        {
            return _trackedDocuments;
        }
    }

    #endregion

    #region LSP Solution Retrieval

    /// <summary>
    /// Returns the LSP solution associated with the workspace with the specified <see cref="_hostWorkspaceKind"/>.
    /// This is the solution used for LSP requests that pertain to the entire workspace, for example code search or workspace diagnostics.
    /// </summary>
    public Solution? TryGetHostLspSolution()
    {
        lock (_gate)
        {
            // Ensure we have the latest lsp solutions
            var updatedSolutions = ComputeIncrementalLspSolutions_CalledUnderLock();

            var hostWorkspaceSolution = updatedSolutions.FirstOrDefault(s => s.Workspace.Kind == _hostWorkspaceKind);
            return hostWorkspaceSolution;
        }
    }

    /// <summary>
    /// Returns a document with the LSP tracked text forked from the appropriate workspace solution.
    /// </summary>
    /// <param name="clientName">
    /// Returns documents that have a matching client name.  In razor scenarios this is to ensure that the Razor C# server
    /// only provides data for generated razor documents (which have a client name).
    /// </param>
    public Document? GetLspDocument(TextDocumentIdentifier textDocumentIdentifier, string? clientName)
    {
        lock (_gate)
        {
            // Ensure we have the latest lsp solutions
            var currentLspSolutions = ComputeIncrementalLspSolutions_CalledUnderLock();

            // Search through the latest lsp solutions to find the document with matching uri and client name.
            var findDocumentResult = FindDocuments(textDocumentIdentifier.Uri, currentLspSolutions, clientName, _requestTelemetryLogger, _logger);
            if (findDocumentResult.IsEmpty)
            {
                return null;
            }

            // Filter the matching documents by project context.
            var documentInProjectContext = findDocumentResult.FindDocumentInProjectContext(textDocumentIdentifier);
            return documentInProjectContext;
        }
    }

    #endregion

    /// <summary>
    /// Helper to clear out the LSP incremental solution for all registered workspaces.
    /// Should be called under <see cref="_gate"/>
    /// </summary>
    private void ResetIncrementalLspSolutions_CalledUnderLock()
    {
        Contract.ThrowIfFalse(Monitor.IsEntered(_gate));

        var workspaces = _workspaceToLspSolution.Keys.ToImmutableArray();
        foreach (var workspace in workspaces)
        {
            _workspaceToLspSolution[workspace] = null;
        }
    }

    /// <summary>
    /// Helper to get LSP solutions for all the registered workspaces.
    /// If the incremental lsp solution is missing, this will re-fork from the workspace.
    /// Should be called under <see cref="_gate"/>
    /// </summary>
    private ImmutableArray<Solution> ComputeIncrementalLspSolutions_CalledUnderLock()
    {
        Contract.ThrowIfFalse(Monitor.IsEntered(_gate));

        var workspacePairs = _workspaceToLspSolution.ToImmutableArray();
        using var updatedSolutions = TemporaryArray<Solution>.Empty;
        foreach (var (workspace, incrementalSolution) in workspacePairs)
        {
            if (incrementalSolution == null)
            {
                // We have no incremental lsp solution, create a new one forked from the workspace with LSP tracked documents.
                var newIncrementalSolution = GetSolutionWithReplacedDocuments(workspace.CurrentSolution, _trackedDocuments.Select(k => (k.Key, k.Value)).ToImmutableArray());
                _workspaceToLspSolution[workspace] = newIncrementalSolution;
                updatedSolutions.Add(newIncrementalSolution);
            }
            else
            {
                updatedSolutions.Add(incrementalSolution);
            }
        }

        return updatedSolutions.ToImmutableAndClear();
    }

    /// <summary>
    /// Looks for document(s - e.g. linked docs) from a single solution matching the input URI in the set of passed in solutions.
    /// 
    /// Client name is used in razor cases to filter out non-razor documents.  However once we switch fully over to pull
    /// diagnostics, the client should only ever ask the razor server about razor documents, so we may be able to remove it here.
    /// </summary>
    private static ImmutableArray<Document> FindDocuments(
        Uri uri,
        ImmutableArray<Solution> registeredSolutions,
        string? clientName,
        RequestTelemetryLogger telemetryLogger,
        ILspLogger logger)
    {
        logger.TraceInformation($"Finding document corresponding to {uri}");

        // Ensure we search the lsp misc files solution last if it is present.
        registeredSolutions = registeredSolutions
            .Where(solution => solution.Workspace is not LspMiscellaneousFilesWorkspace)
            .Concat(registeredSolutions.Where(solution => solution.Workspace is LspMiscellaneousFilesWorkspace)).ToImmutableArray();

        // First search the registered workspaces for documents with a matching URI.
        if (TryGetDocumentsForUri(uri, registeredSolutions, clientName, out var documents, out var solution))
        {
            telemetryLogger.UpdateFindDocumentTelemetryData(success: true, solution.Workspace.Kind);
            logger.TraceInformation($"{documents.Value.First().FilePath} found in workspace {solution.Workspace.Kind}");

            return documents.Value;
        }

        // We didn't find the document in any workspace, record a telemetry notification that we did not find it.
        var searchedWorkspaceKinds = string.Join(";", registeredSolutions.SelectAsArray(s => s.Workspace.Kind));
        logger.TraceError($"Could not find '{uri}' with client name '{clientName}'.  Searched {searchedWorkspaceKinds}");
        telemetryLogger.UpdateFindDocumentTelemetryData(success: false, workspaceKind: null);
        return ImmutableArray<Document>.Empty;

        static bool TryGetDocumentsForUri(
            Uri uri,
            ImmutableArray<Solution> registeredSolutions,
            string? clientName,
            [NotNullWhen(true)] out ImmutableArray<Document>? documents,
            [NotNullWhen(true)] out Solution? solution)
        {
            foreach (var registeredSolution in registeredSolutions)
            {
                var matchingDocuments = registeredSolution.GetDocuments(uri, clientName);
                if (matchingDocuments.Any())
                {
                    documents = matchingDocuments;
                    solution = registeredSolution;
                    return true;
                }
            }

            documents = null;
            solution = null;
            return false;
        }
    }

    /// <summary>
    /// Gets a solution that represents the workspace view of the world (as passed in via the solution parameter)
    /// but with document text for any open documents updated to match the LSP view of the world. This makes
    /// the LSP server the source of truth for all document text, but all other changes come from the workspace
    /// </summary>
    private static Solution GetSolutionWithReplacedDocuments(Solution solution, ImmutableArray<(Uri DocumentUri, SourceText Text)> documentsToReplace)
    {
        foreach (var (uri, text) in documentsToReplace)
        {
            var documentIds = solution.GetDocumentIds(uri);

            // The tracked document might not be a part of this solution.
            if (documentIds.Any())
            {
                solution = solution.WithDocumentText(documentIds, text);
            }
        }

        return solution;
    }

    internal TestAccessor GetTestAccessor()
            => new(this);

    internal readonly struct TestAccessor
    {
        private readonly LspWorkspaceManager _manager;

        public TestAccessor(LspWorkspaceManager manager)
            => _manager = manager;

        public LspMiscellaneousFilesWorkspace? GetLspMiscellaneousFilesWorkspace()
            => _manager._lspMiscellaneousFilesWorkspace;

        public ImmutableDictionary<Workspace, Solution?> GetWorkspaceState()
        {
            lock (_manager._gate)
            {
                return _manager._workspaceToLspSolution.ToImmutableDictionary();
            }
        }

        /// <summary>
        /// Used to ensure that tests start with a consistent state in the LSP manager
        /// no matter what workspace events were triggered during creation.
        /// </summary>
        public void ResetLspSolutions()
        {
            lock (_manager._gate)
            {
                _manager.ResetIncrementalLspSolutions_CalledUnderLock();
            }
        }
    }
}<|MERGE_RESOLUTION|>--- conflicted
+++ resolved
@@ -182,17 +182,13 @@
     {
         lock (_gate)
         {
-<<<<<<< HEAD
-            ResetIncrementalLspSolutions_CalledUnderLock();
-            var updatedSolutions = ComputeIncrementalLspSolutions_CalledUnderLock();
-=======
             // First, store the LSP view of the text as the uri is now owned by the LSP client.
             Contract.ThrowIfTrue(_trackedDocuments.ContainsKey(uri), $"didOpen received for {uri} which is already open.");
             _trackedDocuments = _trackedDocuments.Add(uri, documentText);
->>>>>>> 401bbd09
 
             // Make sure we reset/update our LSP incremental solutions now that we potentially have a new document.
-            var updatedSolutions = ResetIncrementalLspSolutions_CalledUnderLock();
+            ResetIncrementalLspSolutions_CalledUnderLock();
+            var updatedSolutions = ComputeIncrementalLspSolutions_CalledUnderLock();
             if (updatedSolutions.Any(solution => solution.GetDocuments(uri).Any()))
             {
                 return;
