--- conflicted
+++ resolved
@@ -134,11 +134,7 @@
             var registeredWorkspaces = _lspWorkspaceRegistrationService.GetAllRegistrations();
             foreach (var workspace in registeredWorkspaces)
             {
-<<<<<<< HEAD
-                if (workspace is not IMutatingLspWorkspace)
-=======
                 if (workspace is not IMutatingLspWorkspace mutatingWorkspace)
->>>>>>> c3a453d1
                     continue;
 
                 foreach (var document in workspace.CurrentSolution.GetDocuments(uri))
@@ -289,15 +285,9 @@
             //     it's a mutating workspace.  This will bring that workspace into sync with all that we've heard from lsp.
             //
             //  3. If the cached solution isn't a match, we compare the LSP text to the workspace's text and return the
-<<<<<<< HEAD
-            //     workspace text if all LSP text matches. This check is performant as checksums will be computed for
-            //     these documents in order to make requests OOP.  So these are already computed or will be later in
-            //     this request.
-=======
             //     workspace text if all LSP text matches. While this does compute checksums, generally speaking that's
             //     a reasonable price to pay.  For example, we always do this in VS anyways to make OOP calls, and it is
             //     not a burden there.
->>>>>>> c3a453d1
             //
             //  4. Third, we check to see if we have cached a forked LSP solution for the current set of LSP texts
             //     against the current workspace version. If so, we can just reuse that instead of re-forking and
@@ -351,12 +341,6 @@
                 {
                     foreach (var documentId in currentSolution.GetDocumentIds(uri))
                     {
-<<<<<<< HEAD
-                        // If not already open in this workspace, open it.  If already opened, update it to this latest text value.
-                        if (workspace.IsDocumentOpen(documentId))
-                        {
-                            // Only bother updating if we 
-=======
                         // Note: for a mutating workspace, we (the workspace manager) own the open/closed state of
                         // documents within the workspace (see the docs on IMutatingLspWorkspace).  So we do not have to
                         // worry about external sources changing these values.  If they do, they are acting in a
@@ -379,21 +363,12 @@
                             // though.  The caller will always grab the 'current solution' again off of the workspace
                             // and check the checksums of all documents against the ones this workspace manager is
                             // tracking.  If there are any differences, it will fork and use that fork.
->>>>>>> c3a453d1
                             var document = currentSolution.GetDocument(documentId);
                             if (document != null && document.TryGetText(out var existingText) && existingText == sourceText)
                                 continue;
 
                             workspace.OnDocumentTextChanged(documentId, sourceText, PreservationMode.PreserveIdentity);
                         }
-<<<<<<< HEAD
-                        else
-                        {
-                            // TODO(cyrusn): What is the right value for isCurrentContext here?
-                            workspace.OnDocumentOpened(documentId, sourceText.Container, isCurrentContext: false);
-                        }
-=======
->>>>>>> c3a453d1
                     }
                 }
             }
