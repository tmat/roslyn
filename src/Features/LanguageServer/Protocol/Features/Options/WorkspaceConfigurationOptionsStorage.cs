--- conflicted
+++ resolved
@@ -15,11 +15,6 @@
             CacheStorage: globalOptions.GetOption(CloudCacheFeatureFlag) ? StorageDatabase.CloudCache : globalOptions.GetOption(Database),
             EnableOpeningSourceGeneratedFiles: globalOptions.GetOption(EnableOpeningSourceGeneratedFilesInWorkspace) ??
                                                globalOptions.GetOption(EnableOpeningSourceGeneratedFilesInWorkspaceFeatureFlag),
-<<<<<<< HEAD
-            DisableReferenceManagerRecoverableMetadata: globalOptions.GetOption(DisableReferenceManagerRecoverableMetadata),
-=======
-            DisableBackgroundCompilation: globalOptions.GetOption(DisableBackgroundCompilation),
->>>>>>> 59bef00a
             DisableSharedSyntaxTrees: globalOptions.GetOption(DisableSharedSyntaxTrees));
 
     public static readonly Option2<StorageDatabase> Database = new(
@@ -27,14 +22,6 @@
 
     public static readonly Option2<bool> CloudCacheFeatureFlag = new(
         "dotnet_storage_cloud_cache", WorkspaceConfigurationOptions.Default.CacheStorage == StorageDatabase.CloudCache);
-
-<<<<<<< HEAD
-    public static readonly Option2<bool> DisableReferenceManagerRecoverableMetadata = new(
-        "dotnet_disable_reference_manager_recoverable_metadata", WorkspaceConfigurationOptions.Default.DisableReferenceManagerRecoverableMetadata);
-=======
-    public static readonly Option2<bool> DisableBackgroundCompilation = new(
-        "dotnet_disable_background_compilation", WorkspaceConfigurationOptions.Default.DisableBackgroundCompilation);
->>>>>>> 59bef00a
 
     public static readonly Option2<bool> DisableSharedSyntaxTrees = new(
         "dotnet_disable_shared_syntax_trees", WorkspaceConfigurationOptions.Default.DisableSharedSyntaxTrees);
