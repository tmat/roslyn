--- conflicted
+++ resolved
@@ -21,15 +21,7 @@
         public static PerLanguageOption2<bool> SearchReferenceAssemblies =
             new("dotnet_search_reference_assemblies",
                 SymbolSearchOptions.Default.SearchReferenceAssemblies,
-<<<<<<< HEAD
-                group: new OptionGroup(FeaturesResources.Add_Imports,
-                    priority:
-                    int.MaxValue,
-                    parent: null,
-                    nonLocalizedDescription: FeaturesResources.ResourceManager.GetString(nameof(FeaturesResources.Add_Imports), new CultureInfo("en"))));
-=======
                 group: s_optionGroup);
->>>>>>> de7c9dc8
 
         public static PerLanguageOption2<bool> SearchNuGetPackages =
             new("dotnet_search_nuget_packages", SymbolSearchOptions.Default.SearchNuGetPackages, group: s_optionGroup);
