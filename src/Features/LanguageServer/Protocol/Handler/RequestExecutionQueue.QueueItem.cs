﻿// Licensed to the .NET Foundation under one or more agreements.
// The .NET Foundation licenses this file to you under the MIT license.
// See the LICENSE file in the project root for more information.

#nullable enable

using System;
using System.Collections.Immutable;
using System.Diagnostics;
using System.Threading;
using System.Threading.Tasks;
using Microsoft.VisualStudio.LanguageServer.Protocol;

namespace Microsoft.CodeAnalysis.LanguageServer.Handler
{
    internal partial class RequestExecutionQueue
    {
        private readonly struct QueueItem
        {
            /// <summary>
            /// Callback to call into underlying <see cref="IRequestHandler"/> to perform the actual work of this item.
            /// </summary>
            private readonly Func<RequestContext?, CancellationToken, Task> _callbackAsync;

            /// <summary>
            /// <see cref="CorrelationManager.ActivityId"/> used to properly correlate this work with the loghub
            /// tracing/logging subsystem.
            /// </summary>
            public readonly Guid ActivityId;
            private readonly ILspLogger _logger;

            /// <inheritdoc cref="IRequestHandler.MutatesSolutionState" />
            public readonly bool MutatesSolutionState;

            /// <inheritdoc cref="IRequestHandler.RequiresLSPSolution" />
            public readonly bool RequiresLSPSolution;

            /// <inheritdoc cref="RequestContext.ClientName" />
            public readonly string? ClientName;
            public readonly string MethodName;

            /// <inheritdoc cref="RequestContext.ClientCapabilities" />
            public readonly ClientCapabilities ClientCapabilities;

            /// <summary>
            /// The document identifier that will be used to find the solution and document for this request. This comes from the <see cref="TextDocumentIdentifier"/> returned from the handler itself via a call to <see cref="IRequestHandler{RequestType, ResponseType}.GetTextDocumentIdentifier(RequestType)"/>.
            /// </summary>
            public readonly TextDocumentIdentifier? TextDocument;

            /// <summary>
            /// A cancellation token that will cancel the handing of this request. The request could also be cancelled by the queue shutting down.
            /// </summary>
            public readonly CancellationToken CancellationToken;

            /// <summary>
            /// An action to be called when the queue fails to begin execution of this work item.
            /// </summary>
            public readonly Action<Exception> HandleQueueFailure;

            public readonly RequestMetrics Metrics;

            public QueueItem(
                bool mutatesSolutionState,
                bool requiresLSPSolution,
                ClientCapabilities clientCapabilities,
                string? clientName,
                string methodName,
                TextDocumentIdentifier? textDocument,
                Guid activityId,
                ILspLogger logger,
                RequestTelemetryLogger telemetryLogger,
<<<<<<< HEAD
=======
                Action<Exception> handleQueueFailure,
>>>>>>> 6da8bc3a
                Func<RequestContext?, CancellationToken, Task> callbackAsync,
                CancellationToken cancellationToken)
            {
                Metrics = new RequestMetrics(methodName, telemetryLogger);

                _callbackAsync = callbackAsync;
                _logger = logger;

                ActivityId = activityId;
                MutatesSolutionState = mutatesSolutionState;
                RequiresLSPSolution = requiresLSPSolution;
                ClientCapabilities = clientCapabilities;
                ClientName = clientName;
                MethodName = methodName;
                TextDocument = textDocument;
                HandleQueueFailure = handleQueueFailure;
                CancellationToken = cancellationToken;
            }

            /// <summary>
            /// Processes the queued request. Exceptions that occur will be sent back to the requesting client, then re-thrown
            /// </summary>
            public async Task CallbackAsync(RequestContext? context, CancellationToken cancellationToken)
            {
                // Restore our activity id so that logging/tracking works.
                Trace.CorrelationManager.ActivityId = ActivityId;
                _logger.TraceStart($"{MethodName} - Roslyn");
                try
                {
                    await _callbackAsync(context, cancellationToken).ConfigureAwait(false);
                    this.Metrics.RecordSuccess();
                }
                catch (OperationCanceledException)
                {
                    _logger.TraceInformation($"{MethodName} - Canceled");
                    this.Metrics.RecordCancellation();
                    throw;
                }
                catch (Exception ex)
                {
                    _logger.TraceException(ex);
                    this.Metrics.RecordFailure();
                    throw;
                }
                finally
                {
                    _logger.TraceStop($"{MethodName} - Roslyn");
                }
            }
        }
    }
}<|MERGE_RESOLUTION|>--- conflicted
+++ resolved
@@ -69,10 +69,7 @@
                 Guid activityId,
                 ILspLogger logger,
                 RequestTelemetryLogger telemetryLogger,
-<<<<<<< HEAD
-=======
                 Action<Exception> handleQueueFailure,
->>>>>>> 6da8bc3a
                 Func<RequestContext?, CancellationToken, Task> callbackAsync,
                 CancellationToken cancellationToken)
             {
