--- conflicted
+++ resolved
@@ -81,13 +81,8 @@
 
             // We either calculate the tokens for the full document span, or the user 
             // can pass in a range from the full document if they wish.
-<<<<<<< HEAD
             ranges ??= [ProtocolConversions.TextSpanToRange(root.FullSpan, text)];
-
-=======
-            ranges ??= new[] { ProtocolConversions.TextSpanToRange(root.FullSpan, text) };
             using var _ = ArrayBuilder<TextSpan>.GetInstance(ranges.Length, out var textSpans);
->>>>>>> 5234e478
             foreach (var range in ranges)
             {
                 textSpans.Add(ProtocolConversions.RangeToTextSpan(range, text));
