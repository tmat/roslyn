--- conflicted
+++ resolved
@@ -31,12 +31,8 @@
     private readonly ICodeRefactoringService _codeRefactoringService;
     private readonly IGlobalOptionService _globalOptions;
 
-<<<<<<< HEAD
-    internal const string RunCodeActionCommandName = "Roslyn.RunCodeAction";
-=======
         internal const string RunCodeActionCommandName = "Roslyn.RunCodeAction";
         internal const string RunFixAllCodeActionCommandName = "roslyn.client.fixAllCodeAction";
->>>>>>> 74619838
 
     public bool MutatesSolutionState => false;
     public bool RequiresLSPSolution => true;
