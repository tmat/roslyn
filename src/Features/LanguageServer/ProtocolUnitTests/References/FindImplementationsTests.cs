--- conflicted
+++ resolved
@@ -31,17 +31,10 @@
     {
     }
 }";
-<<<<<<< HEAD
-            using var testLspServer = CreateTestLspServer(markup, out var locations);
-
-            var results = await RunFindImplementationAsync(testLspServer, locations["caret"].Single());
-            AssertLocationsEqual(locations["implementation"], results);
-=======
             using var testLspServer = await CreateTestLspServerAsync(markup);
 
             var results = await RunFindImplementationAsync(testLspServer, testLspServer.GetLocations("caret").Single());
             AssertLocationsEqual(testLspServer.GetLocations("implementation"), results);
->>>>>>> 67d940c4
         }
 
         [Fact]
@@ -67,17 +60,10 @@
 }"
             };
 
-<<<<<<< HEAD
-            using var testLspServer = CreateTestLspServer(markups, out var locations);
-
-            var results = await RunFindImplementationAsync(testLspServer, locations["caret"].Single());
-            AssertLocationsEqual(locations["implementation"], results);
-=======
             using var testLspServer = await CreateTestLspServerAsync(markups);
 
             var results = await RunFindImplementationAsync(testLspServer, testLspServer.GetLocations("caret").Single());
             AssertLocationsEqual(testLspServer.GetLocations("implementation"), results);
->>>>>>> 67d940c4
         }
 
         [Fact]
@@ -94,11 +80,7 @@
     {
     }
 }";
-<<<<<<< HEAD
-            using var testLspServer = CreateTestLspServer(string.Empty, out var _);
-=======
             using var testLspServer = await CreateTestLspServerAsync(string.Empty);
->>>>>>> 67d940c4
 
             AddMappedDocument(testLspServer.TestWorkspace, markup);
 
@@ -122,15 +104,9 @@
         {|caret:|}
     }
 }";
-<<<<<<< HEAD
-            using var testLspServer = CreateTestLspServer(markup, out var locations);
-
-            var results = await RunFindImplementationAsync(testLspServer, locations["caret"].Single());
-=======
             using var testLspServer = await CreateTestLspServerAsync(markup);
 
             var results = await RunFindImplementationAsync(testLspServer, testLspServer.GetLocations("caret").Single());
->>>>>>> 67d940c4
             Assert.Empty(results);
         }
 
@@ -143,17 +119,10 @@
 class {|implementation:B|} : A { }
 
 class {|implementation:C|} : A { }";
-<<<<<<< HEAD
-            using var testLspServer = CreateTestLspServer(markup, out var locations);
-
-            var results = await RunFindImplementationAsync(testLspServer, locations["caret"].Single());
-            AssertLocationsEqual(locations["implementation"], results);
-=======
             using var testLspServer = await CreateTestLspServerAsync(markup);
 
             var results = await RunFindImplementationAsync(testLspServer, testLspServer.GetLocations("caret").Single());
             AssertLocationsEqual(testLspServer.GetLocations("implementation"), results);
->>>>>>> 67d940c4
         }
 
         private static async Task<LSP.Location[]> RunFindImplementationAsync(TestLspServer testLspServer, LSP.Location caret)
