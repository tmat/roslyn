--- conflicted
+++ resolved
@@ -306,13 +306,8 @@
 
         private async Task VerifyMarkupAndExpected(string characterTyped, string markup, string expected, bool insertSpaces = true, int tabSize = 4)
         {
-<<<<<<< HEAD
-            using var testLspServer = CreateTestLspServer(markup, out var locations);
-            var locationTyped = locations["type"].Single();
-=======
             using var testLspServer = await CreateTestLspServerAsync(markup);
             var locationTyped = testLspServer.GetLocations("type").Single();
->>>>>>> 67d940c4
 
             var document = testLspServer.GetCurrentSolution().GetDocuments(locationTyped.Uri).Single();
             var documentText = await document.GetTextAsync();
@@ -327,13 +322,8 @@
 
         private async Task VerifyNoResult(string characterTyped, string markup, bool insertSpaces = true, int tabSize = 4)
         {
-<<<<<<< HEAD
-            using var testLspServer = CreateTestLspServer(markup, out var locations);
-            var locationTyped = locations["type"].Single();
-=======
             using var testLspServer = await CreateTestLspServerAsync(markup);
             var locationTyped = testLspServer.GetLocations("type").Single();
->>>>>>> 67d940c4
             var documentText = await testLspServer.GetCurrentSolution().GetDocuments(locationTyped.Uri).Single().GetTextAsync();
 
             var result = await RunOnAutoInsertAsync(testLspServer, characterTyped, locationTyped, insertSpaces, tabSize);
