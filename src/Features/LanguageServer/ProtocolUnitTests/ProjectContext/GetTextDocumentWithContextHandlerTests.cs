﻿// Licensed to the .NET Foundation under one or more agreements.
// The .NET Foundation licenses this file to you under the MIT license.
// See the LICENSE file in the project root for more information.

using System;
using System.Linq;
using System.Threading;
using System.Threading.Tasks;
using Roslyn.Test.Utilities;
using Xunit;
using LSP = Microsoft.VisualStudio.LanguageServer.Protocol;

namespace Microsoft.CodeAnalysis.LanguageServer.UnitTests.ProjectContext
{
    public class GetTextDocumentWithContextHandlerTests : AbstractLanguageServerProtocolTests
    {
        [Fact]
        public async Task SingleDocumentReturnsSingleContext()
        {
            var workspaceXml =
@"<Workspace>
    <Project Language=""C#"" CommonReferences=""true"" AssemblyName=""CSProj"">
        <Document FilePath = ""C:\C.cs"">{|caret:|}</Document>
    </Project>
</Workspace>";

<<<<<<< HEAD
            using var testLspServer = CreateXmlTestLspServer(workspaceXml, out var locations);
            var documentUri = locations["caret"].Single().Uri;
=======
            using var testLspServer = await CreateXmlTestLspServerAsync(workspaceXml);
            var documentUri = testLspServer.GetLocations("caret").Single().Uri;
>>>>>>> 67d940c4
            var result = await RunGetProjectContext(testLspServer, documentUri);

            Assert.NotNull(result);
            Assert.Equal(0, result!.DefaultIndex);
            var context = Assert.Single(result.ProjectContexts);

            Assert.Equal(ProtocolConversions.ProjectIdToProjectContextId(testLspServer.GetCurrentSolution().ProjectIds.Single()), context.Id);
            Assert.Equal(LSP.VSProjectKind.CSharp, context.Kind);
            Assert.Equal("CSProj", context.Label);
        }

        [Fact]
        public async Task MultipleDocumentsReturnsMultipleContexts()
        {
            var workspaceXml =
@"<Workspace>
    <Project Language=""C#"" CommonReferences=""true"" AssemblyName=""CSProj1"">
        <Document FilePath=""C:\C.cs"">{|caret:|}</Document>
    </Project>
    <Project Language=""C#"" CommonReferences=""true"" AssemblyName=""CSProj2"">
        <Document IsLinkFile=""true"" LinkFilePath=""C:\C.cs"" LinkAssemblyName=""CSProj1"">{|caret:|}</Document>
    </Project>
</Workspace>";

<<<<<<< HEAD
            using var testLspServer = CreateXmlTestLspServer(workspaceXml, out var locations);
            var documentUri = locations["caret"].Single().Uri;
=======
            using var testLspServer = await CreateXmlTestLspServerAsync(workspaceXml);
            var documentUri = testLspServer.GetLocations("caret").Single().Uri;
>>>>>>> 67d940c4
            var result = await RunGetProjectContext(testLspServer, documentUri);

            Assert.NotNull(result);

            Assert.Collection(result!.ProjectContexts.OrderBy(c => c.Label),
                c => Assert.Equal("CSProj1", c.Label),
                c => Assert.Equal("CSProj2", c.Label));
        }

        [Fact]
        public async Task SwitchingContextsChangesDefaultContext()
        {
            var workspaceXml =
@"<Workspace>
    <Project Language=""C#"" CommonReferences=""true"" AssemblyName=""CSProj1"">
        <Document FilePath=""C:\C.cs"">{|caret:|}</Document>
    </Project>
    <Project Language=""C#"" CommonReferences=""true"" AssemblyName=""CSProj2"">
        <Document IsLinkFile=""true"" LinkFilePath=""C:\C.cs"" LinkAssemblyName=""CSProj1""></Document>
    </Project>
</Workspace>";

<<<<<<< HEAD
            using var testLspServer = CreateXmlTestLspServer(workspaceXml, out var locations);
=======
            using var testLspServer = await CreateXmlTestLspServerAsync(workspaceXml);
>>>>>>> 67d940c4

            // Ensure the documents are open so we can change contexts
            foreach (var document in testLspServer.TestWorkspace.Documents)
            {
                _ = document.GetOpenTextContainer();
            }

            var documentUri = testLspServer.GetLocations("caret").Single().Uri;

            foreach (var project in testLspServer.GetCurrentSolution().Projects)
            {
                testLspServer.TestWorkspace.SetDocumentContext(project.DocumentIds.Single());
                var result = await RunGetProjectContext(testLspServer, documentUri);

                Assert.Equal(ProtocolConversions.ProjectIdToProjectContextId(project.Id), result!.ProjectContexts[result.DefaultIndex].Id);
                Assert.Equal(project.Name, result!.ProjectContexts[result.DefaultIndex].Label);
            }
        }

<<<<<<< HEAD
        private static async Task<LSP.VSProjectContextList?> RunGetProjectContext(TestLspServer testLspServer, Uri uri)
=======
        internal static async Task<LSP.VSProjectContextList?> RunGetProjectContext(TestLspServer testLspServer, Uri uri)
>>>>>>> 67d940c4
        {
            return await testLspServer.ExecuteRequestAsync<LSP.VSGetProjectContextsParams, LSP.VSProjectContextList?>(LSP.VSMethods.GetProjectContextsName,
                           CreateGetProjectContextParams(uri), new LSP.ClientCapabilities(), clientName: null, cancellationToken: CancellationToken.None);
        }

        private static LSP.VSGetProjectContextsParams CreateGetProjectContextParams(Uri uri)
            => new LSP.VSGetProjectContextsParams()
            {
                TextDocument = new LSP.TextDocumentItem { Uri = uri }
            };
    }
}<|MERGE_RESOLUTION|>--- conflicted
+++ resolved
@@ -24,13 +24,8 @@
     </Project>
 </Workspace>";
 
-<<<<<<< HEAD
-            using var testLspServer = CreateXmlTestLspServer(workspaceXml, out var locations);
-            var documentUri = locations["caret"].Single().Uri;
-=======
             using var testLspServer = await CreateXmlTestLspServerAsync(workspaceXml);
             var documentUri = testLspServer.GetLocations("caret").Single().Uri;
->>>>>>> 67d940c4
             var result = await RunGetProjectContext(testLspServer, documentUri);
 
             Assert.NotNull(result);
@@ -55,13 +50,8 @@
     </Project>
 </Workspace>";
 
-<<<<<<< HEAD
-            using var testLspServer = CreateXmlTestLspServer(workspaceXml, out var locations);
-            var documentUri = locations["caret"].Single().Uri;
-=======
             using var testLspServer = await CreateXmlTestLspServerAsync(workspaceXml);
             var documentUri = testLspServer.GetLocations("caret").Single().Uri;
->>>>>>> 67d940c4
             var result = await RunGetProjectContext(testLspServer, documentUri);
 
             Assert.NotNull(result);
@@ -84,11 +74,7 @@
     </Project>
 </Workspace>";
 
-<<<<<<< HEAD
-            using var testLspServer = CreateXmlTestLspServer(workspaceXml, out var locations);
-=======
             using var testLspServer = await CreateXmlTestLspServerAsync(workspaceXml);
->>>>>>> 67d940c4
 
             // Ensure the documents are open so we can change contexts
             foreach (var document in testLspServer.TestWorkspace.Documents)
@@ -108,11 +94,7 @@
             }
         }
 
-<<<<<<< HEAD
-        private static async Task<LSP.VSProjectContextList?> RunGetProjectContext(TestLspServer testLspServer, Uri uri)
-=======
         internal static async Task<LSP.VSProjectContextList?> RunGetProjectContext(TestLspServer testLspServer, Uri uri)
->>>>>>> 67d940c4
         {
             return await testLspServer.ExecuteRequestAsync<LSP.VSGetProjectContextsParams, LSP.VSProjectContextList?>(LSP.VSMethods.GetProjectContextsName,
                            CreateGetProjectContextParams(uri), new LSP.ClientCapabilities(), clientName: null, cancellationToken: CancellationToken.None);
