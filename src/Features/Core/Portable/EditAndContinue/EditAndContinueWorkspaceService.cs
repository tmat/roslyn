--- conflicted
+++ resolved
@@ -397,19 +397,11 @@
             // The debugger will still call commit or discard on the update batch.
             return (solutionUpdate.ModuleUpdates, ToDiagnosticData(solution, solutionUpdate.Diagnostics));
         }
-<<<<<<< HEAD
 
         private static ImmutableArray<DiagnosticData> ToDiagnosticData(Solution solution, ImmutableArray<(ProjectId ProjectId, ImmutableArray<Diagnostic> Diagnostics)> diagnosticsByProject)
         {
             using var _ = ArrayBuilder<DiagnosticData>.GetInstance(out var result);
 
-=======
-
-        private static ImmutableArray<DiagnosticData> ToDiagnosticData(Solution solution, ImmutableArray<(ProjectId ProjectId, ImmutableArray<Diagnostic> Diagnostics)> diagnosticsByProject)
-        {
-            using var _ = ArrayBuilder<DiagnosticData>.GetInstance(out var result);
-
->>>>>>> beffac2b
             foreach (var (projectId, diagnostics) in diagnosticsByProject)
             {
                 var project = solution.GetRequiredProject(projectId);
