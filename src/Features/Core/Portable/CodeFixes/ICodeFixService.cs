--- conflicted
+++ resolved
@@ -19,19 +19,9 @@
         Task<ImmutableArray<CodeFixCollection>> GetFixesAsync(Document document, TextSpan textSpan, bool includeSuppressionFixes, bool isBlocking, CancellationToken cancellationToken);
         Task<ImmutableArray<CodeFixCollection>> GetFixesAsync(Document document, TextSpan textSpan, bool includeSuppressionFixes, bool isBlocking, Func<string, IDisposable?> addOperationScope, CancellationToken cancellationToken);
         Task<ImmutableArray<CodeFixCollection>> GetFixesAsync(Document document, TextSpan textSpan, bool includeSuppressionFixes, CancellationToken cancellationToken);
-<<<<<<< HEAD
-#pragma warning disable VSTHRD200 // Use "Async" suffix for async methods
-        Task<CodeFixCollection> GetDocumentFixAllForIdInSpan(Document document, TextSpan textSpan, string diagnosticId, CancellationToken cancellationToken);
-#pragma warning restore VSTHRD200 // Use "Async" suffix for async methods
-        CodeFixProvider GetSuppressionFixer(string language, IEnumerable<string> diagnosticIds);
-#pragma warning disable VSTHRD200 // Use "Async" suffix for async methods
-        Task<FirstDiagnosticResult> GetMostSevereFixableDiagnostic(Document document, TextSpan range, CancellationToken cancellationToken);
-#pragma warning restore VSTHRD200 // Use "Async" suffix for async methods
-=======
         Task<CodeFixCollection?> GetDocumentFixAllForIdInSpanAsync(Document document, TextSpan textSpan, string diagnosticId, CancellationToken cancellationToken);
         Task<Document> ApplyCodeFixesForSpecificDiagnosticIdAsync(Document document, string diagnosticId, IProgressTracker progressTracker, CancellationToken cancellationToken);
         CodeFixProvider? GetSuppressionFixer(string language, IEnumerable<string> diagnosticIds);
         Task<FirstDiagnosticResult> GetMostSevereFixableDiagnosticAsync(Document document, TextSpan range, CancellationToken cancellationToken);
->>>>>>> e0567782
     }
 }