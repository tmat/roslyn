--- conflicted
+++ resolved
@@ -63,12 +63,11 @@
             new(nameof(CompletionOptions), nameof(TriggerInArgumentLists), defaultValue: true,
             storageLocations: new RoamingProfileStorageLocation("TextEditor.%LANGUAGE%.Specific.TriggerInArgumentLists"));
 
-<<<<<<< HEAD
         // Use tri-value so the default state can be used to turn on the feature with experimentation service.
         public static readonly PerLanguageOption2<bool?> EnableArgumentCompletionSnippets =
             new(nameof(CompletionOptions), nameof(EnableArgumentCompletionSnippets), defaultValue: null,
             storageLocations: new RoamingProfileStorageLocation("TextEditor.%LANGUAGE%.Specific.EnableArgumentCompletionSnippets"));
-=======
+
         // Test-only options
 
         // This option is associated with the Roslyn.LSP.Completion flag and should be removed once the flag is removed.
@@ -76,7 +75,6 @@
         public static readonly PerLanguageOption2<bool> ForceRoslynLSPCompletionExperiment =
             new(nameof(CompletionOptions), nameof(ForceRoslynLSPCompletionExperiment), defaultValue: false,
             storageLocations: new RoamingProfileStorageLocation("TextEditor.%LANGUAGE%.Specific.ForceRoslynLSPCompletionExperiment"));
->>>>>>> a843e809
 
         public static IEnumerable<PerLanguageOption2<bool>> GetDev15CompletionOptions()
         {
