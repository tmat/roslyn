--- conflicted
+++ resolved
@@ -16,7 +16,6 @@
 using Microsoft.CodeAnalysis.Formatting;
 using Microsoft.CodeAnalysis.LanguageServices;
 using Microsoft.CodeAnalysis.Operations;
-using Microsoft.CodeAnalysis.Options;
 using Microsoft.CodeAnalysis.Shared.Extensions;
 using Microsoft.CodeAnalysis.Simplification;
 using Roslyn.Utilities;
@@ -348,11 +347,7 @@
                    compilation.HasImplicitConversion(type2, type1);
         }
 
-<<<<<<< HEAD
-        private static bool IsNullOrErrorType(ITypeSymbol type)
-=======
         private static bool IsNullOrErrorType([NotNullWhen(false)] ITypeSymbol? type)
->>>>>>> 3837ebe4
             => type is null or IErrorTypeSymbol;
 
         private static IMethodSymbol? GetInterfaceMember(ITypeSymbol interfaceType, string memberName)
