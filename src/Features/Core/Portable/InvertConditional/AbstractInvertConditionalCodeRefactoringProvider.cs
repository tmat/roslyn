﻿// Copyright (c) Microsoft.  All Rights Reserved.  Licensed under the Apache License, Version 2.0.  See License.txt in the project root for license information.

using System;
using System.Threading;
using System.Threading.Tasks;
using Microsoft.CodeAnalysis.CodeActions;
using Microsoft.CodeAnalysis.CodeRefactorings;
using Microsoft.CodeAnalysis.Editing;
using Microsoft.CodeAnalysis.LanguageServices;
using Microsoft.CodeAnalysis.Shared.Extensions;
using Microsoft.CodeAnalysis.Text;

namespace Microsoft.CodeAnalysis.InvertConditional
{
    internal abstract class AbstractInvertConditionalCodeRefactoringProvider<TConditionalExpressionSyntax>
        : CodeRefactoringProvider
        where TConditionalExpressionSyntax : SyntaxNode
    {
        protected abstract bool ShouldOffer(TConditionalExpressionSyntax conditional);

        public override async Task ComputeRefactoringsAsync(CodeRefactoringContext context)
        {
            var (document, span, cancellationToken) = context;
            var conditional = await FindConditionalAsync(document, span, cancellationToken).ConfigureAwait(false);

            if (conditional == null || !ShouldOffer(conditional))
            {
                return;
            }

            context.RegisterRefactoring(new MyCodeAction(
                FeaturesResources.Invert_conditional,
<<<<<<< HEAD
                c => InvertConditionalAsync(document, span, c)));
=======
                c => InvertConditionalAsync(document, position, c)),
                conditional.Span);
>>>>>>> 99cc3811
        }

        private static async Task<TConditionalExpressionSyntax> FindConditionalAsync(
            Document document, TextSpan span, CancellationToken cancellationToken)
            => await document.TryGetRelevantNodeAsync<TConditionalExpressionSyntax>(span, cancellationToken).ConfigureAwait(false);

        private async Task<Document> InvertConditionalAsync(
            Document document, TextSpan span, CancellationToken cancellationToken)
        {
            var conditional = await FindConditionalAsync(document, span, cancellationToken).ConfigureAwait(false);

            var semanticModel = await document.GetSemanticModelAsync(cancellationToken).ConfigureAwait(false);
            var root = await document.GetSyntaxRootAsync(cancellationToken).ConfigureAwait(false);

            var editor = new SyntaxEditor(root, document.Project.Solution.Workspace);

            var syntaxFacts = document.GetLanguageService<ISyntaxFactsService>();
            syntaxFacts.GetPartsOfConditionalExpression(conditional,
                out var condition, out var whenTrue, out var whenFalse);

            editor.ReplaceNode(condition, editor.Generator.Negate(condition, semanticModel, cancellationToken));
            editor.ReplaceNode(whenTrue, whenFalse.WithTriviaFrom(whenTrue));
            editor.ReplaceNode(whenFalse, whenTrue.WithTriviaFrom(whenFalse));

            return document.WithSyntaxRoot(editor.GetChangedRoot());
        }

        private class MyCodeAction : CodeAction.DocumentChangeAction
        {
            public MyCodeAction(string title, Func<CancellationToken, Task<Document>> createChangedDocument)
                : base(title, createChangedDocument)
            {
            }
        }
    }
}<|MERGE_RESOLUTION|>--- conflicted
+++ resolved
@@ -30,12 +30,8 @@
 
             context.RegisterRefactoring(new MyCodeAction(
                 FeaturesResources.Invert_conditional,
-<<<<<<< HEAD
-                c => InvertConditionalAsync(document, span, c)));
-=======
-                c => InvertConditionalAsync(document, position, c)),
+                c => InvertConditionalAsync(document, span, c)),
                 conditional.Span);
->>>>>>> 99cc3811
         }
 
         private static async Task<TConditionalExpressionSyntax> FindConditionalAsync(
