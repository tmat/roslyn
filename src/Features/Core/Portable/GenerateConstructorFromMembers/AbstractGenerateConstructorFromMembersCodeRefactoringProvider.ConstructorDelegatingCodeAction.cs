﻿// Licensed to the .NET Foundation under one or more agreements.
// The .NET Foundation licenses this file to you under the MIT license.
// See the LICENSE file in the project root for more information.

using System.Collections.Immutable;
using System.Linq;
using System.Threading;
using System.Threading.Tasks;
using Microsoft.CodeAnalysis.AddImport;
using Microsoft.CodeAnalysis.CodeActions;
using Microsoft.CodeAnalysis.CodeGeneration;
using Microsoft.CodeAnalysis.Editing;
using Microsoft.CodeAnalysis.PooledObjects;
using Microsoft.CodeAnalysis.Shared.Extensions;
using Roslyn.Utilities;

namespace Microsoft.CodeAnalysis.GenerateConstructorFromMembers
{
    internal abstract partial class AbstractGenerateConstructorFromMembersCodeRefactoringProvider
    {
        private sealed class ConstructorDelegatingCodeAction : CodeAction
        {
            private readonly AbstractGenerateConstructorFromMembersCodeRefactoringProvider _service;
            private readonly Document _document;
            private readonly State _state;
            private readonly bool _addNullChecks;
            private readonly CleanCodeGenerationOptionsProvider _fallbackOptions;

            public ConstructorDelegatingCodeAction(
                AbstractGenerateConstructorFromMembersCodeRefactoringProvider service,
                Document document,
                State state,
                bool addNullChecks,
                CleanCodeGenerationOptionsProvider fallbackOptions)
            {
                _service = service;
                _document = document;
                _state = state;
                _addNullChecks = addNullChecks;
                _fallbackOptions = fallbackOptions;
            }

            protected override async Task<Document> GetChangedDocumentAsync(CancellationToken cancellationToken)
            {
                // First, see if there are any constructors that would take the first 'n' arguments
                // we've provided.  If so, delegate to those, and then create a field for any
                // remaining arguments.  Try to match from largest to smallest.
                //
                // Otherwise, just generate a normal constructor that assigns any provided
                // parameters into fields.
                var project = _document.Project;
<<<<<<< HEAD
                var languageServices = project.Solution.Services.GetLanguageServices(_state.ContainingType.Language);
=======
                var languageServices = project.Solution.Services.GetProjectServices(_state.ContainingType.Language);
>>>>>>> 5450f4fa

                var semanticModel = await _document.GetRequiredSemanticModelAsync(cancellationToken).ConfigureAwait(false);
                var factory = languageServices.GetRequiredService<SyntaxGenerator>();
                var codeGenerationService = languageServices.GetRequiredService<ICodeGenerationService>();

                Contract.ThrowIfNull(_state.DelegatedConstructor);
                var thisConstructorArguments = factory.CreateArguments(
                    _state.Parameters.Take(_state.DelegatedConstructor.Parameters.Length).ToImmutableArray());

                using var _1 = ArrayBuilder<SyntaxNode>.GetInstance(out var nullCheckStatements);
                using var _2 = ArrayBuilder<SyntaxNode>.GetInstance(out var assignStatements);

                var useThrowExpressions = await _service.PrefersThrowExpressionAsync(_document, _fallbackOptions, cancellationToken).ConfigureAwait(false);

                for (var i = _state.DelegatedConstructor.Parameters.Length; i < _state.Parameters.Length; i++)
                {
                    var symbolName = _state.SelectedMembers[i].Name;
                    var parameter = _state.Parameters[i];

                    var fieldAccess = factory.MemberAccessExpression(
                        factory.ThisExpression(),
                        factory.IdentifierName(symbolName));

                    factory.AddAssignmentStatements(
                        semanticModel, parameter, fieldAccess,
                        _addNullChecks, useThrowExpressions,
                        nullCheckStatements, assignStatements);
                }

                var syntaxTree = await _document.GetRequiredSyntaxTreeAsync(cancellationToken).ConfigureAwait(false);

                // If the user has selected a set of members (i.e. TextSpan is not empty), then we will
                // choose the right location (i.e. null) to insert the constructor.  However, if they're 
                // just invoking the feature manually at a specific location, then we'll insert the 
                // members at that specific place in the class/struct.
                var afterThisLocation = _state.TextSpan.IsEmpty
                    ? syntaxTree.GetLocation(_state.TextSpan)
                    : null;

                var statements = nullCheckStatements.ToImmutable().Concat(assignStatements.ToImmutable());
                var result = await codeGenerationService.AddMethodAsync(
                    new CodeGenerationSolutionContext(
                        _document.Project.Solution,
                        new CodeGenerationContext(
                            contextLocation: syntaxTree.GetLocation(_state.TextSpan),
                            afterThisLocation: afterThisLocation),
                        _fallbackOptions),
                    _state.ContainingType,
                    CodeGenerationSymbolFactory.CreateConstructorSymbol(
                        attributes: default,
                        accessibility: _state.ContainingType.IsAbstractClass() ? Accessibility.Protected : Accessibility.Public,
                        modifiers: new DeclarationModifiers(),
                        typeName: _state.ContainingType.Name,
                        parameters: _state.Parameters,
                        statements: statements,
                        thisConstructorArguments: thisConstructorArguments),
                    cancellationToken: cancellationToken).ConfigureAwait(false);

                return await AddNavigationAnnotationAsync(result, cancellationToken).ConfigureAwait(false);
            }

            public override string Title
            {
                get
                {
                    var parameters = _state.Parameters.Select(p => _service.ToDisplayString(p, SimpleFormat));
                    var parameterString = string.Join(", ", parameters);

                    return string.Format(FeaturesResources.Generate_delegating_constructor_0_1,
                        _state.ContainingType.Name, parameterString);
                }
            }
        }
    }
}<|MERGE_RESOLUTION|>--- conflicted
+++ resolved
@@ -49,11 +49,7 @@
                 // Otherwise, just generate a normal constructor that assigns any provided
                 // parameters into fields.
                 var project = _document.Project;
-<<<<<<< HEAD
-                var languageServices = project.Solution.Services.GetLanguageServices(_state.ContainingType.Language);
-=======
                 var languageServices = project.Solution.Services.GetProjectServices(_state.ContainingType.Language);
->>>>>>> 5450f4fa
 
                 var semanticModel = await _document.GetRequiredSemanticModelAsync(cancellationToken).ConfigureAwait(false);
                 var factory = languageServices.GetRequiredService<SyntaxGenerator>();
