--- conflicted
+++ resolved
@@ -124,12 +124,7 @@
 
             var switchLocation = diagnostic.AdditionalLocations[0];
             var switchNode = switchLocation.FindNode(cancellationToken);
-<<<<<<< HEAD
-            var switchStatement = (ISwitchStatement)model.GetOperation(switchNode, cancellationToken);
-=======
-            var internalMethod = typeof(SemanticModel).GetTypeInfo().GetDeclaredMethod("GetOperationInternal");
-            var switchStatement = (ISwitchOperation)internalMethod.Invoke(model, new object[] { switchNode, cancellationToken });
->>>>>>> 9c82aed5
+            var switchStatement = (ISwitchOperation)model.GetOperation(switchNode, cancellationToken);
             var enumType = switchStatement.Value.Type;
 
             var generator = editor.Generator;
