﻿// Copyright (c) Microsoft.  All Rights Reserved.  Licensed under the Apache License, Version 2.0.  See License.txt in the project root for license information.

using System.Collections.Generic;
using System.Collections.Immutable;
using System.Linq;
using System.Threading;
using System.Threading.Tasks;
using Microsoft.CodeAnalysis.FindSymbols;
using Microsoft.CodeAnalysis.Navigation;
using Microsoft.CodeAnalysis.PatternMatching;
using Microsoft.CodeAnalysis.Shared.Extensions;
using Microsoft.CodeAnalysis.Shared.Utilities;
using Roslyn.Utilities;

namespace Microsoft.CodeAnalysis.NavigateTo
{
    internal abstract partial class AbstractNavigateToSearchService
    {
        public static Task<ImmutableArray<INavigateToSearchResult>> SearchProjectInCurrentProcessAsync(
            Project project, string searchPattern, CancellationToken cancellationToken)
        {
            return FindNavigableDeclaredSymbolInfos(
                project, searchDocument: null, pattern: searchPattern, cancellationToken: cancellationToken);
        }

        public static Task<ImmutableArray<INavigateToSearchResult>> SearchDocumentInCurrentProcessAsync(
            Document document, string searchPattern, CancellationToken cancellationToken)
        {
            return FindNavigableDeclaredSymbolInfos(
                document.Project, document, searchPattern, cancellationToken);
        }

        private static async Task<ImmutableArray<INavigateToSearchResult>> FindNavigableDeclaredSymbolInfos(
            Project project, Document searchDocument, string pattern, CancellationToken cancellationToken)
        {
            var containsDots = pattern.IndexOf('.') >= 0;
            using (var patternMatcher = new PatternMatcher(pattern, allowFuzzyMatching: true))
            {
                var result = ArrayBuilder<INavigateToSearchResult>.GetInstance();
                foreach (var document in project.Documents)
                {
                    if (searchDocument != null && document != searchDocument)
                    {
                        continue;
                    }

                    cancellationToken.ThrowIfCancellationRequested();
                    var declarationInfo = await document.GetDeclarationInfoAsync(cancellationToken).ConfigureAwait(false);

                    foreach (var declaredSymbolInfo in declarationInfo.DeclaredSymbolInfos)
                    {
                        cancellationToken.ThrowIfCancellationRequested();
                        var patternMatches = patternMatcher.GetMatches(
                            GetSearchName(declaredSymbolInfo),
                            declaredSymbolInfo.FullyQualifiedContainerName,
                            includeMatchSpans: false);

                        if (!patternMatches.IsEmpty)
                        {
                            result.Add(ConvertResult(containsDots, declaredSymbolInfo, document, patternMatches));
                        }
                    }
                }

                return result.ToImmutableAndFree();
            }
        }

        private static string GetSearchName(DeclaredSymbolInfo declaredSymbolInfo)
        {
            if (declaredSymbolInfo.Kind == DeclaredSymbolInfoKind.Indexer && declaredSymbolInfo.Name == WellKnownMemberNames.Indexer)
            {
                return "this";
            }
            else
            {
                return declaredSymbolInfo.Name;
            }
        }

        private static INavigateToSearchResult ConvertResult(
<<<<<<< HEAD
            bool containsDots, DeclaredSymbolInfo declaredSymbolInfo, Document document, IEnumerable<PatternMatch> matches)
=======
            bool containsDots, DeclaredSymbolInfo declaredSymbolInfo, Document document, 
            PatternMatches matches)
>>>>>>> 2b154fb9
        {
            var matchKind = GetNavigateToMatchKind(containsDots, matches);

            // A match is considered to be case sensitive if all its constituent pattern matches are
            // case sensitive. 
            var isCaseSensitive = matches.All(m => m.IsCaseSensitive);
            var kind = GetItemKind(declaredSymbolInfo);
            var navigableItem = NavigableItemFactory.GetItemFromDeclaredSymbolInfo(declaredSymbolInfo, document);

            return new SearchResult(document, declaredSymbolInfo, kind, matchKind, isCaseSensitive, navigableItem);
        }

        private static string GetItemKind(DeclaredSymbolInfo declaredSymbolInfo)
        {
            switch (declaredSymbolInfo.Kind)
            {
                case DeclaredSymbolInfoKind.Class:
                    return NavigateToItemKind.Class;
                case DeclaredSymbolInfoKind.Constant:
                    return NavigateToItemKind.Constant;
                case DeclaredSymbolInfoKind.Delegate:
                    return NavigateToItemKind.Delegate;
                case DeclaredSymbolInfoKind.Enum:
                    return NavigateToItemKind.Enum;
                case DeclaredSymbolInfoKind.EnumMember:
                    return NavigateToItemKind.EnumItem;
                case DeclaredSymbolInfoKind.Event:
                    return NavigateToItemKind.Event;
                case DeclaredSymbolInfoKind.Field:
                    return NavigateToItemKind.Field;
                case DeclaredSymbolInfoKind.Interface:
                    return NavigateToItemKind.Interface;
                case DeclaredSymbolInfoKind.Constructor:
                case DeclaredSymbolInfoKind.Method:
                    return NavigateToItemKind.Method;
                case DeclaredSymbolInfoKind.Module:
                    return NavigateToItemKind.Module;
                case DeclaredSymbolInfoKind.Indexer:
                case DeclaredSymbolInfoKind.Property:
                    return NavigateToItemKind.Property;
                case DeclaredSymbolInfoKind.Struct:
                    return NavigateToItemKind.Structure;
                default:
                    return Contract.FailWithReturn<string>("Unknown declaration kind " + declaredSymbolInfo.Kind);
            }
        }

        private static NavigateToMatchKind GetNavigateToMatchKind(
            bool containsDots, PatternMatches matchResult)
        {
            // NOTE(cyrusn): Unfortunately, the editor owns how sorting of NavigateToItems works,
            // and they only provide four buckets for sorting items before they sort by the name
            // of the items.  Because of this, we only have coarse granularity for bucketing things.
            //
            // So the question becomes: what do we do if we have multiple match results, and we
            // need to map to a single MatchKind.
            //
            // First, consider a main reason we have multiple match results.  And this happened
            // when the user types a dotted name (like "Microsoft.CodeAnalysis.ISymbol").  Such
            // a name would match actual entities: Microsoft.CodeAnalysis.ISymbol *and* 
            // Microsoft.CodeAnalysis.IAliasSymbol.  The first will be an [Exact, Exact, Exact] 
            // match, and the second will be an [Exact, Exact, CamelCase] match.  In this
            // case our belief is that the names will go from least specific to most specific. 
            // So, the left items may match lots of stuff, while the rightmost items will match
            // a smaller set of items.  As such, we use the last pattern match to try to decide
            // what type of editor MatchKind to map to.
            if (containsDots)
            {
                var lastResult = matchResult.CandidateMatches.LastOrNullable();
                if (lastResult.HasValue)
                {
                    switch (lastResult.Value.Kind)
                    {
                        case PatternMatchKind.Exact:
                            return NavigateToMatchKind.Exact;
                        case PatternMatchKind.Prefix:
                            return NavigateToMatchKind.Prefix;
                        case PatternMatchKind.Substring:
                            return NavigateToMatchKind.Substring;
                    }
                }
            }
            else
            {
                // If it wasn't a dotted name, and we have multiple results, that's because they
                // had a something like a space separated pattern.  In that case, there's no
                // clear indication as to what is the most important part of the pattern.  So 
                // we make the result as good as any constituent part.
                if (matchResult.Any(r => r.Kind == PatternMatchKind.Exact))
                {
                    return NavigateToMatchKind.Exact;
                }

                if (matchResult.Any(r => r.Kind == PatternMatchKind.Prefix))
                {
                    return NavigateToMatchKind.Prefix;
                }

                if (matchResult.Any(r => r.Kind == PatternMatchKind.Substring))
                {
                    return NavigateToMatchKind.Substring;
                }
            }

            return NavigateToMatchKind.Regular;
        }
    }
}<|MERGE_RESOLUTION|>--- conflicted
+++ resolved
@@ -79,12 +79,8 @@
         }
 
         private static INavigateToSearchResult ConvertResult(
-<<<<<<< HEAD
-            bool containsDots, DeclaredSymbolInfo declaredSymbolInfo, Document document, IEnumerable<PatternMatch> matches)
-=======
-            bool containsDots, DeclaredSymbolInfo declaredSymbolInfo, Document document, 
-            PatternMatches matches)
->>>>>>> 2b154fb9
+            bool containsDots, DeclaredSymbolInfo declaredSymbolInfo, 
+            Document document, PatternMatches matches)
         {
             var matchKind = GetNavigateToMatchKind(containsDots, matches);
 
