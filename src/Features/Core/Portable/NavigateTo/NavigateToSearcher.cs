﻿// Licensed to the .NET Foundation under one or more agreements.
// The .NET Foundation licenses this file to you under the MIT license.
// See the LICENSE file in the project root for more information.

using System;
using System.Collections.Generic;
using System.Collections.Immutable;
using System.Linq;
using System.Threading;
using System.Threading.Tasks;
using Microsoft.CodeAnalysis;
using Microsoft.CodeAnalysis.Internal.Log;
using Microsoft.CodeAnalysis.PooledObjects;
using Microsoft.CodeAnalysis.Shared.Collections;
<<<<<<< HEAD
=======
using Microsoft.CodeAnalysis.Shared.Extensions;
>>>>>>> 67d940c4
using Microsoft.CodeAnalysis.Shared.TestHooks;
using Microsoft.CodeAnalysis.Shared.Utilities;
using Roslyn.Utilities;

namespace Microsoft.CodeAnalysis.NavigateTo
{
    internal class NavigateToSearcher
    {
        private readonly INavigateToSearcherHost _host;
        private readonly Solution _solution;
        private readonly IAsynchronousOperationListener _asyncListener;
        private readonly INavigateToSearchCallback _callback;
        private readonly string _searchPattern;
        private readonly IImmutableSet<string> _kinds;
<<<<<<< HEAD
        private readonly Document? _currentDocument;
=======
>>>>>>> 67d940c4
        private readonly IStreamingProgressTracker _progress;

        private readonly Document? _activeDocument;
        private readonly ImmutableArray<Document> _visibleDocuments;

        private NavigateToSearcher(
            INavigateToSearcherHost host,
            Solution solution,
            IAsynchronousOperationListener asyncListener,
            INavigateToSearchCallback callback,
            string searchPattern,
<<<<<<< HEAD
            bool searchCurrentDocument,
=======
>>>>>>> 67d940c4
            IImmutableSet<string> kinds)
        {
            _host = host;
            _solution = solution;
            _asyncListener = asyncListener;
            _callback = callback;
            _searchPattern = searchPattern;
            _kinds = kinds;
            _progress = new StreamingProgressTracker((current, maximum, ct) =>
<<<<<<< HEAD
            {
                callback.ReportProgress(current, maximum);
                return new ValueTask();
            });

            var docTrackingService = _solution.Workspace.Services.GetRequiredService<IDocumentTrackingService>();

            // If the workspace is tracking documents, use that to prioritize our search
            // order.  That way we provide results for the documents the user is working
            // on faster than the rest of the solution.
            _activeDocument = docTrackingService.GetActiveDocument(_solution);
            _visibleDocuments = docTrackingService.GetVisibleDocuments(_solution)
                                                  .WhereAsArray(d => d != _activeDocument);

            if (_searchCurrentDocument)
            {
                _currentDocument = _activeDocument;
            }
=======
            {
                callback.ReportProgress(current, maximum);
                return new ValueTask();
            });

            var docTrackingService = _solution.Workspace.Services.GetRequiredService<IDocumentTrackingService>();

            // If the workspace is tracking documents, use that to prioritize our search
            // order.  That way we provide results for the documents the user is working
            // on faster than the rest of the solution.
            _activeDocument = docTrackingService.GetActiveDocument(_solution);
            _visibleDocuments = docTrackingService.GetVisibleDocuments(_solution)
                                                  .WhereAsArray(d => d != _activeDocument);
>>>>>>> 67d940c4
        }

        public static NavigateToSearcher Create(
            Solution solution,
            IAsynchronousOperationListener asyncListener,
            INavigateToSearchCallback callback,
            string searchPattern,
<<<<<<< HEAD
            bool searchCurrentDocument,
            IImmutableSet<string> kinds,
            CancellationToken disposalToken,
            INavigateToSearcherHost? host = null)
        {
            host ??= new DefaultNavigateToSearchHost(solution, asyncListener, disposalToken);
            return new NavigateToSearcher(host, solution, asyncListener, callback, searchPattern, searchCurrentDocument, kinds);
        }

        internal async Task SearchAsync(CancellationToken cancellationToken)
        {
=======
            IImmutableSet<string> kinds,
            CancellationToken disposalToken,
            INavigateToSearcherHost? host = null)
        {
            host ??= new DefaultNavigateToSearchHost(solution, asyncListener, disposalToken);
            return new NavigateToSearcher(host, solution, asyncListener, callback, searchPattern, kinds);
        }

        internal async Task SearchAsync(bool searchCurrentDocument, CancellationToken cancellationToken)
        {
>>>>>>> 67d940c4
            var isFullyLoaded = true;

            try
            {
                using var navigateToSearch = Logger.LogBlock(FunctionId.NavigateTo_Search, KeyValueLogMessage.Create(LogType.UserAction), cancellationToken);
                using var asyncToken = _asyncListener.BeginAsyncOperation(GetType() + ".Search");

<<<<<<< HEAD
                // We consider ourselves fully loaded when both the project system has completed loaded us, and we've
                // totally hydrated the oop side.  Until that happens, we'll attempt to return cached data from languages
                // that support that.
                isFullyLoaded = await _host.IsFullyLoadedAsync(cancellationToken).ConfigureAwait(false);
                await SearchAllProjectsAsync(isFullyLoaded, cancellationToken).ConfigureAwait(false);
=======
                if (searchCurrentDocument)
                {
                    await SearchCurrentDocumentAsync(cancellationToken).ConfigureAwait(false);
                }
                else
                {
                    // We consider ourselves fully loaded when both the project system has completed loaded us, and we've
                    // totally hydrated the oop side.  Until that happens, we'll attempt to return cached data from languages
                    // that support that.
                    isFullyLoaded = await _host.IsFullyLoadedAsync(cancellationToken).ConfigureAwait(false);
                    await SearchAllProjectsAsync(isFullyLoaded, cancellationToken).ConfigureAwait(false);
                }
>>>>>>> 67d940c4
            }
            catch (OperationCanceledException)
            {
            }
            finally
            {
                // providing this extra information will make UI to show indication to users
                // that result might not contain full data
                _callback.Done(isFullyLoaded);
            }
        }

<<<<<<< HEAD
        private async Task SearchAllProjectsAsync(bool isFullyLoaded, CancellationToken cancellationToken)
        {
            var orderedProjects = GetOrderedProjectsToProcess();
            var (itemsReported, projectResults) = await ProcessProjectsAsync(orderedProjects, isFullyLoaded, cancellationToken).ConfigureAwait(false);

            // If we're fully loaded then we're done at this point.  All the searches would have been against the latest
            // computed data and we don't need to do anything else.
            if (isFullyLoaded)
                return;

            // We weren't fully loaded *but* we reported some items to the user, then consider that good enough for now.
            // The user will have some results they can use, and (in the case that we actually examined the cache for
            // data) we will tell the user that the results may be incomplete/inaccurate and they should try again soon.
            if (itemsReported > 0)
                return;

            // We didn't have any items reported *and* we weren't fully loaded.  If it turns out that some of our
            // projects were using cached data then we can try searching them again, but this tell them to use the
            // latest data.  The ensures the user at least gets some result instead of nothing.
            var projectsUsingCache = projectResults.SelectAsArray(t => t.location == NavigateToSearchLocation.Cache, t => t.project);
            await ProcessProjectsAsync(ImmutableArray.Create(projectsUsingCache), isFullyLoaded: true, cancellationToken).ConfigureAwait(false);
        }

        /// <summary>
        /// Returns a sequence of groups of projects to process.  The sequence is in priority order, and all projects in
        /// a particular group should be processed before the next group.  This allows us to associate CPU resources in
        /// likely areas the user wants, while also still allowing for good parallelization.  Specifically, we consider
        /// the active-document the most important to get results for, as some users use navigate-to to navigate within
        /// the doc they are editing.  So we want those results to appear as quick as possible, without the search for
        /// them contending with the searches for other projects for CPU time.
        /// </summary>
        private ImmutableArray<ImmutableArray<Project>> GetOrderedProjectsToProcess()
        {
            // If we're only searching the current doc, we don't need to examine anything else but that.
            if (_searchCurrentDocument)
            {
                // Note: _currentDocument may still be null.  Just because the user asked to search current document
                // doesn't mean we were able to map the view to an active doc inside Roslyn.  In this case, we just
                // don't search anything.
                var project = _currentDocument?.Project;
                return project == null
                    ? ImmutableArray<ImmutableArray<Project>>.Empty
                    : ImmutableArray.Create(ImmutableArray.Create(project));
            }

            using var result = TemporaryArray<ImmutableArray<Project>>.Empty;

            using var _ = PooledHashSet<Project>.GetInstance(out var processedProjects);

            // First, if there's an active document, search that project first, prioritizing that active document and
            // all visible documents from it.
            if (_activeDocument != null)
            {
                processedProjects.Add(_activeDocument.Project);
                result.Add(ImmutableArray.Create(_activeDocument.Project));
            }

            // Next process all visible docs that were not from the active project.
            using var buffer = TemporaryArray<Project>.Empty;
            foreach (var doc in _visibleDocuments)
            {
                if (processedProjects.Add(doc.Project))
                    buffer.Add(doc.Project);
            }

            if (buffer.Count > 0)
                result.Add(buffer.ToImmutableAndClear());

            // Finally, process the remainder of projects
            foreach (var project in _solution.Projects)
            {
                if (processedProjects.Add(project))
                    buffer.Add(project);
            }

            if (buffer.Count > 0)
                result.Add(buffer.ToImmutableAndClear());

            return result.ToImmutableAndClear();
        }

        /// <summary>
        /// Given a search within a particular project, this returns any documents within that project that should take
        /// precedence when searching.  This allows results to get to the user more quickly for common cases (like using
        /// nav-to to find results in the file you currently have open
        /// </summary>
        private ImmutableArray<Document> GetPriorityDocuments(Project project)
        {
            using var _ = ArrayBuilder<Document>.GetInstance(out var result);
            if (_activeDocument?.Project == project)
                result.Add(_activeDocument);

            foreach (var doc in _visibleDocuments)
            {
                if (doc.Project == project)
                    result.Add(doc);
            }

            result.RemoveDuplicates();
            return result.ToImmutable();
        }

        private async Task<(int itemsReported, ImmutableArray<(Project project, NavigateToSearchLocation location)>)> ProcessProjectsAsync(
            ImmutableArray<ImmutableArray<Project>> orderedProjects, bool isFullyLoaded, CancellationToken cancellationToken)
        {
            await _progress.AddItemsAsync(orderedProjects.Sum(p => p.Length), cancellationToken).ConfigureAwait(false);

            using var _ = ArrayBuilder<(Project project, NavigateToSearchLocation location)>.GetInstance(out var result);

            var seenItems = new HashSet<INavigateToSearchResult>(NavigateToSearchResultComparer.Instance);
            foreach (var projectGroup in orderedProjects)
                result.AddRange(await Task.WhenAll(projectGroup.Select(p => Task.Run(() => SearchAsync(p, isFullyLoaded, seenItems, cancellationToken)))).ConfigureAwait(false));

            return (seenItems.Count, result.ToImmutable());
        }

        private async Task<(Project project, NavigateToSearchLocation location)> SearchAsync(
            Project project, bool isFullyLoaded, HashSet<INavigateToSearchResult> seenItems, CancellationToken cancellationToken)
        {
            try
            {
                var location = await SearchCoreAsync(project, isFullyLoaded, seenItems, cancellationToken).ConfigureAwait(false);
                return (project, location);
            }
            finally
            {
                await _progress.ItemCompletedAsync(cancellationToken).ConfigureAwait(false);
=======
        private async Task SearchCurrentDocumentAsync(CancellationToken cancellationToken)
        {
            if (_activeDocument == null)
                return;

            var project = _activeDocument.Project;
            var service = _host.GetNavigateToSearchService(project);
            if (service == null)
                return;

            await _progress.AddItemsAsync(1, cancellationToken).ConfigureAwait(false);
            try
            {
                await service.SearchDocumentAsync(
                    _activeDocument, _searchPattern, _kinds,
                    r => _callback.AddItemAsync(project, r, cancellationToken),
                    cancellationToken).ConfigureAwait(false);
            }
            finally
            {
                await _progress.ItemCompletedAsync(cancellationToken).ConfigureAwait(false);
            }
        }

        private async Task SearchAllProjectsAsync(bool isFullyLoaded, CancellationToken cancellationToken)
        {
            var seenItems = new HashSet<INavigateToSearchResult>(NavigateToSearchResultComparer.Instance);
            var orderedProjects = GetOrderedProjectsToProcess();
            var searchGeneratedDocuments = isFullyLoaded;

            var projectCount = orderedProjects.Sum(g => g.Length);

            // We do at least two passes.  One for loaded docs.  One for source generated docs.
            await _progress.AddItemsAsync(projectCount * 2, cancellationToken).ConfigureAwait(false);

            if (!isFullyLoaded)
            {
                // We need an additional pass to look through cached docs.
                await _progress.AddItemsAsync(projectCount, cancellationToken).ConfigureAwait(false);

                await SearchCachedDocumentsAsync(orderedProjects, seenItems, cancellationToken).ConfigureAwait(false);

                // If searching cached data returned any results, then we're done.  We've at least shown some results
                // to the user.  That will hopefully serve them well enough until the solution fully loads.
                if (seenItems.Count > 0)
                {
                    // Ensure that we actually complete all our workitems so that the progress bar completes.
                    await _progress.ItemsCompletedAsync(projectCount * 2, cancellationToken).ConfigureAwait(false);
                    return;
                }
            }

            await SearchFullyLoadedProjectsAsync(orderedProjects, seenItems, cancellationToken).ConfigureAwait(false);
            await SearchGeneratedDocumentsAsync(seenItems, cancellationToken).ConfigureAwait(false);

            // Report a telemetry even to track if we found uncached items after failing to find cached items.
            // In practice if we see that we are always finding uncached items, then it's likely something
            // has broken in the caching system since we would expect to normally find values there.  Specifically
            // we expect: foundFullItems <<< not foundFullItems.
            if (!isFullyLoaded)
                Logger.Log(FunctionId.NavigateTo_CacheItemsMiss, KeyValueLogMessage.Create(m => m["FoundFullItems"] = seenItems.Count > 0));
        }

        /// <summary>
        /// Returns a sequence of groups of projects to process.  The sequence is in priority order, and all projects in
        /// a particular group should be processed before the next group.  This allows us to associate CPU resources in
        /// likely areas the user wants, while also still allowing for good parallelization.  Specifically, we consider
        /// the active-document the most important to get results for, as some users use navigate-to to navigate within
        /// the doc they are editing.  So we want those results to appear as quick as possible, without the search for
        /// them contending with the searches for other projects for CPU time.
        /// </summary>
        private ImmutableArray<ImmutableArray<Project>> GetOrderedProjectsToProcess()
        {
            using var result = TemporaryArray<ImmutableArray<Project>>.Empty;

            using var _ = PooledHashSet<Project>.GetInstance(out var processedProjects);

            // First, if there's an active document, search that project first, prioritizing that active document and
            // all visible documents from it.
            if (_activeDocument != null)
            {
                processedProjects.Add(_activeDocument.Project);
                result.Add(ImmutableArray.Create(_activeDocument.Project));
            }

            // Next process all visible docs that were not from the active project.
            using var buffer = TemporaryArray<Project>.Empty;
            foreach (var doc in _visibleDocuments)
            {
                if (processedProjects.Add(doc.Project))
                    buffer.Add(doc.Project);
            }

            if (buffer.Count > 0)
                result.Add(buffer.ToImmutableAndClear());

            // Finally, process the remainder of projects
            foreach (var project in _solution.Projects)
            {
                if (processedProjects.Add(project))
                    buffer.Add(project);
            }

            if (buffer.Count > 0)
                result.Add(buffer.ToImmutableAndClear());

            return result.ToImmutableAndClear();
        }

        /// <summary>
        /// Given a search within a particular project, this returns any documents within that project that should take
        /// precedence when searching.  This allows results to get to the user more quickly for common cases (like using
        /// nav-to to find results in the file you currently have open
        /// </summary>
        private ImmutableArray<Document> GetPriorityDocuments(Project project)
        {
            using var _ = ArrayBuilder<Document>.GetInstance(out var result);
            if (_activeDocument?.Project == project)
                result.Add(_activeDocument);

            foreach (var doc in _visibleDocuments)
            {
                if (doc.Project == project)
                    result.Add(doc);
>>>>>>> 67d940c4
            }

            result.RemoveDuplicates();
            return result.ToImmutable();
        }

<<<<<<< HEAD
        private async Task<NavigateToSearchLocation> SearchCoreAsync(
            Project project, bool isFullyLoaded, HashSet<INavigateToSearchResult> seenItems, CancellationToken cancellationToken)
        {
            // If they don't even support the service, then always show them as having done the
            // complete search.  That way we don't call back into this project ever.
            var service = _host.GetNavigateToSearchService(project);
            if (service == null)
                return NavigateToSearchLocation.Latest;

            if (_searchCurrentDocument)
            {
                Contract.ThrowIfNull(_currentDocument);
                return await service.SearchDocumentAsync(
                    _currentDocument, _searchPattern, _kinds, OnResultFound, isFullyLoaded, cancellationToken).ConfigureAwait(false);
            }
            else
            {
                return await service.SearchProjectAsync(
                    project, GetPriorityDocuments(project), _searchPattern, _kinds, OnResultFound, isFullyLoaded, cancellationToken).ConfigureAwait(false);
            }

            Task OnResultFound(INavigateToSearchResult result)
            {
                // If we're seeing a dupe in another project, then filter it out here.  The results from
                // the individual projects will already contain the information about all the projects
                // leading to a better condensed view that doesn't look like it contains duplicate info.
                lock (seenItems)
                {
                    if (!seenItems.Add(result))
                        return Task.CompletedTask;
=======
        private async Task ProcessOrderedProjectsAsync(
            bool parallel,
            ImmutableArray<ImmutableArray<Project>> orderedProjects,
            HashSet<INavigateToSearchResult> seenItems,
            Func<INavigateToSearchService, Project, Func<INavigateToSearchResult, Task>, Task> processProjectAsync,
            CancellationToken cancellationToken)
        {
            // Process each group one at a time.  However, in each group process all projects in parallel to get results
            // as quickly as possible.  The net effect of this is that we will search the active doc immediately, then
            // the open docs in parallel, then the rest of the projects after that.  Because the active/open docs should
            // be a far smaller set, those results should come in almost immediately in a prioritized fashion, with the
            // rest of the results following soon after as best as we can find them.
            foreach (var projectGroup in orderedProjects)
            {
                if (!parallel)
                {
                    foreach (var project in projectGroup)
                        await SearchCoreAsync(project).ConfigureAwait(false);
                }
                else
                {
                    var allTasks = projectGroup.Select(p => Task.Run(() => SearchCoreAsync(p), cancellationToken));
                    await Task.WhenAll(allTasks).ConfigureAwait(false);
                }
            }

            return;

            async Task SearchCoreAsync(Project project)
            {
                try
                {
                    // If they don't even support the service, then always show them as having done the
                    // complete search.  That way we don't call back into this project ever.
                    var service = _host.GetNavigateToSearchService(project);
                    if (service == null)
                        return;

                    await processProjectAsync(service, project, result =>
                    {
                        // If we're seeing a dupe in another project, then filter it out here.  The results from
                        // the individual projects will already contain the information about all the projects
                        // leading to a better condensed view that doesn't look like it contains duplicate info.
                        lock (seenItems)
                        {
                            if (!seenItems.Add(result))
                                return Task.CompletedTask;
                        }

                        return _callback.AddItemAsync(project, result, cancellationToken);
                    }).ConfigureAwait(false);
                }
                finally
                {
                    // after each project is searched, increment our progress.
                    await _progress.ItemCompletedAsync(cancellationToken).ConfigureAwait(false);
>>>>>>> 67d940c4
                }

<<<<<<< HEAD
                return _callback.AddItemAsync(project, result, cancellationToken);
            }
=======
        private Task SearchFullyLoadedProjectsAsync(
            ImmutableArray<ImmutableArray<Project>> orderedProjects,
            HashSet<INavigateToSearchResult> seenItems,
            CancellationToken cancellationToken)
        {
            // Search the fully loaded project in parallel.  We know this will be called after we've already hydrated the 
            // oop side.  So all calls will immediately see the solution as ready on the other end, and can start checking
            // all the docs it has.  Most docs will then find a hit in the index and can return results immediately.  Docs
            // that are not in the cache can be rescanned and have their new index contents checked.
            return ProcessOrderedProjectsAsync(
                parallel: true,
                orderedProjects,
                seenItems,
                (s, p, cb) => s.SearchProjectAsync(p, GetPriorityDocuments(p), _searchPattern, _kinds, cb, cancellationToken),
                cancellationToken);
        }

        private Task SearchCachedDocumentsAsync(
            ImmutableArray<ImmutableArray<Project>> orderedProjects,
            HashSet<INavigateToSearchResult> seenItems,
            CancellationToken cancellationToken)
        {
            // We searched cached information in parallel.  This is because there's no syncing step when searching cached
            // docs.  As such, we can just send a request for all projects in parallel to our OOP host and have it read
            // and search the local DB easily.  The DB can easily scale to feed all the threads trying to read from it
            // and we can get high throughput just processing everything in parallel.
            return ProcessOrderedProjectsAsync(
                parallel: true,
                orderedProjects,
                seenItems,
                (s, p, cb) => s.SearchCachedDocumentsAsync(p, GetPriorityDocuments(p), _searchPattern, _kinds, cb, cancellationToken),
                cancellationToken);
        }

        private Task SearchGeneratedDocumentsAsync(
            HashSet<INavigateToSearchResult> seenItems,
            CancellationToken cancellationToken)
        {
            // Process all projects, serially, in topological order.  Generating source can be expensive.  It requires
            // creating and processing the entire compilation for a project, which itself may require dependent compilations
            // as references.  These dependents might also be skeleton references in the case of cross language projects.
            //
            // As such, we always want to compute the information for one project before moving onto a project that depends on
            // it.  That way information is available as soon as possible, and then computation for it immediately benefits 
            // what comes next.  Importantly, this avoids the problem of picking a project deep in the dependency tree, which
            // then pulls on N other projects, forcing results for this single project to pay that full price (that would 
            // be paid when we hit these through a normal topological walk).
            //
            // Note the projects in each 'dependency set' are already sorted in topological order.  So they will process in
            // the desired order if we process serially.
            var allProjects = _solution.GetProjectDependencyGraph()
                                       .GetDependencySets(cancellationToken)
                                       .SelectAsArray(s => s.SelectAsArray(_solution.GetRequiredProject));

            return ProcessOrderedProjectsAsync(
                parallel: false,
                allProjects,
                seenItems,
                (s, p, cb) => s.SearchGeneratedDocumentsAsync(p, _searchPattern, _kinds, cb, cancellationToken),
                cancellationToken);
>>>>>>> 67d940c4
        }
    }
}<|MERGE_RESOLUTION|>--- conflicted
+++ resolved
@@ -12,10 +12,7 @@
 using Microsoft.CodeAnalysis.Internal.Log;
 using Microsoft.CodeAnalysis.PooledObjects;
 using Microsoft.CodeAnalysis.Shared.Collections;
-<<<<<<< HEAD
-=======
 using Microsoft.CodeAnalysis.Shared.Extensions;
->>>>>>> 67d940c4
 using Microsoft.CodeAnalysis.Shared.TestHooks;
 using Microsoft.CodeAnalysis.Shared.Utilities;
 using Roslyn.Utilities;
@@ -30,10 +27,6 @@
         private readonly INavigateToSearchCallback _callback;
         private readonly string _searchPattern;
         private readonly IImmutableSet<string> _kinds;
-<<<<<<< HEAD
-        private readonly Document? _currentDocument;
-=======
->>>>>>> 67d940c4
         private readonly IStreamingProgressTracker _progress;
 
         private readonly Document? _activeDocument;
@@ -45,10 +38,6 @@
             IAsynchronousOperationListener asyncListener,
             INavigateToSearchCallback callback,
             string searchPattern,
-<<<<<<< HEAD
-            bool searchCurrentDocument,
-=======
->>>>>>> 67d940c4
             IImmutableSet<string> kinds)
         {
             _host = host;
@@ -58,7 +47,6 @@
             _searchPattern = searchPattern;
             _kinds = kinds;
             _progress = new StreamingProgressTracker((current, maximum, ct) =>
-<<<<<<< HEAD
             {
                 callback.ReportProgress(current, maximum);
                 return new ValueTask();
@@ -72,26 +60,6 @@
             _activeDocument = docTrackingService.GetActiveDocument(_solution);
             _visibleDocuments = docTrackingService.GetVisibleDocuments(_solution)
                                                   .WhereAsArray(d => d != _activeDocument);
-
-            if (_searchCurrentDocument)
-            {
-                _currentDocument = _activeDocument;
-            }
-=======
-            {
-                callback.ReportProgress(current, maximum);
-                return new ValueTask();
-            });
-
-            var docTrackingService = _solution.Workspace.Services.GetRequiredService<IDocumentTrackingService>();
-
-            // If the workspace is tracking documents, use that to prioritize our search
-            // order.  That way we provide results for the documents the user is working
-            // on faster than the rest of the solution.
-            _activeDocument = docTrackingService.GetActiveDocument(_solution);
-            _visibleDocuments = docTrackingService.GetVisibleDocuments(_solution)
-                                                  .WhereAsArray(d => d != _activeDocument);
->>>>>>> 67d940c4
         }
 
         public static NavigateToSearcher Create(
@@ -99,30 +67,16 @@
             IAsynchronousOperationListener asyncListener,
             INavigateToSearchCallback callback,
             string searchPattern,
-<<<<<<< HEAD
-            bool searchCurrentDocument,
             IImmutableSet<string> kinds,
             CancellationToken disposalToken,
             INavigateToSearcherHost? host = null)
         {
             host ??= new DefaultNavigateToSearchHost(solution, asyncListener, disposalToken);
-            return new NavigateToSearcher(host, solution, asyncListener, callback, searchPattern, searchCurrentDocument, kinds);
-        }
-
-        internal async Task SearchAsync(CancellationToken cancellationToken)
-        {
-=======
-            IImmutableSet<string> kinds,
-            CancellationToken disposalToken,
-            INavigateToSearcherHost? host = null)
-        {
-            host ??= new DefaultNavigateToSearchHost(solution, asyncListener, disposalToken);
             return new NavigateToSearcher(host, solution, asyncListener, callback, searchPattern, kinds);
         }
 
         internal async Task SearchAsync(bool searchCurrentDocument, CancellationToken cancellationToken)
         {
->>>>>>> 67d940c4
             var isFullyLoaded = true;
 
             try
@@ -130,13 +84,6 @@
                 using var navigateToSearch = Logger.LogBlock(FunctionId.NavigateTo_Search, KeyValueLogMessage.Create(LogType.UserAction), cancellationToken);
                 using var asyncToken = _asyncListener.BeginAsyncOperation(GetType() + ".Search");
 
-<<<<<<< HEAD
-                // We consider ourselves fully loaded when both the project system has completed loaded us, and we've
-                // totally hydrated the oop side.  Until that happens, we'll attempt to return cached data from languages
-                // that support that.
-                isFullyLoaded = await _host.IsFullyLoadedAsync(cancellationToken).ConfigureAwait(false);
-                await SearchAllProjectsAsync(isFullyLoaded, cancellationToken).ConfigureAwait(false);
-=======
                 if (searchCurrentDocument)
                 {
                     await SearchCurrentDocumentAsync(cancellationToken).ConfigureAwait(false);
@@ -149,7 +96,6 @@
                     isFullyLoaded = await _host.IsFullyLoadedAsync(cancellationToken).ConfigureAwait(false);
                     await SearchAllProjectsAsync(isFullyLoaded, cancellationToken).ConfigureAwait(false);
                 }
->>>>>>> 67d940c4
             }
             catch (OperationCanceledException)
             {
@@ -162,28 +108,67 @@
             }
         }
 
-<<<<<<< HEAD
+        private async Task SearchCurrentDocumentAsync(CancellationToken cancellationToken)
+        {
+            if (_activeDocument == null)
+                return;
+
+            var project = _activeDocument.Project;
+            var service = _host.GetNavigateToSearchService(project);
+            if (service == null)
+                return;
+
+            await _progress.AddItemsAsync(1, cancellationToken).ConfigureAwait(false);
+            try
+            {
+                await service.SearchDocumentAsync(
+                    _activeDocument, _searchPattern, _kinds,
+                    r => _callback.AddItemAsync(project, r, cancellationToken),
+                    cancellationToken).ConfigureAwait(false);
+            }
+            finally
+            {
+                await _progress.ItemCompletedAsync(cancellationToken).ConfigureAwait(false);
+            }
+        }
+
         private async Task SearchAllProjectsAsync(bool isFullyLoaded, CancellationToken cancellationToken)
         {
+            var seenItems = new HashSet<INavigateToSearchResult>(NavigateToSearchResultComparer.Instance);
             var orderedProjects = GetOrderedProjectsToProcess();
-            var (itemsReported, projectResults) = await ProcessProjectsAsync(orderedProjects, isFullyLoaded, cancellationToken).ConfigureAwait(false);
-
-            // If we're fully loaded then we're done at this point.  All the searches would have been against the latest
-            // computed data and we don't need to do anything else.
-            if (isFullyLoaded)
-                return;
-
-            // We weren't fully loaded *but* we reported some items to the user, then consider that good enough for now.
-            // The user will have some results they can use, and (in the case that we actually examined the cache for
-            // data) we will tell the user that the results may be incomplete/inaccurate and they should try again soon.
-            if (itemsReported > 0)
-                return;
-
-            // We didn't have any items reported *and* we weren't fully loaded.  If it turns out that some of our
-            // projects were using cached data then we can try searching them again, but this tell them to use the
-            // latest data.  The ensures the user at least gets some result instead of nothing.
-            var projectsUsingCache = projectResults.SelectAsArray(t => t.location == NavigateToSearchLocation.Cache, t => t.project);
-            await ProcessProjectsAsync(ImmutableArray.Create(projectsUsingCache), isFullyLoaded: true, cancellationToken).ConfigureAwait(false);
+            var searchGeneratedDocuments = isFullyLoaded;
+
+            var projectCount = orderedProjects.Sum(g => g.Length);
+
+            // We do at least two passes.  One for loaded docs.  One for source generated docs.
+            await _progress.AddItemsAsync(projectCount * 2, cancellationToken).ConfigureAwait(false);
+
+            if (!isFullyLoaded)
+            {
+                // We need an additional pass to look through cached docs.
+                await _progress.AddItemsAsync(projectCount, cancellationToken).ConfigureAwait(false);
+
+                await SearchCachedDocumentsAsync(orderedProjects, seenItems, cancellationToken).ConfigureAwait(false);
+
+                // If searching cached data returned any results, then we're done.  We've at least shown some results
+                // to the user.  That will hopefully serve them well enough until the solution fully loads.
+                if (seenItems.Count > 0)
+                {
+                    // Ensure that we actually complete all our workitems so that the progress bar completes.
+                    await _progress.ItemsCompletedAsync(projectCount * 2, cancellationToken).ConfigureAwait(false);
+                    return;
+                }
+            }
+
+            await SearchFullyLoadedProjectsAsync(orderedProjects, seenItems, cancellationToken).ConfigureAwait(false);
+            await SearchGeneratedDocumentsAsync(seenItems, cancellationToken).ConfigureAwait(false);
+
+            // Report a telemetry even to track if we found uncached items after failing to find cached items.
+            // In practice if we see that we are always finding uncached items, then it's likely something
+            // has broken in the caching system since we would expect to normally find values there.  Specifically
+            // we expect: foundFullItems <<< not foundFullItems.
+            if (!isFullyLoaded)
+                Logger.Log(FunctionId.NavigateTo_CacheItemsMiss, KeyValueLogMessage.Create(m => m["FoundFullItems"] = seenItems.Count > 0));
         }
 
         /// <summary>
@@ -196,18 +181,6 @@
         /// </summary>
         private ImmutableArray<ImmutableArray<Project>> GetOrderedProjectsToProcess()
         {
-            // If we're only searching the current doc, we don't need to examine anything else but that.
-            if (_searchCurrentDocument)
-            {
-                // Note: _currentDocument may still be null.  Just because the user asked to search current document
-                // doesn't mean we were able to map the view to an active doc inside Roslyn.  In this case, we just
-                // don't search anything.
-                var project = _currentDocument?.Project;
-                return project == null
-                    ? ImmutableArray<ImmutableArray<Project>>.Empty
-                    : ImmutableArray.Create(ImmutableArray.Create(project));
-            }
-
             using var result = TemporaryArray<ImmutableArray<Project>>.Empty;
 
             using var _ = PooledHashSet<Project>.GetInstance(out var processedProjects);
@@ -265,195 +238,6 @@
             return result.ToImmutable();
         }
 
-        private async Task<(int itemsReported, ImmutableArray<(Project project, NavigateToSearchLocation location)>)> ProcessProjectsAsync(
-            ImmutableArray<ImmutableArray<Project>> orderedProjects, bool isFullyLoaded, CancellationToken cancellationToken)
-        {
-            await _progress.AddItemsAsync(orderedProjects.Sum(p => p.Length), cancellationToken).ConfigureAwait(false);
-
-            using var _ = ArrayBuilder<(Project project, NavigateToSearchLocation location)>.GetInstance(out var result);
-
-            var seenItems = new HashSet<INavigateToSearchResult>(NavigateToSearchResultComparer.Instance);
-            foreach (var projectGroup in orderedProjects)
-                result.AddRange(await Task.WhenAll(projectGroup.Select(p => Task.Run(() => SearchAsync(p, isFullyLoaded, seenItems, cancellationToken)))).ConfigureAwait(false));
-
-            return (seenItems.Count, result.ToImmutable());
-        }
-
-        private async Task<(Project project, NavigateToSearchLocation location)> SearchAsync(
-            Project project, bool isFullyLoaded, HashSet<INavigateToSearchResult> seenItems, CancellationToken cancellationToken)
-        {
-            try
-            {
-                var location = await SearchCoreAsync(project, isFullyLoaded, seenItems, cancellationToken).ConfigureAwait(false);
-                return (project, location);
-            }
-            finally
-            {
-                await _progress.ItemCompletedAsync(cancellationToken).ConfigureAwait(false);
-=======
-        private async Task SearchCurrentDocumentAsync(CancellationToken cancellationToken)
-        {
-            if (_activeDocument == null)
-                return;
-
-            var project = _activeDocument.Project;
-            var service = _host.GetNavigateToSearchService(project);
-            if (service == null)
-                return;
-
-            await _progress.AddItemsAsync(1, cancellationToken).ConfigureAwait(false);
-            try
-            {
-                await service.SearchDocumentAsync(
-                    _activeDocument, _searchPattern, _kinds,
-                    r => _callback.AddItemAsync(project, r, cancellationToken),
-                    cancellationToken).ConfigureAwait(false);
-            }
-            finally
-            {
-                await _progress.ItemCompletedAsync(cancellationToken).ConfigureAwait(false);
-            }
-        }
-
-        private async Task SearchAllProjectsAsync(bool isFullyLoaded, CancellationToken cancellationToken)
-        {
-            var seenItems = new HashSet<INavigateToSearchResult>(NavigateToSearchResultComparer.Instance);
-            var orderedProjects = GetOrderedProjectsToProcess();
-            var searchGeneratedDocuments = isFullyLoaded;
-
-            var projectCount = orderedProjects.Sum(g => g.Length);
-
-            // We do at least two passes.  One for loaded docs.  One for source generated docs.
-            await _progress.AddItemsAsync(projectCount * 2, cancellationToken).ConfigureAwait(false);
-
-            if (!isFullyLoaded)
-            {
-                // We need an additional pass to look through cached docs.
-                await _progress.AddItemsAsync(projectCount, cancellationToken).ConfigureAwait(false);
-
-                await SearchCachedDocumentsAsync(orderedProjects, seenItems, cancellationToken).ConfigureAwait(false);
-
-                // If searching cached data returned any results, then we're done.  We've at least shown some results
-                // to the user.  That will hopefully serve them well enough until the solution fully loads.
-                if (seenItems.Count > 0)
-                {
-                    // Ensure that we actually complete all our workitems so that the progress bar completes.
-                    await _progress.ItemsCompletedAsync(projectCount * 2, cancellationToken).ConfigureAwait(false);
-                    return;
-                }
-            }
-
-            await SearchFullyLoadedProjectsAsync(orderedProjects, seenItems, cancellationToken).ConfigureAwait(false);
-            await SearchGeneratedDocumentsAsync(seenItems, cancellationToken).ConfigureAwait(false);
-
-            // Report a telemetry even to track if we found uncached items after failing to find cached items.
-            // In practice if we see that we are always finding uncached items, then it's likely something
-            // has broken in the caching system since we would expect to normally find values there.  Specifically
-            // we expect: foundFullItems <<< not foundFullItems.
-            if (!isFullyLoaded)
-                Logger.Log(FunctionId.NavigateTo_CacheItemsMiss, KeyValueLogMessage.Create(m => m["FoundFullItems"] = seenItems.Count > 0));
-        }
-
-        /// <summary>
-        /// Returns a sequence of groups of projects to process.  The sequence is in priority order, and all projects in
-        /// a particular group should be processed before the next group.  This allows us to associate CPU resources in
-        /// likely areas the user wants, while also still allowing for good parallelization.  Specifically, we consider
-        /// the active-document the most important to get results for, as some users use navigate-to to navigate within
-        /// the doc they are editing.  So we want those results to appear as quick as possible, without the search for
-        /// them contending with the searches for other projects for CPU time.
-        /// </summary>
-        private ImmutableArray<ImmutableArray<Project>> GetOrderedProjectsToProcess()
-        {
-            using var result = TemporaryArray<ImmutableArray<Project>>.Empty;
-
-            using var _ = PooledHashSet<Project>.GetInstance(out var processedProjects);
-
-            // First, if there's an active document, search that project first, prioritizing that active document and
-            // all visible documents from it.
-            if (_activeDocument != null)
-            {
-                processedProjects.Add(_activeDocument.Project);
-                result.Add(ImmutableArray.Create(_activeDocument.Project));
-            }
-
-            // Next process all visible docs that were not from the active project.
-            using var buffer = TemporaryArray<Project>.Empty;
-            foreach (var doc in _visibleDocuments)
-            {
-                if (processedProjects.Add(doc.Project))
-                    buffer.Add(doc.Project);
-            }
-
-            if (buffer.Count > 0)
-                result.Add(buffer.ToImmutableAndClear());
-
-            // Finally, process the remainder of projects
-            foreach (var project in _solution.Projects)
-            {
-                if (processedProjects.Add(project))
-                    buffer.Add(project);
-            }
-
-            if (buffer.Count > 0)
-                result.Add(buffer.ToImmutableAndClear());
-
-            return result.ToImmutableAndClear();
-        }
-
-        /// <summary>
-        /// Given a search within a particular project, this returns any documents within that project that should take
-        /// precedence when searching.  This allows results to get to the user more quickly for common cases (like using
-        /// nav-to to find results in the file you currently have open
-        /// </summary>
-        private ImmutableArray<Document> GetPriorityDocuments(Project project)
-        {
-            using var _ = ArrayBuilder<Document>.GetInstance(out var result);
-            if (_activeDocument?.Project == project)
-                result.Add(_activeDocument);
-
-            foreach (var doc in _visibleDocuments)
-            {
-                if (doc.Project == project)
-                    result.Add(doc);
->>>>>>> 67d940c4
-            }
-
-            result.RemoveDuplicates();
-            return result.ToImmutable();
-        }
-
-<<<<<<< HEAD
-        private async Task<NavigateToSearchLocation> SearchCoreAsync(
-            Project project, bool isFullyLoaded, HashSet<INavigateToSearchResult> seenItems, CancellationToken cancellationToken)
-        {
-            // If they don't even support the service, then always show them as having done the
-            // complete search.  That way we don't call back into this project ever.
-            var service = _host.GetNavigateToSearchService(project);
-            if (service == null)
-                return NavigateToSearchLocation.Latest;
-
-            if (_searchCurrentDocument)
-            {
-                Contract.ThrowIfNull(_currentDocument);
-                return await service.SearchDocumentAsync(
-                    _currentDocument, _searchPattern, _kinds, OnResultFound, isFullyLoaded, cancellationToken).ConfigureAwait(false);
-            }
-            else
-            {
-                return await service.SearchProjectAsync(
-                    project, GetPriorityDocuments(project), _searchPattern, _kinds, OnResultFound, isFullyLoaded, cancellationToken).ConfigureAwait(false);
-            }
-
-            Task OnResultFound(INavigateToSearchResult result)
-            {
-                // If we're seeing a dupe in another project, then filter it out here.  The results from
-                // the individual projects will already contain the information about all the projects
-                // leading to a better condensed view that doesn't look like it contains duplicate info.
-                lock (seenItems)
-                {
-                    if (!seenItems.Add(result))
-                        return Task.CompletedTask;
-=======
         private async Task ProcessOrderedProjectsAsync(
             bool parallel,
             ImmutableArray<ImmutableArray<Project>> orderedProjects,
@@ -510,13 +294,10 @@
                 {
                     // after each project is searched, increment our progress.
                     await _progress.ItemCompletedAsync(cancellationToken).ConfigureAwait(false);
->>>>>>> 67d940c4
-                }
-
-<<<<<<< HEAD
-                return _callback.AddItemAsync(project, result, cancellationToken);
-            }
-=======
+                }
+            }
+        }
+
         private Task SearchFullyLoadedProjectsAsync(
             ImmutableArray<ImmutableArray<Project>> orderedProjects,
             HashSet<INavigateToSearchResult> seenItems,
@@ -577,7 +358,6 @@
                 seenItems,
                 (s, p, cb) => s.SearchGeneratedDocumentsAsync(p, _searchPattern, _kinds, cb, cancellationToken),
                 cancellationToken);
->>>>>>> 67d940c4
         }
     }
 }