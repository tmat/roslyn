﻿<?xml version="1.0" encoding="utf-8"?>
<xliff xmlns="urn:oasis:names:tc:xliff:document:1.2" xmlns:xsi="http://www.w3.org/2001/XMLSchema-instance" version="1.2" xsi:schemaLocation="urn:oasis:names:tc:xliff:document:1.2 xliff-core-1.2-transitional.xsd">
  <file datatype="xml" source-language="en" target-language="tr" original="../FeaturesResources.resx">
    <body>
      <trans-unit id="AM_PM_abbreviated">
        <source>AM/PM (abbreviated)</source>
        <target state="new">AM/PM (abbreviated)</target>
        <note />
      </trans-unit>
      <trans-unit id="AM_PM_abbreviated_description">
        <source>The "t" custom format specifier represents the first character of the AM/PM designator. The appropriate localized designator is retrieved from the DateTimeFormatInfo.AMDesignator or DateTimeFormatInfo.PMDesignator property of the current or specific culture. The AM designator is used for all times from 0:00:00 (midnight) to 11:59:59.999. The PM designator is used for all times from 12:00:00 (noon) to 23:59:59.999.

If the "t" format specifier is used without other custom format specifiers, it's interpreted as the "t" standard date and time format specifier.</source>
        <target state="new">The "t" custom format specifier represents the first character of the AM/PM designator. The appropriate localized designator is retrieved from the DateTimeFormatInfo.AMDesignator or DateTimeFormatInfo.PMDesignator property of the current or specific culture. The AM designator is used for all times from 0:00:00 (midnight) to 11:59:59.999. The PM designator is used for all times from 12:00:00 (noon) to 23:59:59.999.

If the "t" format specifier is used without other custom format specifiers, it's interpreted as the "t" standard date and time format specifier.</target>
        <note />
      </trans-unit>
      <trans-unit id="AM_PM_full">
        <source>AM/PM (full)</source>
        <target state="new">AM/PM (full)</target>
        <note />
      </trans-unit>
      <trans-unit id="AM_PM_full_description">
        <source>The "tt" custom format specifier (plus any number of additional "t" specifiers) represents the entire AM/PM designator. The appropriate localized designator is retrieved from the DateTimeFormatInfo.AMDesignator or DateTimeFormatInfo.PMDesignator property of the current or specific culture. The AM designator is used for all times from 0:00:00 (midnight) to 11:59:59.999. The PM designator is used for all times from 12:00:00 (noon) to 23:59:59.999.

Make sure to use the "tt" specifier for languages for which it's necessary to maintain the distinction between AM and PM. An example is Japanese, for which the AM and PM designators differ in the second character instead of the first character.</source>
        <target state="new">The "tt" custom format specifier (plus any number of additional "t" specifiers) represents the entire AM/PM designator. The appropriate localized designator is retrieved from the DateTimeFormatInfo.AMDesignator or DateTimeFormatInfo.PMDesignator property of the current or specific culture. The AM designator is used for all times from 0:00:00 (midnight) to 11:59:59.999. The PM designator is used for all times from 12:00:00 (noon) to 23:59:59.999.

Make sure to use the "tt" specifier for languages for which it's necessary to maintain the distinction between AM and PM. An example is Japanese, for which the AM and PM designators differ in the second character instead of the first character.</target>
        <note />
      </trans-unit>
      <trans-unit id="Add_DebuggerDisplay_attribute">
        <source>Add 'DebuggerDisplay' attribute</source>
        <target state="new">Add 'DebuggerDisplay' attribute</target>
        <note>{Locked="DebuggerDisplay"} "DebuggerDisplay" is a BCL class and should not be localized.</note>
      </trans-unit>
      <trans-unit id="Add_member_name">
        <source>Add member name</source>
        <target state="translated">Üye adı Ekle</target>
        <note />
      </trans-unit>
      <trans-unit id="Add_null_checks_for_all_parameters">
        <source>Add null checks for all parameters</source>
        <target state="translated">Tüm parametreler için null denetimi ekle</target>
        <note />
      </trans-unit>
      <trans-unit id="Add_optional_parameter_to_constructor">
        <source>Add optional parameter to constructor</source>
        <target state="translated">Oluşturucuya isteğe bağlı parametre ekle</target>
        <note />
      </trans-unit>
      <trans-unit id="Add_parameter_to_0_and_overrides_implementations">
        <source>Add parameter to '{0}' (and overrides/implementations)</source>
        <target state="translated">'{0}' öğesine (ve geçersiz kılmalara/uygulamalara) parametre ekle</target>
        <note />
      </trans-unit>
      <trans-unit id="Add_parameter_to_constructor">
        <source>Add parameter to constructor</source>
        <target state="translated">Oluşturucuya parametre ekle</target>
        <note />
      </trans-unit>
      <trans-unit id="Add_project_reference_to_0">
        <source>Add project reference to '{0}'.</source>
        <target state="translated">{0}' üzerine proje başvurusu ekleyin.</target>
        <note />
      </trans-unit>
      <trans-unit id="Add_reference_to_0">
        <source>Add reference to '{0}'.</source>
        <target state="translated">{0}' üzerine başvuru ekleyin.</target>
        <note />
      </trans-unit>
      <trans-unit id="Actions_can_not_be_empty">
        <source>Actions can not be empty.</source>
        <target state="translated">Eylemler boş olamaz.</target>
        <note />
      </trans-unit>
      <trans-unit id="Add_tuple_element_name_0">
        <source>Add tuple element name '{0}'</source>
        <target state="translated">'{0}' demet öğesi adını ekle</target>
        <note />
      </trans-unit>
      <trans-unit id="Adding_0_into_an_interface_method_will_prevent_the_debug_session_from_continuing">
        <source>Adding '{0}' into an interface method will prevent the debug session from continuing.</source>
        <target state="translated">Arabirim yöntemine '{0}' eklenmesi, hata ayıklama oturumunun devam etmesini engeller.</target>
        <note />
      </trans-unit>
      <trans-unit id="Adding_0_into_an_interface_will_prevent_the_debug_session_from_continuing">
        <source>Adding '{0}' into an interface will prevent the debug session from continuing.</source>
        <target state="translated">Arabirime '{0}' eklenmesi, hata ayıklama oturumunun devam etmesini engeller.</target>
        <note />
      </trans-unit>
      <trans-unit id="Adding_method_with_explicit_interface_specifier_will_prevernt_the_debug_session_from_continuing">
        <source>Adding a method with an explicit interface specifier will prevent the debug session from continuing.</source>
        <target state="translated">Bir yöntem ile bir açık arabirim belirleyici ekleme hata ayıklama oturumu devam etmesini engeller.</target>
        <note />
      </trans-unit>
      <trans-unit id="Align_wrapped_arguments">
        <source>Align wrapped arguments</source>
        <target state="translated">Sarmalanan bağımsız değişkenleri hizala</target>
        <note />
      </trans-unit>
      <trans-unit id="Align_wrapped_parameters">
        <source>Align wrapped parameters</source>
        <target state="translated">Sarmalanan parametreleri hizala</target>
        <note />
      </trans-unit>
      <trans-unit id="Awaited_task_returns_0">
        <source>Awaited task returns '{0}'</source>
        <target state="translated">Beklenen görev '{0}' döndürüyor</target>
        <note />
      </trans-unit>
      <trans-unit id="Awaited_task_returns_no_value">
        <source>Awaited task returns no value</source>
        <target state="translated">Beklenen görev değer döndürmüyor</target>
        <note />
      </trans-unit>
      <trans-unit id="Base_classes_contain_inaccessible_unimplemented_members">
        <source>Base classes contain inaccessible unimplemented members</source>
        <target state="new">Base classes contain inaccessible unimplemented members</target>
        <note />
      </trans-unit>
      <trans-unit id="CannotApplyChangesUnexpectedError">
        <source>Cannot apply changes -- unexpected error: '{0}'</source>
        <target state="translated">Değişiklikler uygulanamıyor - beklenmeyen hata: '{0}'</target>
        <note />
      </trans-unit>
      <trans-unit id="Change_namespace_to_0">
        <source>Change namespace to '{0}'</source>
        <target state="translated">Ad alanını '{0}' olarak değiştir</target>
        <note />
      </trans-unit>
      <trans-unit id="Change_to_global_namespace">
        <source>Change to global namespace</source>
        <target state="translated">Genel ad alanı olarak değiştir</target>
        <note />
      </trans-unit>
      <trans-unit id="ChangesDisallowedWhileStoppedAtException">
        <source>Changes are not allowed while stopped at exception</source>
        <target state="translated">Özel durum sırasında durdurulduğunda değişikliklere izin verilmez</target>
        <note />
      </trans-unit>
      <trans-unit id="ChangesNotAppliedWhileRunning">
        <source>Changes made in project '{0}' will not be applied while the application is running</source>
        <target state="translated">'{0}' projesinde yapılan değişiklikler, uygulama çalışırken uygulanmayacak</target>
        <note />
      </trans-unit>
      <trans-unit id="Changing_0_from_asynchronous_to_synchronous_will_prevent_the_debug_session_from_continuing">
        <source>Changing '{0}' from asynchronous to synchronous will prevent the debug session from continuing.</source>
        <target state="translated">'{0}' öğesini zaman uyumsuzdan zaman uyumluya değiştirmek hata ayıklama oturumunun devam etmesini engeller.</target>
        <note />
      </trans-unit>
      <trans-unit id="Changing_0_to_1_will_prevent_the_debug_session_from_continuing_because_it_changes_the_shape_of_the_state_machine">
        <source>Changing '{0}' to '{1}' will prevent the debug session from continuing because it changes the shape of the state machine.</source>
        <target state="translated">'{0}' öğesini '{1}' olarak değiştirmek, durum makinesinin şeklini değiştirdiğinden hata ayıklama oturumunun devam etmesini engeller.</target>
        <note />
      </trans-unit>
      <trans-unit id="Conditional_expression_can_be_simplified">
        <source>Conditional expression can be simplified</source>
        <target state="new">Conditional expression can be simplified</target>
        <note />
      </trans-unit>
      <trans-unit id="Configure_0_code_style">
        <source>Configure {0} code style</source>
        <target state="translated">{0} kod stilini yapılandır</target>
        <note />
      </trans-unit>
      <trans-unit id="Configure_0_severity">
        <source>Configure {0} severity</source>
        <target state="translated">{0} önem derecesini yapılandır</target>
        <note />
      </trans-unit>
      <trans-unit id="Configure_severity_for_all_0_analyzers">
        <source>Configure severity for all '{0}' analyzers</source>
        <target state="new">Configure severity for all '{0}' analyzers</target>
        <note />
      </trans-unit>
      <trans-unit id="Configure_severity_for_all_analyzers">
        <source>Configure severity for all analyzers</source>
        <target state="new">Configure severity for all analyzers</target>
        <note />
      </trans-unit>
      <trans-unit id="Convert_to_linq">
        <source>Convert to LINQ</source>
        <target state="translated">LINQ to dönüştürme</target>
        <note />
      </trans-unit>
      <trans-unit id="Add_to_0">
        <source>Add to '{0}'</source>
        <target state="translated">'{0}' öğesine ekle</target>
        <note />
      </trans-unit>
      <trans-unit id="Convert_to_class">
        <source>Convert to class</source>
        <target state="translated">Sınıfa dönüştür</target>
        <note />
      </trans-unit>
      <trans-unit id="Convert_to_linq_call_form">
        <source>Convert to LINQ (call form)</source>
        <target state="translated">LINQ (görüşmesi formu) dönüştürmek</target>
        <note />
      </trans-unit>
      <trans-unit id="Convert_to_struct">
        <source>Convert to struct</source>
        <target state="translated">Yapıya dönüştür</target>
        <note />
      </trans-unit>
<<<<<<< HEAD
=======
      <trans-unit id="Convert_to_tuple">
        <source>Convert to tuple</source>
        <target state="translated">Başlığa dönüştür</target>
        <note />
      </trans-unit>
      <trans-unit id="Create_and_assign_field_0">
        <source>Create and assign field '{0}'</source>
        <target state="new">Create and assign field '{0}'</target>
        <note />
      </trans-unit>
      <trans-unit id="Create_and_assign_property_0">
        <source>Create and assign property '{0}'</source>
        <target state="new">Create and assign property '{0}'</target>
        <note />
      </trans-unit>
      <trans-unit id="Create_and_assign_remaining_as_fields">
        <source>Create and assign remaining as fields</source>
        <target state="new">Create and assign remaining as fields</target>
        <note />
      </trans-unit>
      <trans-unit id="Create_and_assign_remaining_as_properties">
        <source>Create and assign remaining as properties</source>
        <target state="new">Create and assign remaining as properties</target>
        <note />
      </trans-unit>
>>>>>>> d73229b4
      <trans-unit id="DisposableFieldsShouldBeDisposedDescription">
        <source>A type that implements System.IDisposable declares fields that are of types that also implement IDisposable. The Dispose method of the field is not called by the Dispose method of the declaring type. To fix a violation of this rule, call Dispose on fields that are of types that implement IDisposable if you are responsible for allocating and releasing the unmanaged resources held by the field.</source>
        <target state="translated">System.IDisposable uygulayan bir tür, kendileri de IDisposable uygulayan türlerde alanlar bildiriyor. Alanın Dispose metodu, bildirim türünün Dispose metodu tarafından çağrılmıyor. Bu kural ihlalini düzeltmek için, alan tarafından tutulan yönetilmeyen kaynakları ayırmak ve serbest bırakmaktan sorumluysanız, IDisposable uygulayan türlerdeki alanlarda Dispose çağrısı yapın.</target>
        <note />
      </trans-unit>
      <trans-unit id="Disposable_field_0_is_never_disposed">
        <source>Disposable field '{0}' is never disposed</source>
        <target state="translated">'{0}' atılabilir alanı hiç atılmadı</target>
        <note />
      </trans-unit>
      <trans-unit id="Disposable_fields_should_be_disposed">
        <source>Disposable fields should be disposed</source>
        <target state="translated">Atılabilir alanlar atılmalıdır</target>
        <note />
      </trans-unit>
      <trans-unit id="Disposable_object_created_by_0_is_never_disposed">
        <source>Disposable object created by '{0}' is never disposed</source>
        <target state="translated">'{0}' tarafından oluşturulan atılabilir nesne hiç atılmadı</target>
        <note />
      </trans-unit>
      <trans-unit id="Dispose_objects_before_losing_scope">
        <source>Dispose objects before losing scope</source>
        <target state="translated">Kapsamı kaybetmeden çnce nesneleri bırakın</target>
        <note />
      </trans-unit>
      <trans-unit id="Do_not_change_this_code_Put_cleanup_code_in_0_method">
        <source>Do not change this code. Put cleanup code in '{0}' method</source>
        <target state="new">Do not change this code. Put cleanup code in '{0}' method</target>
        <note />
      </trans-unit>
      <trans-unit id="DocumentIsOutOfSyncWithDebuggee">
        <source>The current content of source file '{0}' does not match the built source. Any changes made to this file while debugging won't be applied until its content matches the built source.</source>
        <target state="translated">'{0}' kaynak dosyasının geçerli içeriği, oluşturulan kaynakla eşleşmiyor. Hata ayıklama işlemi sırasında bu dosyada yapılan değişiklikler, dosyanın içeriği oluşturulan kaynakla eşleşene kadar uygulanmaz.</target>
        <note />
      </trans-unit>
      <trans-unit id="EditAndContinue">
        <source>Edit and Continue</source>
        <target state="translated">Düzenle ve Devam Et</target>
        <note />
      </trans-unit>
      <trans-unit id="EditAndContinueDisallowedByModule">
        <source>Edit and Continue disallowed by module</source>
        <target state="translated">Düzenle ve Devam Et'e modül tarafından izin verilmiyor</target>
        <note />
      </trans-unit>
      <trans-unit id="EditAndContinueDisallowedByProject">
        <source>Changes made in project '{0}' will prevent the debug session from continuing: {1}</source>
        <target state="translated">'{0}' projesinde yapılan değişiklikler hata ayıklama oturumunun devam etmesini engelleyecek: {1}</target>
        <note />
      </trans-unit>
      <trans-unit id="ErrorReadingFile">
        <source>Error while reading file '{0}': {1}</source>
        <target state="translated">'{0}' dosyası okunurken hata: {1}</target>
        <note />
      </trans-unit>
      <trans-unit id="Extract_interface">
        <source>Extract interface...</source>
        <target state="translated">Arabirimi ayıkla...</target>
        <note />
      </trans-unit>
      <trans-unit id="Extract_local_function">
        <source>Extract local function</source>
        <target state="translated">Yerel işlevi ayıkla</target>
        <note />
      </trans-unit>
      <trans-unit id="Extract_method">
        <source>Extract method</source>
        <target state="translated">Yöntemi ayıkla</target>
        <note />
      </trans-unit>
      <trans-unit id="Failed_to_analyze_data_flow_for_0">
        <source>Failed to analyze data-flow for: {0}</source>
        <target state="translated">{0} için veri akışı analiz edilemedi</target>
        <note />
      </trans-unit>
      <trans-unit id="Fix_formatting">
        <source>Fix formatting</source>
        <target state="translated">Biçimlendirme Düzeltme</target>
        <note />
      </trans-unit>
      <trans-unit id="Fix_typo_0">
        <source>Fix typo '{0}'</source>
        <target state="translated">'{0}' yazım hatasını düzeltin</target>
        <note />
      </trans-unit>
      <trans-unit id="Formatting_document">
        <source>Formatting document</source>
        <target state="translated">Belge biçimlendiriliyor</target>
        <note />
      </trans-unit>
      <trans-unit id="Generate_comparison_operators">
        <source>Generate comparison operators</source>
        <target state="new">Generate comparison operators</target>
        <note />
      </trans-unit>
      <trans-unit id="Generate_for_0">
        <source>Generate for '{0}'</source>
        <target state="new">Generate for '{0}'</target>
        <note />
      </trans-unit>
      <trans-unit id="Generate_parameter_0">
        <source>Generate parameter '{0}'</source>
        <target state="translated">'{0}' parametresini üret</target>
        <note />
      </trans-unit>
      <trans-unit id="Generate_parameter_0_and_overrides_implementations">
        <source>Generate parameter '{0}' (and overrides/implementations)</source>
        <target state="translated">'{0}' parametresini (ve geçersiz kılmaları/uygulamaları) üret</target>
        <note />
      </trans-unit>
      <trans-unit id="GetHashCode_implementation_can_be_simplified">
        <source>'GetHashCode' implementation can be simplified</source>
        <target state="translated">'GetHashCode' uygulaması basitleştirilebilir</target>
        <note />
      </trans-unit>
      <trans-unit id="Implement_0_explicitly">
        <source>Implement '{0}' explicitly</source>
        <target state="translated">'{0}' öğesini açıkça uygula</target>
        <note />
      </trans-unit>
      <trans-unit id="Implement_0_implicitly">
        <source>Implement '{0}' implicitly</source>
        <target state="translated">'{0}' öğesini örtük olarak uygula</target>
        <note />
      </trans-unit>
      <trans-unit id="Implement_abstract_class">
        <source>Implement abstract class</source>
        <target state="new">Implement abstract class</target>
        <note />
      </trans-unit>
      <trans-unit id="Implement_all_interfaces_explicitly">
        <source>Implement all interfaces explicitly</source>
        <target state="new">Implement all interfaces explicitly</target>
        <note />
      </trans-unit>
      <trans-unit id="Implement_all_interfaces_implicitly">
        <source>Implement all interfaces implicitly</source>
        <target state="translated">Tüm arabirimleri örtük olarak uygula</target>
        <note />
      </trans-unit>
      <trans-unit id="Implement_all_members_explicitly">
        <source>Implement all members explicitly</source>
        <target state="new">Implement all members explicitly</target>
        <note />
      </trans-unit>
      <trans-unit id="Implement_explicitly">
        <source>Implement explicitly</source>
        <target state="new">Implement explicitly</target>
        <note />
      </trans-unit>
      <trans-unit id="Implement_implicitly">
        <source>Implement implicitly</source>
        <target state="translated">Örtük olarak uygula</target>
        <note />
      </trans-unit>
      <trans-unit id="Implement_remaining_members_explicitly">
        <source>Implement remaining members explicitly</source>
        <target state="new">Implement remaining members explicitly</target>
        <note />
      </trans-unit>
      <trans-unit id="Implement_through_0">
        <source>Implement through '{0}'</source>
        <target state="new">Implement through '{0}'</target>
        <note />
      </trans-unit>
      <trans-unit id="Indent_all_arguments">
        <source>Indent all arguments</source>
        <target state="translated">Tüm bağımsız değişkenleri girintile</target>
        <note />
      </trans-unit>
      <trans-unit id="Indent_all_parameters">
        <source>Indent all parameters</source>
        <target state="translated">Tüm parametreleri girintile</target>
        <note />
      </trans-unit>
      <trans-unit id="Indent_wrapped_arguments">
        <source>Indent wrapped arguments</source>
        <target state="translated">Sarmalanan bağımsız değişkenleri girintile</target>
        <note />
      </trans-unit>
      <trans-unit id="Indent_wrapped_parameters">
        <source>Indent wrapped parameters</source>
        <target state="translated">Sarmalanan parametreleri girintile</target>
        <note />
      </trans-unit>
      <trans-unit id="Indexing_can_be_simplified">
        <source>Indexing can be simplified</source>
        <target state="translated">Dizin oluşturma basitleştirilebilir</target>
        <note />
      </trans-unit>
      <trans-unit id="Interpolation_can_be_simplified">
        <source>Interpolation can be simplified</source>
        <target state="translated">İlişkilendirme basitleştirilebilir</target>
        <note />
      </trans-unit>
      <trans-unit id="Introduce_constant">
        <source>Introduce constant</source>
        <target state="translated">Sabit ekle</target>
        <note />
      </trans-unit>
      <trans-unit id="Introduce_field">
        <source>Introduce field</source>
        <target state="translated">Alan ekle</target>
        <note />
      </trans-unit>
      <trans-unit id="Introduce_local">
        <source>Introduce local</source>
        <target state="translated">Yerel ekle</target>
        <note />
      </trans-unit>
      <trans-unit id="Introduce_query_variable">
        <source>Introduce query variable</source>
        <target state="translated">Sorgu değişkeni ekle</target>
        <note />
      </trans-unit>
      <trans-unit id="Make_member_static">
        <source>Make static</source>
        <target state="translated">Statik yap</target>
        <note />
      </trans-unit>
      <trans-unit id="Make_readonly_fields_writable">
        <source>Make readonly fields writable</source>
        <target state="translated">readonly alanları yazılabilir yap</target>
        <note>{Locked="readonly"} "readonly" is C# keyword and should not be localized.</note>
      </trans-unit>
      <trans-unit id="Invert_conditional">
        <source>Invert conditional</source>
        <target state="translated">Koşullu öğeyi ters çevir</target>
        <note />
      </trans-unit>
      <trans-unit id="Local_function_can_be_made_static">
        <source>Local function can be made static</source>
        <target state="translated">Yerel işlev statik yapılabilir</target>
        <note />
      </trans-unit>
      <trans-unit id="Make_local_function_static">
        <source>Make local function 'static'</source>
        <target state="translated">Yerel işlevi 'static' yap</target>
        <note />
      </trans-unit>
      <trans-unit id="Merge_with_nested_0_statement">
        <source>Merge with nested '{0}' statement</source>
        <target state="translated">İç içe '{0}' deyimiyle birleştir</target>
        <note />
      </trans-unit>
      <trans-unit id="Merge_with_next_0_statement">
        <source>Merge with next '{0}' statement</source>
        <target state="translated">Sonraki '{0}' deyimiyle birleştir</target>
        <note />
      </trans-unit>
      <trans-unit id="Merge_with_outer_0_statement">
        <source>Merge with outer '{0}' statement</source>
        <target state="translated">Dıştaki '{0}' deyimiyle birleştir</target>
        <note />
      </trans-unit>
      <trans-unit id="Merge_with_previous_0_statement">
        <source>Merge with previous '{0}' statement</source>
        <target state="translated">Önceki '{0}' deyimiyle birleştir</target>
        <note />
      </trans-unit>
      <trans-unit id="MethodMustReturnStreamThatSupportsReadAndSeek">
        <source>{0} must return a stream that supports read and seek operations.</source>
        <target state="translated">{0} okuma ve arama işlemlerini destekleyen bir akış döndürmelidir.</target>
        <note />
      </trans-unit>
      <trans-unit id="Modifying_0_which_contains_a_switch_expression_will_prevent_the_debug_session_from_continuing">
        <source>Modifying '{0}' which contains a switch expression will prevent the debug session from continuing.</source>
        <target state="translated">Switch ifadesi içeren '{0}' öğesinin değiştirilmesi hata ayıklama oturumunun devam etmesini engeller.</target>
        <note />
      </trans-unit>
      <trans-unit id="Move_contents_to_namespace">
        <source>Move contents to namespace...</source>
        <target state="translated">İçerikleri ad alanına taşı...</target>
        <note />
      </trans-unit>
      <trans-unit id="Move_file_to_0">
        <source>Move file to '{0}'</source>
        <target state="translated">Dosyayı '{0}' konumuna taşı</target>
        <note />
      </trans-unit>
      <trans-unit id="Move_file_to_project_root_folder">
        <source>Move file to project root folder</source>
        <target state="translated">Dosyayı proje kök klasörüne taşı</target>
        <note />
      </trans-unit>
      <trans-unit id="Move_to_namespace">
        <source>Move to namespace...</source>
        <target state="translated">Ad alanına taşı...</target>
        <note />
      </trans-unit>
      <trans-unit id="Modifying_source_file_will_prevent_the_debug_session_from_continuing_due_to_internal_error">
        <source>Modifying source file {0} will prevent the debug session from continuing due to internal error: {1}.</source>
        <target state="translated">{0} kaynak dosyasının değiştirilmesi şu iç hata nedeniyle hata ayıklama oturumunun devam etmesini engeller: {1}.</target>
        <note />
      </trans-unit>
      <trans-unit id="Pull_0_up">
        <source>Pull '{0}' up</source>
        <target state="translated">'{0}' öğesini yukarı çek</target>
        <note />
      </trans-unit>
      <trans-unit id="Pull_0_up_to_1">
        <source>Pull '{0}' up to '{1}'</source>
        <target state="translated">'{0}' öğesini '{1}' hedefine çek</target>
        <note />
      </trans-unit>
      <trans-unit id="Pull_members_up_to_base_type">
        <source>Pull members up to base type...</source>
        <target state="translated">Üyeleri temel türe çek...</target>
        <note />
      </trans-unit>
      <trans-unit id="Related_method_signatures_found_in_metadata_will_not_be_updated">
        <source>Related method signatures found in metadata will not be updated.</source>
        <target state="translated">Meta verilerde bulunan ilgili metot imzaları güncelleştirilmez.</target>
        <note />
      </trans-unit>
      <trans-unit id="Replace_0_with_1">
        <source>Replace '{0}' with '{1}' </source>
        <target state="translated">'{0}' öğesini '{1}' ile değiştir</target>
        <note />
      </trans-unit>
      <trans-unit id="Resolve_conflict_markers">
        <source>Resolve conflict markers</source>
        <target state="new">Resolve conflict markers</target>
        <note />
      </trans-unit>
      <trans-unit id="RudeEdit">
        <source>Rude edit</source>
        <target state="translated">İşlenmemiş düzenleme</target>
        <note />
      </trans-unit>
      <trans-unit id="Simplify_conditional_expression">
        <source>Simplify conditional expression</source>
        <target state="new">Simplify conditional expression</target>
        <note />
      </trans-unit>
      <trans-unit id="Simplify_interpolation">
        <source>Simplify interpolation</source>
        <target state="translated">İlişkilendirmeyi basitleştir</target>
        <note />
      </trans-unit>
      <trans-unit id="Split_into_consecutive_0_statements">
        <source>Split into consecutive '{0}' statements</source>
        <target state="translated">Ardışık '{0}' deyimlerine ayır</target>
        <note />
      </trans-unit>
      <trans-unit id="Split_into_nested_0_statements">
        <source>Split into nested '{0}' statements</source>
        <target state="translated">İç içe '{0}' deyimlerine ayır</target>
        <note />
      </trans-unit>
      <trans-unit id="StreamMustSupportReadAndSeek">
        <source>Stream must support read and seek operations.</source>
        <target state="translated">Akış okuma ve arama işlemlerini desteklemelidir.</target>
        <note />
      </trans-unit>
      <trans-unit id="Struct_contains_assignment_to_this_outside_of_constructor_Make_readonly_fields_writable">
        <source>Struct contains assignment to 'this' outside of constructor. Make readonly fields writable</source>
        <target state="new">Struct contains assignment to 'this' outside of constructor. Make readonly fields writable</target>
        <note>{Locked="Struct"}{Locked="this"} these are C#/VB keywords and should not be localized.</note>
      </trans-unit>
      <trans-unit id="Suppress_0">
        <source>Suppress {0}</source>
        <target state="translated">{0} eylemini bastır</target>
        <note />
      </trans-unit>
      <trans-unit id="TODO_colon_free_unmanaged_resources_unmanaged_objects_and_override_finalizer">
        <source>TODO: free unmanaged resources (unmanaged objects) and override finalizer</source>
        <target state="new">TODO: free unmanaged resources (unmanaged objects) and override finalizer</target>
        <note />
      </trans-unit>
      <trans-unit id="TODO_colon_override_finalizer_only_if_0_has_code_to_free_unmanaged_resources">
        <source>TODO: override finalizer only if '{0}' has code to free unmanaged resources</source>
        <target state="new">TODO: override finalizer only if '{0}' has code to free unmanaged resources</target>
        <note />
      </trans-unit>
      <trans-unit id="Target_type_matches">
        <source>Target type matches</source>
        <target state="translated">Hedef tür eşleşmeleri</target>
        <note />
      </trans-unit>
      <trans-unit id="The_selection_contains_a_local_function_call_without_its_declaration">
        <source>The selection contains a local function call without its declaration.</source>
        <target state="translated">Seçim, bildirimi olmadan bir yerel işlev çağrısı içeriyor.</target>
        <note />
      </trans-unit>
      <trans-unit id="UnableToReadSourceFileOrPdb">
        <source>Unable to read source file '{0}' or the PDB built for the containing project. Any changes made to this file while debugging won't be applied until its content matches the built source.</source>
        <target state="translated">'{0}' kaynak dosyası veya içeren proje için oluşturulan PDB okunamıyor. Hata ayıklama sırasında bu dosyada yapılan değişiklikler, dosyanın içeriği oluşturulan kaynakla eşleşene kadar uygulanmaz.</target>
        <note />
      </trans-unit>
      <trans-unit id="Unwrap_all_arguments">
        <source>Unwrap all arguments</source>
        <target state="translated">Tüm bağımsız değişkenlerin sarmalamasını kaldır</target>
        <note />
      </trans-unit>
      <trans-unit id="Unwrap_all_parameters">
        <source>Unwrap all parameters</source>
        <target state="translated">Tüm parametrelerin sarmalamasını kaldır</target>
        <note />
      </trans-unit>
      <trans-unit id="Unwrap_and_indent_all_arguments">
        <source>Unwrap and indent all arguments</source>
        <target state="translated">Sarmalamayı kaldır ve tüm bağımsız değişkenleri girintile</target>
        <note />
      </trans-unit>
      <trans-unit id="Unwrap_and_indent_all_parameters">
        <source>Unwrap and indent all parameters</source>
        <target state="translated">Sarmalamayı kaldır ve tüm parametreleri girintile</target>
        <note />
      </trans-unit>
      <trans-unit id="Unwrap_argument_list">
        <source>Unwrap argument list</source>
        <target state="translated">Bağımsız değişken listesinin sarmalamasını kaldır</target>
        <note />
      </trans-unit>
      <trans-unit id="Unwrap_call_chain">
        <source>Unwrap call chain</source>
        <target state="translated">Çağrı zincirinin sarmalamasını kaldır</target>
        <note />
      </trans-unit>
      <trans-unit id="Unwrap_expression">
        <source>Unwrap expression</source>
        <target state="translated">İfadenin sarmalamasını kaldır</target>
        <note />
      </trans-unit>
      <trans-unit id="Unwrap_parameter_list">
        <source>Unwrap parameter list</source>
        <target state="translated">Parametre listesinin sarmalamasını kaldır</target>
        <note />
      </trans-unit>
      <trans-unit id="Updating_a_0_around_an_active_statement_will_prevent_the_debug_session_from_continuing">
        <source>Updating a '{0}' around an active statement will prevent the debug session from continuing.</source>
        <target state="translated">Etkin bir deyim etrafındaki '{0}' öğesini güncelleştirmek, hata ayıklama oturumunun devam etmesini engeller.</target>
        <note />
      </trans-unit>
      <trans-unit id="UseRecommendedDisposePatternDescription">
        <source>Use recommended dispose pattern to ensure that locally scoped disposable objects are disposed on all paths. If possible, wrap the creation within a 'using' statement or a 'using' declaration. Otherwise, use a try-finally pattern, with a dedicated local variable declared before the try region and an unconditional Dispose invocation on non-null value in the 'finally' region, say 'x?.Dispose()'. If the object is explicitly disposed within the try region or the dispose ownership is transferred to another object or method, assign 'null' to the local variable just after such an operation to prevent double dispose in 'finally'</source>
        <target state="translated">Yerel olarak kapsamı oluşturulan atılabilir nesnelerin tüm yollarda atıldığından emin olmak için önerilen atma desenini kullanın. Mümkünse, oluşturulan nesneyi 'using' deyimi veya 'using' bildirimiyle sarmalayın. Aksi halde, try bölgesinden önce bildirilen ayrılmış bir yerel değişkeni ve 'finally' bölgesinde null olmayan değer üzerinde koşulsuz bir Dispose çağrısı (örneğin, 'x?.Dispose()') olan bir try-finally deseni kullanın. Nesne try bölgesi içinde açıkça atıldıysa veya atma sahipliği başka bir nesne ya da metoda aktarıldıysa, 'finally' bölgesinde çift atma gerçekleşmesini önlemek için bu tür bir işlemden hemen sonra yerel değişkene 'null' atayın</target>
        <note />
      </trans-unit>
      <trans-unit id="Use_System_HashCode">
        <source>Use 'System.HashCode'</source>
        <target state="translated">'System.HashCode' kullan</target>
        <note />
      </trans-unit>
      <trans-unit id="Use_block_body_for_lambda_expressions">
        <source>Use block body for lambda expressions</source>
        <target state="translated">Lambda ifadeleri için blok vücut kullanımı</target>
        <note />
      </trans-unit>
      <trans-unit id="Use_compound_assignment">
        <source>Use compound assignment</source>
        <target state="translated">Bileşik atama kullan</target>
        <note />
      </trans-unit>
      <trans-unit id="Use_expression_body_for_lambda_expressions">
        <source>Use expression body for lambda expressions</source>
        <target state="translated">Lambda ifadeleri için ifade vücut kullanımı</target>
        <note />
      </trans-unit>
      <trans-unit id="Use_index_operator">
        <source>Use index operator</source>
        <target state="translated">Dizin işleci kullan</target>
        <note />
      </trans-unit>
      <trans-unit id="Use_interpolated_verbatim_string">
        <source>Use interpolated verbatim string</source>
        <target state="translated">Enterpolasyonlu kelimesi kelimesine dizeyi kullanın</target>
        <note />
      </trans-unit>
      <trans-unit id="Use_range_operator">
        <source>Use range operator</source>
        <target state="translated">Aralık işleci kullan</target>
        <note />
      </trans-unit>
      <trans-unit id="Use_recommended_dispose_pattern">
        <source>Use recommended dispose pattern</source>
        <target state="translated">Önerilen atma desenini kullan</target>
        <note />
      </trans-unit>
      <trans-unit id="Use_recommended_dispose_pattern_to_ensure_that_object_created_by_0_is_disposed_on_all_paths_using_statement_declaration_or_try_finally">
        <source>Use recommended dispose pattern to ensure that object created by '{0}' is disposed on all paths: using statement/declaration or try/finally</source>
        <target state="translated">'{0}' tarafından oluşturulan nesnenin tüm yollarda atıldığından emin olmak için önerilen atma desenini kullanın: using deyimi/bildirimi veya try/finally</target>
        <note>{Locked="using"}{Locked="try"}{Locked="finally"} "using", "try" and "finally" are C# keywords and should not be localized.</note>
      </trans-unit>
      <trans-unit id="Use_simple_using_statement">
        <source>Use simple 'using' statement</source>
        <target state="translated">Basit 'using' deyimini kullan</target>
        <note />
      </trans-unit>
      <trans-unit id="Value_colon">
        <source>Value:</source>
        <target state="new">Value:</target>
        <note />
      </trans-unit>
      <trans-unit id="Warning_colon_changing_namespace_may_produce_invalid_code_and_change_code_meaning">
        <source>Warning: Changing namespace may produce invalid code and change code meaning.</source>
        <target state="translated">Uyarı: Ad alanının değiştirilmesi geçersiz kod oluşturabilir ve kodun anlamını değiştirebilir.</target>
        <note />
      </trans-unit>
      <trans-unit id="Warning_colon_semantics_may_change_when_converting_statement">
        <source>Warning: Semantics may change when converting statement.</source>
        <target state="translated">Uyarı: İfade dönüştürülürken semantikleri değişebilir.</target>
        <note />
      </trans-unit>
      <trans-unit id="Wrap_and_align_call_chain">
        <source>Wrap and align call chain</source>
        <target state="translated">Çağrı zincirini sarmala ve hizala</target>
        <note />
      </trans-unit>
      <trans-unit id="Wrap_and_align_expression">
        <source>Wrap and align expression</source>
        <target state="translated">İfadeyi kaydır ve hizala</target>
        <note />
      </trans-unit>
      <trans-unit id="Wrap_and_align_long_call_chain">
        <source>Wrap and align long call chain</source>
        <target state="translated">Uzun çağrı zincirini sarmala ve hizala</target>
        <note />
      </trans-unit>
      <trans-unit id="Wrap_call_chain">
        <source>Wrap call chain</source>
        <target state="translated">Çağrı zincirini sarmala</target>
        <note />
      </trans-unit>
      <trans-unit id="Wrap_every_argument">
        <source>Wrap every argument</source>
        <target state="translated">Her bağımsız değişkeni sarmala</target>
        <note />
      </trans-unit>
      <trans-unit id="Wrap_every_parameter">
        <source>Wrap every parameter</source>
        <target state="translated">Her parametreyi sarmala</target>
        <note />
      </trans-unit>
      <trans-unit id="Wrap_expression">
        <source>Wrap expression</source>
        <target state="translated">İfadeyi sarmala</target>
        <note />
      </trans-unit>
      <trans-unit id="Wrap_long_argument_list">
        <source>Wrap long argument list</source>
        <target state="translated">Uzun bağımsız değişken listesini sarmala</target>
        <note />
      </trans-unit>
      <trans-unit id="Wrap_long_call_chain">
        <source>Wrap long call chain</source>
        <target state="translated">Uzun çağrı zincirini sarmala</target>
        <note />
      </trans-unit>
      <trans-unit id="Wrap_long_parameter_list">
        <source>Wrap long parameter list</source>
        <target state="translated">Uzun parametre listesini sarmala</target>
        <note />
      </trans-unit>
      <trans-unit id="Wrapping">
        <source>Wrapping</source>
        <target state="translated">Kaydırma</target>
        <note />
      </trans-unit>
      <trans-unit id="_0_can_be_simplified">
        <source>{0} can be simplified</source>
        <target state="translated">{0} basitleştirilebilir</target>
        <note />
      </trans-unit>
      <trans-unit id="_10000000ths_of_a_second">
        <source>10,000,000ths of a second</source>
        <target state="new">10,000,000ths of a second</target>
        <note />
      </trans-unit>
      <trans-unit id="_10000000ths_of_a_second_description">
        <source>The "fffffff" custom format specifier represents the seven most significant digits of the seconds fraction; that is, it represents the ten millionths of a second in a date and time value.

Although it's possible to display the ten millionths of a second component of a time value, that value may not be meaningful. The precision of date and time values depends on the resolution of the system clock. On the Windows NT 3.5 (and later) and Windows Vista operating systems, the clock's resolution is approximately 10-15 milliseconds.</source>
        <target state="new">The "fffffff" custom format specifier represents the seven most significant digits of the seconds fraction; that is, it represents the ten millionths of a second in a date and time value.

Although it's possible to display the ten millionths of a second component of a time value, that value may not be meaningful. The precision of date and time values depends on the resolution of the system clock. On the Windows NT 3.5 (and later) and Windows Vista operating systems, the clock's resolution is approximately 10-15 milliseconds.</target>
        <note />
      </trans-unit>
      <trans-unit id="_10000000ths_of_a_second_non_zero">
        <source>10,000,000ths of a second (non-zero)</source>
        <target state="new">10,000,000ths of a second (non-zero)</target>
        <note />
      </trans-unit>
      <trans-unit id="_10000000ths_of_a_second_non_zero_description">
        <source>The "FFFFFFF" custom format specifier represents the seven most significant digits of the seconds fraction; that is, it represents the ten millionths of a second in a date and time value. However, trailing zeros or seven zero digits aren't displayed.

Although it's possible to display the ten millionths of a second component of a time value, that value may not be meaningful. The precision of date and time values depends on the resolution of the system clock. On the Windows NT 3.5 (and later) and Windows Vista operating systems, the clock's resolution is approximately 10-15 milliseconds.</source>
        <target state="new">The "FFFFFFF" custom format specifier represents the seven most significant digits of the seconds fraction; that is, it represents the ten millionths of a second in a date and time value. However, trailing zeros or seven zero digits aren't displayed.

Although it's possible to display the ten millionths of a second component of a time value, that value may not be meaningful. The precision of date and time values depends on the resolution of the system clock. On the Windows NT 3.5 (and later) and Windows Vista operating systems, the clock's resolution is approximately 10-15 milliseconds.</target>
        <note />
      </trans-unit>
      <trans-unit id="_1000000ths_of_a_second">
        <source>1,000,000ths of a second</source>
        <target state="new">1,000,000ths of a second</target>
        <note />
      </trans-unit>
      <trans-unit id="_1000000ths_of_a_second_description">
        <source>The "ffffff" custom format specifier represents the six most significant digits of the seconds fraction; that is, it represents the millionths of a second in a date and time value.

Although it's possible to display the millionths of a second component of a time value, that value may not be meaningful. The precision of date and time values depends on the resolution of the system clock. On the Windows NT 3.5 (and later) and Windows Vista operating systems, the clock's resolution is approximately 10-15 milliseconds.</source>
        <target state="new">The "ffffff" custom format specifier represents the six most significant digits of the seconds fraction; that is, it represents the millionths of a second in a date and time value.

Although it's possible to display the millionths of a second component of a time value, that value may not be meaningful. The precision of date and time values depends on the resolution of the system clock. On the Windows NT 3.5 (and later) and Windows Vista operating systems, the clock's resolution is approximately 10-15 milliseconds.</target>
        <note />
      </trans-unit>
      <trans-unit id="_1000000ths_of_a_second_non_zero">
        <source>1,000,000ths of a second (non-zero)</source>
        <target state="new">1,000,000ths of a second (non-zero)</target>
        <note />
      </trans-unit>
      <trans-unit id="_1000000ths_of_a_second_non_zero_description">
        <source>The "FFFFFF" custom format specifier represents the six most significant digits of the seconds fraction; that is, it represents the millionths of a second in a date and time value. However, trailing zeros or six zero digits aren't displayed.

Although it's possible to display the millionths of a second component of a time value, that value may not be meaningful. The precision of date and time values depends on the resolution of the system clock. On the Windows NT 3.5 (and later) and Windows Vista operating systems, the clock's resolution is approximately 10-15 milliseconds.</source>
        <target state="new">The "FFFFFF" custom format specifier represents the six most significant digits of the seconds fraction; that is, it represents the millionths of a second in a date and time value. However, trailing zeros or six zero digits aren't displayed.

Although it's possible to display the millionths of a second component of a time value, that value may not be meaningful. The precision of date and time values depends on the resolution of the system clock. On the Windows NT 3.5 (and later) and Windows Vista operating systems, the clock's resolution is approximately 10-15 milliseconds.</target>
        <note />
      </trans-unit>
      <trans-unit id="_100000ths_of_a_second">
        <source>100,000ths of a second</source>
        <target state="new">100,000ths of a second</target>
        <note />
      </trans-unit>
      <trans-unit id="_100000ths_of_a_second_description">
        <source>The "fffff" custom format specifier represents the five most significant digits of the seconds fraction; that is, it represents the hundred thousandths of a second in a date and time value.

Although it's possible to display the hundred thousandths of a second component of a time value, that value may not be meaningful. The precision of date and time values depends on the resolution of the system clock. On the Windows NT 3.5 (and later) and Windows Vista operating systems, the clock's resolution is approximately 10-15 milliseconds.</source>
        <target state="new">The "fffff" custom format specifier represents the five most significant digits of the seconds fraction; that is, it represents the hundred thousandths of a second in a date and time value.

Although it's possible to display the hundred thousandths of a second component of a time value, that value may not be meaningful. The precision of date and time values depends on the resolution of the system clock. On the Windows NT 3.5 (and later) and Windows Vista operating systems, the clock's resolution is approximately 10-15 milliseconds.</target>
        <note />
      </trans-unit>
      <trans-unit id="_100000ths_of_a_second_non_zero">
        <source>100,000ths of a second (non-zero)</source>
        <target state="new">100,000ths of a second (non-zero)</target>
        <note />
      </trans-unit>
      <trans-unit id="_100000ths_of_a_second_non_zero_description">
        <source>The "FFFFF" custom format specifier represents the five most significant digits of the seconds fraction; that is, it represents the hundred thousandths of a second in a date and time value. However, trailing zeros or five zero digits aren't displayed.

Although it's possible to display the hundred thousandths of a second component of a time value, that value may not be meaningful. The precision of date and time values depends on the resolution of the system clock. On the Windows NT 3.5 (and later) and Windows Vista operating systems, the clock's resolution is approximately 10-15 milliseconds.</source>
        <target state="new">The "FFFFF" custom format specifier represents the five most significant digits of the seconds fraction; that is, it represents the hundred thousandths of a second in a date and time value. However, trailing zeros or five zero digits aren't displayed.

Although it's possible to display the hundred thousandths of a second component of a time value, that value may not be meaningful. The precision of date and time values depends on the resolution of the system clock. On the Windows NT 3.5 (and later) and Windows Vista operating systems, the clock's resolution is approximately 10-15 milliseconds.</target>
        <note />
      </trans-unit>
      <trans-unit id="_10000ths_of_a_second">
        <source>10,000ths of a second</source>
        <target state="new">10,000ths of a second</target>
        <note />
      </trans-unit>
      <trans-unit id="_10000ths_of_a_second_description">
        <source>The "ffff" custom format specifier represents the four most significant digits of the seconds fraction; that is, it represents the ten thousandths of a second in a date and time value.

Although it's possible to display the ten thousandths of a second component of a time value, that value may not be meaningful. The precision of date and time values depends on the resolution of the system clock. On the Windows NT version 3.5 (and later) and Windows Vista operating systems, the clock's resolution is approximately 10-15 milliseconds.</source>
        <target state="new">The "ffff" custom format specifier represents the four most significant digits of the seconds fraction; that is, it represents the ten thousandths of a second in a date and time value.

Although it's possible to display the ten thousandths of a second component of a time value, that value may not be meaningful. The precision of date and time values depends on the resolution of the system clock. On the Windows NT version 3.5 (and later) and Windows Vista operating systems, the clock's resolution is approximately 10-15 milliseconds.</target>
        <note />
      </trans-unit>
      <trans-unit id="_10000ths_of_a_second_non_zero">
        <source>10,000ths of a second (non-zero)</source>
        <target state="new">10,000ths of a second (non-zero)</target>
        <note />
      </trans-unit>
      <trans-unit id="_10000ths_of_a_second_non_zero_description">
        <source>The "FFFF" custom format specifier represents the four most significant digits of the seconds fraction; that is, it represents the ten thousandths of a second in a date and time value. However, trailing zeros or four zero digits aren't displayed.

Although it's possible to display the ten thousandths of a second component of a time value, that value may not be meaningful. The precision of date and time values depends on the resolution of the system clock. On the Windows NT 3.5 (and later) and Windows Vista operating systems, the clock's resolution is approximately 10-15 milliseconds.</source>
        <target state="new">The "FFFF" custom format specifier represents the four most significant digits of the seconds fraction; that is, it represents the ten thousandths of a second in a date and time value. However, trailing zeros or four zero digits aren't displayed.

Although it's possible to display the ten thousandths of a second component of a time value, that value may not be meaningful. The precision of date and time values depends on the resolution of the system clock. On the Windows NT 3.5 (and later) and Windows Vista operating systems, the clock's resolution is approximately 10-15 milliseconds.</target>
        <note />
      </trans-unit>
      <trans-unit id="_1000ths_of_a_second">
        <source>1,000ths of a second</source>
        <target state="new">1,000ths of a second</target>
        <note />
      </trans-unit>
      <trans-unit id="_1000ths_of_a_second_description">
        <source>The "fff" custom format specifier represents the three most significant digits of the seconds fraction; that is, it represents the milliseconds in a date and time value.</source>
        <target state="new">The "fff" custom format specifier represents the three most significant digits of the seconds fraction; that is, it represents the milliseconds in a date and time value.</target>
        <note />
      </trans-unit>
      <trans-unit id="_1000ths_of_a_second_non_zero">
        <source>1,000ths of a second (non-zero)</source>
        <target state="new">1,000ths of a second (non-zero)</target>
        <note />
      </trans-unit>
      <trans-unit id="_1000ths_of_a_second_non_zero_description">
        <source>The "FFF" custom format specifier represents the three most significant digits of the seconds fraction; that is, it represents the milliseconds in a date and time value. However, trailing zeros or three zero digits aren't displayed.</source>
        <target state="new">The "FFF" custom format specifier represents the three most significant digits of the seconds fraction; that is, it represents the milliseconds in a date and time value. However, trailing zeros or three zero digits aren't displayed.</target>
        <note />
      </trans-unit>
      <trans-unit id="_100ths_of_a_second">
        <source>100ths of a second</source>
        <target state="new">100ths of a second</target>
        <note />
      </trans-unit>
      <trans-unit id="_100ths_of_a_second_description">
        <source>The "ff" custom format specifier represents the two most significant digits of the seconds fraction; that is, it represents the hundredths of a second in a date and time value.</source>
        <target state="new">The "ff" custom format specifier represents the two most significant digits of the seconds fraction; that is, it represents the hundredths of a second in a date and time value.</target>
        <note />
      </trans-unit>
      <trans-unit id="_100ths_of_a_second_non_zero">
        <source>100ths of a second (non-zero)</source>
        <target state="new">100ths of a second (non-zero)</target>
        <note />
      </trans-unit>
      <trans-unit id="_100ths_of_a_second_non_zero_description">
        <source>The "FF" custom format specifier represents the two most significant digits of the seconds fraction; that is, it represents the hundredths of a second in a date and time value. However, trailing zeros or two zero digits aren't displayed.</source>
        <target state="new">The "FF" custom format specifier represents the two most significant digits of the seconds fraction; that is, it represents the hundredths of a second in a date and time value. However, trailing zeros or two zero digits aren't displayed.</target>
        <note />
      </trans-unit>
      <trans-unit id="_10ths_of_a_second">
        <source>10ths of a second</source>
        <target state="new">10ths of a second</target>
        <note />
      </trans-unit>
      <trans-unit id="_10ths_of_a_second_description">
        <source>The "f" custom format specifier represents the most significant digit of the seconds fraction; that is, it represents the tenths of a second in a date and time value.

If the "f" format specifier is used without other format specifiers, it's interpreted as the "f" standard date and time format specifier.

When you use "f" format specifiers as part of a format string supplied to the ParseExact, TryParseExact, ParseExact, or TryParseExact method, the number of "f" format specifiers indicates the number of most significant digits of the seconds fraction that must be present to successfully parse the string.</source>
        <target state="new">The "f" custom format specifier represents the most significant digit of the seconds fraction; that is, it represents the tenths of a second in a date and time value.

If the "f" format specifier is used without other format specifiers, it's interpreted as the "f" standard date and time format specifier.

When you use "f" format specifiers as part of a format string supplied to the ParseExact, TryParseExact, ParseExact, or TryParseExact method, the number of "f" format specifiers indicates the number of most significant digits of the seconds fraction that must be present to successfully parse the string.</target>
        <note />
      </trans-unit>
      <trans-unit id="_10ths_of_a_second_non_zero">
        <source>10ths of a second (non-zero)</source>
        <target state="new">10ths of a second (non-zero)</target>
        <note />
      </trans-unit>
      <trans-unit id="_10ths_of_a_second_non_zero_description">
        <source>The "F" custom format specifier represents the most significant digit of the seconds fraction; that is, it represents the tenths of a second in a date and time value. Nothing is displayed if the digit is zero.

If the "F" format specifier is used without other format specifiers, it's interpreted as the "F" standard date and time format specifier.

The number of "F" format specifiers used with the ParseExact, TryParseExact, ParseExact, or TryParseExact method indicates the maximum number of most significant digits of the seconds fraction that can be present to successfully parse the string.</source>
        <target state="new">The "F" custom format specifier represents the most significant digit of the seconds fraction; that is, it represents the tenths of a second in a date and time value. Nothing is displayed if the digit is zero.

If the "F" format specifier is used without other format specifiers, it's interpreted as the "F" standard date and time format specifier.

The number of "F" format specifiers used with the ParseExact, TryParseExact, ParseExact, or TryParseExact method indicates the maximum number of most significant digits of the seconds fraction that can be present to successfully parse the string.</target>
        <note />
      </trans-unit>
      <trans-unit id="_12_hour_clock_1_2_digits">
        <source>12 hour clock (1-2 digits)</source>
        <target state="new">12 hour clock (1-2 digits)</target>
        <note />
      </trans-unit>
      <trans-unit id="_12_hour_clock_1_2_digits_description">
        <source>The "h" custom format specifier represents the hour as a number from 1 through 12; that is, the hour is represented by a 12-hour clock that counts the whole hours since midnight or noon. A particular hour after midnight is indistinguishable from the same hour after noon. The hour is not rounded, and a single-digit hour is formatted without a leading zero. For example, given a time of 5:43 in the morning or afternoon, this custom format specifier displays "5".

If the "h" format specifier is used without other custom format specifiers, it's interpreted as a standard date and time format specifier and throws a FormatException.</source>
        <target state="new">The "h" custom format specifier represents the hour as a number from 1 through 12; that is, the hour is represented by a 12-hour clock that counts the whole hours since midnight or noon. A particular hour after midnight is indistinguishable from the same hour after noon. The hour is not rounded, and a single-digit hour is formatted without a leading zero. For example, given a time of 5:43 in the morning or afternoon, this custom format specifier displays "5".

If the "h" format specifier is used without other custom format specifiers, it's interpreted as a standard date and time format specifier and throws a FormatException.</target>
        <note />
      </trans-unit>
      <trans-unit id="_12_hour_clock_2_digits">
        <source>12 hour clock (2 digits)</source>
        <target state="new">12 hour clock (2 digits)</target>
        <note />
      </trans-unit>
      <trans-unit id="_12_hour_clock_2_digits_description">
        <source>The "hh" custom format specifier (plus any number of additional "h" specifiers) represents the hour as a number from 01 through 12; that is, the hour is represented by a 12-hour clock that counts the whole hours since midnight or noon. A particular hour after midnight is indistinguishable from the same hour after noon. The hour is not rounded, and a single-digit hour is formatted with a leading zero. For example, given a time of 5:43 in the morning or afternoon, this format specifier displays "05".</source>
        <target state="new">The "hh" custom format specifier (plus any number of additional "h" specifiers) represents the hour as a number from 01 through 12; that is, the hour is represented by a 12-hour clock that counts the whole hours since midnight or noon. A particular hour after midnight is indistinguishable from the same hour after noon. The hour is not rounded, and a single-digit hour is formatted with a leading zero. For example, given a time of 5:43 in the morning or afternoon, this format specifier displays "05".</target>
        <note />
      </trans-unit>
      <trans-unit id="_24_hour_clock_1_2_digits">
        <source>24 hour clock (1-2 digits)</source>
        <target state="new">24 hour clock (1-2 digits)</target>
        <note />
      </trans-unit>
      <trans-unit id="_24_hour_clock_1_2_digits_description">
        <source>The "H" custom format specifier represents the hour as a number from 0 through 23; that is, the hour is represented by a zero-based 24-hour clock that counts the hours since midnight. A single-digit hour is formatted without a leading zero.

If the "H" format specifier is used without other custom format specifiers, it's interpreted as a standard date and time format specifier and throws a FormatException.</source>
        <target state="new">The "H" custom format specifier represents the hour as a number from 0 through 23; that is, the hour is represented by a zero-based 24-hour clock that counts the hours since midnight. A single-digit hour is formatted without a leading zero.

If the "H" format specifier is used without other custom format specifiers, it's interpreted as a standard date and time format specifier and throws a FormatException.</target>
        <note />
      </trans-unit>
      <trans-unit id="_24_hour_clock_2_digits">
        <source>24 hour clock (2 digits)</source>
        <target state="new">24 hour clock (2 digits)</target>
        <note />
      </trans-unit>
      <trans-unit id="_24_hour_clock_2_digits_description">
        <source>The "HH" custom format specifier (plus any number of additional "H" specifiers) represents the hour as a number from 00 through 23; that is, the hour is represented by a zero-based 24-hour clock that counts the hours since midnight. A single-digit hour is formatted with a leading zero.</source>
        <target state="new">The "HH" custom format specifier (plus any number of additional "H" specifiers) represents the hour as a number from 00 through 23; that is, the hour is represented by a zero-based 24-hour clock that counts the hours since midnight. A single-digit hour is formatted with a leading zero.</target>
        <note />
      </trans-unit>
      <trans-unit id="date_separator">
        <source>date separator</source>
        <target state="new">date separator</target>
        <note />
      </trans-unit>
      <trans-unit id="date_separator_description">
        <source>The "/" custom format specifier represents the date separator, which is used to differentiate years, months, and days. The appropriate localized date separator is retrieved from the DateTimeFormatInfo.DateSeparator property of the current or specified culture.

Note: To change the date separator for a particular date and time string, specify the separator character within a literal string delimiter. For example, the custom format string mm'/'dd'/'yyyy produces a result string in which "/" is always used as the date separator. To change the date separator for all dates for a culture, either change the value of the DateTimeFormatInfo.DateSeparator property of the current culture, or instantiate a DateTimeFormatInfo object, assign the character to its DateSeparator property, and call an overload of the formatting method that includes an IFormatProvider parameter.

If the "/" format specifier is used without other custom format specifiers, it's interpreted as a standard date and time format specifier and throws a FormatException.</source>
        <target state="new">The "/" custom format specifier represents the date separator, which is used to differentiate years, months, and days. The appropriate localized date separator is retrieved from the DateTimeFormatInfo.DateSeparator property of the current or specified culture.

Note: To change the date separator for a particular date and time string, specify the separator character within a literal string delimiter. For example, the custom format string mm'/'dd'/'yyyy produces a result string in which "/" is always used as the date separator. To change the date separator for all dates for a culture, either change the value of the DateTimeFormatInfo.DateSeparator property of the current culture, or instantiate a DateTimeFormatInfo object, assign the character to its DateSeparator property, and call an overload of the formatting method that includes an IFormatProvider parameter.

If the "/" format specifier is used without other custom format specifiers, it's interpreted as a standard date and time format specifier and throws a FormatException.</target>
        <note />
      </trans-unit>
      <trans-unit id="day_of_the_month_1_2_digits">
        <source>day of the month (1-2 digits)</source>
        <target state="new">day of the month (1-2 digits)</target>
        <note />
      </trans-unit>
      <trans-unit id="day_of_the_month_1_2_digits_description">
        <source>The "d" custom format specifier represents the day of the month as a number from 1 through 31. A single-digit day is formatted without a leading zero.

If the "d" format specifier is used without other custom format specifiers, it's interpreted as the "d" standard date and time format specifier.</source>
        <target state="new">The "d" custom format specifier represents the day of the month as a number from 1 through 31. A single-digit day is formatted without a leading zero.

If the "d" format specifier is used without other custom format specifiers, it's interpreted as the "d" standard date and time format specifier.</target>
        <note />
      </trans-unit>
      <trans-unit id="day_of_the_month_2_digits">
        <source>day of the month (2 digits)</source>
        <target state="new">day of the month (2 digits)</target>
        <note />
      </trans-unit>
      <trans-unit id="day_of_the_month_2_digits_description">
        <source>The "dd" custom format string represents the day of the month as a number from 01 through 31. A single-digit day is formatted with a leading zero.</source>
        <target state="new">The "dd" custom format string represents the day of the month as a number from 01 through 31. A single-digit day is formatted with a leading zero.</target>
        <note />
      </trans-unit>
      <trans-unit id="day_of_the_week_abbreviated">
        <source>day of the week (abbreviated)</source>
        <target state="new">day of the week (abbreviated)</target>
        <note />
      </trans-unit>
      <trans-unit id="day_of_the_week_abbreviated_description">
        <source>The "ddd" custom format specifier represents the abbreviated name of the day of the week. The localized abbreviated name of the day of the week is retrieved from the DateTimeFormatInfo.AbbreviatedDayNames property of the current or specified culture.</source>
        <target state="new">The "ddd" custom format specifier represents the abbreviated name of the day of the week. The localized abbreviated name of the day of the week is retrieved from the DateTimeFormatInfo.AbbreviatedDayNames property of the current or specified culture.</target>
        <note />
      </trans-unit>
      <trans-unit id="day_of_the_week_full">
        <source>day of the week (full)</source>
        <target state="new">day of the week (full)</target>
        <note />
      </trans-unit>
      <trans-unit id="day_of_the_week_full_description">
        <source>The "dddd" custom format specifier (plus any number of additional "d" specifiers) represents the full name of the day of the week. The localized name of the day of the week is retrieved from the DateTimeFormatInfo.DayNames property of the current or specified culture.</source>
        <target state="new">The "dddd" custom format specifier (plus any number of additional "d" specifiers) represents the full name of the day of the week. The localized name of the day of the week is retrieved from the DateTimeFormatInfo.DayNames property of the current or specified culture.</target>
        <note />
      </trans-unit>
      <trans-unit id="discard">
        <source>discard</source>
        <target state="translated">at</target>
        <note />
      </trans-unit>
      <trans-unit id="full_long_date_time">
        <source>full long date/time</source>
        <target state="new">full long date/time</target>
        <note />
      </trans-unit>
      <trans-unit id="full_long_date_time_description">
        <source>The "F" standard format specifier represents a custom date and time format string that is defined by the current DateTimeFormatInfo.FullDateTimePattern property. For example, the custom format string for the invariant culture is "dddd, dd MMMM yyyy HH:mm:ss".</source>
        <target state="new">The "F" standard format specifier represents a custom date and time format string that is defined by the current DateTimeFormatInfo.FullDateTimePattern property. For example, the custom format string for the invariant culture is "dddd, dd MMMM yyyy HH:mm:ss".</target>
        <note />
      </trans-unit>
      <trans-unit id="full_short_date_time">
        <source>full short date/time</source>
        <target state="new">full short date/time</target>
        <note />
      </trans-unit>
      <trans-unit id="full_short_date_time_description">
        <source>The Full Date Short Time ("f") Format Specifier

The "f" standard format specifier represents a combination of the long date ("D") and short time ("t") patterns, separated by a space.</source>
        <target state="new">The Full Date Short Time ("f") Format Specifier

The "f" standard format specifier represents a combination of the long date ("D") and short time ("t") patterns, separated by a space.</target>
        <note />
      </trans-unit>
      <trans-unit id="general_long_date_time">
        <source>general long date/time</source>
        <target state="new">general long date/time</target>
        <note />
      </trans-unit>
      <trans-unit id="general_long_date_time_description">
        <source>The "G" standard format specifier represents a combination of the short date ("d") and long time ("T") patterns, separated by a space.</source>
        <target state="new">The "G" standard format specifier represents a combination of the short date ("d") and long time ("T") patterns, separated by a space.</target>
        <note />
      </trans-unit>
      <trans-unit id="general_short_date_time">
        <source>general short date/time</source>
        <target state="new">general short date/time</target>
        <note />
      </trans-unit>
      <trans-unit id="general_short_date_time_description">
        <source>The "g" standard format specifier represents a combination of the short date ("d") and short time ("t") patterns, separated by a space.</source>
        <target state="new">The "g" standard format specifier represents a combination of the short date ("d") and short time ("t") patterns, separated by a space.</target>
        <note />
      </trans-unit>
      <trans-unit id="generic_overload">
        <source>generic overload</source>
        <target state="translated">genel aşırı yükleme</target>
        <note />
      </trans-unit>
      <trans-unit id="generic_overloads">
        <source>generic overloads</source>
        <target state="translated">genel aşırı yüklemeler</target>
        <note />
      </trans-unit>
      <trans-unit id="in_Source_attribute">
        <source>in Source (attribute)</source>
        <target state="translated">Kaynakta (öznitelik)</target>
        <note />
      </trans-unit>
      <trans-unit id="long_date">
        <source>long date</source>
        <target state="new">long date</target>
        <note />
      </trans-unit>
      <trans-unit id="long_date_description">
        <source>The "D" standard format specifier represents a custom date and time format string that is defined by the current DateTimeFormatInfo.LongDatePattern property. For example, the custom format string for the invariant culture is "dddd, dd MMMM yyyy".</source>
        <target state="new">The "D" standard format specifier represents a custom date and time format string that is defined by the current DateTimeFormatInfo.LongDatePattern property. For example, the custom format string for the invariant culture is "dddd, dd MMMM yyyy".</target>
        <note />
      </trans-unit>
      <trans-unit id="long_time">
        <source>long time</source>
        <target state="new">long time</target>
        <note />
      </trans-unit>
      <trans-unit id="long_time_description">
        <source>The "T" standard format specifier represents a custom date and time format string that is defined by a specific culture's DateTimeFormatInfo.LongTimePattern property. For example, the custom format string for the invariant culture is "HH:mm:ss".</source>
        <target state="new">The "T" standard format specifier represents a custom date and time format string that is defined by a specific culture's DateTimeFormatInfo.LongTimePattern property. For example, the custom format string for the invariant culture is "HH:mm:ss".</target>
        <note />
      </trans-unit>
      <trans-unit id="minute_1_2_digits">
        <source>minute (1-2 digits)</source>
        <target state="new">minute (1-2 digits)</target>
        <note />
      </trans-unit>
      <trans-unit id="minute_1_2_digits_description">
        <source>The "m" custom format specifier represents the minute as a number from 0 through 59. The minute represents whole minutes that have passed since the last hour. A single-digit minute is formatted without a leading zero.

If the "m" format specifier is used without other custom format specifiers, it's interpreted as the "m" standard date and time format specifier.</source>
        <target state="new">The "m" custom format specifier represents the minute as a number from 0 through 59. The minute represents whole minutes that have passed since the last hour. A single-digit minute is formatted without a leading zero.

If the "m" format specifier is used without other custom format specifiers, it's interpreted as the "m" standard date and time format specifier.</target>
        <note />
      </trans-unit>
      <trans-unit id="minute_2_digits">
        <source>minute (2 digits)</source>
        <target state="new">minute (2 digits)</target>
        <note />
      </trans-unit>
      <trans-unit id="minute_2_digits_description">
        <source>The "mm" custom format specifier (plus any number of additional "m" specifiers) represents the minute as a number from 00 through 59. The minute represents whole minutes that have passed since the last hour. A single-digit minute is formatted with a leading zero.</source>
        <target state="new">The "mm" custom format specifier (plus any number of additional "m" specifiers) represents the minute as a number from 00 through 59. The minute represents whole minutes that have passed since the last hour. A single-digit minute is formatted with a leading zero.</target>
        <note />
      </trans-unit>
      <trans-unit id="month_1_2_digits">
        <source>month (1-2 digits)</source>
        <target state="new">month (1-2 digits)</target>
        <note />
      </trans-unit>
      <trans-unit id="month_1_2_digits_description">
        <source>The "M" custom format specifier represents the month as a number from 1 through 12 (or from 1 through 13 for calendars that have 13 months). A single-digit month is formatted without a leading zero.

If the "M" format specifier is used without other custom format specifiers, it's interpreted as the "M" standard date and time format specifier.</source>
        <target state="new">The "M" custom format specifier represents the month as a number from 1 through 12 (or from 1 through 13 for calendars that have 13 months). A single-digit month is formatted without a leading zero.

If the "M" format specifier is used without other custom format specifiers, it's interpreted as the "M" standard date and time format specifier.</target>
        <note />
      </trans-unit>
      <trans-unit id="month_2_digits">
        <source>month (2 digits)</source>
        <target state="new">month (2 digits)</target>
        <note />
      </trans-unit>
      <trans-unit id="month_2_digits_description">
        <source>The "MM" custom format specifier represents the month as a number from 01 through 12 (or from 1 through 13 for calendars that have 13 months). A single-digit month is formatted with a leading zero.</source>
        <target state="new">The "MM" custom format specifier represents the month as a number from 01 through 12 (or from 1 through 13 for calendars that have 13 months). A single-digit month is formatted with a leading zero.</target>
        <note />
      </trans-unit>
      <trans-unit id="month_abbreviated">
        <source>month (abbreviated)</source>
        <target state="new">month (abbreviated)</target>
        <note />
      </trans-unit>
      <trans-unit id="month_abbreviated_description">
        <source>The "MMM" custom format specifier represents the abbreviated name of the month. The localized abbreviated name of the month is retrieved from the DateTimeFormatInfo.AbbreviatedMonthNames property of the current or specified culture.</source>
        <target state="new">The "MMM" custom format specifier represents the abbreviated name of the month. The localized abbreviated name of the month is retrieved from the DateTimeFormatInfo.AbbreviatedMonthNames property of the current or specified culture.</target>
        <note />
      </trans-unit>
      <trans-unit id="month_day">
        <source>month day</source>
        <target state="new">month day</target>
        <note />
      </trans-unit>
      <trans-unit id="month_day_description">
        <source>The "M" or "m" standard format specifier represents a custom date and time format string that is defined by the current DateTimeFormatInfo.MonthDayPattern property. For example, the custom format string for the invariant culture is "MMMM dd".</source>
        <target state="new">The "M" or "m" standard format specifier represents a custom date and time format string that is defined by the current DateTimeFormatInfo.MonthDayPattern property. For example, the custom format string for the invariant culture is "MMMM dd".</target>
        <note />
      </trans-unit>
      <trans-unit id="month_full">
        <source>month (full)</source>
        <target state="new">month (full)</target>
        <note />
      </trans-unit>
      <trans-unit id="month_full_description">
        <source>The "MMMM" custom format specifier represents the full name of the month. The localized name of the month is retrieved from the DateTimeFormatInfo.MonthNames property of the current or specified culture.</source>
        <target state="new">The "MMMM" custom format specifier represents the full name of the month. The localized name of the month is retrieved from the DateTimeFormatInfo.MonthNames property of the current or specified culture.</target>
        <note />
      </trans-unit>
      <trans-unit id="overload">
        <source>overload</source>
        <target state="translated">aşırı yükleme</target>
        <note />
      </trans-unit>
      <trans-unit id="overloads_">
        <source>overloads</source>
        <target state="translated">aşırı yüklemeler</target>
        <note />
      </trans-unit>
      <trans-unit id="_0_Keyword">
        <source>{0} Keyword</source>
        <target state="translated">{0} Anahtar Sözcüğü</target>
        <note />
      </trans-unit>
      <trans-unit id="Encapsulate_field_colon_0_and_use_property">
        <source>Encapsulate field: '{0}' (and use property)</source>
        <target state="translated">Alanı kapsülle: '{0}' (ve özelliği kullan)</target>
        <note />
      </trans-unit>
      <trans-unit id="Encapsulate_field_colon_0_but_still_use_field">
        <source>Encapsulate field: '{0}' (but still use field)</source>
        <target state="translated">Alanı kapsülle: '{0}' (ancak alanı kullanmaya devam et)</target>
        <note />
      </trans-unit>
      <trans-unit id="Encapsulate_fields_and_use_property">
        <source>Encapsulate fields (and use property)</source>
        <target state="translated">Alanları kapsülle (ve özelliği kullanın)</target>
        <note />
      </trans-unit>
      <trans-unit id="Encapsulate_fields_but_still_use_field">
        <source>Encapsulate fields (but still use field)</source>
        <target state="translated">Alanları kapsülle (ancak alanı kullanmaya devam et)</target>
        <note />
      </trans-unit>
      <trans-unit id="Could_not_extract_interface_colon_The_selection_is_not_inside_a_class_interface_struct">
        <source>Could not extract interface: The selection is not inside a class/interface/struct.</source>
        <target state="translated">Arabirim ayıklanamadı: Seçim bir sınıf/arabirim/yapı birimi içinde değil.</target>
        <note />
      </trans-unit>
      <trans-unit id="Could_not_extract_interface_colon_The_type_does_not_contain_any_member_that_can_be_extracted_to_an_interface">
        <source>Could not extract interface: The type does not contain any member that can be extracted to an interface.</source>
        <target state="translated">Arabirim ayıklanamadı: Tür, arabirime çıkarılabilecek bir üye içermiyor.</target>
        <note />
      </trans-unit>
      <trans-unit id="can_t_not_construct_final_tree">
        <source>can't not construct final tree</source>
        <target state="translated">Son ağaç oluşturulamıyor</target>
        <note />
      </trans-unit>
      <trans-unit id="Parameters_type_or_return_type_cannot_be_an_anonymous_type_colon_bracket_0_bracket">
        <source>Parameters' type or return type cannot be an anonymous type : [{0}]</source>
        <target state="translated">Parametrelerin türü veya dönüş türü anonim tür olamaz: [{0}]</target>
        <note />
      </trans-unit>
      <trans-unit id="The_selection_contains_no_active_statement">
        <source>The selection contains no active statement.</source>
        <target state="translated">Seçim etkin deyim içermiyor.</target>
        <note />
      </trans-unit>
      <trans-unit id="The_selection_contains_an_error_or_unknown_type">
        <source>The selection contains an error or unknown type.</source>
        <target state="translated">Seçim bir hata veya bilinmeyen tür içeriyor.</target>
        <note />
      </trans-unit>
      <trans-unit id="Type_parameter_0_is_hidden_by_another_type_parameter_1">
        <source>Type parameter '{0}' is hidden by another type parameter '{1}'.</source>
        <target state="translated">Tür parametresi '{0}' farklı bir tür parametresi olan '{1}' tarafından gizlendi.</target>
        <note />
      </trans-unit>
      <trans-unit id="The_address_of_a_variable_is_used_inside_the_selected_code">
        <source>The address of a variable is used inside the selected code.</source>
        <target state="translated">Değişkenin adresi seçilen kod içinde kullanılıyor.</target>
        <note />
      </trans-unit>
      <trans-unit id="Assigning_to_readonly_fields_must_be_done_in_a_constructor_colon_bracket_0_bracket">
        <source>Assigning to readonly fields must be done in a constructor : [{0}].</source>
        <target state="translated">Salt okunur alanlara atama bir oluşturucuda yapılmalıdır: [{0}].</target>
        <note />
      </trans-unit>
      <trans-unit id="generated_code_is_overlapping_with_hidden_portion_of_the_code">
        <source>generated code is overlapping with hidden portion of the code</source>
        <target state="translated">Üretilen kod kodun gizli bölümüyle çakışıyor</target>
        <note />
      </trans-unit>
      <trans-unit id="Add_optional_parameters_to_0">
        <source>Add optional parameters to '{0}'</source>
        <target state="translated">{0}' öğesine isteğe bağlı parametreler ekle</target>
        <note />
      </trans-unit>
      <trans-unit id="Add_parameters_to_0">
        <source>Add parameters to '{0}'</source>
        <target state="translated">{0}' öğesine parametre ekle</target>
        <note />
      </trans-unit>
      <trans-unit id="Generate_delegating_constructor_0_1">
        <source>Generate delegating constructor '{0}({1})'</source>
        <target state="translated">{0}({1})' temsilci oluşturucusunu üret</target>
        <note />
      </trans-unit>
      <trans-unit id="Generate_constructor_0_1">
        <source>Generate constructor '{0}({1})'</source>
        <target state="translated">{0}({1})' oluşturucusunu üret</target>
        <note />
      </trans-unit>
      <trans-unit id="Generate_field_assigning_constructor_0_1">
        <source>Generate field assigning constructor '{0}({1})'</source>
        <target state="translated">{0}({1})' alan atama oluşturucusunu üret</target>
        <note />
      </trans-unit>
      <trans-unit id="Generate_Equals_and_GetHashCode">
        <source>Generate Equals and GetHashCode</source>
        <target state="translated">Equals ve GetHashCode oluştur</target>
        <note />
      </trans-unit>
      <trans-unit id="Generate_Equals_object">
        <source>Generate Equals(object)</source>
        <target state="translated">Equals(object) oluştur</target>
        <note />
      </trans-unit>
      <trans-unit id="Generate_GetHashCode">
        <source>Generate GetHashCode()</source>
        <target state="translated">GetHashCode() oluştur</target>
        <note />
      </trans-unit>
      <trans-unit id="Generate_constructor_in_0">
        <source>Generate constructor in '{0}'</source>
        <target state="translated">{0}' içinde oluşturucu üretin</target>
        <note />
      </trans-unit>
      <trans-unit id="Generate_all">
        <source>Generate all</source>
        <target state="translated">Tümünü üret</target>
        <note />
      </trans-unit>
      <trans-unit id="Generate_enum_member_1_0">
        <source>Generate enum member '{1}.{0}'</source>
        <target state="translated">{1}.{0}' sabit listesi üyesini oluştur</target>
        <note />
      </trans-unit>
      <trans-unit id="Generate_constant_1_0">
        <source>Generate constant '{1}.{0}'</source>
        <target state="translated">{1}.{0}' sabitini oluştur</target>
        <note />
      </trans-unit>
      <trans-unit id="Generate_read_only_property_1_0">
        <source>Generate read-only property '{1}.{0}'</source>
        <target state="translated">{1}.{0}' salt okunur özelliğini üretin</target>
        <note />
      </trans-unit>
      <trans-unit id="Generate_property_1_0">
        <source>Generate property '{1}.{0}'</source>
        <target state="translated">{1}.{0}' özelliğini üretin</target>
        <note />
      </trans-unit>
      <trans-unit id="Generate_read_only_field_1_0">
        <source>Generate read-only field '{1}.{0}'</source>
        <target state="translated">{1}.{0}' salt okunur alanını üretin</target>
        <note />
      </trans-unit>
      <trans-unit id="Generate_field_1_0">
        <source>Generate field '{1}.{0}'</source>
        <target state="translated">{1}.{0}' alanını oluştur</target>
        <note />
      </trans-unit>
      <trans-unit id="Generate_local_0">
        <source>Generate local '{0}'</source>
        <target state="translated">Yerel '{0}' üretin</target>
        <note />
      </trans-unit>
      <trans-unit id="Generate_0_1_in_new_file">
        <source>Generate {0} '{1}' in new file</source>
        <target state="translated">Yeni dosyada {0} '{1}' oluştur</target>
        <note />
      </trans-unit>
      <trans-unit id="Generate_nested_0_1">
        <source>Generate nested {0} '{1}'</source>
        <target state="translated">İç içe {0} '{1}' oluştur</target>
        <note />
      </trans-unit>
      <trans-unit id="Global_Namespace">
        <source>Global Namespace</source>
        <target state="translated">Genel Ad Uzayı</target>
        <note />
      </trans-unit>
      <trans-unit id="Implement_interface_abstractly">
        <source>Implement interface abstractly</source>
        <target state="translated">Arabirimi soyut olarak uygula</target>
        <note />
      </trans-unit>
      <trans-unit id="Implement_interface_through_0">
        <source>Implement interface through '{0}'</source>
        <target state="translated">Arabirimi '{0}' aracılığıyla uygula</target>
        <note />
      </trans-unit>
      <trans-unit id="Implement_interface">
        <source>Implement interface</source>
        <target state="translated">Arabirimi uygula</target>
        <note />
      </trans-unit>
      <trans-unit id="Introduce_field_for_0">
        <source>Introduce field for '{0}'</source>
        <target state="translated">{0}' için alanı ortaya çıkar</target>
        <note />
      </trans-unit>
      <trans-unit id="Introduce_local_for_0">
        <source>Introduce local for '{0}'</source>
        <target state="translated">{0}' için yereli ortaya çıkar</target>
        <note />
      </trans-unit>
      <trans-unit id="Introduce_constant_for_0">
        <source>Introduce constant for '{0}'</source>
        <target state="translated">{0}' için sabiti ortaya çıkar</target>
        <note />
      </trans-unit>
      <trans-unit id="Introduce_local_constant_for_0">
        <source>Introduce local constant for '{0}'</source>
        <target state="translated">{0}' için yerel sabiti ortaya çıkar</target>
        <note />
      </trans-unit>
      <trans-unit id="Introduce_field_for_all_occurrences_of_0">
        <source>Introduce field for all occurrences of '{0}'</source>
        <target state="translated">Tüm '{0}' oluşumları için alanı ortaya çıkar</target>
        <note />
      </trans-unit>
      <trans-unit id="Introduce_local_for_all_occurrences_of_0">
        <source>Introduce local for all occurrences of '{0}'</source>
        <target state="translated">Tüm '{0}' oluşumları için yereli ortaya çıkar</target>
        <note />
      </trans-unit>
      <trans-unit id="Introduce_constant_for_all_occurrences_of_0">
        <source>Introduce constant for all occurrences of '{0}'</source>
        <target state="translated">Tüm '{0}' oluşumları için sabiti ortaya çıkar</target>
        <note />
      </trans-unit>
      <trans-unit id="Introduce_local_constant_for_all_occurrences_of_0">
        <source>Introduce local constant for all occurrences of '{0}'</source>
        <target state="translated">Tüm '{0}' oluşumları için yerel sabiti ortaya çıkar</target>
        <note />
      </trans-unit>
      <trans-unit id="Introduce_query_variable_for_all_occurrences_of_0">
        <source>Introduce query variable for all occurrences of '{0}'</source>
        <target state="translated">Tüm '{0}' oluşumları için sorgu değişkenini ortaya çıkar</target>
        <note />
      </trans-unit>
      <trans-unit id="Introduce_query_variable_for_0">
        <source>Introduce query variable for '{0}'</source>
        <target state="translated">{0}' için sorgu değişkenini ortaya çıkar</target>
        <note />
      </trans-unit>
      <trans-unit id="Anonymous_Types_colon">
        <source>Anonymous Types:</source>
        <target state="translated">Anonim Türler:</target>
        <note />
      </trans-unit>
      <trans-unit id="is_">
        <source>is</source>
        <target state="translated">olan</target>
        <note />
      </trans-unit>
      <trans-unit id="Represents_an_object_whose_operations_will_be_resolved_at_runtime">
        <source>Represents an object whose operations will be resolved at runtime.</source>
        <target state="translated">İşlemleri çalışma zamanında çözümlenecek bir nesneyi temsil ediyor.</target>
        <note />
      </trans-unit>
      <trans-unit id="constant">
        <source>constant</source>
        <target state="translated">sabit</target>
        <note />
      </trans-unit>
      <trans-unit id="field">
        <source>field</source>
        <target state="translated">alan</target>
        <note />
      </trans-unit>
      <trans-unit id="local_constant">
        <source>local constant</source>
        <target state="translated">yerel sabit</target>
        <note />
      </trans-unit>
      <trans-unit id="local_variable">
        <source>local variable</source>
        <target state="translated">yerel değişken</target>
        <note />
      </trans-unit>
      <trans-unit id="label">
        <source>label</source>
        <target state="translated">etiket</target>
        <note />
      </trans-unit>
      <trans-unit id="period_era">
        <source>period/era</source>
        <target state="new">period/era</target>
        <note />
      </trans-unit>
      <trans-unit id="period_era_description">
        <source>The "g" or "gg" custom format specifiers (plus any number of additional "g" specifiers) represents the period or era, such as A.D. The formatting operation ignores this specifier if the date to be formatted doesn't have an associated period or era string.

If the "g" format specifier is used without other custom format specifiers, it's interpreted as the "g" standard date and time format specifier.</source>
        <target state="new">The "g" or "gg" custom format specifiers (plus any number of additional "g" specifiers) represents the period or era, such as A.D. The formatting operation ignores this specifier if the date to be formatted doesn't have an associated period or era string.

If the "g" format specifier is used without other custom format specifiers, it's interpreted as the "g" standard date and time format specifier.</target>
        <note />
      </trans-unit>
      <trans-unit id="range_variable">
        <source>range variable</source>
        <target state="translated">aralık değişkeni</target>
        <note />
      </trans-unit>
      <trans-unit id="parameter">
        <source>parameter</source>
        <target state="translated">parametre</target>
        <note />
      </trans-unit>
      <trans-unit id="in_">
        <source>in</source>
        <target state="translated">in</target>
        <note />
      </trans-unit>
      <trans-unit id="Summary_colon">
        <source>Summary:</source>
        <target state="translated">Özet:</target>
        <note />
      </trans-unit>
      <trans-unit id="Locals_and_parameters">
        <source>Locals and parameters</source>
        <target state="translated">Yerel öğeler ve parametreler</target>
        <note />
      </trans-unit>
      <trans-unit id="Type_parameters_colon">
        <source>Type parameters:</source>
        <target state="translated">Tür parametreleri:</target>
        <note />
      </trans-unit>
      <trans-unit id="Returns_colon">
        <source>Returns:</source>
        <target state="translated">Döndürülenler:</target>
        <note />
      </trans-unit>
      <trans-unit id="Exceptions_colon">
        <source>Exceptions:</source>
        <target state="translated">Özel Durumlar:</target>
        <note />
      </trans-unit>
      <trans-unit id="Remarks_colon">
        <source>Remarks:</source>
        <target state="translated">Açıklamalar:</target>
        <note />
      </trans-unit>
      <trans-unit id="generating_source_for_symbols_of_this_type_is_not_supported">
        <source>generating source for symbols of this type is not supported</source>
        <target state="translated">Bu türdeki semboller için kaynak üretme desteklenmiyor</target>
        <note />
      </trans-unit>
      <trans-unit id="Assembly">
        <source>Assembly</source>
        <target state="translated">derleme</target>
        <note />
      </trans-unit>
      <trans-unit id="location_unknown">
        <source>location unknown</source>
        <target state="translated">Konum bilinmiyor</target>
        <note />
      </trans-unit>
      <trans-unit id="Updating_0_will_prevent_the_debug_session_from_continuing">
        <source>Updating '{0}' will prevent the debug session from continuing.</source>
        <target state="translated">{0}' öğesini güncelleştirme, hata ayıklama oturumunun devam etmesini engelleyecek.</target>
        <note />
      </trans-unit>
      <trans-unit id="Updating_a_complex_statement_containing_an_await_expression_will_prevent_the_debug_session_from_continuing">
        <source>Updating a complex statement containing an await expression will prevent the debug session from continuing.</source>
        <target state="translated">Await ifadesi içeren bir karmaşık deyimin güncelleştirilmesi, hata ayıklama işleminin devam etmesini engeller.</target>
        <note />
      </trans-unit>
      <trans-unit id="Changing_visibility_of_a_constructor_will_prevent_the_debug_session_from_continuing">
        <source>Changing visibility of a constructor will prevent the debug session from continuing.</source>
        <target state="translated">Bir oluşturucunun görünürlüğünü değiştirmek, hata ayıklama oturumunun devam etmesini engeller.</target>
        <note />
      </trans-unit>
      <trans-unit id="Capturing_variable_0_that_hasn_t_been_captured_before_will_prevent_the_debug_session_from_continuing">
        <source>Capturing variable '{0}' that hasn't been captured before will prevent the debug session from continuing.</source>
        <target state="translated">Daha önce yakalanmayan '{0}' değişkeninin yakalanması hata ayıklama oturumunun devam etmesini engeller.</target>
        <note />
      </trans-unit>
      <trans-unit id="Ceasing_to_capture_variable_0_will_prevent_the_debug_session_from_continuing">
        <source>Ceasing to capture variable '{0}' will prevent the debug session from continuing.</source>
        <target state="translated">{0}' değişkenini yakalamanın durdurulması hata ayıklama oturumunun devam etmesini engeller.</target>
        <note />
      </trans-unit>
      <trans-unit id="Deleting_captured_variable_0_will_prevent_the_debug_session_from_continuing">
        <source>Deleting captured variable '{0}' will prevent the debug session from continuing.</source>
        <target state="translated">{0}' yakalanan değişkeninin silinmesi hata ayıklama oturumunun devam etmesini engeller.</target>
        <note />
      </trans-unit>
      <trans-unit id="Changing_the_type_of_a_captured_variable_0_previously_of_type_1_will_prevent_the_debug_session_from_continuing">
        <source>Changing the type of a captured variable '{0}' previously of type '{1}' will prevent the debug session from continuing.</source>
        <target state="translated">Daha önce '{1}' türündeki '{0}' yakalanan değişkeninin türünün değiştirilmesi hata ayıklama oturumunun devam etmesini engeller.</target>
        <note />
      </trans-unit>
      <trans-unit id="Changing_the_parameters_of_0_will_prevent_the_debug_session_from_continuing">
        <source>Changing the parameters of '{0}' will prevent the debug session from continuing.</source>
        <target state="translated">{0}' parametrelerinin değiştirilmesi hata ayıklama oturumunun devam etmesini engeller.</target>
        <note />
      </trans-unit>
      <trans-unit id="Changing_the_return_type_of_0_will_prevent_the_debug_session_from_continuing">
        <source>Changing the return type of '{0}' will prevent the debug session from continuing.</source>
        <target state="translated">{0}' dönüş türünün değiştirilmesi hata ayıklama oturumunun devam etmesini engeller.</target>
        <note />
      </trans-unit>
      <trans-unit id="Changing_the_type_of_0_will_prevent_the_debug_session_from_continuing">
        <source>Changing the type of '{0}' will prevent the debug session from continuing.</source>
        <target state="translated">{0}' türünün değiştirilmesi hata ayıklama oturumunun devam etmesini engeller.</target>
        <note />
      </trans-unit>
      <trans-unit id="Changing_the_declaration_scope_of_a_captured_variable_0_will_prevent_the_debug_session_from_continuing">
        <source>Changing the declaration scope of a captured variable '{0}' will prevent the debug session from continuing.</source>
        <target state="translated">{0}' yakalanan değişkeninin bildirim kapsamının değiştirilmesi hata ayıklama oturumunun devam etmesini engeller.</target>
        <note />
      </trans-unit>
      <trans-unit id="Accessing_captured_variable_0_that_hasn_t_been_accessed_before_in_1_will_prevent_the_debug_session_from_continuing">
        <source>Accessing captured variable '{0}' that hasn't been accessed before in {1} will prevent the debug session from continuing.</source>
        <target state="translated">Daha önce {1} içinde erişilmeyen '{0}' yakalanan değişkenine erişim, hata ayıklama oturumunun devam etmesini engeller.</target>
        <note />
      </trans-unit>
      <trans-unit id="Ceasing_to_access_captured_variable_0_in_1_will_prevent_the_debug_session_from_continuing">
        <source>Ceasing to access captured variable '{0}' in {1} will prevent the debug session from continuing.</source>
        <target state="translated">{1} içinde '{0}' yakalanan değişkenine erişimin durdurulması hata ayıklama oturumunun devam etmesini engeller.</target>
        <note />
      </trans-unit>
      <trans-unit id="Adding_0_that_accesses_captured_variables_1_and_2_declared_in_different_scopes_will_prevent_the_debug_session_from_continuing">
        <source>Adding '{0}' that accesses captured variables '{1}' and '{2}' declared in different scopes will prevent the debug session from continuing.</source>
        <target state="translated">Farklı kapsamlarda bildirilmiş '{1}' ve '{2}' yakalanan değişkenlerine erişen '{0}' öğesinin eklenmesi hata ayıklama oturumunun devam etmesini engeller.</target>
        <note />
      </trans-unit>
      <trans-unit id="Removing_0_that_accessed_captured_variables_1_and_2_declared_in_different_scopes_will_prevent_the_debug_session_from_continuing">
        <source>Removing '{0}' that accessed captured variables '{1}' and '{2}' declared in different scopes will prevent the debug session from continuing.</source>
        <target state="translated">Farklı kapsamlarda bildirilmiş '{1}' ve '{2}' yakalanan değişkenlerine erişen '{0}' öğesinin kaldırılması hata ayıklama oturumunun devam etmesini engeller.</target>
        <note />
      </trans-unit>
      <trans-unit id="Adding_0_into_a_1_will_prevent_the_debug_session_from_continuing">
        <source>Adding '{0}' into a '{1}' will prevent the debug session from continuing.</source>
        <target state="translated">{1}' içine '{0}' ekleme, hata ayıklama oturumunun devam etmesini engelleyecek.</target>
        <note />
      </trans-unit>
      <trans-unit id="Adding_0_into_a_class_with_explicit_or_sequential_layout_will_prevent_the_debug_session_from_continuing">
        <source>Adding '{0}' into a class with explicit or sequential layout will prevent the debug session from continuing.</source>
        <target state="translated">Açık veya sıralı düzene sahip bir sınıfa '{0}' öğesini ekleme, hata ayıklama oturumunun devam etmesini engelleyecek.</target>
        <note />
      </trans-unit>
      <trans-unit id="Updating_the_modifiers_of_0_will_prevent_the_debug_session_from_continuing">
        <source>Updating the modifiers of '{0}' will prevent the debug session from continuing.</source>
        <target state="translated">{0}' öğesinin değiştiricilerini güncelleştirme, hata ayıklama oturumunun devam etmesini engelleyecek.</target>
        <note />
      </trans-unit>
      <trans-unit id="Updating_the_Handles_clause_of_0_will_prevent_the_debug_session_from_continuing">
        <source>Updating the Handles clause of '{0}' will prevent the debug session from continuing.</source>
        <target state="translated">{0}' öğesinin Handles yan tümcesini güncelleştirme, hata ayıklama oturumunun devam etmesini engelleyecek.</target>
        <note />
      </trans-unit>
      <trans-unit id="Adding_0_with_the_Handles_clause_will_prevent_the_debug_session_from_continuing">
        <source>Adding '{0}' with the Handles clause will prevent the debug session from continuing.</source>
        <target state="translated">{0}', Handles yan tümcesi ile eklendiğinde hata ayıklama oturumunun devam etmesini engeller.</target>
        <note />
      </trans-unit>
      <trans-unit id="Updating_the_Implements_clause_of_a_0_will_prevent_the_debug_session_from_continuing">
        <source>Updating the Implements clause of a '{0}' will prevent the debug session from continuing.</source>
        <target state="translated">Bir '{0}' öğesinin Implements yan tümcesini güncelleştirme, hata ayıklama oturumunun devam etmesini engelleyecek.</target>
        <note />
      </trans-unit>
      <trans-unit id="Changing_the_constraint_from_0_to_1_will_prevent_the_debug_session_from_continuing">
        <source>Changing the constraint from '{0}' to '{1}' will prevent the debug session from continuing.</source>
        <target state="translated">Kısıtlamayı '{0}' yerine '{1}' olarak değiştirmek hata ayıklama oturumunun devam etmesini engelleyecek.</target>
        <note />
      </trans-unit>
      <trans-unit id="Updating_the_variance_of_0_will_prevent_the_debug_session_from_continuing">
        <source>Updating the variance of '{0}' will prevent the debug session from continuing.</source>
        <target state="translated">{0}' öğesinin farkını güncelleştirme, hata ayıklama oturumunun devam etmesini engelleyecek.</target>
        <note />
      </trans-unit>
      <trans-unit id="Updating_the_type_of_0_will_prevent_the_debug_session_from_continuing">
        <source>Updating the type of '{0}' will prevent the debug session from continuing.</source>
        <target state="translated">{0}' öğesinin türünü güncelleştirme, hata ayıklama oturumunun devam etmesini engelleyecek.</target>
        <note />
      </trans-unit>
      <trans-unit id="Updating_the_initializer_of_0_will_prevent_the_debug_session_from_continuing">
        <source>Updating the initializer of '{0}' will prevent the debug session from continuing.</source>
        <target state="translated">{0}' öğesinin başlatıcısını güncelleştirme, hata ayıklama oturumunun devam etmesini engelleyecek.</target>
        <note />
      </trans-unit>
      <trans-unit id="Updating_the_size_of_a_0_will_prevent_the_debug_session_from_continuing">
        <source>Updating the size of a '{0}' will prevent the debug session from continuing.</source>
        <target state="translated">{0}' öğesinin boyutunu güncelleştirme, hata ayıklama oturumunun devam etmesini engelleyecek.</target>
        <note />
      </trans-unit>
      <trans-unit id="Updating_the_underlying_type_of_0_will_prevent_the_debug_session_from_continuing">
        <source>Updating the underlying type of '{0}' will prevent the debug session from continuing.</source>
        <target state="translated">{0}' öğesinin temel alınan türünü güncelleştirme, hata ayıklama oturumunun devam etmesini engelleyecek.</target>
        <note />
      </trans-unit>
      <trans-unit id="Updating_the_base_class_and_or_base_interface_s_of_0_will_prevent_the_debug_session_from_continuing">
        <source>Updating the base class and/or base interface(s) of '{0}' will prevent the debug session from continuing.</source>
        <target state="translated">{0}' öğesinin temel sınıf ve/veya temel arabirimlerini güncelleştirme, hata ayıklama oturumunun devam etmesini engelleyecek.</target>
        <note />
      </trans-unit>
      <trans-unit id="Updating_a_field_to_an_event_or_vice_versa_will_prevent_the_debug_session_from_continuing">
        <source>Updating a field to an event or vice versa will prevent the debug session from continuing.</source>
        <target state="translated">Bir alanı olaya veya bir olayı alana güncelleştirme, hata ayıklama oturumunun devam etmesini engelleyecek.</target>
        <note />
      </trans-unit>
      <trans-unit id="Updating_the_kind_of_a_type_will_prevent_the_debug_session_from_continuing">
        <source>Updating the kind of a type will prevent the debug session from continuing.</source>
        <target state="translated">Bir tipin türünü güncelleştirme, hata ayıklama oturumunun devam etmesini engelleyecek.</target>
        <note />
      </trans-unit>
      <trans-unit id="Updating_the_kind_of_an_property_event_accessor_will_prevent_the_debug_session_from_continuing">
        <source>Updating the kind of an property/event accessor will prevent the debug session from continuing.</source>
        <target state="translated">Özellik/olay erişimcisinin türünü güncelleştirme, hata ayıklama oturumunun devam etmesini engelleyecek.</target>
        <note />
      </trans-unit>
      <trans-unit id="Updating_the_kind_of_a_method_Sub_Function_will_prevent_the_debug_session_from_continuing">
        <source>Updating the kind of a method (Sub/Function) will prevent the debug session from continuing.</source>
        <target state="translated">Bir yöntemin (Sub/Function) türünü güncelleştirme, hata ayıklama oturumunun devam etmesini engelleyecek.</target>
        <note />
      </trans-unit>
      <trans-unit id="Updating_the_library_name_of_Declare_Statement_will_prevent_the_debug_session_from_continuing">
        <source>Updating the library name of Declare Statement will prevent the debug session from continuing.</source>
        <target state="translated">Declare Deyimi'nin kitaplık adını güncelleştirme, hata ayıklama oturumunun devam etmesini engelleyecek.</target>
        <note />
      </trans-unit>
      <trans-unit id="Updating_the_alias_of_Declare_Statement_will_prevent_the_debug_session_from_continuing">
        <source>Updating the alias of Declare Statement will prevent the debug session from continuing.</source>
        <target state="translated">Declare Deyimi'nin diğer adını güncelleştirme, hata ayıklama oturumunun devam etmesini engelleyecek.</target>
        <note />
      </trans-unit>
      <trans-unit id="Renaming_0_will_prevent_the_debug_session_from_continuing">
        <source>Renaming '{0}' will prevent the debug session from continuing.</source>
        <target state="translated">{0}' öğesini yeniden adlandırma, hata ayıklama oturumunun devam etmesini engelleyecek.</target>
        <note />
      </trans-unit>
      <trans-unit id="Adding_0_will_prevent_the_debug_session_from_continuing">
        <source>Adding '{0}' will prevent the debug session from continuing.</source>
        <target state="translated">{0}' öğesini ekleme, hata ayıklama oturumunun devam etmesini engelleyecek.</target>
        <note />
      </trans-unit>
      <trans-unit id="Adding_an_abstract_0_or_overriding_an_inherited_0_will_prevent_the_debug_session_from_continuing">
        <source>Adding an abstract '{0}' or overriding an inherited '{0}' will prevent the debug session from continuing.</source>
        <target state="translated">Bir '{0}' özeti eklemek veya devralınan bir '{0}' öğesini geçersiz kılmak, hata ayıklama işleminin devam etmesini engeller.</target>
        <note />
      </trans-unit>
      <trans-unit id="Adding_a_MustOverride_0_or_overriding_an_inherited_0_will_prevent_the_debug_session_from_continuing">
        <source>Adding a MustOverride '{0}' or overriding an inherited '{0}' will prevent the debug session from continuing.</source>
        <target state="translated">Bir MustOverride '{0}' eklemek veya devralınan bir '{0}' öğesini geçersiz kılmak, hata ayıklama işleminin devam etmesini engeller.</target>
        <note />
      </trans-unit>
      <trans-unit id="Adding_an_extern_0_will_prevent_the_debug_session_from_continuing">
        <source>Adding an extern '{0}' will prevent the debug session from continuing.</source>
        <target state="translated">Extern '{0}' öğesini ekleme, hata ayıklama oturumunun devam etmesini engelleyecek.</target>
        <note />
      </trans-unit>
      <trans-unit id="Adding_an_imported_method_will_prevent_the_debug_session_from_continuing">
        <source>Adding an imported method will prevent the debug session from continuing.</source>
        <target state="translated">İçeri aktarılan bir yöntemi ekleme, hata ayıklama oturumunun devam etmesini engelleyecek.</target>
        <note />
      </trans-unit>
      <trans-unit id="Adding_a_user_defined_0_will_prevent_the_debug_session_from_continuing">
        <source>Adding a user defined '{0}' will prevent the debug session from continuing.</source>
        <target state="translated">Kullanıcı tanımlı '{0}' ekleme, hata ayıklama oturumunun devam etmesini engelleyecek.</target>
        <note />
      </trans-unit>
      <trans-unit id="Adding_a_generic_0_will_prevent_the_debug_session_from_continuing">
        <source>Adding a generic '{0}' will prevent the debug session from continuing.</source>
        <target state="translated">Genel '{0}' öğesini ekleme, hata ayıklama oturumunun devam etmesini engelleyecek.</target>
        <note />
      </trans-unit>
      <trans-unit id="Adding_0_around_an_active_statement_will_prevent_the_debug_session_from_continuing">
        <source>Adding '{0}' around an active statement will prevent the debug session from continuing.</source>
        <target state="translated">Etkin bir deyim etrafına '{0}' öğesini ekleme, hata ayıklama oturumunun devam etmesini engelleyecek.</target>
        <note />
      </trans-unit>
      <trans-unit id="Moving_0_will_prevent_the_debug_session_from_continuing">
        <source>Moving '{0}' will prevent the debug session from continuing.</source>
        <target state="translated">{0}' öğesinin taşınması, hata ayıklama oturumunun devam etmesini engelleyecek.</target>
        <note />
      </trans-unit>
      <trans-unit id="Deleting_0_will_prevent_the_debug_session_from_continuing">
        <source>Deleting '{0}' will prevent the debug session from continuing.</source>
        <target state="translated">{0}' öğesini silme, hata ayıklama oturumunun devam etmesini engelleyecek.</target>
        <note />
      </trans-unit>
      <trans-unit id="Deleting_0_around_an_active_statement_will_prevent_the_debug_session_from_continuing">
        <source>Deleting '{0}' around an active statement will prevent the debug session from continuing.</source>
        <target state="translated">Etkin bir deyimin etrafından '{0}' öğesini silme, hata ayıklama oturumunun devam etmesini engelleyecek.</target>
        <note />
      </trans-unit>
      <trans-unit id="Adding_a_method_body_will_prevent_the_debug_session_from_continuing">
        <source>Adding a method body will prevent the debug session from continuing.</source>
        <target state="translated">Bir yöntem gövdesi ekleme, hata ayıklama oturumunun devam etmesini engelleyecek.</target>
        <note />
      </trans-unit>
      <trans-unit id="Deleting_a_method_body_will_prevent_the_debug_session_from_continuing">
        <source>Deleting a method body will prevent the debug session from continuing.</source>
        <target state="translated">Bir yöntem gövdesi silme, hata ayıklama oturumunun devam etmesini engelleyecek.</target>
        <note />
      </trans-unit>
      <trans-unit id="An_active_statement_has_been_removed_from_its_original_method_You_must_revert_your_changes_to_continue_or_restart_the_debugging_session">
        <source>An active statement has been removed from its original method. You must revert your changes to continue or restart the debugging session.</source>
        <target state="translated">Etkin bir deyim özgün yönteminden kaldırılmış. Devam etmek için değişikliklerinizi geri almalısınız veya hata ayıklama oturumunu yeniden başlatmalısınız.</target>
        <note />
      </trans-unit>
      <trans-unit id="Updating_async_or_iterator_modifier_around_an_active_statement_will_prevent_the_debug_session_from_continuing">
        <source>Updating async or iterator modifier around an active statement will prevent the debug session from continuing.</source>
        <target state="translated">Etkin bir deyimin etrafındaki async ya da iterator değiştiricisini güncelleştirmek hata ayıklama oturumunun devam etmesini önler.</target>
        <note>{Locked="async"}{Locked="iterator"} "async" and "iterator" are C#/VB keywords and should not be localized.</note>
      </trans-unit>
      <trans-unit id="Modifying_a_generic_method_will_prevent_the_debug_session_from_continuing">
        <source>Modifying a generic method will prevent the debug session from continuing.</source>
        <target state="translated">Genel bir yöntemi değiştirme, hata ayıklama oturumunun devam etmesini engelleyecek.</target>
        <note />
      </trans-unit>
      <trans-unit id="Modifying_whitespace_or_comments_in_a_generic_0_will_prevent_the_debug_session_from_continuing">
        <source>Modifying whitespace or comments in a generic '{0}' will prevent the debug session from continuing.</source>
        <target state="translated">Genel '{0}' öğesindeki boşluk veya açıklamaları değiştirme, hata ayıklama oturumunun devam etmesini engelleyecek.</target>
        <note />
      </trans-unit>
      <trans-unit id="Modifying_a_method_inside_the_context_of_a_generic_type_will_prevent_the_debug_session_from_continuing">
        <source>Modifying a method inside the context of a generic type will prevent the debug session from continuing.</source>
        <target state="translated">Genel bir türün bağlamı içindeki bir yöntemi değiştirme, hata ayıklama oturumunun devam etmesini engelleyecek.</target>
        <note />
      </trans-unit>
      <trans-unit id="Modifying_whitespace_or_comments_in_0_inside_the_context_of_a_generic_type_will_prevent_the_debug_session_from_continuing">
        <source>Modifying whitespace or comments in '{0}' inside the context of a generic type will prevent the debug session from continuing.</source>
        <target state="translated">Genel bir türün bağlamı içinde '{0}' öğesindeki boşluk veya açıklamaları değiştirme, hata ayıklama oturumunun devam etmesini engelleyecek.</target>
        <note />
      </trans-unit>
      <trans-unit id="Modifying_the_initializer_of_0_in_a_generic_type_will_prevent_the_debug_session_from_continuing">
        <source>Modifying the initializer of '{0}' in a generic type will prevent the debug session from continuing.</source>
        <target state="translated">Genel bir tür içindeki '{0}' öğesinin başlatıcısını değiştirme, hata ayıklama oturumunun devam etmesini engelleyecek.</target>
        <note />
      </trans-unit>
      <trans-unit id="Modifying_the_initializer_of_0_in_a_partial_type_will_prevent_the_debug_session_from_continuing">
        <source>Modifying the initializer of '{0}' in a partial type will prevent the debug session from continuing.</source>
        <target state="translated">Kısmi bir tür içindeki '{0}' öğesinin başlatıcısını değiştirme, hata ayıklama oturumunun devam etmesini engelleyecek.</target>
        <note />
      </trans-unit>
      <trans-unit id="Adding_a_constructor_to_a_type_with_a_field_or_property_initializer_that_contains_an_anonymous_function_will_prevent_the_debug_session_from_continuing">
        <source>Adding a constructor to a type with a field or property initializer that contains an anonymous function will prevent the debug session from continuing.</source>
        <target state="translated">Anonim bir tür içeren alan veya özellik başlatıcısının bulunduğu bir türe oluşturucu eklenmesi, hata ayıklama oturumunun devam etmesini engelleyebilir.</target>
        <note />
      </trans-unit>
      <trans-unit id="Renaming_a_captured_variable_from_0_to_1_will_prevent_the_debug_session_from_continuing">
        <source>Renaming a captured variable, from '{0}' to '{1}' will prevent the debug session from continuing.</source>
        <target state="translated">Yakalanan '{0}' adlı değişkenin '{1}' olarak yeniden adlandırılması, hata ayıklama oturumunun devam etmesini engeller.</target>
        <note />
      </trans-unit>
      <trans-unit id="Modifying_a_catch_finally_handler_with_an_active_statement_in_the_try_block_will_prevent_the_debug_session_from_continuing">
        <source>Modifying a catch/finally handler with an active statement in the try block will prevent the debug session from continuing.</source>
        <target state="translated">Try bloğu içindeki etkin deyimli catch/finally işleyicisini değiştirme, hata ayıklama oturumunun devam etmesini engelleyecek.</target>
        <note />
      </trans-unit>
      <trans-unit id="Modifying_a_try_catch_finally_statement_when_the_finally_block_is_active_will_prevent_the_debug_session_from_continuing">
        <source>Modifying a try/catch/finally statement when the finally block is active will prevent the debug session from continuing.</source>
        <target state="translated">Finally bloğu etkin olduğunda bir try/catch/finally deyimini değiştirme, hata ayıklama oturumunun devam etmesini engelleyecek.</target>
        <note />
      </trans-unit>
      <trans-unit id="Modifying_a_catch_handler_around_an_active_statement_will_prevent_the_debug_session_from_continuing">
        <source>Modifying a catch handler around an active statement will prevent the debug session from continuing.</source>
        <target state="translated">Etkin bir deyim etrafındaki catch işleyicisini değiştirme, hata ayıklama oturumunun devam etmesini engelleyecek.</target>
        <note />
      </trans-unit>
      <trans-unit id="Modifying_0_which_contains_the_stackalloc_operator_will_prevent_the_debug_session_from_continuing">
        <source>Modifying '{0}' which contains the 'stackalloc' operator will prevent the debug session from continuing.</source>
        <target state="translated">stackalloc' operatörünü içeren '{0}' öğesini değiştirme, hata ayıklama oturumunun devam etmesini engelleyecek.</target>
        <note />
      </trans-unit>
      <trans-unit id="Modifying_an_active_0_which_contains_On_Error_or_Resume_statements_will_prevent_the_debug_session_from_continuing">
        <source>Modifying an active '{0}' which contains 'On Error' or 'Resume' statements will prevent the debug session from continuing.</source>
        <target state="translated">On Error' veya 'Resume' deyimlerini içeren etkin bir '{0}' öğesini değiştirme, hata ayıklama oturumunun devam etmesini engelleyecek.</target>
        <note />
      </trans-unit>
      <trans-unit id="Modifying_0_which_contains_an_Aggregate_Group_By_or_Join_query_clauses_will_prevent_the_debug_session_from_continuing">
        <source>Modifying '{0}' which contains an Aggregate, Group By, or Join query clauses will prevent the debug session from continuing.</source>
        <target state="translated">Aggregate, Group By veya Join sorgu yan tümcelerini içeren '{0}' öğesinin değiştirilmesi hata ayıklama oturumunun devam etmesini engeller.</target>
        <note />
      </trans-unit>
      <trans-unit id="Modifying_source_with_experimental_language_features_enabled_will_prevent_the_debug_session_from_continuing">
        <source>Modifying source with experimental language features enabled will prevent the debug session from continuing.</source>
        <target state="translated">Deneysel dil özellikleri ile kaynağı değiştirme, hata ayıklama oturumunun devam etmesini engelleyecek.</target>
        <note />
      </trans-unit>
      <trans-unit id="Updating_an_active_statement_will_prevent_the_debug_session_from_continuing">
        <source>Updating an active statement will prevent the debug session from continuing.</source>
        <target state="translated">Etkin bir deyimi güncelleştirme, hata ayıklama oturumunun devam etmesini engelleyecek.</target>
        <note />
      </trans-unit>
      <trans-unit id="Removing_0_that_contains_an_active_statement_will_prevent_the_debug_session_from_continuing">
        <source>Removing '{0}' that contains an active statement will prevent the debug session from continuing.</source>
        <target state="translated">Etkin bir deyim içeren '{0}' öğesini kaldırma, hata ayıklama oturumunun devam etmesini engelleyecek.</target>
        <note />
      </trans-unit>
      <trans-unit id="Adding_a_new_file_will_prevent_the_debug_session_from_continuing">
        <source>Adding a new file will prevent the debug session from continuing.</source>
        <target state="translated">Yeni bir dosya eklemek hata ayıklama oturumunun devam etmesini engeller.</target>
        <note />
      </trans-unit>
      <trans-unit id="Attribute_0_is_missing_Updating_an_async_method_or_an_iterator_will_prevent_the_debug_session_from_continuing">
        <source>Attribute '{0}' is missing. Updating an async method or an iterator will prevent the debug session from continuing.</source>
        <target state="translated">{0}' özniteliği eksik. Zaman uyumsuz bir metodun veya bir yineleyicinin güncelleştirilmesi, hata ayıklama oturumunun devam etmesini engeller.</target>
        <note />
      </trans-unit>
      <trans-unit id="Unexpected_interface_member_kind_colon_0">
        <source>Unexpected interface member kind: {0}</source>
        <target state="translated">Beklenmeyen arabirim üyesi türü: {0}</target>
        <note />
      </trans-unit>
      <trans-unit id="Unknown_symbol_kind">
        <source>Unknown symbol kind</source>
        <target state="translated">Bilinmeyen sembol türü</target>
        <note />
      </trans-unit>
      <trans-unit id="Generate_abstract_property_1_0">
        <source>Generate abstract property '{1}.{0}'</source>
        <target state="translated">Soyut '{1}.{0}' özelliğini oluştur</target>
        <note />
      </trans-unit>
      <trans-unit id="Generate_abstract_method_1_0">
        <source>Generate abstract method '{1}.{0}'</source>
        <target state="translated">Soyut '{1}.{0}' metodunu oluştur</target>
        <note />
      </trans-unit>
      <trans-unit id="Generate_method_1_0">
        <source>Generate method '{1}.{0}'</source>
        <target state="translated">{1}.{0}' yöntemini üretin</target>
        <note />
      </trans-unit>
      <trans-unit id="Requested_assembly_already_loaded_from_0">
        <source>Requested assembly already loaded from '{0}'.</source>
        <target state="translated">{0}' kaynağından zaten yüklenmiş olan derleme istendi.</target>
        <note />
      </trans-unit>
      <trans-unit id="The_symbol_does_not_have_an_icon">
        <source>The symbol does not have an icon.</source>
        <target state="translated">Sembolde simge bulunmuyor.</target>
        <note />
      </trans-unit>
      <trans-unit id="Unknown">
        <source>Unknown</source>
        <target state="translated">Bilinmiyor</target>
        <note />
      </trans-unit>
      <trans-unit id="Asynchronous_method_cannot_have_ref_out_parameters_colon_bracket_0_bracket">
        <source>Asynchronous method cannot have ref/out parameters : [{0}]</source>
        <target state="translated">Zaman uyumsuz yöntem ref/out parametrelerine sahip olamaz: [{0}]</target>
        <note />
      </trans-unit>
      <trans-unit id="The_member_is_defined_in_metadata">
        <source>The member is defined in metadata.</source>
        <target state="translated">Meta veriler içinde tanımlı üye.</target>
        <note />
      </trans-unit>
      <trans-unit id="You_can_only_change_the_signature_of_a_constructor_indexer_method_or_delegate">
        <source>You can only change the signature of a constructor, indexer, method or delegate.</source>
        <target state="translated">Yalnızca bir oluşturucunun, dizin oluşturucusunun, yöntemin veya temsilcinin imzasını değiştirebilirsiniz.</target>
        <note />
      </trans-unit>
      <trans-unit id="This_symbol_has_related_definitions_or_references_in_metadata_Changing_its_signature_may_result_in_build_errors_Do_you_want_to_continue">
        <source>This symbol has related definitions or references in metadata. Changing its signature may result in build errors.

Do you want to continue?</source>
        <target state="translated">Bu sembol meta verilerde ilgili tanımlara veya başvurulara sahiptir. İmzasını değiştirmek yapı hatalarına neden olabilir.

Devam etmek istiyor musunuz?</target>
        <note />
      </trans-unit>
      <trans-unit id="Change_signature">
        <source>Change signature...</source>
        <target state="translated">İmzayı değiştir...</target>
        <note />
      </trans-unit>
      <trans-unit id="Generate_new_type">
        <source>Generate new type...</source>
        <target state="translated">Yeni tür üret...</target>
        <note />
      </trans-unit>
      <trans-unit id="User_Diagnostic_Analyzer_Failure">
        <source>User Diagnostic Analyzer Failure.</source>
        <target state="translated">Kullanıcı Tanılama Çözümleyicisi Hatası.</target>
        <note />
      </trans-unit>
      <trans-unit id="Analyzer_0_threw_an_exception_of_type_1_with_message_2">
        <source>Analyzer '{0}' threw an exception of type '{1}' with message '{2}'.</source>
        <target state="translated">{0}' çözümleyicisi '{2}' iletisiyle '{1}' türünde bir özel durum oluşturdu.</target>
        <note />
      </trans-unit>
      <trans-unit id="Analyzer_0_threw_the_following_exception_colon_1">
        <source>Analyzer '{0}' threw the following exception:
'{1}'.</source>
        <target state="translated">{0}' çözümleyicisi şu özel durumu oluşturdu:
'{1}'.</target>
        <note />
      </trans-unit>
      <trans-unit id="Simplify_Names">
        <source>Simplify Names</source>
        <target state="translated">Adları Basitleştir</target>
        <note />
      </trans-unit>
      <trans-unit id="Simplify_Member_Access">
        <source>Simplify Member Access</source>
        <target state="translated">Üye Erişimini Basitleştir</target>
        <note />
      </trans-unit>
      <trans-unit id="Remove_qualification">
        <source>Remove qualification</source>
        <target state="translated">Nitelemeyi kaldır</target>
        <note />
      </trans-unit>
      <trans-unit id="Unknown_error_occurred">
        <source>Unknown error occurred</source>
        <target state="translated">Bilinmeyen hata oluştu</target>
        <note />
      </trans-unit>
      <trans-unit id="Available">
        <source>Available</source>
        <target state="translated">Kullanılabilir</target>
        <note />
      </trans-unit>
      <trans-unit id="Not_Available">
        <source>Not Available</source>
        <target state="translated">Kullanılamıyor</target>
        <note />
      </trans-unit>
      <trans-unit id="_0_1">
        <source>    {0} - {1}</source>
        <target state="translated">    {0} - {1}</target>
        <note />
      </trans-unit>
      <trans-unit id="You_can_use_the_navigation_bar_to_switch_context">
        <source>You can use the navigation bar to switch context.</source>
        <target state="translated">Bağlamda geçiş yapmak için gezinti çubuğunu kullanabilirsiniz.</target>
        <note />
      </trans-unit>
      <trans-unit id="in_Source">
        <source>in Source</source>
        <target state="translated">Kaynakta</target>
        <note />
      </trans-unit>
      <trans-unit id="in_Suppression_File">
        <source>in Suppression File</source>
        <target state="translated">Gizleme Dosyasında</target>
        <note />
      </trans-unit>
      <trans-unit id="Remove_Suppression_0">
        <source>Remove Suppression {0}</source>
        <target state="translated">{0} Gizlemesini Kaldır</target>
        <note />
      </trans-unit>
      <trans-unit id="Remove_Suppression">
        <source>Remove Suppression</source>
        <target state="translated">Gizlemeyi Kaldır</target>
        <note />
      </trans-unit>
      <trans-unit id="Pending">
        <source>&lt;Pending&gt;</source>
        <target state="translated">&lt; bekleyen &gt;</target>
        <note />
      </trans-unit>
      <trans-unit id="Note_colon_Tab_twice_to_insert_the_0_snippet">
        <source>Note: Tab twice to insert the '{0}' snippet.</source>
        <target state="translated">Not: '{0}' kod parçacığını eklemek için iki kez sekme yapın.</target>
        <note />
      </trans-unit>
      <trans-unit id="Implement_interface_explicitly_with_Dispose_pattern">
        <source>Implement interface explicitly with Dispose pattern</source>
        <target state="translated">Ara birimi açık olarak Dispose düzeniyle uygula</target>
        <note />
      </trans-unit>
      <trans-unit id="Implement_interface_with_Dispose_pattern">
        <source>Implement interface with Dispose pattern</source>
        <target state="translated">Ara birimi Dispose düzeniyle uygula</target>
        <note />
      </trans-unit>
      <trans-unit id="Re_triage_0_currently_1">
        <source>Re-triage {0}(currently '{1}')</source>
        <target state="translated">{0} öğesini yeniden değerlendir (şu an '{1}')</target>
        <note />
      </trans-unit>
      <trans-unit id="Argument_cannot_have_a_null_element">
        <source>Argument cannot have a null element.</source>
        <target state="translated">Bağımsız değişken null öğe içeremez.</target>
        <note />
      </trans-unit>
      <trans-unit id="Argument_cannot_be_empty">
        <source>Argument cannot be empty.</source>
        <target state="translated">Bağımsız değişken boş olamaz.</target>
        <note />
      </trans-unit>
      <trans-unit id="Reported_diagnostic_with_ID_0_is_not_supported_by_the_analyzer">
        <source>Reported diagnostic with ID '{0}' is not supported by the analyzer.</source>
        <target state="translated">{0}' kimliği ile bildirilen tanılama, çözümleyici tarafından desteklenmiyor.</target>
        <note />
      </trans-unit>
      <trans-unit id="Computing_fix_all_occurrences_code_fix">
        <source>Computing fix all occurrences code fix...</source>
        <target state="translated">Geçtiği her yerde düzeltme kod düzeltmesi hesaplanıyor...</target>
        <note />
      </trans-unit>
      <trans-unit id="Fix_all_occurrences">
        <source>Fix all occurrences</source>
        <target state="translated">Tüm oluşumları düzelt</target>
        <note />
      </trans-unit>
      <trans-unit id="Document">
        <source>Document</source>
        <target state="translated">Belge</target>
        <note />
      </trans-unit>
      <trans-unit id="Project">
        <source>Project</source>
        <target state="translated">PROJE</target>
        <note />
      </trans-unit>
      <trans-unit id="Solution">
        <source>Solution</source>
        <target state="translated">Çözüm</target>
        <note />
      </trans-unit>
      <trans-unit id="TODO_colon_dispose_managed_state_managed_objects">
        <source>TODO: dispose managed state (managed objects)</source>
        <target state="needs-review-translation">TODO: yönetilen durumu (yönetilen nesneleri) bırakın.</target>
        <note />
      </trans-unit>
      <trans-unit id="TODO_colon_set_large_fields_to_null">
        <source>TODO: set large fields to null</source>
        <target state="needs-review-translation">TODO: büyük alanları null olarak ayarlayın.</target>
        <note />
      </trans-unit>
      <trans-unit id="Modifying_0_which_contains_a_static_variable_will_prevent_the_debug_session_from_continuing">
        <source>Modifying '{0}' which contains a static variable will prevent the debug session from continuing.</source>
        <target state="translated">Statik bir değişken içeren '{0}' öğesinin değiştirilmesi hata ayıklama oturumunun devam etmesini engeller.</target>
        <note />
      </trans-unit>
      <trans-unit id="Compiler2">
        <source>Compiler</source>
        <target state="translated">Derleyici</target>
        <note />
      </trans-unit>
      <trans-unit id="Live">
        <source>Live</source>
        <target state="translated">Canlı</target>
        <note />
      </trans-unit>
      <trans-unit id="enum_value">
        <source>enum value</source>
        <target state="translated">enum değeri</target>
        <note>{Locked="enum"} "enum" is a C#/VB keyword and should not be localized.</note>
      </trans-unit>
      <trans-unit id="const_field">
        <source>const field</source>
        <target state="translated">const alanı</target>
        <note>{Locked="const"} "const" is a C#/VB keyword and should not be localized.</note>
      </trans-unit>
      <trans-unit id="method">
        <source>method</source>
        <target state="translated">yöntem</target>
        <note />
      </trans-unit>
      <trans-unit id="operator_">
        <source>operator</source>
        <target state="translated">işleç</target>
        <note />
      </trans-unit>
      <trans-unit id="constructor">
        <source>constructor</source>
        <target state="translated">oluşturucu</target>
        <note />
      </trans-unit>
      <trans-unit id="auto_property">
        <source>auto-property</source>
        <target state="translated">otomatik özellik</target>
        <note />
      </trans-unit>
      <trans-unit id="property_">
        <source>property</source>
        <target state="translated">özellik</target>
        <note />
      </trans-unit>
      <trans-unit id="event_accessor">
        <source>event accessor</source>
        <target state="translated">olay erişeni</target>
        <note />
      </trans-unit>
      <trans-unit id="rfc1123_date_time">
        <source>rfc1123 date/time</source>
        <target state="new">rfc1123 date/time</target>
        <note />
      </trans-unit>
      <trans-unit id="rfc1123_date_time_description">
        <source>The "R" or "r" standard format specifier represents a custom date and time format string that is defined by the DateTimeFormatInfo.RFC1123Pattern property. The pattern reflects a defined standard, and the property is read-only. Therefore, it is always the same, regardless of the culture used or the format provider supplied. The custom format string is "ddd, dd MMM yyyy HH':'mm':'ss 'GMT'". When this standard format specifier is used, the formatting or parsing operation always uses the invariant culture.</source>
        <target state="new">The "R" or "r" standard format specifier represents a custom date and time format string that is defined by the DateTimeFormatInfo.RFC1123Pattern property. The pattern reflects a defined standard, and the property is read-only. Therefore, it is always the same, regardless of the culture used or the format provider supplied. The custom format string is "ddd, dd MMM yyyy HH':'mm':'ss 'GMT'". When this standard format specifier is used, the formatting or parsing operation always uses the invariant culture.</target>
        <note />
      </trans-unit>
      <trans-unit id="round_trip_date_time">
        <source>round-trip date/time</source>
        <target state="new">round-trip date/time</target>
        <note />
      </trans-unit>
      <trans-unit id="round_trip_date_time_description">
        <source>The "O" or "o" standard format specifier represents a custom date and time format string using a pattern that preserves time zone information and emits a result string that complies with ISO 8601. For DateTime values, this format specifier is designed to preserve date and time values along with the DateTime.Kind property in text. The formatted string can be parsed back by using the DateTime.Parse(String, IFormatProvider, DateTimeStyles) or DateTime.ParseExact method if the styles parameter is set to DateTimeStyles.RoundtripKind.

The "O" or "o" standard format specifier corresponds to the "yyyy'-'MM'-'dd'T'HH':'mm':'ss'.'fffffffK" custom format string for DateTime values and to the "yyyy'-'MM'-'dd'T'HH':'mm':'ss'.'fffffffzzz" custom format string for DateTimeOffset values. In this string, the pairs of single quotation marks that delimit individual characters, such as the hyphens, the colons, and the letter "T", indicate that the individual character is a literal that cannot be changed. The apostrophes do not appear in the output string.

The "O" or "o" standard format specifier (and the "yyyy'-'MM'-'dd'T'HH':'mm':'ss'.'fffffffK" custom format string) takes advantage of the three ways that ISO 8601 represents time zone information to preserve the Kind property of DateTime values:

    The time zone component of DateTimeKind.Local date and time values is an offset from UTC (for example, +01:00, -07:00). All DateTimeOffset values are also represented in this format.

    The time zone component of DateTimeKind.Utc date and time values uses "Z" (which stands for zero offset) to represent UTC.

    DateTimeKind.Unspecified date and time values have no time zone information.

Because the "O" or "o" standard format specifier conforms to an international standard, the formatting or parsing operation that uses the specifier always uses the invariant culture and the Gregorian calendar.

Strings that are passed to the Parse, TryParse, ParseExact, and TryParseExact methods of DateTime and DateTimeOffset can be parsed by using the "O" or "o" format specifier if they are in one of these formats. In the case of DateTime objects, the parsing overload that you call should also include a styles parameter with a value of DateTimeStyles.RoundtripKind. Note that if you call a parsing method with the custom format string that corresponds to the "O" or "o" format specifier, you won't get the same results as "O" or "o". This is because parsing methods that use a custom format string can't parse the string representation of date and time values that lack a time zone component or use "Z" to indicate UTC.</source>
        <target state="new">The "O" or "o" standard format specifier represents a custom date and time format string using a pattern that preserves time zone information and emits a result string that complies with ISO 8601. For DateTime values, this format specifier is designed to preserve date and time values along with the DateTime.Kind property in text. The formatted string can be parsed back by using the DateTime.Parse(String, IFormatProvider, DateTimeStyles) or DateTime.ParseExact method if the styles parameter is set to DateTimeStyles.RoundtripKind.

The "O" or "o" standard format specifier corresponds to the "yyyy'-'MM'-'dd'T'HH':'mm':'ss'.'fffffffK" custom format string for DateTime values and to the "yyyy'-'MM'-'dd'T'HH':'mm':'ss'.'fffffffzzz" custom format string for DateTimeOffset values. In this string, the pairs of single quotation marks that delimit individual characters, such as the hyphens, the colons, and the letter "T", indicate that the individual character is a literal that cannot be changed. The apostrophes do not appear in the output string.

The "O" or "o" standard format specifier (and the "yyyy'-'MM'-'dd'T'HH':'mm':'ss'.'fffffffK" custom format string) takes advantage of the three ways that ISO 8601 represents time zone information to preserve the Kind property of DateTime values:

    The time zone component of DateTimeKind.Local date and time values is an offset from UTC (for example, +01:00, -07:00). All DateTimeOffset values are also represented in this format.

    The time zone component of DateTimeKind.Utc date and time values uses "Z" (which stands for zero offset) to represent UTC.

    DateTimeKind.Unspecified date and time values have no time zone information.

Because the "O" or "o" standard format specifier conforms to an international standard, the formatting or parsing operation that uses the specifier always uses the invariant culture and the Gregorian calendar.

Strings that are passed to the Parse, TryParse, ParseExact, and TryParseExact methods of DateTime and DateTimeOffset can be parsed by using the "O" or "o" format specifier if they are in one of these formats. In the case of DateTime objects, the parsing overload that you call should also include a styles parameter with a value of DateTimeStyles.RoundtripKind. Note that if you call a parsing method with the custom format string that corresponds to the "O" or "o" format specifier, you won't get the same results as "O" or "o". This is because parsing methods that use a custom format string can't parse the string representation of date and time values that lack a time zone component or use "Z" to indicate UTC.</target>
        <note />
      </trans-unit>
      <trans-unit id="second_1_2_digits">
        <source>second (1-2 digits)</source>
        <target state="new">second (1-2 digits)</target>
        <note />
      </trans-unit>
      <trans-unit id="second_1_2_digits_description">
        <source>The "s" custom format specifier represents the seconds as a number from 0 through 59. The result represents whole seconds that have passed since the last minute. A single-digit second is formatted without a leading zero.

If the "s" format specifier is used without other custom format specifiers, it's interpreted as the "s" standard date and time format specifier.</source>
        <target state="new">The "s" custom format specifier represents the seconds as a number from 0 through 59. The result represents whole seconds that have passed since the last minute. A single-digit second is formatted without a leading zero.

If the "s" format specifier is used without other custom format specifiers, it's interpreted as the "s" standard date and time format specifier.</target>
        <note />
      </trans-unit>
      <trans-unit id="second_2_digits">
        <source>second (2 digits)</source>
        <target state="new">second (2 digits)</target>
        <note />
      </trans-unit>
      <trans-unit id="second_2_digits_description">
        <source>The "ss" custom format specifier (plus any number of additional "s" specifiers) represents the seconds as a number from 00 through 59. The result represents whole seconds that have passed since the last minute. A single-digit second is formatted with a leading zero.</source>
        <target state="new">The "ss" custom format specifier (plus any number of additional "s" specifiers) represents the seconds as a number from 00 through 59. The result represents whole seconds that have passed since the last minute. A single-digit second is formatted with a leading zero.</target>
        <note />
      </trans-unit>
      <trans-unit id="short_date">
        <source>short date</source>
        <target state="new">short date</target>
        <note />
      </trans-unit>
      <trans-unit id="short_date_description">
        <source>The "d" standard format specifier represents a custom date and time format string that is defined by a specific culture's DateTimeFormatInfo.ShortDatePattern property. For example, the custom format string that is returned by the ShortDatePattern property of the invariant culture is "MM/dd/yyyy".</source>
        <target state="new">The "d" standard format specifier represents a custom date and time format string that is defined by a specific culture's DateTimeFormatInfo.ShortDatePattern property. For example, the custom format string that is returned by the ShortDatePattern property of the invariant culture is "MM/dd/yyyy".</target>
        <note />
      </trans-unit>
      <trans-unit id="short_time">
        <source>short time</source>
        <target state="new">short time</target>
        <note />
      </trans-unit>
      <trans-unit id="short_time_description">
        <source>The "t" standard format specifier represents a custom date and time format string that is defined by the current DateTimeFormatInfo.ShortTimePattern property. For example, the custom format string for the invariant culture is "HH:mm".</source>
        <target state="new">The "t" standard format specifier represents a custom date and time format string that is defined by the current DateTimeFormatInfo.ShortTimePattern property. For example, the custom format string for the invariant culture is "HH:mm".</target>
        <note />
      </trans-unit>
      <trans-unit id="sortable_date_time">
        <source>sortable date/time</source>
        <target state="new">sortable date/time</target>
        <note />
      </trans-unit>
      <trans-unit id="sortable_date_time_description">
        <source>The "s" standard format specifier represents a custom date and time format string that is defined by the DateTimeFormatInfo.SortableDateTimePattern property. The pattern reflects a defined standard (ISO 8601), and the property is read-only. Therefore, it is always the same, regardless of the culture used or the format provider supplied. The custom format string is "yyyy'-'MM'-'dd'T'HH':'mm':'ss".

The purpose of the "s" format specifier is to produce result strings that sort consistently in ascending or descending order based on date and time values. As a result, although the "s" standard format specifier represents a date and time value in a consistent format, the formatting operation does not modify the value of the date and time object that is being formatted to reflect its DateTime.Kind property or its DateTimeOffset.Offset value. For example, the result strings produced by formatting the date and time values 2014-11-15T18:32:17+00:00 and 2014-11-15T18:32:17+08:00 are identical.

When this standard format specifier is used, the formatting or parsing operation always uses the invariant culture.</source>
        <target state="new">The "s" standard format specifier represents a custom date and time format string that is defined by the DateTimeFormatInfo.SortableDateTimePattern property. The pattern reflects a defined standard (ISO 8601), and the property is read-only. Therefore, it is always the same, regardless of the culture used or the format provider supplied. The custom format string is "yyyy'-'MM'-'dd'T'HH':'mm':'ss".

The purpose of the "s" format specifier is to produce result strings that sort consistently in ascending or descending order based on date and time values. As a result, although the "s" standard format specifier represents a date and time value in a consistent format, the formatting operation does not modify the value of the date and time object that is being formatted to reflect its DateTime.Kind property or its DateTimeOffset.Offset value. For example, the result strings produced by formatting the date and time values 2014-11-15T18:32:17+00:00 and 2014-11-15T18:32:17+08:00 are identical.

When this standard format specifier is used, the formatting or parsing operation always uses the invariant culture.</target>
        <note />
      </trans-unit>
      <trans-unit id="time_separator">
        <source>time separator</source>
        <target state="new">time separator</target>
        <note />
      </trans-unit>
      <trans-unit id="time_separator_description">
        <source>The ":" custom format specifier represents the time separator, which is used to differentiate hours, minutes, and seconds. The appropriate localized time separator is retrieved from the DateTimeFormatInfo.TimeSeparator property of the current or specified culture.

Note: To change the time separator for a particular date and time string, specify the separator character within a literal string delimiter. For example, the custom format string hh'_'dd'_'ss produces a result string in which "_" (an underscore) is always used as the time separator. To change the time separator for all dates for a culture, either change the value of the DateTimeFormatInfo.TimeSeparator property of the current culture, or instantiate a DateTimeFormatInfo object, assign the character to its TimeSeparator property, and call an overload of the formatting method that includes an IFormatProvider parameter.

If the ":" format specifier is used without other custom format specifiers, it's interpreted as a standard date and time format specifier and throws a FormatException.</source>
        <target state="new">The ":" custom format specifier represents the time separator, which is used to differentiate hours, minutes, and seconds. The appropriate localized time separator is retrieved from the DateTimeFormatInfo.TimeSeparator property of the current or specified culture.

Note: To change the time separator for a particular date and time string, specify the separator character within a literal string delimiter. For example, the custom format string hh'_'dd'_'ss produces a result string in which "_" (an underscore) is always used as the time separator. To change the time separator for all dates for a culture, either change the value of the DateTimeFormatInfo.TimeSeparator property of the current culture, or instantiate a DateTimeFormatInfo object, assign the character to its TimeSeparator property, and call an overload of the formatting method that includes an IFormatProvider parameter.

If the ":" format specifier is used without other custom format specifiers, it's interpreted as a standard date and time format specifier and throws a FormatException.</target>
        <note />
      </trans-unit>
      <trans-unit id="time_zone">
        <source>time zone</source>
        <target state="new">time zone</target>
        <note />
      </trans-unit>
      <trans-unit id="time_zone_description">
        <source>The "K" custom format specifier represents the time zone information of a date and time value. When this format specifier is used with DateTime values, the result string is defined by the value of the DateTime.Kind property:

    For the local time zone (a DateTime.Kind property value of DateTimeKind.Local), this specifier is equivalent to the "zzz" specifier and produces a result string containing the local offset from Coordinated Universal Time (UTC); for example, "-07:00".

    For a UTC time (a DateTime.Kind property value of DateTimeKind.Utc), the result string includes a "Z" character to represent a UTC date.

    For a time from an unspecified time zone (a time whose DateTime.Kind property equals DateTimeKind.Unspecified), the result is equivalent to String.Empty.

For DateTimeOffset values, the "K" format specifier is equivalent to the "zzz" format specifier, and produces a result string containing the DateTimeOffset value's offset from UTC.

If the "K" format specifier is used without other custom format specifiers, it's interpreted as a standard date and time format specifier and throws a FormatException.</source>
        <target state="new">The "K" custom format specifier represents the time zone information of a date and time value. When this format specifier is used with DateTime values, the result string is defined by the value of the DateTime.Kind property:

    For the local time zone (a DateTime.Kind property value of DateTimeKind.Local), this specifier is equivalent to the "zzz" specifier and produces a result string containing the local offset from Coordinated Universal Time (UTC); for example, "-07:00".

    For a UTC time (a DateTime.Kind property value of DateTimeKind.Utc), the result string includes a "Z" character to represent a UTC date.

    For a time from an unspecified time zone (a time whose DateTime.Kind property equals DateTimeKind.Unspecified), the result is equivalent to String.Empty.

For DateTimeOffset values, the "K" format specifier is equivalent to the "zzz" format specifier, and produces a result string containing the DateTimeOffset value's offset from UTC.

If the "K" format specifier is used without other custom format specifiers, it's interpreted as a standard date and time format specifier and throws a FormatException.</target>
        <note />
      </trans-unit>
      <trans-unit id="type_constraint">
        <source>type constraint</source>
        <target state="translated">tür kısıtlaması</target>
        <note />
      </trans-unit>
      <trans-unit id="type_parameter">
        <source>type parameter</source>
        <target state="translated">tür parametresi</target>
        <note />
      </trans-unit>
      <trans-unit id="attribute">
        <source>attribute</source>
        <target state="translated">öznitelik</target>
        <note />
      </trans-unit>
      <trans-unit id="Use_auto_property">
        <source>Use auto property</source>
        <target state="translated">Otomatik özellik kullan</target>
        <note />
      </trans-unit>
      <trans-unit id="Replace_0_and_1_with_property">
        <source>Replace '{0}' and '{1}' with property</source>
        <target state="translated">{0}' ve '{1}' öğesini özellikle değiştir</target>
        <note />
      </trans-unit>
      <trans-unit id="Replace_0_with_property">
        <source>Replace '{0}' with property</source>
        <target state="translated">{0}' öğesini özellikle değiştir</target>
        <note />
      </trans-unit>
      <trans-unit id="Method_referenced_implicitly">
        <source>Method referenced implicitly</source>
        <target state="translated">Örtülü olarak başvurulan metot</target>
        <note />
      </trans-unit>
      <trans-unit id="Generate_type_0">
        <source>Generate type '{0}'</source>
        <target state="translated">{0}' türünü oluştur</target>
        <note />
      </trans-unit>
      <trans-unit id="Generate_0_1">
        <source>Generate {0} '{1}'</source>
        <target state="translated">{0} '{1}' oluştur</target>
        <note />
      </trans-unit>
      <trans-unit id="Change_0_to_1">
        <source>Change '{0}' to '{1}'.</source>
        <target state="translated">{0}' öğesini '{1}' olarak değiştirin.</target>
        <note />
      </trans-unit>
      <trans-unit id="Non_invoked_method_cannot_be_replaced_with_property">
        <source>Non-invoked method cannot be replaced with property.</source>
        <target state="translated">Çağrılmayan metodun yerine özellik konulamaz.</target>
        <note />
      </trans-unit>
      <trans-unit id="Only_methods_with_a_single_argument_which_is_not_an_out_variable_declaration_can_be_replaced_with_a_property">
        <source>Only methods with a single argument, which is not an out variable declaration, can be replaced with a property.</source>
        <target state="translated">Yalnızca, out değişkeni bildirimi olmayan tek bağımsız değişkenli metotlar bir özellikle değiştirilebilir.</target>
        <note />
      </trans-unit>
      <trans-unit id="Roslyn_HostError">
        <source>Roslyn.HostError</source>
        <target state="translated">Roslyn.HostError</target>
        <note />
      </trans-unit>
      <trans-unit id="An_instance_of_analyzer_0_cannot_be_created_from_1_colon_2">
        <source>An instance of analyzer {0} cannot be created from {1}: {2}.</source>
        <target state="translated">{0} çözümleyicisinin bir örneği {1}: {2} öğesinden oluşturulamaz.</target>
        <note />
      </trans-unit>
      <trans-unit id="The_assembly_0_does_not_contain_any_analyzers">
        <source>The assembly {0} does not contain any analyzers.</source>
        <target state="translated">{0} derlemesi hiçbir çözümleyici içermiyor.</target>
        <note />
      </trans-unit>
      <trans-unit id="Unable_to_load_Analyzer_assembly_0_colon_1">
        <source>Unable to load Analyzer assembly {0}: {1}</source>
        <target state="translated">Çözümleyici derlemesi {0}: {1} yüklenemiyor</target>
        <note />
      </trans-unit>
      <trans-unit id="Make_method_synchronous">
        <source>Make method synchronous</source>
        <target state="translated">Metodu zaman uyumlu hale getir</target>
        <note />
      </trans-unit>
      <trans-unit id="from_0">
        <source>from {0}</source>
        <target state="translated">Şuradan: {0}</target>
        <note />
      </trans-unit>
      <trans-unit id="Find_and_install_latest_version">
        <source>Find and install latest version</source>
        <target state="translated">Son sürümü bul ve yükle</target>
        <note />
      </trans-unit>
      <trans-unit id="Use_local_version_0">
        <source>Use local version '{0}'</source>
        <target state="translated">Yerel sürüm olan '{0}' sürümünü kullan</target>
        <note />
      </trans-unit>
      <trans-unit id="Use_locally_installed_0_version_1_This_version_used_in_colon_2">
        <source>Use locally installed '{0}' version '{1}'
This version used in: {2}</source>
        <target state="translated">{0}' uygulamasının yerel olarak yüklü '{1}' sürümünü kullanın
Bu sürüm şurada kullanılır: {2}</target>
        <note />
      </trans-unit>
      <trans-unit id="Find_and_install_latest_version_of_0">
        <source>Find and install latest version of '{0}'</source>
        <target state="translated">Son '{0}' sürümünü bul ve yükle</target>
        <note />
      </trans-unit>
      <trans-unit id="Install_with_package_manager">
        <source>Install with package manager...</source>
        <target state="translated">Paket yöneticisi ile yükle...</target>
        <note />
      </trans-unit>
      <trans-unit id="Install_0_1">
        <source>Install '{0} {1}'</source>
        <target state="translated">Şunu yükle: '{0} {1}'</target>
        <note />
      </trans-unit>
      <trans-unit id="Install_version_0">
        <source>Install version '{0}'</source>
        <target state="translated">{0}' sürümünü yükle</target>
        <note />
      </trans-unit>
      <trans-unit id="Generate_variable_0">
        <source>Generate variable '{0}'</source>
        <target state="translated">{0}' değişkenini oluştur</target>
        <note />
      </trans-unit>
      <trans-unit id="Classes">
        <source>Classes</source>
        <target state="translated">Sınıflar</target>
        <note />
      </trans-unit>
      <trans-unit id="Constants">
        <source>Constants</source>
        <target state="translated">Sabitler</target>
        <note />
      </trans-unit>
      <trans-unit id="Delegates">
        <source>Delegates</source>
        <target state="translated">Temsilciler</target>
        <note />
      </trans-unit>
      <trans-unit id="Enums">
        <source>Enums</source>
        <target state="translated">Sabit Listeleri</target>
        <note />
      </trans-unit>
      <trans-unit id="Events">
        <source>Events</source>
        <target state="translated">Olaylar</target>
        <note />
      </trans-unit>
      <trans-unit id="Extension_methods">
        <source>Extension methods</source>
        <target state="translated">Genişletme metotları</target>
        <note />
      </trans-unit>
      <trans-unit id="Fields">
        <source>Fields</source>
        <target state="translated">Alanlar</target>
        <note />
      </trans-unit>
      <trans-unit id="Interfaces">
        <source>Interfaces</source>
        <target state="translated">Arabirimler</target>
        <note />
      </trans-unit>
      <trans-unit id="Locals">
        <source>Locals</source>
        <target state="translated">Yerel Öğeler</target>
        <note />
      </trans-unit>
      <trans-unit id="Methods">
        <source>Methods</source>
        <target state="translated">Metotlar</target>
        <note />
      </trans-unit>
      <trans-unit id="Modules">
        <source>Modules</source>
        <target state="translated">Modüller</target>
        <note />
      </trans-unit>
      <trans-unit id="Namespaces">
        <source>Namespaces</source>
        <target state="translated">Ad Uzayları</target>
        <note />
      </trans-unit>
      <trans-unit id="Properties">
        <source>Properties</source>
        <target state="translated">Özellikler</target>
        <note />
      </trans-unit>
      <trans-unit id="Structures">
        <source>Structures</source>
        <target state="translated">Yapılar</target>
        <note />
      </trans-unit>
      <trans-unit id="Parameters_colon">
        <source>Parameters:</source>
        <target state="translated">Parametreler:</target>
        <note />
      </trans-unit>
      <trans-unit id="Variadic_SignatureHelpItem_must_have_at_least_one_parameter">
        <source>Variadic SignatureHelpItem must have at least one parameter.</source>
        <target state="translated">Bağımsız değişken içeren SignatureHelpItem en az bir parametreye sahip olmalıdır.</target>
        <note />
      </trans-unit>
      <trans-unit id="Replace_0_with_method">
        <source>Replace '{0}' with method</source>
        <target state="translated">{0}' yerine metot kullan</target>
        <note />
      </trans-unit>
      <trans-unit id="Replace_0_with_methods">
        <source>Replace '{0}' with methods</source>
        <target state="translated">{0}' yerine metotlar kullan</target>
        <note />
      </trans-unit>
      <trans-unit id="Property_referenced_implicitly">
        <source>Property referenced implicitly</source>
        <target state="translated">Özelliğe örtülü olarak başvurdu</target>
        <note />
      </trans-unit>
      <trans-unit id="Property_cannot_safely_be_replaced_with_a_method_call">
        <source>Property cannot safely be replaced with a method call</source>
        <target state="translated">Özellik, bir metot çağrısı ile güvenli şekilde değiştirilemiyor</target>
        <note />
      </trans-unit>
      <trans-unit id="Convert_to_interpolated_string">
        <source>Convert to interpolated string</source>
        <target state="translated">Araya alınmış dizeye dönüştür</target>
        <note />
      </trans-unit>
      <trans-unit id="Move_type_to_0">
        <source>Move type to {0}</source>
        <target state="translated">Türü {0} ile değiştir</target>
        <note />
      </trans-unit>
      <trans-unit id="Rename_file_to_0">
        <source>Rename file to {0}</source>
        <target state="translated">Dosyayı {0} olarak yeniden adlandır</target>
        <note />
      </trans-unit>
      <trans-unit id="Rename_type_to_0">
        <source>Rename type to {0}</source>
        <target state="translated">Tür {0} olarak yeniden adlandır</target>
        <note />
      </trans-unit>
      <trans-unit id="Remove_tag">
        <source>Remove tag</source>
        <target state="translated">Etiketi Kaldır</target>
        <note />
      </trans-unit>
      <trans-unit id="Add_missing_param_nodes">
        <source>Add missing param nodes</source>
        <target state="translated">Eksik parametre düğümlerini ekle</target>
        <note />
      </trans-unit>
      <trans-unit id="Make_containing_scope_async">
        <source>Make containing scope async</source>
        <target state="translated">İçeren kapsamı asenkron yap</target>
        <note />
      </trans-unit>
      <trans-unit id="Make_containing_scope_async_return_Task">
        <source>Make containing scope async (return Task)</source>
        <target state="translated">İçeren kapsamı asenkron yap (Görevi döndür)</target>
        <note />
      </trans-unit>
      <trans-unit id="paren_Unknown_paren">
        <source>(Unknown)</source>
        <target state="translated">(Bilinmiyor)</target>
        <note />
      </trans-unit>
      <trans-unit id="Use_framework_type">
        <source>Use framework type</source>
        <target state="translated">Çerçeve türü kullan</target>
        <note />
      </trans-unit>
      <trans-unit id="Install_package_0">
        <source>Install package '{0}'</source>
        <target state="translated">{0}' paketini yükle</target>
        <note />
      </trans-unit>
      <trans-unit id="project_0">
        <source>project {0}</source>
        <target state="translated">proje {0}</target>
        <note />
      </trans-unit>
      <trans-unit id="Inline_variable_declaration">
        <source>Inline variable declaration</source>
        <target state="translated">Satır içi değişken bildirimi</target>
        <note />
      </trans-unit>
      <trans-unit id="Fully_qualify_0">
        <source>Fully qualify '{0}'</source>
        <target state="translated">{0}' adını tam olarak belirtin</target>
        <note />
      </trans-unit>
      <trans-unit id="Remove_reference_to_0">
        <source>Remove reference to '{0}'.</source>
        <target state="translated">{0}' başvurusunu kaldırın.</target>
        <note />
      </trans-unit>
      <trans-unit id="Keywords">
        <source>Keywords</source>
        <target state="translated">Anahtar Sözcükler</target>
        <note />
      </trans-unit>
      <trans-unit id="Snippets">
        <source>Snippets</source>
        <target state="translated">Kod Parçacıkları</target>
        <note />
      </trans-unit>
      <trans-unit id="All_lowercase">
        <source>All lowercase</source>
        <target state="translated">Tümü küçük harf</target>
        <note />
      </trans-unit>
      <trans-unit id="All_uppercase">
        <source>All uppercase</source>
        <target state="translated">Tümü büyük harf</target>
        <note />
      </trans-unit>
      <trans-unit id="First_word_capitalized">
        <source>First word capitalized</source>
        <target state="translated">İlk sözcüğün baş harfi büyük</target>
        <note />
      </trans-unit>
      <trans-unit id="Pascal_Case">
        <source>Pascal Case</source>
        <target state="translated">Baş Harfleri Büyük Olmak Üzere Bitişik</target>
        <note />
      </trans-unit>
      <trans-unit id="Variable_declaration_can_be_inlined">
        <source>Variable declaration can be inlined</source>
        <target state="translated">Değişken bildirimi satır içine alınabilir</target>
        <note />
      </trans-unit>
      <trans-unit id="Remove_document_0">
        <source>Remove document '{0}'</source>
        <target state="translated">{0}' belgesini kaldır</target>
        <note />
      </trans-unit>
      <trans-unit id="Add_document_0">
        <source>Add document '{0}'</source>
        <target state="translated">{0}' belgesini ekle</target>
        <note />
      </trans-unit>
      <trans-unit id="Add_argument_name_0">
        <source>Add argument name '{0}'</source>
        <target state="translated">{0}' bağımsız değişken adını ekle</target>
        <note />
      </trans-unit>
      <trans-unit id="Take_0">
        <source>Take '{0}'</source>
        <target state="translated">{0}' al</target>
        <note />
      </trans-unit>
      <trans-unit id="Take_both">
        <source>Take both</source>
        <target state="translated">Her ikisini de al</target>
        <note />
      </trans-unit>
      <trans-unit id="Take_bottom">
        <source>Take bottom</source>
        <target state="translated">Alttakini al</target>
        <note />
      </trans-unit>
      <trans-unit id="Take_top">
        <source>Take top</source>
        <target state="translated">Üsttekini al</target>
        <note />
      </trans-unit>
      <trans-unit id="Remove_unused_variable">
        <source>Remove unused variable</source>
        <target state="translated">Kullanılmayan değişkeni kaldır</target>
        <note />
      </trans-unit>
      <trans-unit id="Convert_to_binary">
        <source>Convert to binary</source>
        <target state="translated">İkiliye dönüştür</target>
        <note />
      </trans-unit>
      <trans-unit id="Convert_to_decimal">
        <source>Convert to decimal</source>
        <target state="translated">Ondalığa dönüştür</target>
        <note />
      </trans-unit>
      <trans-unit id="Convert_to_hex">
        <source>Convert to hex</source>
        <target state="translated">Onaltılığa dönüştür</target>
        <note />
      </trans-unit>
      <trans-unit id="Separate_thousands">
        <source>Separate thousands</source>
        <target state="translated">Binleri ayır</target>
        <note />
      </trans-unit>
      <trans-unit id="Separate_words">
        <source>Separate words</source>
        <target state="translated">Sözcükleri ayır</target>
        <note />
      </trans-unit>
      <trans-unit id="Separate_nibbles">
        <source>Separate nibbles</source>
        <target state="translated">Dörtlüleri ayır</target>
        <note />
      </trans-unit>
      <trans-unit id="Remove_separators">
        <source>Remove separators</source>
        <target state="translated">Ayırıcıları kaldır</target>
        <note />
      </trans-unit>
      <trans-unit id="Add_parameter_to_0">
        <source>Add parameter to '{0}'</source>
        <target state="translated">{0}' öğesine parametre ekle</target>
        <note />
      </trans-unit>
      <trans-unit id="Generate_constructor">
        <source>Generate constructor...</source>
        <target state="translated">Oluşturucuyu oluştur...</target>
        <note />
      </trans-unit>
      <trans-unit id="Pick_members_to_be_used_as_constructor_parameters">
        <source>Pick members to be used as constructor parameters</source>
        <target state="translated">Oluşturucu parametresi olarak kullanılacak üyeleri seçin</target>
        <note />
      </trans-unit>
      <trans-unit id="Pick_members_to_be_used_in_Equals_GetHashCode">
        <source>Pick members to be used in Equals/GetHashCode</source>
        <target state="translated">Equals/GetHashCode içinde kullanılacak üyeleri seçin</target>
        <note />
      </trans-unit>
      <trans-unit id="Generate_overrides">
        <source>Generate overrides...</source>
        <target state="translated">Geçersiz kılmaları oluştur...</target>
        <note />
      </trans-unit>
      <trans-unit id="Pick_members_to_override">
        <source>Pick members to override</source>
        <target state="translated">Geçersiz kılınacak üyeleri seçin</target>
        <note />
      </trans-unit>
      <trans-unit id="Add_null_check">
        <source>Add null check</source>
        <target state="translated">Null denetimi ekle</target>
        <note />
      </trans-unit>
      <trans-unit id="Add_string_IsNullOrEmpty_check">
        <source>Add 'string.IsNullOrEmpty' check</source>
        <target state="translated">'string.IsNullOrEmpty' denetimi ekle</target>
        <note />
      </trans-unit>
      <trans-unit id="Add_string_IsNullOrWhiteSpace_check">
        <source>Add 'string.IsNullOrWhiteSpace' check</source>
        <target state="translated">'string.IsNullOrWhiteSpace' denetimi ekle</target>
        <note />
      </trans-unit>
      <trans-unit id="Initialize_field_0">
        <source>Initialize field '{0}'</source>
        <target state="translated">{0}' alanını başlat</target>
        <note />
      </trans-unit>
      <trans-unit id="Initialize_property_0">
        <source>Initialize property '{0}'</source>
        <target state="translated">{0}' özelliğini başlat</target>
        <note />
      </trans-unit>
      <trans-unit id="Add_null_checks">
        <source>Add null checks</source>
        <target state="translated">Null denetimleri ekle</target>
        <note />
      </trans-unit>
      <trans-unit id="Generate_operators">
        <source>Generate operators</source>
        <target state="translated">İşleçleri oluştur</target>
        <note />
      </trans-unit>
      <trans-unit id="Implement_0">
        <source>Implement {0}</source>
        <target state="translated">{0} uygula</target>
        <note />
      </trans-unit>
      <trans-unit id="Use_inferred_member_name">
        <source>Use inferred member name</source>
        <target state="translated">Gösterilen üye adı kullan</target>
        <note />
      </trans-unit>
      <trans-unit id="Member_name_can_be_simplified">
        <source>Member name can be simplified</source>
        <target state="translated">Üye adı basitleştirilebilir</target>
        <note />
      </trans-unit>
      <trans-unit id="Reported_diagnostic_0_has_a_source_location_in_file_1_which_is_not_part_of_the_compilation_being_analyzed">
        <source>Reported diagnostic '{0}' has a source location in file '{1}', which is not part of the compilation being analyzed.</source>
        <target state="translated">Raporlanan '{0}' tanılamasının kaynak konumu, çözümlenen derlemenin bir parçası olmayan '{1}' dosyası içinde.</target>
        <note />
      </trans-unit>
      <trans-unit id="Reported_diagnostic_0_has_a_source_location_1_in_file_2_which_is_outside_of_the_given_file">
        <source>Reported diagnostic '{0}' has a source location '{1}' in file '{2}', which is outside of the given file.</source>
        <target state="translated">Bildirilen tanılamanın ('{0}') kaynak konumu olan '{1}', '{2}' dosyasında ve bu konum, belirtilen dosyanın dışında.</target>
        <note />
      </trans-unit>
      <trans-unit id="in_0_project_1">
        <source>in {0} (project {1})</source>
        <target state="translated">{0} içinde (proje {1})</target>
        <note />
      </trans-unit>
      <trans-unit id="Add_accessibility_modifiers">
        <source>Add accessibility modifiers</source>
        <target state="translated">Erişilebilirlik değiştiricileri Ekle</target>
        <note />
      </trans-unit>
      <trans-unit id="Use_local_function">
        <source>Use local function</source>
        <target state="translated">Yerel işlev kullan</target>
        <note />
      </trans-unit>
      <trans-unit id="Move_declaration_near_reference">
        <source>Move declaration near reference</source>
        <target state="translated">Bildirimi başvurunun yanına taşı</target>
        <note />
      </trans-unit>
      <trans-unit id="Convert_to_full_property">
        <source>Convert to full property</source>
        <target state="translated">Tam özelliğe dönüştür</target>
        <note />
      </trans-unit>
      <trans-unit id="Generate_constructor_in_0_without_fields">
        <source>Generate constructor in '{0}' (without fields)</source>
        <target state="translated">{0}' içinde oluşturucu üret (alanlar olmadan)</target>
        <note />
      </trans-unit>
      <trans-unit id="Warning_Method_overrides_symbol_from_metadata">
        <source>Warning: Method overrides symbol from metadata</source>
        <target state="translated">Uyarı: Metot, meta verideki sembolü geçersiz kılıyor</target>
        <note />
      </trans-unit>
      <trans-unit id="Use_0">
        <source>Use {0}</source>
        <target state="translated">{0} kullan</target>
        <note />
      </trans-unit>
      <trans-unit id="Switching_between_lambda_and_local_function_will_prevent_the_debug_session_from_continuing">
        <source>Switching between a lambda and a local function will prevent the debug session from continuing.</source>
        <target state="translated">Bir lambda ile yerel işlev arasında geçiş yapmak, hata ayıklama oturumunun devam etmesini engeller.</target>
        <note />
      </trans-unit>
      <trans-unit id="Add_argument_name_0_including_trailing_arguments">
        <source>Add argument name '{0}' (including trailing arguments)</source>
        <target state="translated">{0}' bağımsız değişken adını ekle (sondaki bağımsız değişkenler dahil)</target>
        <note />
      </trans-unit>
      <trans-unit id="local_function">
        <source>local function</source>
        <target state="translated">yerel işlev</target>
        <note />
      </trans-unit>
      <trans-unit id="indexer_">
        <source>indexer</source>
        <target state="translated">dizin oluşturucu</target>
        <note />
      </trans-unit>
      <trans-unit id="Alias_ambiguous_type_0">
        <source>Alias ambiguous type '{0}'</source>
        <target state="translated">Diğer ad belirsiz '{0}' türünde</target>
        <note />
      </trans-unit>
      <trans-unit id="Warning_colon_Collection_was_modified_during_iteration">
        <source>Warning: Collection was modified during iteration.</source>
        <target state="translated">Uyarı: Yineleme sırasında koleksiyon değiştirildi.</target>
        <note />
      </trans-unit>
      <trans-unit id="Warning_colon_Iteration_variable_crossed_function_boundary">
        <source>Warning: Iteration variable crossed function boundary.</source>
        <target state="translated">Uyarı: Yineleme değişkeni, işlev sınırını geçti.</target>
        <note />
      </trans-unit>
      <trans-unit id="Warning_colon_Collection_may_be_modified_during_iteration">
        <source>Warning: Collection may be modified during iteration.</source>
        <target state="translated">Uyarı: Yineleme sırasında koleksiyon değiştirilebilir.</target>
        <note />
      </trans-unit>
      <trans-unit id="universal_full_date_time">
        <source>universal full date/time</source>
        <target state="new">universal full date/time</target>
        <note />
      </trans-unit>
      <trans-unit id="universal_full_date_time_description">
        <source>The "U" standard format specifier represents a custom date and time format string that is defined by a specified culture's DateTimeFormatInfo.FullDateTimePattern property. The pattern is the same as the "F" pattern. However, the DateTime value is automatically converted to UTC before it is formatted.</source>
        <target state="new">The "U" standard format specifier represents a custom date and time format string that is defined by a specified culture's DateTimeFormatInfo.FullDateTimePattern property. The pattern is the same as the "F" pattern. However, the DateTime value is automatically converted to UTC before it is formatted.</target>
        <note />
      </trans-unit>
      <trans-unit id="universal_sortable_date_time">
        <source>universal sortable date/time</source>
        <target state="new">universal sortable date/time</target>
        <note />
      </trans-unit>
      <trans-unit id="universal_sortable_date_time_description">
        <source>The "u" standard format specifier represents a custom date and time format string that is defined by the DateTimeFormatInfo.UniversalSortableDateTimePattern property. The pattern reflects a defined standard, and the property is read-only. Therefore, it is always the same, regardless of the culture used or the format provider supplied. The custom format string is "yyyy'-'MM'-'dd HH':'mm':'ss'Z'". When this standard format specifier is used, the formatting or parsing operation always uses the invariant culture.

Although the result string should express a time as Coordinated Universal Time (UTC), no conversion of the original DateTime value is performed during the formatting operation. Therefore, you must convert a DateTime value to UTC by calling the DateTime.ToUniversalTime method before formatting it.</source>
        <target state="new">The "u" standard format specifier represents a custom date and time format string that is defined by the DateTimeFormatInfo.UniversalSortableDateTimePattern property. The pattern reflects a defined standard, and the property is read-only. Therefore, it is always the same, regardless of the culture used or the format provider supplied. The custom format string is "yyyy'-'MM'-'dd HH':'mm':'ss'Z'". When this standard format specifier is used, the formatting or parsing operation always uses the invariant culture.

Although the result string should express a time as Coordinated Universal Time (UTC), no conversion of the original DateTime value is performed during the formatting operation. Therefore, you must convert a DateTime value to UTC by calling the DateTime.ToUniversalTime method before formatting it.</target>
        <note />
      </trans-unit>
      <trans-unit id="updating_usages_in_containing_member">
        <source>updating usages in containing member</source>
        <target state="translated">üye içeren içinde güncelleştirme kullanımları</target>
        <note />
      </trans-unit>
      <trans-unit id="updating_usages_in_containing_project">
        <source>updating usages in containing project</source>
        <target state="translated">projeyi içeren kullanımlar güncelleştiriliyor</target>
        <note />
      </trans-unit>
      <trans-unit id="updating_usages_in_containing_type">
        <source>updating usages in containing type</source>
        <target state="translated">türünü içeren içinde güncelleştirme kullanımları</target>
        <note />
      </trans-unit>
      <trans-unit id="updating_usages_in_dependent_projects">
        <source>updating usages in dependent projects</source>
        <target state="translated">bağımlı projelerdeki kullanımlar güncelleştiriliyor</target>
        <note />
      </trans-unit>
      <trans-unit id="using_statement_can_be_simplified">
        <source>'using' statement can be simplified</source>
        <target state="translated">'using' deyimi basitleştirilebilir</target>
        <note />
      </trans-unit>
      <trans-unit id="utc_hour_and_minute_offset">
        <source>utc hour and minute offset</source>
        <target state="new">utc hour and minute offset</target>
        <note />
      </trans-unit>
      <trans-unit id="utc_hour_and_minute_offset_description">
        <source>With DateTime values, the "zzz" custom format specifier represents the signed offset of the local operating system's time zone from UTC, measured in hours and minutes. It doesn't reflect the value of an instance's DateTime.Kind property. For this reason, the "zzz" format specifier is not recommended for use with DateTime values.

With DateTimeOffset values, this format specifier represents the DateTimeOffset value's offset from UTC in hours and minutes.

The offset is always displayed with a leading sign. A plus sign (+) indicates hours ahead of UTC, and a minus sign (-) indicates hours behind UTC. A single-digit offset is formatted with a leading zero.</source>
        <target state="new">With DateTime values, the "zzz" custom format specifier represents the signed offset of the local operating system's time zone from UTC, measured in hours and minutes. It doesn't reflect the value of an instance's DateTime.Kind property. For this reason, the "zzz" format specifier is not recommended for use with DateTime values.

With DateTimeOffset values, this format specifier represents the DateTimeOffset value's offset from UTC in hours and minutes.

The offset is always displayed with a leading sign. A plus sign (+) indicates hours ahead of UTC, and a minus sign (-) indicates hours behind UTC. A single-digit offset is formatted with a leading zero.</target>
        <note />
      </trans-unit>
      <trans-unit id="utc_hour_offset_1_2_digits">
        <source>utc hour offset (1-2 digits)</source>
        <target state="new">utc hour offset (1-2 digits)</target>
        <note />
      </trans-unit>
      <trans-unit id="utc_hour_offset_1_2_digits_description">
        <source>With DateTime values, the "z" custom format specifier represents the signed offset of the local operating system's time zone from Coordinated Universal Time (UTC), measured in hours. It doesn't reflect the value of an instance's DateTime.Kind property. For this reason, the "z" format specifier is not recommended for use with DateTime values.

With DateTimeOffset values, this format specifier represents the DateTimeOffset value's offset from UTC in hours.

The offset is always displayed with a leading sign. A plus sign (+) indicates hours ahead of UTC, and a minus sign (-) indicates hours behind UTC. A single-digit offset is formatted without a leading zero.

If the "z" format specifier is used without other custom format specifiers, it's interpreted as a standard date and time format specifier and throws a FormatException.</source>
        <target state="new">With DateTime values, the "z" custom format specifier represents the signed offset of the local operating system's time zone from Coordinated Universal Time (UTC), measured in hours. It doesn't reflect the value of an instance's DateTime.Kind property. For this reason, the "z" format specifier is not recommended for use with DateTime values.

With DateTimeOffset values, this format specifier represents the DateTimeOffset value's offset from UTC in hours.

The offset is always displayed with a leading sign. A plus sign (+) indicates hours ahead of UTC, and a minus sign (-) indicates hours behind UTC. A single-digit offset is formatted without a leading zero.

If the "z" format specifier is used without other custom format specifiers, it's interpreted as a standard date and time format specifier and throws a FormatException.</target>
        <note />
      </trans-unit>
      <trans-unit id="utc_hour_offset_2_digits">
        <source>utc hour offset (2 digits)</source>
        <target state="new">utc hour offset (2 digits)</target>
        <note />
      </trans-unit>
      <trans-unit id="utc_hour_offset_2_digits_description">
        <source>With DateTime values, the "zz" custom format specifier represents the signed offset of the local operating system's time zone from UTC, measured in hours. It doesn't reflect the value of an instance's DateTime.Kind property. For this reason, the "zz" format specifier is not recommended for use with DateTime values.

With DateTimeOffset values, this format specifier represents the DateTimeOffset value's offset from UTC in hours.

The offset is always displayed with a leading sign. A plus sign (+) indicates hours ahead of UTC, and a minus sign (-) indicates hours behind UTC. A single-digit offset is formatted with a leading zero.</source>
        <target state="new">With DateTime values, the "zz" custom format specifier represents the signed offset of the local operating system's time zone from UTC, measured in hours. It doesn't reflect the value of an instance's DateTime.Kind property. For this reason, the "zz" format specifier is not recommended for use with DateTime values.

With DateTimeOffset values, this format specifier represents the DateTimeOffset value's offset from UTC in hours.

The offset is always displayed with a leading sign. A plus sign (+) indicates hours ahead of UTC, and a minus sign (-) indicates hours behind UTC. A single-digit offset is formatted with a leading zero.</target>
        <note />
      </trans-unit>
      <trans-unit id="year_1_2_digits">
        <source>year (1-2 digits)</source>
        <target state="new">year (1-2 digits)</target>
        <note />
      </trans-unit>
      <trans-unit id="year_1_2_digits_description">
        <source>The "y" custom format specifier represents the year as a one-digit or two-digit number. If the year has more than two digits, only the two low-order digits appear in the result. If the first digit of a two-digit year begins with a zero (for example, 2008), the number is formatted without a leading zero.

If the "y" format specifier is used without other custom format specifiers, it's interpreted as the "y" standard date and time format specifier.</source>
        <target state="new">The "y" custom format specifier represents the year as a one-digit or two-digit number. If the year has more than two digits, only the two low-order digits appear in the result. If the first digit of a two-digit year begins with a zero (for example, 2008), the number is formatted without a leading zero.

If the "y" format specifier is used without other custom format specifiers, it's interpreted as the "y" standard date and time format specifier.</target>
        <note />
      </trans-unit>
      <trans-unit id="year_2_digits">
        <source>year (2 digits)</source>
        <target state="new">year (2 digits)</target>
        <note />
      </trans-unit>
      <trans-unit id="year_2_digits_description">
        <source>The "yy" custom format specifier represents the year as a two-digit number. If the year has more than two digits, only the two low-order digits appear in the result. If the two-digit year has fewer than two significant digits, the number is padded with leading zeros to produce two digits.

In a parsing operation, a two-digit year that is parsed using the "yy" custom format specifier is interpreted based on the Calendar.TwoDigitYearMax property of the format provider's current calendar. The following example parses the string representation of a date that has a two-digit year by using the default Gregorian calendar of the en-US culture, which, in this case, is the current culture. It then changes the current culture's CultureInfo object to use a GregorianCalendar object whose TwoDigitYearMax property has been modified.</source>
        <target state="new">The "yy" custom format specifier represents the year as a two-digit number. If the year has more than two digits, only the two low-order digits appear in the result. If the two-digit year has fewer than two significant digits, the number is padded with leading zeros to produce two digits.

In a parsing operation, a two-digit year that is parsed using the "yy" custom format specifier is interpreted based on the Calendar.TwoDigitYearMax property of the format provider's current calendar. The following example parses the string representation of a date that has a two-digit year by using the default Gregorian calendar of the en-US culture, which, in this case, is the current culture. It then changes the current culture's CultureInfo object to use a GregorianCalendar object whose TwoDigitYearMax property has been modified.</target>
        <note />
      </trans-unit>
      <trans-unit id="year_3_4_digits">
        <source>year (3-4 digits)</source>
        <target state="new">year (3-4 digits)</target>
        <note />
      </trans-unit>
      <trans-unit id="year_3_4_digits_description">
        <source>The "yyy" custom format specifier represents the year with a minimum of three digits. If the year has more than three significant digits, they are included in the result string. If the year has fewer than three digits, the number is padded with leading zeros to produce three digits.</source>
        <target state="new">The "yyy" custom format specifier represents the year with a minimum of three digits. If the year has more than three significant digits, they are included in the result string. If the year has fewer than three digits, the number is padded with leading zeros to produce three digits.</target>
        <note />
      </trans-unit>
      <trans-unit id="year_4_digits">
        <source>year (4 digits)</source>
        <target state="new">year (4 digits)</target>
        <note />
      </trans-unit>
      <trans-unit id="year_4_digits_description">
        <source>The "yyyy" custom format specifier represents the year with a minimum of four digits. If the year has more than four significant digits, they are included in the result string. If the year has fewer than four digits, the number is padded with leading zeros to produce four digits.</source>
        <target state="new">The "yyyy" custom format specifier represents the year with a minimum of four digits. If the year has more than four significant digits, they are included in the result string. If the year has fewer than four digits, the number is padded with leading zeros to produce four digits.</target>
        <note />
      </trans-unit>
      <trans-unit id="year_5_digits">
        <source>year (5 digits)</source>
        <target state="new">year (5 digits)</target>
        <note />
      </trans-unit>
      <trans-unit id="year_5_digits_description">
        <source>The "yyyyy" custom format specifier (plus any number of additional "y" specifiers) represents the year with a minimum of five digits. If the year has more than five significant digits, they are included in the result string. If the year has fewer than five digits, the number is padded with leading zeros to produce five digits.

If there are additional "y" specifiers, the number is padded with as many leading zeros as necessary to produce the number of "y" specifiers.</source>
        <target state="new">The "yyyyy" custom format specifier (plus any number of additional "y" specifiers) represents the year with a minimum of five digits. If the year has more than five significant digits, they are included in the result string. If the year has fewer than five digits, the number is padded with leading zeros to produce five digits.

If there are additional "y" specifiers, the number is padded with as many leading zeros as necessary to produce the number of "y" specifiers.</target>
        <note />
      </trans-unit>
      <trans-unit id="year_month">
        <source>year month</source>
        <target state="new">year month</target>
        <note />
      </trans-unit>
      <trans-unit id="year_month_description">
        <source>The "Y" or "y" standard format specifier represents a custom date and time format string that is defined by the DateTimeFormatInfo.YearMonthPattern property of a specified culture. For example, the custom format string for the invariant culture is "yyyy MMMM".</source>
        <target state="new">The "Y" or "y" standard format specifier represents a custom date and time format string that is defined by the DateTimeFormatInfo.YearMonthPattern property of a specified culture. For example, the custom format string for the invariant culture is "yyyy MMMM".</target>
        <note />
      </trans-unit>
    </body>
  </file>
</xliff><|MERGE_RESOLUTION|>--- conflicted
+++ resolved
@@ -205,8 +205,6 @@
         <target state="translated">Yapıya dönüştür</target>
         <note />
       </trans-unit>
-<<<<<<< HEAD
-=======
       <trans-unit id="Convert_to_tuple">
         <source>Convert to tuple</source>
         <target state="translated">Başlığa dönüştür</target>
@@ -232,7 +230,6 @@
         <target state="new">Create and assign remaining as properties</target>
         <note />
       </trans-unit>
->>>>>>> d73229b4
       <trans-unit id="DisposableFieldsShouldBeDisposedDescription">
         <source>A type that implements System.IDisposable declares fields that are of types that also implement IDisposable. The Dispose method of the field is not called by the Dispose method of the declaring type. To fix a violation of this rule, call Dispose on fields that are of types that implement IDisposable if you are responsible for allocating and releasing the unmanaged resources held by the field.</source>
         <target state="translated">System.IDisposable uygulayan bir tür, kendileri de IDisposable uygulayan türlerde alanlar bildiriyor. Alanın Dispose metodu, bildirim türünün Dispose metodu tarafından çağrılmıyor. Bu kural ihlalini düzeltmek için, alan tarafından tutulan yönetilmeyen kaynakları ayırmak ve serbest bırakmaktan sorumluysanız, IDisposable uygulayan türlerdeki alanlarda Dispose çağrısı yapın.</target>
