﻿<?xml version="1.0" encoding="utf-8"?>
<xliff xmlns="urn:oasis:names:tc:xliff:document:1.2" xmlns:xsi="http://www.w3.org/2001/XMLSchema-instance" version="1.2" xsi:schemaLocation="urn:oasis:names:tc:xliff:document:1.2 xliff-core-1.2-transitional.xsd">
  <file datatype="xml" source-language="en" target-language="tr" original="../FeaturesResources.resx">
    <body>
      <trans-unit id="0_directive">
        <source>#{0} directive</source>
        <target state="translated">#{0} yönergesi</target>
        <note />
      </trans-unit>
      <trans-unit id="AM_PM_abbreviated">
        <source>AM/PM (abbreviated)</source>
        <target state="translated">AM/PM (kısa)</target>
        <note />
      </trans-unit>
      <trans-unit id="AM_PM_abbreviated_description">
        <source>The "t" custom format specifier represents the first character of the AM/PM designator. The appropriate localized designator is retrieved from the DateTimeFormatInfo.AMDesignator or DateTimeFormatInfo.PMDesignator property of the current or specific culture. The AM designator is used for all times from 0:00:00 (midnight) to 11:59:59.999. The PM designator is used for all times from 12:00:00 (noon) to 23:59:59.999.

If the "t" format specifier is used without other custom format specifiers, it's interpreted as the "t" standard date and time format specifier.</source>
        <target state="translated">"t" özel biçim belirticisi, AM/PM belirleyicisinin ilk karakterini temsil eder. Uygun yerelleştirilmiş belirleyici, geçerli veya belirli bir kültürün DateTimeFormatInfo.AMDesignator ya da DateTimeFormatInfo.PMDesignator özelliğinden alınır. AM belirleyicisi, 0:00:00 (gece yarısı) ile 11:59:59.999 arasındaki tüm saatler için kullanılır. PM göstergesi, 12:00:00 (öğlen) ile 23:59:59.999 arasındaki tüm saatler için kullanılır.

 "t" biçim belirticisi başka özel biçim belirticileri olmadan kullanılırsa, standart tarih ve saat biçimi belirticisi olarak yorumlanır.</target>
        <note />
      </trans-unit>
      <trans-unit id="AM_PM_full">
        <source>AM/PM (full)</source>
        <target state="translated">AM/PM (tam)</target>
        <note />
      </trans-unit>
      <trans-unit id="AM_PM_full_description">
        <source>The "tt" custom format specifier (plus any number of additional "t" specifiers) represents the entire AM/PM designator. The appropriate localized designator is retrieved from the DateTimeFormatInfo.AMDesignator or DateTimeFormatInfo.PMDesignator property of the current or specific culture. The AM designator is used for all times from 0:00:00 (midnight) to 11:59:59.999. The PM designator is used for all times from 12:00:00 (noon) to 23:59:59.999.

Make sure to use the "tt" specifier for languages for which it's necessary to maintain the distinction between AM and PM. An example is Japanese, for which the AM and PM designators differ in the second character instead of the first character.</source>
        <target state="translated">"tt" özel biçim belirticisi (ve herhangi bir sayıda ek "t" belirticisi), AM/PM belirleyicisini tümüyle temsil eder. Uygun yerelleştirilmiş belirleyici, geçerli veya belirli bir kültürün DateTimeFormatInfo.AMDesignator ya da DateTimeFormatInfo.PMDesignator özelliğinden alınır. AM göstergesi, 0:00:00 (gece yarısı) ile 11:59:59.999 arasındaki tüm saatler için kullanılır. PM göstergesi, 12:00:00 (öğlen) ile 23:59:59.999 arasındaki tüm saatler için kullanılır.

AM ve PM arasındaki farkın korunmasının gerekli olduğu diller için "tt" belirticisini kullandığınızdan emin olun. Buna bir örnek, AM ve PM belirleyicilerinin ilk karakter yerine ikinci karakterde farklı olduğu Japoncadır.</target>
        <note />
      </trans-unit>
      <trans-unit id="A_subtraction_must_be_the_last_element_in_a_character_class">
        <source>A subtraction must be the last element in a character class</source>
        <target state="translated">Bir çıkarma bir karakter sınıfı içinde son öğe olması gerekir</target>
        <note>This is an error message shown to the user when they write an invalid Regular Expression. Example: [a-[b]-c]</note>
      </trans-unit>
      <trans-unit id="Accessing_captured_variable_0_that_hasn_t_been_accessed_before_in_1_requires_restarting_the_application">
        <source>Accessing captured variable '{0}' that hasn't been accessed before in {1} requires restarting the application.</source>
        <target state="translated">{1} öğesinde daha önce erişilmeyen yakalanan '{0}' değişkenine erişilmesi, uygulamanın yeniden başlatılmasını gerektirir.</target>
        <note />
      </trans-unit>
      <trans-unit id="Add_DebuggerDisplay_attribute">
        <source>Add 'DebuggerDisplay' attribute</source>
        <target state="translated">'DebuggerDisplay' özniteliği ekle</target>
        <note>{Locked="DebuggerDisplay"} "DebuggerDisplay" is a BCL class and should not be localized.</note>
      </trans-unit>
      <trans-unit id="Add_explicit_cast">
        <source>Add explicit cast</source>
        <target state="translated">Açık tür dönüştürme ekle</target>
        <note />
      </trans-unit>
      <trans-unit id="Add_member_name">
        <source>Add member name</source>
        <target state="translated">Üye adı Ekle</target>
        <note />
      </trans-unit>
      <trans-unit id="Add_null_checks_for_all_parameters">
        <source>Add null checks for all parameters</source>
        <target state="translated">Tüm parametreler için null denetimi ekle</target>
        <note />
      </trans-unit>
      <trans-unit id="Add_optional_parameter_to_constructor">
        <source>Add optional parameter to constructor</source>
        <target state="translated">Oluşturucuya isteğe bağlı parametre ekle</target>
        <note />
      </trans-unit>
      <trans-unit id="Add_parameter_to_0_and_overrides_implementations">
        <source>Add parameter to '{0}' (and overrides/implementations)</source>
        <target state="translated">'{0}' öğesine (ve geçersiz kılmalara/uygulamalara) parametre ekle</target>
        <note />
      </trans-unit>
      <trans-unit id="Add_parameter_to_constructor">
        <source>Add parameter to constructor</source>
        <target state="translated">Oluşturucuya parametre ekle</target>
        <note />
      </trans-unit>
      <trans-unit id="Add_project_reference_to_0">
        <source>Add project reference to '{0}'.</source>
        <target state="translated">'{0}' üzerine proje başvurusu ekleyin.</target>
        <note />
      </trans-unit>
      <trans-unit id="Add_reference_to_0">
        <source>Add reference to '{0}'.</source>
        <target state="translated">'{0}' üzerine başvuru ekleyin.</target>
        <note />
      </trans-unit>
      <trans-unit id="Actions_can_not_be_empty">
        <source>Actions can not be empty.</source>
        <target state="translated">Eylemler boş olamaz.</target>
        <note />
      </trans-unit>
      <trans-unit id="Add_tuple_element_name_0">
        <source>Add tuple element name '{0}'</source>
        <target state="translated">'{0}' demet öğesi adını ekle</target>
        <note />
      </trans-unit>
      <trans-unit id="Adding_0_around_an_active_statement_requires_restarting_the_application">
        <source>Adding {0} around an active statement requires restarting the application.</source>
        <target state="translated">Etkin bir deyim etrafında bir {0} öğesinin eklenmesi, uygulamanın yeniden başlatılmasını gerektirir.</target>
        <note />
      </trans-unit>
      <trans-unit id="Adding_0_into_a_1_requires_restarting_the_application">
        <source>Adding {0} into a {1} requires restarting the application.</source>
        <target state="translated">{1} öğesine {0} eklemek, uygulamanın yeniden başlatılmasını gerektir.</target>
        <note />
      </trans-unit>
      <trans-unit id="Adding_0_into_a_class_with_explicit_or_sequential_layout_requires_restarting_the_application">
        <source>Adding {0} into a class with explicit or sequential layout requires restarting the application.</source>
        <target state="translated">Açık veya sıralı düzene sahip bir sınıfa {0} eklemek, uygulamanın yeniden başlatılmasını gerektirir.</target>
        <note />
      </trans-unit>
      <trans-unit id="Adding_0_into_a_generic_type_requires_restarting_the_application">
        <source>Adding {0} into a generic type requires restarting the application.</source>
        <target state="translated">Genel bir türe {0} eklenmesi, uygulamanın yeniden başlatılmasını gerektirir.</target>
        <note />
      </trans-unit>
      <trans-unit id="Adding_0_into_an_interface_method_requires_restarting_the_application">
        <source>Adding {0} into an interface method requires restarting the application.</source>
        <target state="translated">Bir arabirim yöntemine {0} eklemek, uygulamanın yeniden başlatılmasını gerektirir.</target>
        <note />
      </trans-unit>
      <trans-unit id="Adding_0_into_an_interface_requires_restarting_the_application">
        <source>Adding {0} into an interface requires restarting the application.</source>
        <target state="translated">Bir arabirime {0} eklenmesi, uygulamanın yeniden başlatılmasını gerektirir.</target>
        <note />
      </trans-unit>
      <trans-unit id="Adding_0_requires_restarting_the_application">
        <source>Adding {0} requires restarting the application.</source>
        <target state="translated">{0} öğesinin eklenmesi, uygulamanın yeniden başlatılmasını gerektirir.</target>
        <note />
      </trans-unit>
      <trans-unit id="Adding_0_that_accesses_captured_variables_1_and_2_declared_in_different_scopes_requires_restarting_the_application">
        <source>Adding {0} that accesses captured variables '{1}' and '{2}' declared in different scopes requires restarting the application.</source>
        <target state="translated">Farklı kapsamlarda tanımlanan yakalanmış '{1}' ve '{2}' değişkenlerine erişen {0} öğesini eklemek, uygulamanın yeniden başlatılmasını gerektirir.</target>
        <note />
      </trans-unit>
      <trans-unit id="Adding_0_with_the_Handles_clause_requires_restarting_the_application">
        <source>Adding {0} with the Handles clause requires restarting the application.</source>
        <target state="translated">Handles yan tümcesi ile {0} eklemek, uygulamanın yeniden başlatılmasını gerektirir.</target>
        <note>{Locked="Handles"} "Handles" is VB keywords and should not be localized.</note>
      </trans-unit>
      <trans-unit id="Adding_a_MustOverride_0_or_overriding_an_inherited_0_requires_restarting_the_application">
        <source>Adding a MustOverride {0} or overriding an inherited {0} requires restarting the application.</source>
        <target state="translated">Bir MustOverride {0} eklemek veya devralınmış bir {0} öğesini geçersiz kılmak uygulamanın yeniden başlatılmasını gerektirir.</target>
        <note>{Locked="MustOverride"} "MustOverride" is VB keyword and should not be localized.</note>
      </trans-unit>
      <trans-unit id="Adding_a_constructor_to_a_type_with_a_field_or_property_initializer_that_contains_an_anonymous_function_requires_restarting_the_application">
        <source>Adding a constructor to a type with a field or property initializer that contains an anonymous function requires restarting the application.</source>
        <target state="translated">Anonim bir tür içeren alan veya özellik başlatıcısının bulunduğu bir türe oluşturucu eklenmesi, uygulamanın yeniden başlatılmasını gerektirir.</target>
        <note />
      </trans-unit>
      <trans-unit id="Adding_a_generic_0_requires_restarting_the_application">
        <source>Adding a generic {0} requires restarting the application.</source>
        <target state="translated">Genel bir {0} eklemek için uygulamanın yeniden başlatılması gerekir.</target>
        <note />
      </trans-unit>
      <trans-unit id="Adding_a_method_with_an_explicit_interface_specifier_requires_restarting_the_application">
        <source>Adding a method with an explicit interface specifier requires restarting the application.</source>
        <target state="translated">Açık bir arabirim tanımlayıcısıyla bir yöntem eklemek, uygulamanın yeniden başlatılmasını gerektirir.</target>
        <note />
      </trans-unit>
      <trans-unit id="Adding_a_new_file_requires_restarting_the_application">
        <source>Adding a new file requires restarting the application.</source>
        <target state="translated">Yeni bir dosya eklemek, uygulamanın yeniden başlatılmasını gerektir.</target>
        <note />
      </trans-unit>
      <trans-unit id="Adding_a_user_defined_0_requires_restarting_the_application">
        <source>Adding a user defined {0} requires restarting the application.</source>
        <target state="translated">Kullanıcı tanımlı bir {0} eklemek, uygulamanın yeniden başlatılmasını gerektirir.</target>
        <note />
      </trans-unit>
      <trans-unit id="Adding_an_abstract_0_or_overriding_an_inherited_0_requires_restarting_the_application">
        <source>Adding an abstract {0} or overriding an inherited {0} requires restarting the application.</source>
        <target state="translated">Özet {0} eklenmesi veya devralınmış bir {0} öğesinin geçersiz kılınması uygulamanın yeniden başlatılmasını gerektirir.</target>
        <note />
      </trans-unit>
      <trans-unit id="Adding_an_extern_0_requires_restarting_the_application">
        <source>Adding an extern {0} requires restarting the application.</source>
        <target state="translated">Dış bir {0} eklenmesi(extern), uygulamanın yeniden başlatılmasını gerektirir.</target>
        <note>{Locked="extern"} "extern" is C# keyword and should not be localized.</note>
      </trans-unit>
      <trans-unit id="Adding_an_imported_method_requires_restarting_the_application">
        <source>Adding an imported method requires restarting the application.</source>
        <target state="translated">İçeri aktarılan bir yöntemin eklenmesi uygulamanın yeniden başlatılmasını gerektiriyor.</target>
        <note />
      </trans-unit>
      <trans-unit id="Align_wrapped_arguments">
        <source>Align wrapped arguments</source>
        <target state="translated">Sarmalanan bağımsız değişkenleri hizala</target>
        <note />
      </trans-unit>
      <trans-unit id="Align_wrapped_parameters">
        <source>Align wrapped parameters</source>
        <target state="translated">Sarmalanan parametreleri hizala</target>
        <note />
      </trans-unit>
      <trans-unit id="Alternation_conditions_cannot_be_comments">
        <source>Alternation conditions cannot be comments</source>
        <target state="translated">Değişim koşulları yorum olamaz</target>
        <note>This is an error message shown to the user when they write an invalid Regular Expression. Example: a|(?#b)</note>
      </trans-unit>
      <trans-unit id="Alternation_conditions_do_not_capture_and_cannot_be_named">
        <source>Alternation conditions do not capture and cannot be named</source>
        <target state="translated">Değişim koşulları yakalamak değil ve adlandırılamaz</target>
        <note>This is an error message shown to the user when they write an invalid Regular Expression. Example: (?(?'x'))</note>
      </trans-unit>
      <trans-unit id="An_update_that_causes_the_return_type_of_implicit_main_to_change_requires_restarting_the_application">
        <source>An update that causes the return type of the implicit Main method to change requires restarting the application.</source>
        <target state="translated">Örtük Main yönteminin dönüş türü değişikliğine neden olan bir güncelleştirme, uygulamanın yeniden başlatılmasını gerektirir.</target>
        <note>{Locked="Main"} is C# keywords and should not be localized.</note>
      </trans-unit>
      <trans-unit id="Apply_file_header_preferences">
        <source>Apply file header preferences</source>
        <target state="translated">Dosya üst bilgisi tercihlerini uygula</target>
        <note />
      </trans-unit>
      <trans-unit id="Apply_object_collection_initialization_preferences">
        <source>Apply object/collection initialization preferences</source>
        <target state="translated">Nesne/koleksiyon başlatma tercihlerini uygula</target>
        <note />
      </trans-unit>
      <trans-unit id="Applying_source_changes_while_the_application_is_running_is_not_supported_by_the_runtime">
        <source>Applying source changes while the application is running is not supported by the runtime.</source>
        <target state="translated">Uygulama çalışırken kaynak değişikliklerinin uygulanması çalışma zamanı tarafından desteklenmiyor.</target>
        <note />
      </trans-unit>
      <trans-unit id="Attribute_0_is_missing_Updating_an_async_method_or_an_iterator_requires_restarting_the_application">
        <source>Attribute '{0}' is missing. Updating an async method or an iterator requires restarting the application.</source>
        <target state="translated">'{0}' özniteliği eksik. Bir zaman uyumsuz yöntemin veya yineleyicinin güncelleştirilmesi, uygulamanın yeniden başlatılmasını gerektirir.</target>
        <note />
      </trans-unit>
      <trans-unit id="Asynchronously_waits_for_the_task_to_finish">
        <source>Asynchronously waits for the task to finish.</source>
        <target state="translated">Zaman uyumsuz olarak görevin tamamlanmasını bekler.</target>
        <note />
      </trans-unit>
      <trans-unit id="Await_the_preceding_expression">
        <source>Await the preceding expression</source>
        <target state="translated">Önceki ifadeyi bekle</target>
        <note />
      </trans-unit>
      <trans-unit id="Await_the_preceding_expression_and_add_ConfigureAwait_0">
        <source>Await the preceding expression and add ConfigureAwait({0}).</source>
        <target state="translated">Önceki ifadeyi bekleyin ve ConfigureAwait({0}) ekleyin.</target>
        <note>{Locked="ConfigureAwait"} "ConfigureAwait" is an api name and should not be localized. {0} is a placeholder for the language specific keyword 'false'.</note>
      </trans-unit>
      <trans-unit id="Awaited_task_returns_0">
        <source>Awaited task returns '{0}'</source>
        <target state="translated">Beklenen görev '{0}' döndürüyor</target>
        <note />
      </trans-unit>
      <trans-unit id="Awaited_task_returns_no_value">
        <source>Awaited task returns no value</source>
        <target state="translated">Beklenen görev değer döndürmüyor</target>
        <note />
      </trans-unit>
      <trans-unit id="Base_classes_contain_inaccessible_unimplemented_members">
        <source>Base classes contain inaccessible unimplemented members</source>
        <target state="translated">Temel sınıflarda erişilemeyen, uygulanmamış üyeler var</target>
        <note />
      </trans-unit>
      <trans-unit id="CannotApplyChangesUnexpectedError">
        <source>Cannot apply changes -- unexpected error: '{0}'</source>
        <target state="translated">Değişiklikler uygulanamıyor - beklenmeyen hata: '{0}'</target>
        <note />
      </trans-unit>
      <trans-unit id="Cannot_include_class_0_in_character_range">
        <source>Cannot include class \{0} in character range</source>
        <target state="translated">Sınıf \{0} içeremez karakter aralığı</target>
        <note>This is an error message shown to the user when they write an invalid Regular Expression. Example: [a-\w]. {0} is the invalid class (\w here)</note>
      </trans-unit>
      <trans-unit id="Capture_group_numbers_must_be_less_than_or_equal_to_Int32_MaxValue">
        <source>Capture group numbers must be less than or equal to Int32.MaxValue</source>
        <target state="translated">Yakalama grup numaraları Int32.MaxValue eşit veya daha az olmalıdır</target>
        <note>This is an error message shown to the user when they write an invalid Regular Expression. Example: a{2147483648}</note>
      </trans-unit>
      <trans-unit id="Capture_number_cannot_be_zero">
        <source>Capture number cannot be zero</source>
        <target state="translated">Yakalama numarası sıfır olamaz</target>
        <note>This is an error message shown to the user when they write an invalid Regular Expression. Example: (?&lt;0&gt;a)</note>
      </trans-unit>
      <trans-unit id="Capturing_variable_0_that_hasn_t_been_captured_before_requires_restarting_the_application">
        <source>Capturing variable '{0}' that hasn't been captured before requires restarting the application.</source>
        <target state="translated">Önceden yakalanmamış olan '{0}' değişkenini yakalamak, uygulamanın yeniden başlatılmasını gerektiriyor.</target>
        <note />
      </trans-unit>
      <trans-unit id="Ceasing_to_access_captured_variable_0_in_1_requires_restarting_the_application">
        <source>Ceasing to access captured variable '{0}' in {1} requires restarting the application.</source>
        <target state="translated">{1}‘ de yakalanan '{0}' değişkenine erişimin kesilmesi uygulamanın yeniden başlatılmasını gerektirir.</target>
        <note />
      </trans-unit>
      <trans-unit id="Ceasing_to_capture_variable_0_requires_restarting_the_application">
        <source>Ceasing to capture variable '{0}' requires restarting the application.</source>
        <target state="translated">'{0}' değişkeninin yakalanmasının kesilmesi, uygulamanın yeniden başlatılmasını gerektirir.</target>
        <note />
      </trans-unit>
      <trans-unit id="ChangeSignature_NewParameterInferValue">
        <source>&lt;infer&gt;</source>
        <target state="translated">&lt;çıkarsa&gt;</target>
        <note />
      </trans-unit>
      <trans-unit id="ChangeSignature_NewParameterIntroduceTODOVariable">
        <source>TODO</source>
        <target state="translated">TODO</target>
        <note>"TODO" is an indication that there is work still to be done.</note>
      </trans-unit>
      <trans-unit id="ChangeSignature_NewParameterOmitValue">
        <source>&lt;omit&gt;</source>
        <target state="translated">&lt;atla&gt;</target>
        <note />
      </trans-unit>
      <trans-unit id="Change_namespace_to_0">
        <source>Change namespace to '{0}'</source>
        <target state="translated">Ad alanını '{0}' olarak değiştir</target>
        <note />
      </trans-unit>
      <trans-unit id="Change_to_global_namespace">
        <source>Change to global namespace</source>
        <target state="translated">Genel ad alanı olarak değiştir</target>
        <note />
      </trans-unit>
      <trans-unit id="ChangesDisallowedWhileStoppedAtException">
        <source>Changes are not allowed while stopped at exception</source>
        <target state="translated">Özel durum sırasında durdurulduğunda değişikliklere izin verilmez</target>
        <note />
      </trans-unit>
      <trans-unit id="ChangesNotAppliedWhileRunning">
        <source>Changes made in project '{0}' will not be applied while the application is running</source>
        <target state="translated">'{0}' projesinde yapılan değişiklikler, uygulama çalışırken uygulanmayacak</target>
        <note />
      </trans-unit>
      <trans-unit id="ChangesRequiredSynthesizedType">
        <source>One or more changes result in a new type being created by the compiler, which requires restarting the application because it is not supported by the runtime</source>
        <target state="translated">Bir veya daha fazla değişiklik, derleyici tarafından yeni bir türün oluşturulmasına neden olur ve bu, çalışma zamanı tarafından desteklenmediği için uygulamanın yeniden başlatılmasını gerektirir.</target>
        <note />
      </trans-unit>
      <trans-unit id="Changing_0_from_asynchronous_to_synchronous_requires_restarting_the_application">
        <source>Changing {0} from asynchronous to synchronous requires restarting the application.</source>
        <target state="translated">{0} öğesinin zaman uyumsuzdan zaman uyumluya değiştirilmesi, uygulamanın yeniden başlatılmasını gerektirir.</target>
        <note />
      </trans-unit>
      <trans-unit id="Changing_0_to_1_requires_restarting_the_application_because_it_changes_the_shape_of_the_state_machine">
        <source>Changing '{0}' to '{1}' requires restarting the application because it changes the shape of the state machine.</source>
        <target state="translated">'{0}' öğesinin '{1}' olarak değiştirilmesi, durum makinesinin şeklini değiştirdiği için uygulamanın yeniden başlatılmasını gerektirir.</target>
        <note />
      </trans-unit>
      <trans-unit id="Changing_a_field_to_an_event_or_vice_versa_requires_restarting_the_application">
        <source>Changing a field to an event or vice versa requires restarting the application.</source>
        <target state="translated">Bir alanın bir olaya dönüştürülmesi veya tersinin yapılması, uygulamanın yeniden başlatılmasını gerektirir.</target>
        <note />
      </trans-unit>
      <trans-unit id="Changing_constraints_of_0_requires_restarting_the_application">
        <source>Changing constraints of {0} requires restarting the application.</source>
        <target state="translated">{0} öğesinin kısıtlamalarının değiştirilmesi, uygulamanın yeniden başlatılmasını gerektirir.</target>
        <note />
      </trans-unit>
      <trans-unit id="Changing_parameter_types_of_0_requires_restarting_the_application">
        <source>Changing parameter types of {0} requires restarting the application.</source>
        <target state="translated">{0} öğesinin parametre türlerinin değiştirilmesi, uygulamanın yeniden başlatılmasını gerektirir.</target>
        <note />
      </trans-unit>
      <trans-unit id="Changing_pseudo_custom_attribute_0_of_1_requires_restarting_th_application">
        <source>Changing pseudo-custom attribute '{0}' of {1} requires restarting the application</source>
        <target state="translated">{1} öğesinin '{0}' sahte özel özniteliğinin değiştirilmesi, uygulamanın yeniden başlatılmasını gerektirir</target>
        <note />
      </trans-unit>
      <trans-unit id="Changing_the_declaration_scope_of_a_captured_variable_0_requires_restarting_the_application">
        <source>Changing the declaration scope of a captured variable '{0}' requires restarting the application.</source>
        <target state="translated">Yakalanan bir '{0}' değişkeninin bildirim kapsamının değiştirilmesi uygulamanın yeniden başlatılmasını gerektir.</target>
        <note />
      </trans-unit>
      <trans-unit id="Changing_the_parameters_of_0_requires_restarting_the_application">
        <source>Changing the parameters of {0} requires restarting the application.</source>
        <target state="translated">{0} parametrelerinin değiştirilmesi, uygulamanın yeniden başlatılmasını gerektirir.</target>
        <note />
      </trans-unit>
      <trans-unit id="Changing_the_return_type_of_0_requires_restarting_the_application">
        <source>Changing the return type of {0} requires restarting the application.</source>
        <target state="translated">{0} öğesinin dönüş türünün değiştirilmesi, uygulamanın yeniden başlatılmasını gerektirir.</target>
        <note />
      </trans-unit>
      <trans-unit id="Changing_the_type_of_0_requires_restarting_the_application">
        <source>Changing the type of {0} requires restarting the application.</source>
        <target state="translated">{0} türünün değiştirilmesi, uygulamanın yeniden başlatılmasını gerektirir.</target>
        <note />
      </trans-unit>
      <trans-unit id="Changing_the_type_of_a_captured_variable_0_previously_of_type_1_requires_restarting_the_application">
        <source>Changing the type of a captured variable '{0}' previously of type '{1}' requires restarting the application.</source>
        <target state="translated">Daha önce '{1}' türünde olup yakalanan bir '{0}' değişkeninin türünün değiştirilmesi, uygulamanın yeniden başlatılmasını gerektirir.</target>
        <note />
      </trans-unit>
      <trans-unit id="Changing_type_parameters_of_0_requires_restarting_the_application">
        <source>Changing type parameters of {0} requires restarting the application.</source>
        <target state="translated">{0} tür parametrelerinin değiştirilmesi, uygulamanın yeniden başlatılmasını gerektirir.</target>
        <note />
      </trans-unit>
      <trans-unit id="Changing_visibility_of_0_requires_restarting_the_application">
        <source>Changing visibility of {0} requires restarting the application.</source>
        <target state="translated">{0} öğesinin görünürlüğünün değiştirilmesi, uygulamanın yeniden başlatılmasını gerektirir.</target>
        <note />
      </trans-unit>
      <trans-unit id="Configure_0_code_style">
        <source>Configure {0} code style</source>
        <target state="translated">{0} kod stilini yapılandır</target>
        <note />
      </trans-unit>
      <trans-unit id="Configure_0_severity">
        <source>Configure {0} severity</source>
        <target state="translated">{0} önem derecesini yapılandır</target>
        <note />
      </trans-unit>
      <trans-unit id="Configure_severity_for_all_0_analyzers">
        <source>Configure severity for all '{0}' analyzers</source>
        <target state="translated">Tüm '{0}' çözümleyicileri için önem derecesini yapılandır</target>
        <note />
      </trans-unit>
      <trans-unit id="Configure_severity_for_all_analyzers">
        <source>Configure severity for all analyzers</source>
        <target state="translated">Tüm çözümleyiciler için önem derecesini yapılandır</target>
        <note />
      </trans-unit>
      <trans-unit id="Convert_to_linq">
        <source>Convert to LINQ</source>
        <target state="translated">LINQ to dönüştürme</target>
        <note />
      </trans-unit>
      <trans-unit id="Add_to_0">
        <source>Add to '{0}'</source>
        <target state="translated">'{0}' öğesine ekle</target>
        <note />
      </trans-unit>
      <trans-unit id="Convert_to_class">
        <source>Convert to class</source>
        <target state="translated">Sınıfa dönüştür</target>
        <note />
      </trans-unit>
      <trans-unit id="Convert_to_linq_call_form">
        <source>Convert to LINQ (call form)</source>
        <target state="translated">LINQ (görüşmesi formu) dönüştürmek</target>
        <note />
      </trans-unit>
      <trans-unit id="Convert_to_record">
        <source>Convert to record</source>
        <target state="translated">Kayda dönüştür</target>
        <note />
      </trans-unit>
      <trans-unit id="Convert_to_record_struct">
        <source>Convert to record struct</source>
        <target state="translated">Kayıt yapısına dönüştür</target>
        <note />
      </trans-unit>
      <trans-unit id="Convert_to_struct">
        <source>Convert to struct</source>
        <target state="translated">Yapıya dönüştür</target>
        <note />
      </trans-unit>
      <trans-unit id="Convert_to_tuple">
        <source>Convert to tuple</source>
        <target state="translated">Başlığa dönüştür</target>
        <note />
      </trans-unit>
      <trans-unit id="Convert_type_to_0">
        <source>Convert type to '{0}'</source>
        <target state="translated">Türü '{0}' olarak dönüştür</target>
        <note />
      </trans-unit>
      <trans-unit id="Could_not_find_PDB_on_disk_or_embedded">
        <source>Could not find portable PDB on disk or embedded.</source>
<<<<<<< HEAD
        <target state="new">Could not find portable PDB on disk or embedded.</target>
=======
        <target state="translated">Diskte veya gömülü olarak taşınabilir PDB bulunamadı.</target>
>>>>>>> a07da687
        <note />
      </trans-unit>
      <trans-unit id="Could_not_find_PDB_on_disk_or_embedded_or_server">
        <source>Could not find PDB on disk, or embedded, or on a symbol server.</source>
<<<<<<< HEAD
        <target state="new">Could not find PDB on disk, or embedded, or on a symbol server.</target>
=======
        <target state="translated">PDB diskte, gömülü veya bir sembol sunucusunda bulunamadı.</target>
>>>>>>> a07da687
        <note />
      </trans-unit>
      <trans-unit id="Create_and_assign_field_0">
        <source>Create and assign field '{0}'</source>
        <target state="translated">'{0}' alanını oluştur ve ata</target>
        <note />
      </trans-unit>
      <trans-unit id="Create_and_assign_property_0">
        <source>Create and assign property '{0}'</source>
        <target state="translated">'{0}' özelliğini oluştur ve ata</target>
        <note />
      </trans-unit>
      <trans-unit id="Create_and_assign_remaining_as_fields">
        <source>Create and assign remaining as fields</source>
        <target state="translated">Kalanları alan olarak oluştur ve ata</target>
        <note />
      </trans-unit>
      <trans-unit id="Create_and_assign_remaining_as_properties">
        <source>Create and assign remaining as properties</source>
        <target state="translated">Kalanları özellik olarak oluştur ve ata</target>
        <note />
      </trans-unit>
      <trans-unit id="Deleting_0_around_an_active_statement_requires_restarting_the_application">
        <source>Deleting {0} around an active statement requires restarting the application.</source>
        <target state="translated">Etkin bir deyim etrafında {0} öğesini silmek, uygulamanın yeniden başlatılmasını gerektirir.</target>
        <note />
      </trans-unit>
      <trans-unit id="Deleting_0_requires_restarting_the_application">
        <source>Deleting {0} requires restarting the application.</source>
        <target state="translated">{0} öğesinin silinmesi, uygulamanın yeniden başlatılmasını gerektirir.</target>
        <note />
      </trans-unit>
      <trans-unit id="Deleting_captured_variable_0_requires_restarting_the_application">
        <source>Deleting captured variable '{0}' requires restarting the application.</source>
        <target state="translated">Yakalanan '{0}' değişkenini silmek, uygulamanın yeniden başlatılmasını gerektirir.</target>
        <note />
      </trans-unit>
      <trans-unit id="Do_not_change_this_code_Put_cleanup_code_in_0_method">
        <source>Do not change this code. Put cleanup code in '{0}' method</source>
        <target state="translated">Bu kodu değiştirmeyin. Temizleme kodunu '{0}' metodunun içine yerleştirin.</target>
        <note />
      </trans-unit>
      <trans-unit id="DocumentIsOutOfSyncWithDebuggee">
        <source>The current content of source file '{0}' does not match the built source. Any changes made to this file while debugging won't be applied until its content matches the built source.</source>
        <target state="translated">'{0}' kaynak dosyasının geçerli içeriği, derlenen kaynakla eşleşmiyor. Hata ayıklama işlemi sırasında bu dosyada yapılan değişiklikler, dosyanın içeriği derlenen kaynakla eşleşene kadar uygulanmaz.</target>
        <note />
      </trans-unit>
      <trans-unit id="Document_must_be_contained_in_the_workspace_that_created_this_service">
        <source>Document must be contained in the workspace that created this service</source>
        <target state="translated">Belge, bu hizmeti oluşturan çalışma alanında yer almalıdır</target>
        <note />
      </trans-unit>
      <trans-unit id="EditAndContinue">
        <source>Edit and Continue</source>
        <target state="translated">Düzenle ve Devam Et</target>
        <note />
      </trans-unit>
      <trans-unit id="EditAndContinueDisallowedByModule">
        <source>Edit and Continue disallowed by module</source>
        <target state="translated">Düzenle ve Devam Et'e modül tarafından izin verilmiyor</target>
        <note />
      </trans-unit>
      <trans-unit id="EditAndContinueDisallowedByProject">
        <source>Changes made in project '{0}' require restarting the application: {1}</source>
        <target state="translated">'{0}' projesinde yapılan değişiklikler uygulamanın yeniden başlatılmasını gerektiriyor: {1}</target>
        <note />
      </trans-unit>
      <trans-unit id="ErrorReadingFile">
        <source>Error while reading file '{0}': {1}</source>
        <target state="translated">'{0}' dosyası okunurken hata: {1}</target>
        <note />
      </trans-unit>
      <trans-unit id="Error_creating_instance_of_CodeFixProvider">
        <source>Error creating instance of CodeFixProvider</source>
        <target state="translated">CodeFixProvider örneği oluşturulurken hata oluştu</target>
        <note />
      </trans-unit>
      <trans-unit id="Error_creating_instance_of_CodeFixProvider_0">
        <source>Error creating instance of CodeFixProvider '{0}'</source>
        <target state="translated">'{0}' CodeFixProvider örneği oluşturulurken hata oluştu</target>
        <note />
      </trans-unit>
      <trans-unit id="Error_reading_PDB_0">
        <source>Error reading PDB: '{0}'</source>
<<<<<<< HEAD
        <target state="new">Error reading PDB: '{0}'</target>
=======
        <target state="translated">PDB okuma hatası: “{0}”</target>
>>>>>>> a07da687
        <note />
      </trans-unit>
      <trans-unit id="Example">
        <source>Example:</source>
        <target state="translated">Örnek:</target>
        <note>Singular form when we want to show an example, but only have one to show.</note>
      </trans-unit>
      <trans-unit id="Examples">
        <source>Examples:</source>
        <target state="translated">Örnekler:</target>
        <note>Plural form when we have multiple examples to show.</note>
      </trans-unit>
      <trans-unit id="Explicitly_implemented_methods_of_records_must_have_parameter_names_that_match_the_compiler_generated_equivalent_0">
        <source>Explicitly implemented methods of records must have parameter names that match the compiler generated equivalent '{0}'</source>
        <target state="translated">Açık olarak uygulanan kayıt yöntemlerinin derleyici tarafından oluşturulan '{0}' eşdeğeri ile eşleşen parametre adlarına sahip olması gerekir</target>
        <note />
      </trans-unit>
      <trans-unit id="Explicitly_inherit_documentation">
        <source>Explicitly inherit documentation</source>
        <target state="translated">Belgeleri açıkça devral</target>
        <note />
      </trans-unit>
      <trans-unit id="Extract_base_class">
        <source>Extract base class...</source>
        <target state="translated">Temel sınıfı ayıkla...</target>
        <note />
      </trans-unit>
      <trans-unit id="Extract_interface">
        <source>Extract interface...</source>
        <target state="translated">Arabirimi ayıkla...</target>
        <note />
      </trans-unit>
      <trans-unit id="Extract_local_function">
        <source>Extract local function</source>
        <target state="translated">Yerel işlevi ayıkla</target>
        <note />
      </trans-unit>
      <trans-unit id="Extract_method">
        <source>Extract method</source>
        <target state="translated">Yöntemi ayıkla</target>
        <note />
      </trans-unit>
      <trans-unit id="Failed_to_analyze_data_flow_for_0">
        <source>Failed to analyze data-flow for: {0}</source>
        <target state="translated">{0} için veri akışı analiz edilemedi</target>
        <note />
      </trans-unit>
      <trans-unit id="Fix_formatting">
        <source>Fix formatting</source>
        <target state="translated">Biçimlendirme Düzeltme</target>
        <note />
      </trans-unit>
      <trans-unit id="Fix_typo_0">
        <source>Fix typo '{0}'</source>
        <target state="translated">'{0}' yazım hatasını düzeltin</target>
        <note />
      </trans-unit>
      <trans-unit id="Format_document">
        <source>Format document</source>
        <target state="translated">Belgeyi biçimlendir</target>
        <note />
      </trans-unit>
      <trans-unit id="Formatting_document">
        <source>Formatting document</source>
        <target state="translated">Belge biçimlendiriliyor</target>
        <note />
      </trans-unit>
      <trans-unit id="Found_PDB_file_at_0">
        <source>Found PDB file at '{0}'</source>
<<<<<<< HEAD
        <target state="new">Found PDB file at '{0}'</target>
=======
        <target state="translated">“{0}” konumunda PDB dosyası bulundu</target>
>>>>>>> a07da687
        <note />
      </trans-unit>
      <trans-unit id="Found_PDB_on_symbol_server">
        <source>Found PDB on symbol server.</source>
<<<<<<< HEAD
        <target state="new">Found PDB on symbol server.</target>
=======
        <target state="translated">Sembol sunucusunda PDB bulundu.</target>
>>>>>>> a07da687
        <note />
      </trans-unit>
      <trans-unit id="Found_PDB_on_symbol_server_but_could_not_read_file">
        <source>Found PDB on symbol server but could not read file.</source>
<<<<<<< HEAD
        <target state="new">Found PDB on symbol server but could not read file.</target>
=======
        <target state="translated">Sembol sunucusunda PDB bulundu ancak dosya okunamadı.</target>
>>>>>>> a07da687
        <note />
      </trans-unit>
      <trans-unit id="Found_embedded_PDB_file">
        <source>Found embedded PDB file.</source>
<<<<<<< HEAD
        <target state="new">Found embedded PDB file.</target>
=======
        <target state="translated">Gömülü PDB dosyası bulundu.</target>
>>>>>>> a07da687
        <note />
      </trans-unit>
      <trans-unit id="Generate_abstract_method_0">
        <source>Generate abstract method '{0}'</source>
        <target state="translated">'{0}' soyut metodunu üret</target>
        <note />
      </trans-unit>
      <trans-unit id="Generate_abstract_property_0">
        <source>Generate abstract property '{0}'</source>
        <target state="translated">'{0}' soyut özelliğini üret</target>
        <note />
      </trans-unit>
      <trans-unit id="Generate_comparison_operators">
        <source>Generate comparison operators</source>
        <target state="translated">Karşılaştırma işleçlerini oluştur</target>
        <note />
      </trans-unit>
      <trans-unit id="Generate_constant_0">
        <source>Generate constant '{0}'</source>
        <target state="translated">'{0}' sabitini üret</target>
        <note />
      </trans-unit>
      <trans-unit id="Generate_constructor_in_0_with_fields">
        <source>Generate constructor in '{0}' (with fields)</source>
        <target state="translated">'{0}' içinde oluşturucu üret (alanlarla birlikte)</target>
        <note />
      </trans-unit>
      <trans-unit id="Generate_constructor_in_0_with_properties">
        <source>Generate constructor in '{0}' (with properties)</source>
        <target state="translated">'{0}' içinde oluşturucu üret (özelliklerle birlikte)</target>
        <note />
      </trans-unit>
      <trans-unit id="Generate_enum_member_0">
        <source>Generate enum member '{0}'</source>
        <target state="translated">'{0}' sabit listesi üyesini üret</target>
        <note />
      </trans-unit>
      <trans-unit id="Generate_field_0">
        <source>Generate field '{0}'</source>
        <target state="translated">'{0}' alanını üret</target>
        <note />
      </trans-unit>
      <trans-unit id="Generate_for_0">
        <source>Generate for '{0}'</source>
        <target state="translated">'{0}' için oluştur</target>
        <note />
      </trans-unit>
      <trans-unit id="Generate_method_0">
        <source>Generate method '{0}'</source>
        <target state="translated">'{0}' metodunu üret</target>
        <note />
      </trans-unit>
      <trans-unit id="Generate_parameter_0">
        <source>Generate parameter '{0}'</source>
        <target state="translated">'{0}' parametresini üret</target>
        <note />
      </trans-unit>
      <trans-unit id="Generate_parameter_0_and_overrides_implementations">
        <source>Generate parameter '{0}' (and overrides/implementations)</source>
        <target state="translated">'{0}' parametresini (ve geçersiz kılmaları/uygulamaları) üret</target>
        <note />
      </trans-unit>
      <trans-unit id="Generate_property_0">
        <source>Generate property '{0}'</source>
        <target state="translated">'{0}' özelliğini üret</target>
        <note />
      </trans-unit>
      <trans-unit id="Generate_read_only_field_0">
        <source>Generate read-only field '{0}'</source>
        <target state="translated">'{0}' salt okunur alanını üret</target>
        <note />
      </trans-unit>
      <trans-unit id="Generate_read_only_property_0">
        <source>Generate read-only property '{0}'</source>
        <target state="translated">'{0}' salt okunur özelliğini üret</target>
        <note />
      </trans-unit>
      <trans-unit id="Illegal_backslash_at_end_of_pattern">
        <source>Illegal \ at end of pattern</source>
        <target state="translated">Yasadışı \ model sonunda</target>
        <note>This is an error message shown to the user when they write an invalid Regular Expression. Example: \</note>
      </trans-unit>
      <trans-unit id="Illegal_x_y_with_x_less_than_y">
        <source>Illegal {x,y} with x &gt; y</source>
        <target state="translated">Yasadışı {x, y} x &gt; y</target>
        <note>This is an error message shown to the user when they write an invalid Regular Expression. Example: a{1,0}</note>
      </trans-unit>
      <trans-unit id="Implement_0_explicitly">
        <source>Implement '{0}' explicitly</source>
        <target state="translated">'{0}' öğesini açıkça uygula</target>
        <note />
      </trans-unit>
      <trans-unit id="Implement_0_implicitly">
        <source>Implement '{0}' implicitly</source>
        <target state="translated">'{0}' öğesini örtük olarak uygula</target>
        <note />
      </trans-unit>
      <trans-unit id="Implement_abstract_class">
        <source>Implement abstract class</source>
        <target state="translated">Soyut sınıfı uygula</target>
        <note />
      </trans-unit>
      <trans-unit id="Implement_all_interfaces_explicitly">
        <source>Implement all interfaces explicitly</source>
        <target state="translated">Tüm arabirimleri açıkça uygula</target>
        <note />
      </trans-unit>
      <trans-unit id="Implement_all_interfaces_implicitly">
        <source>Implement all interfaces implicitly</source>
        <target state="translated">Tüm arabirimleri örtük olarak uygula</target>
        <note />
      </trans-unit>
      <trans-unit id="Implement_all_members_explicitly">
        <source>Implement all members explicitly</source>
        <target state="translated">Tüm üyeleri açıkça uygula</target>
        <note />
      </trans-unit>
      <trans-unit id="Implement_explicitly">
        <source>Implement explicitly</source>
        <target state="translated">Açıkça uygula</target>
        <note />
      </trans-unit>
      <trans-unit id="Implement_implicitly">
        <source>Implement implicitly</source>
        <target state="translated">Örtük olarak uygula</target>
        <note />
      </trans-unit>
      <trans-unit id="Implement_remaining_members_explicitly">
        <source>Implement remaining members explicitly</source>
        <target state="translated">Kalan üyeleri açıkça uygula</target>
        <note />
      </trans-unit>
      <trans-unit id="Implement_through_0">
        <source>Implement through '{0}'</source>
        <target state="translated">'{0}' aracılığıyla uygula</target>
        <note />
      </trans-unit>
      <trans-unit id="Implementing_a_record_positional_parameter_0_as_read_only_requires_restarting_the_application">
        <source>Implementing a record positional parameter '{0}' as read only requires restarting the application,</source>
        <target state="translated">'{0}' kayıt konum parametresinin salt okunur olarak uygulanması, uygulamanın yeniden başlatılmasını gerektirir.</target>
        <note />
      </trans-unit>
      <trans-unit id="Implementing_a_record_positional_parameter_0_with_a_set_accessor_requires_restarting_the_application">
        <source>Implementing a record positional parameter '{0}' with a set accessor requires restarting the application.</source>
        <target state="translated">Küme erişimcisi ile '{0}' kayıt konum parametresi uygulamak, uygulamanın yeniden başlatılmasını gerektirir.</target>
        <note />
      </trans-unit>
      <trans-unit id="Incomplete_character_escape">
        <source>Incomplete \p{X} character escape</source>
        <target state="translated">Tamamlanmamış \p{X} karakter kaçış</target>
        <note>This is an error message shown to the user when they write an invalid Regular Expression. Example: \p{ Cc }</note>
      </trans-unit>
      <trans-unit id="Indent_all_arguments">
        <source>Indent all arguments</source>
        <target state="translated">Tüm bağımsız değişkenleri girintile</target>
        <note />
      </trans-unit>
      <trans-unit id="Indent_all_parameters">
        <source>Indent all parameters</source>
        <target state="translated">Tüm parametreleri girintile</target>
        <note />
      </trans-unit>
      <trans-unit id="Indent_wrapped_arguments">
        <source>Indent wrapped arguments</source>
        <target state="translated">Sarmalanan bağımsız değişkenleri girintile</target>
        <note />
      </trans-unit>
      <trans-unit id="Indent_wrapped_parameters">
        <source>Indent wrapped parameters</source>
        <target state="translated">Sarmalanan parametreleri girintile</target>
        <note />
      </trans-unit>
      <trans-unit id="Inline_0">
        <source>Inline '{0}'</source>
        <target state="translated">'{0}' öğesini satır içine al</target>
        <note />
      </trans-unit>
      <trans-unit id="Inline_and_keep_0">
        <source>Inline and keep '{0}'</source>
        <target state="translated">'{0}' öğesini satır içine al ve koru</target>
        <note />
      </trans-unit>
      <trans-unit id="Insufficient_hexadecimal_digits">
        <source>Insufficient hexadecimal digits</source>
        <target state="translated">Yetersiz onaltılık basamak</target>
        <note>This is an error message shown to the user when they write an invalid Regular Expression. Example: \x</note>
      </trans-unit>
      <trans-unit id="Introduce_constant">
        <source>Introduce constant</source>
        <target state="translated">Sabit ekle</target>
        <note />
      </trans-unit>
      <trans-unit id="Introduce_field">
        <source>Introduce field</source>
        <target state="translated">Alan ekle</target>
        <note />
      </trans-unit>
      <trans-unit id="Introduce_local">
        <source>Introduce local</source>
        <target state="translated">Yerel ekle</target>
        <note />
      </trans-unit>
      <trans-unit id="Introduce_parameter">
        <source>Introduce parameter</source>
        <target state="translated">Parametre ekle</target>
        <note />
      </trans-unit>
      <trans-unit id="Introduce_parameter_for_0">
        <source>Introduce parameter for '{0}'</source>
        <target state="translated">{0} için parametre ekle</target>
        <note />
      </trans-unit>
      <trans-unit id="Introduce_parameter_for_all_occurrences_of_0">
        <source>Introduce parameter for all occurrences of '{0}'</source>
        <target state="translated">Tüm '{0}' oluşumları için parametre ekle</target>
        <note />
      </trans-unit>
      <trans-unit id="Introduce_query_variable">
        <source>Introduce query variable</source>
        <target state="translated">Sorgu değişkeni ekle</target>
        <note />
      </trans-unit>
      <trans-unit id="Invalid_group_name_Group_names_must_begin_with_a_word_character">
        <source>Invalid group name: Group names must begin with a word character</source>
        <target state="translated">Geçersiz grup adı: grup adları bir sözcük karakteri ile başlamalıdır</target>
        <note>This is an error message shown to the user when they write an invalid Regular Expression. Example: (?&lt;a &gt;a)</note>
      </trans-unit>
      <trans-unit id="Invalid_selection">
        <source>Invalid selection.</source>
        <target state="translated">Geçersiz seçim.</target>
        <note />
      </trans-unit>
      <trans-unit id="Make_class_abstract">
        <source>Make class 'abstract'</source>
        <target state="translated">Sınıfı 'abstract' yap</target>
        <note />
      </trans-unit>
      <trans-unit id="Make_member_static">
        <source>Make static</source>
        <target state="translated">Statik yap</target>
        <note />
      </trans-unit>
      <trans-unit id="Invert_conditional">
        <source>Invert conditional</source>
        <target state="translated">Koşullu öğeyi ters çevir</target>
        <note />
      </trans-unit>
      <trans-unit id="Making_a_method_an_iterator_requires_restarting_the_application">
        <source>Making a method an iterator requires restarting the application.</source>
        <target state="translated">Bir yöntemi yineleyici yapmak, uygulamanın yeniden başlatılmasını gerektirir.</target>
        <note />
      </trans-unit>
      <trans-unit id="Making_a_method_asynchronous_requires_restarting_the_application">
        <source>Making a method asynchronous requires restarting the application.</source>
        <target state="translated">Bir yöntemi zaman uyumsuz yapmak, uygulamanın yeniden başlatılmasını gerektirir.</target>
        <note />
      </trans-unit>
      <trans-unit id="Malformed">
        <source>malformed</source>
        <target state="translated">Hatalı biçimlendirilmiş</target>
        <note>This is an error message shown to the user when they write an invalid Regular Expression. Example: (?(0</note>
      </trans-unit>
      <trans-unit id="Malformed_character_escape">
        <source>Malformed \p{X} character escape</source>
        <target state="translated">Hatalı biçimlendirilmiş \p{X} karakter kaçış</target>
        <note>This is an error message shown to the user when they write an invalid Regular Expression. Example: \p {Cc}</note>
      </trans-unit>
      <trans-unit id="Malformed_named_back_reference">
        <source>Malformed \k&lt;...&gt; named back reference</source>
        <target state="translated">Hatalı biçimlendirilmiş \k&lt;...&gt; arka başvuru adı</target>
        <note>This is an error message shown to the user when they write an invalid Regular Expression. Example: \k'</note>
      </trans-unit>
      <trans-unit id="Merge_with_nested_0_statement">
        <source>Merge with nested '{0}' statement</source>
        <target state="translated">İç içe '{0}' deyimiyle birleştir</target>
        <note />
      </trans-unit>
      <trans-unit id="Merge_with_next_0_statement">
        <source>Merge with next '{0}' statement</source>
        <target state="translated">Sonraki '{0}' deyimiyle birleştir</target>
        <note />
      </trans-unit>
      <trans-unit id="Merge_with_outer_0_statement">
        <source>Merge with outer '{0}' statement</source>
        <target state="translated">Dıştaki '{0}' deyimiyle birleştir</target>
        <note />
      </trans-unit>
      <trans-unit id="Merge_with_previous_0_statement">
        <source>Merge with previous '{0}' statement</source>
        <target state="translated">Önceki '{0}' deyimiyle birleştir</target>
        <note />
      </trans-unit>
      <trans-unit id="MethodMustReturnStreamThatSupportsReadAndSeek">
        <source>{0} must return a stream that supports read and seek operations.</source>
        <target state="translated">{0} okuma ve arama işlemlerini destekleyen bir akış döndürmelidir.</target>
        <note />
      </trans-unit>
      <trans-unit id="Miscellaneous_Files">
        <source>Miscellaneous Files</source>
        <target state="translated">Diğer Dosyalar</target>
        <note />
      </trans-unit>
      <trans-unit id="Missing_control_character">
        <source>Missing control character</source>
        <target state="translated">Eksik denetim karakteri</target>
        <note>This is an error message shown to the user when they write an invalid Regular Expression. Example: \c</note>
      </trans-unit>
      <trans-unit id="Modifying_0_which_contains_a_static_variable_requires_restarting_the_application">
        <source>Modifying {0} which contains a static variable requires restarting the application.</source>
        <target state="translated">Statik bir değişken içeren {0} öğesinin değiştirilmesi, uygulamanın yeniden başlatılmasını gerektirir.</target>
        <note />
      </trans-unit>
      <trans-unit id="Modifying_0_which_contains_an_Aggregate_Group_By_or_Join_query_clauses_requires_restarting_the_application">
        <source>Modifying {0} which contains an Aggregate, Group By, or Join query clauses requires restarting the application.</source>
        <target state="translated">Bir Aggregate, Group By veya Join sorgu yan tümceleri içeren {0} öğesinin değiştirilmesi, uygulamanın yeniden başlatılmasını gerektirir.</target>
        <note>{Locked="Aggregate"}{Locked="Group By"}{Locked="Join"} are VB keywords and should not be localized.</note>
      </trans-unit>
      <trans-unit id="Modifying_0_which_contains_the_stackalloc_operator_requires_restarting_the_application">
        <source>Modifying {0} which contains the stackalloc operator requires restarting the application.</source>
        <target state="translated">stackalloc işleci içeren {0} öğesinin değiştirilmesi, uygulamanın yeniden başlatılmasını gerektirir.</target>
        <note>{Locked="stackalloc"} "stackalloc" is C# keyword and should not be localized.</note>
      </trans-unit>
      <trans-unit id="Modifying_a_catch_finally_handler_with_an_active_statement_in_the_try_block_requires_restarting_the_application">
        <source>Modifying a catch/finally handler with an active statement in the try block requires restarting the application.</source>
        <target state="translated">Try bloğu içindeki etkin deyimli catch/finally işleyicisini değiştirmek, uygulamanın yeniden başlatılmasını gerektirir.</target>
        <note />
      </trans-unit>
      <trans-unit id="Modifying_a_catch_handler_around_an_active_statement_requires_restarting_the_application">
        <source>Modifying a catch handler around an active statement requires restarting the application.</source>
        <target state="translated">Bir yakalama işleyicisinin etkin bir ifade etrafında değiştirilmesi, uygulamanın yeniden başlatılmasını gerektirir.</target>
        <note />
      </trans-unit>
      <trans-unit id="Modifying_a_generic_method_requires_restarting_the_application">
        <source>Modifying a generic method requires restarting the application.</source>
        <target state="translated">Bir genel yöntemi değiştirmek, uygulamanın yeniden başlatılmasını gerektirir.</target>
        <note />
      </trans-unit>
      <trans-unit id="Modifying_a_method_inside_the_context_of_a_generic_type_requires_restarting_the_application">
        <source>Modifying a method inside the context of a generic type requires restarting the application.</source>
        <target state="translated">Genel bir tür bağlamında bir yöntemin değiştirilmesi, uygulamanın yeniden başlatılmasını gerektirir.</target>
        <note />
      </trans-unit>
      <trans-unit id="Modifying_a_try_catch_finally_statement_when_the_finally_block_is_active_requires_restarting_the_application">
        <source>Modifying a try/catch/finally statement when the finally block is active requires restarting the application.</source>
        <target state="translated">Finally bloğu etkin olduğunda bir try/catch/finally deyimini değiştirme, uygulamanın yeniden başlatılmasını gerektirir.</target>
        <note />
      </trans-unit>
      <trans-unit id="Modifying_an_active_0_which_contains_On_Error_or_Resume_statements_requires_restarting_the_application">
        <source>Modifying an active {0} which contains On Error or Resume statements requires restarting the application.</source>
        <target state="translated">On Error veya Resume ifadelerini içeren etkin bir {0} öğesinin değiştirilmesi uygulamanın yeniden başlatılmasını gerektirir.</target>
        <note>{Locked="On Error"}{Locked="Resume"} is VB keyword and should not be localized.</note>
      </trans-unit>
      <trans-unit id="Modifying_body_of_0_requires_restarting_the_application_because_the_body_has_too_many_statements">
        <source>Modifying the body of {0} requires restarting the application because the body has too many statements.</source>
        <target state="translated">{0} öğesinin gövdesinin değiştirilmesi, gövdenin çok fazla ifadesi olduğundan uygulamanın yeniden başlatılmasını gerektirir.</target>
        <note />
      </trans-unit>
      <trans-unit id="Modifying_body_of_0_requires_restarting_the_application_due_to_internal_error_1">
        <source>Modifying the body of {0} requires restarting the application due to internal error: {1}</source>
        <target state="translated">{0} öğesinin gövdesini değiştirmek, iç hata {1} nedeniyle uygulamanın yeniden başlatılmasını gerektirir.</target>
        <note>{1} is a multi-line exception message including a stacktrace. Place it at the end of the message and don't add any punctation after or around {1}</note>
      </trans-unit>
      <trans-unit id="Modifying_source_file_0_requires_restarting_the_application_because_the_file_is_too_big">
        <source>Modifying source file '{0}' requires restarting the application because the file is too big.</source>
        <target state="translated">'{0}' kaynak dosyasının değiştirilmesi, dosya çok büyük olduğundan uygulamanın yeniden başlatılmasını gerektirir.</target>
        <note />
      </trans-unit>
      <trans-unit id="Modifying_source_file_0_requires_restarting_the_application_due_to_internal_error_1">
        <source>Modifying source file '{0}' requires restarting the application due to internal error: {1}</source>
        <target state="translated">'{0}' kaynak dosyasını değiştirmek, iç hata {1} nedeniyle uygulamanın yeniden başlatılmasını gerektirir.</target>
        <note>{2} is a multi-line exception message including a stacktrace. Place it at the end of the message and don't add any punctation after or around {1}</note>
      </trans-unit>
      <trans-unit id="Modifying_source_with_experimental_language_features_enabled_requires_restarting_the_application">
        <source>Modifying source with experimental language features enabled requires restarting the application.</source>
        <target state="translated">Deneysel dil özellikleri etkinken kaynağı değiştirme, uygulamanın yeniden başlatılmasını gerektirir.</target>
        <note />
      </trans-unit>
      <trans-unit id="Modifying_the_initializer_of_0_in_a_generic_type_requires_restarting_the_application">
        <source>Modifying the initializer of {0} in a generic type requires restarting the application.</source>
        <target state="translated">{0} öğesinin başlatıcısının genel bir türde değiştirilmesi, uygulamanın yeniden başlatılmasını gerektirir.</target>
        <note />
      </trans-unit>
      <trans-unit id="Modifying_whitespace_or_comments_in_0_inside_the_context_of_a_generic_type_requires_restarting_the_application">
        <source>Modifying whitespace or comments in {0} inside the context of a generic type requires restarting the application.</source>
        <target state="translated">Genel bir tür bağlamında {0} öğesindeki boşlukların veya yorumların değiştirilmesi, uygulamanın yeniden başlatılmasını gerektirir.</target>
        <note />
      </trans-unit>
      <trans-unit id="Modifying_whitespace_or_comments_in_a_generic_0_requires_restarting_the_application">
        <source>Modifying whitespace or comments in a generic {0} requires restarting the application.</source>
        <target state="translated">Genel bir {0} öğesindeki boşlukların veya yorumları değiştirilmesi, uygulamanın yeniden başlatılmasını gerektirir.</target>
        <note />
      </trans-unit>
      <trans-unit id="Move_contents_to_namespace">
        <source>Move contents to namespace...</source>
        <target state="translated">İçerikleri ad alanına taşı...</target>
        <note />
      </trans-unit>
      <trans-unit id="Move_file_to_0">
        <source>Move file to '{0}'</source>
        <target state="translated">Dosyayı '{0}' konumuna taşı</target>
        <note />
      </trans-unit>
      <trans-unit id="Move_file_to_project_root_folder">
        <source>Move file to project root folder</source>
        <target state="translated">Dosyayı proje kök klasörüne taşı</target>
        <note />
      </trans-unit>
      <trans-unit id="Move_static_members_to_another_type">
        <source>Move static members to another type...</source>
        <target state="translated">Statik üyeleri başka bir türe taşı...</target>
        <note />
      </trans-unit>
      <trans-unit id="Move_to_namespace">
        <source>Move to namespace...</source>
        <target state="translated">Ad alanına taşı...</target>
        <note />
      </trans-unit>
      <trans-unit id="Moving_0_requires_restarting_the_application">
        <source>Moving {0} requires restarting the application.</source>
        <target state="translated">{0} öğesinin taşınması uygulamanın yeniden başlatılmasını gerektirir.</target>
        <note />
      </trans-unit>
      <trans-unit id="Navigating_to_symbol_0_from_1">
        <source>Navigating to symbol '{0}' from '{1}'.</source>
<<<<<<< HEAD
        <target state="new">Navigating to symbol '{0}' from '{1}'.</target>
=======
        <target state="translated">“{1}“den "{0}" sembolüne gidiliyor.</target>
>>>>>>> a07da687
        <note />
      </trans-unit>
      <trans-unit id="Nested_quantifier_0">
        <source>Nested quantifier {0}</source>
        <target state="translated">İç içe geçmiş niceleyici {0}</target>
        <note>This is an error message shown to the user when they write an invalid Regular Expression. Example: a**. In this case {0} will be '*', the extra unnecessary quantifier.</note>
      </trans-unit>
      <trans-unit id="No_common_root_node_for_extraction">
        <source>No common root node for extraction.</source>
        <target state="translated">Ayıklama için ortak kök düğümü yok.</target>
        <note />
      </trans-unit>
      <trans-unit id="No_source_document_info_found_in_PDB">
        <source>No source document info found in PDB.</source>
<<<<<<< HEAD
        <target state="new">No source document info found in PDB.</target>
=======
        <target state="translated">PDB'de kaynak belge bilgisi bulunamadı.</target>
>>>>>>> a07da687
        <note />
      </trans-unit>
      <trans-unit id="No_valid_location_to_insert_method_call">
        <source>No valid location to insert method call.</source>
        <target state="translated">Metot çağrısının ekleneceği geçerli konum yok.</target>
        <note />
      </trans-unit>
      <trans-unit id="No_valid_selection_to_perform_extraction">
        <source>No valid selection to perform extraction.</source>
        <target state="translated">Ayıklamayı gerçekleştirme için geçerli seçim yok.</target>
        <note />
      </trans-unit>
      <trans-unit id="Not_enough_close_parens">
        <source>Not enough )'s</source>
        <target state="translated">Değil yeterli)'ın</target>
        <note>This is an error message shown to the user when they write an invalid Regular Expression. Example: (a</note>
      </trans-unit>
      <trans-unit id="Operators">
        <source>Operators</source>
        <target state="translated">Operatörler</target>
        <note />
      </trans-unit>
      <trans-unit id="Property_reference_cannot_be_updated">
        <source>Property reference cannot be updated</source>
        <target state="translated">Özellik başvurusu güncelleştirilemiyor</target>
        <note />
      </trans-unit>
      <trans-unit id="Pull_0_up">
        <source>Pull '{0}' up</source>
        <target state="translated">'{0}' öğesini yukarı çek</target>
        <note />
      </trans-unit>
      <trans-unit id="Pull_0_up_to_1">
        <source>Pull '{0}' up to '{1}'</source>
        <target state="translated">'{0}' öğesini '{1}' hedefine çek</target>
        <note />
      </trans-unit>
      <trans-unit id="Pull_members_up_to_base_type">
        <source>Pull members up to base type...</source>
        <target state="translated">Üyeleri temel türe çek...</target>
        <note />
      </trans-unit>
      <trans-unit id="Pull_members_up_to_new_base_class">
        <source>Pull member(s) up to new base class...</source>
        <target state="translated">Üyeleri yeni temel sınıfa çek...</target>
        <note />
      </trans-unit>
      <trans-unit id="Quantifier_x_y_following_nothing">
        <source>Quantifier {x,y} following nothing</source>
        <target state="translated">Niceleyici {x, y} hiçbir şeyi takip etmiyor</target>
        <note>This is an error message shown to the user when they write an invalid Regular Expression. Example: *</note>
      </trans-unit>
      <trans-unit id="Reference_to_undefined_group">
        <source>reference to undefined group</source>
        <target state="translated">tanımsız grubuna başvuru</target>
        <note>This is an error message shown to the user when they write an invalid Regular Expression. Example: (?(1))</note>
      </trans-unit>
      <trans-unit id="Reference_to_undefined_group_name_0">
        <source>Reference to undefined group name {0}</source>
        <target state="translated">{0} tanımsız grup adı referansı</target>
        <note>This is an error message shown to the user when they write an invalid Regular Expression. Example: \k&lt;a&gt;. Here, {0} will be the name of the undefined group ('a')</note>
      </trans-unit>
      <trans-unit id="Reference_to_undefined_group_number_0">
        <source>Reference to undefined group number {0}</source>
        <target state="translated">Tanımlanmamış grup numarası {0} referansı</target>
        <note>This is an error message shown to the user when they write an invalid Regular Expression. Example: (?&lt;-1&gt;). Here, {0} will be the number of the undefined group ('1')</note>
      </trans-unit>
      <trans-unit id="Regex_all_control_characters_long">
        <source>All control characters. This includes the Cc, Cf, Cs, Co, and Cn categories.</source>
        <target state="translated">Tüm denetim karakterleri. Buna Cc, Cf, Cs, Co ve Cn kategorileri dahildir.</target>
        <note />
      </trans-unit>
      <trans-unit id="Regex_all_control_characters_short">
        <source>all control characters</source>
        <target state="translated">tüm denetim karakterleri</target>
        <note />
      </trans-unit>
      <trans-unit id="Regex_all_diacritic_marks_long">
        <source>All diacritic marks. This includes the Mn, Mc, and Me categories.</source>
        <target state="translated">Tüm aksan işaretleri. Buna Mn, Mc ve Me kategorileri dahildir.</target>
        <note />
      </trans-unit>
      <trans-unit id="Regex_all_diacritic_marks_short">
        <source>all diacritic marks</source>
        <target state="translated">tüm aksan işaretleri</target>
        <note />
      </trans-unit>
      <trans-unit id="Regex_all_letter_characters_long">
        <source>All letter characters. This includes the Lu, Ll, Lt, Lm, and Lo characters.</source>
        <target state="translated">Tüm harf karakterleri. Buna Lu, Ll, Lt, Lm ve Lo karakterleri dahildir.</target>
        <note />
      </trans-unit>
      <trans-unit id="Regex_all_letter_characters_short">
        <source>all letter characters</source>
        <target state="translated">tüm harf karakterleri</target>
        <note />
      </trans-unit>
      <trans-unit id="Regex_all_numbers_long">
        <source>All numbers. This includes the Nd, Nl, and No categories.</source>
        <target state="translated">Tüm sayılar. Bunlara Nd, Nl ve No kategorileri dahildir.</target>
        <note />
      </trans-unit>
      <trans-unit id="Regex_all_numbers_short">
        <source>all numbers</source>
        <target state="translated">tüm sayılar</target>
        <note />
      </trans-unit>
      <trans-unit id="Regex_all_punctuation_characters_long">
        <source>All punctuation characters. This includes the Pc, Pd, Ps, Pe, Pi, Pf, and Po categories.</source>
        <target state="translated">Tüm noktalama karakterleri. Buna Pc, Pd, Ps, Pe, Pi, Pf ve Po kategorileri dahildir.</target>
        <note />
      </trans-unit>
      <trans-unit id="Regex_all_punctuation_characters_short">
        <source>all punctuation characters</source>
        <target state="translated">tüm noktalama karakterleri</target>
        <note />
      </trans-unit>
      <trans-unit id="Regex_all_separator_characters_long">
        <source>All separator characters. This includes the Zs, Zl, and Zp categories.</source>
        <target state="translated">Tüm ayıraç karakterleri. Buna Zs, Zl ve Zp kategorileri dahildir.</target>
        <note />
      </trans-unit>
      <trans-unit id="Regex_all_separator_characters_short">
        <source>all separator characters</source>
        <target state="translated">tüm ayıraç karakterleri</target>
        <note />
      </trans-unit>
      <trans-unit id="Regex_all_symbols_long">
        <source>All symbols. This includes the Sm, Sc, Sk, and So categories.</source>
        <target state="translated">Tüm semboller. Buna Sm, Sc, Sk ve So kategorileri dahildir.</target>
        <note />
      </trans-unit>
      <trans-unit id="Regex_all_symbols_short">
        <source>all symbols</source>
        <target state="translated">tüm semboller</target>
        <note />
      </trans-unit>
      <trans-unit id="Regex_alternation_long">
        <source>You can use the vertical bar (|) character to match any one of a series of patterns, where the | character separates each pattern.</source>
        <target state="translated">Dikey çubuk (|) karakterini, | karakterinin her deseni ayırdığı bir dizi desenin herhangi biriyle eşleştirmek için kullanabilirsiniz.</target>
        <note />
      </trans-unit>
      <trans-unit id="Regex_alternation_short">
        <source>alternation</source>
        <target state="translated">değişim</target>
        <note />
      </trans-unit>
      <trans-unit id="Regex_any_character_group_long">
        <source>The period character (.) matches any character except \n (the newline character, \u000A).  If a regular expression pattern is modified by the RegexOptions.Singleline option, or if the portion of the pattern that contains the . character class is modified by the 's' option, . matches any character.</source>
        <target state="translated">Nokta karakteri (.) \n (yeni satır karakteri, \u000A) dışında herhangi bir karakterle eşleşir.  Normal ifade deseni RegexOptions.Singleline seçeneği tarafından değiştirilirse veya desenin . karakteri sınıfını içeren kısmı 's' seçeneği tarafından değiştirilirse, . herhangi bir karakterle eşleşir.</target>
        <note />
      </trans-unit>
      <trans-unit id="Regex_any_character_group_short">
        <source>any character</source>
        <target state="translated">herhangi bir karakter</target>
        <note />
      </trans-unit>
      <trans-unit id="Regex_atomic_group_long">
        <source>Atomic groups (known in some other regular expression engines as a nonbacktracking subexpression, an atomic subexpression, or a once-only subexpression) disable backtracking. The regular expression engine will match as many characters in the input string as it can. When no further match is possible, it will not backtrack to attempt alternate pattern matches. (That is, the subexpression matches only strings that would be matched by the subexpression alone; it does not attempt to match a string based on the subexpression and any subexpressions that follow it.)

This option is recommended if you know that backtracking will not succeed. Preventing the regular expression engine from performing unnecessary searching improves performance.</source>
        <target state="translated">Atomik gruplar (diğer bazı normal ifade altyapılarında geri izlemesiz alt ifade, atomik alt ifade veya tek seferlik alt ifade olarak da bilinir) geri izlemeyi devre dışı bırakır. Normal ifade altyapısı, giriş dizesindeki mümkün olduğunca çok sayıda karakterle eşleşir. Başka bir eşleşme mümkün olmadığında, diğer desen eşleşmelerini denemek için geri izleme işlemi yapmaz. (Yani alt ifade yalnızca alt ifade tarafından eşleşen dizelerle eşleşir; alt ifadeyi ve kendisini izleyen alt ifadeleri temel alan bir dizeyle eşleştirmeyi denemez.)

Bu seçenek, geri izlemenin başarısız olacağını biliyorsanız önerilir. Normal ifade altyapısının gereksiz arama gerçekleştirmesini önlemek performansı artırır.</target>
        <note />
      </trans-unit>
      <trans-unit id="Regex_atomic_group_short">
        <source>atomic group</source>
        <target state="translated">atomik grup</target>
        <note />
      </trans-unit>
      <trans-unit id="Regex_backspace_character_long">
        <source>Matches a backspace character, \u0008</source>
        <target state="translated">Bir geri al karakteriyle (\u0008) eşleşir</target>
        <note />
      </trans-unit>
      <trans-unit id="Regex_backspace_character_short">
        <source>backspace character</source>
        <target state="translated">geri al karakteri</target>
        <note />
      </trans-unit>
      <trans-unit id="Regex_balancing_group_long">
        <source>A balancing group definition deletes the definition of a previously defined group and stores, in the current group, the interval between the previously defined group and the current group.

'name1' is the current group (optional), 'name2' is a previously defined group, and 'subexpression' is any valid regular expression pattern. The balancing group definition deletes the definition of name2 and stores the interval between name2 and name1 in name1. If no name2 group is defined, the match backtracks. Because deleting the last definition of name2 reveals the previous definition of name2, this construct lets you use the stack of captures for group name2 as a counter for keeping track of nested constructs such as parentheses or opening and closing brackets.

The balancing group definition uses 'name2' as a stack. The beginning character of each nested construct is placed in the group and in its Group.Captures collection. When the closing character is matched, its corresponding opening character is removed from the group, and the Captures collection is decreased by one. After the opening and closing characters of all nested constructs have been matched, 'name1' is empty.</source>
<<<<<<< HEAD
        <target state="new">A balancing group definition deletes the definition of a previously defined group and stores, in the current group, the interval between the previously defined group and the current group.
=======
        <target state="translated">Bir dengeleme grubu tanımı, geçerli grupta, önceden tanımlanmış grup ile geçerli grup arasındaki aralıkta, önceden tanımlanmış bir grubun ve depoların tanımını siler.

'name1' geçerli grup (isteğe bağlı), 'name2' önceden tanımlanmış bir grup ve 'subexpression' ise herhangi bir geçerli normal ifade desenidir. Dengeleme grubu tanımı name2'nin tanımını siler ve name2 ile name1 arasındaki aralığı name1'e depolar. Bir name2 grubu tanımlanmamışsa, eşleşme geri iz sürer. name2'nin son tanımını silmek, name2'nin önceki tanımını ortaya çıkardığından, bu yapı name2 grubu için yakalama yığınını, parantez veya açma ve kapama ayracı gibi iç içe yapıları izlemek için bir sayaç olarak kullanmanıza olanak sağlar.
>>>>>>> a07da687

'name1' is the current group (optional), 'name2' is a previously defined group, and 'subexpression' is any valid regular expression pattern. The balancing group definition deletes the definition of name2 and stores the interval between name2 and name1 in name1. If no name2 group is defined, the match backtracks. Because deleting the last definition of name2 reveals the previous definition of name2, this construct lets you use the stack of captures for group name2 as a counter for keeping track of nested constructs such as parentheses or opening and closing brackets.

The balancing group definition uses 'name2' as a stack. The beginning character of each nested construct is placed in the group and in its Group.Captures collection. When the closing character is matched, its corresponding opening character is removed from the group, and the Captures collection is decreased by one. After the opening and closing characters of all nested constructs have been matched, 'name1' is empty.</target>
        <note />
      </trans-unit>
      <trans-unit id="Regex_balancing_group_short">
        <source>balancing group</source>
        <target state="translated">dengeleme grubu</target>
        <note />
      </trans-unit>
      <trans-unit id="Regex_base_group">
        <source>base-group</source>
        <target state="translated">temel grup</target>
        <note />
      </trans-unit>
      <trans-unit id="Regex_bell_character_long">
        <source>Matches a bell (alarm) character, \u0007</source>
        <target state="translated">Bir zil (alarm) karakteriyle (\u0007) eşleşir</target>
        <note />
      </trans-unit>
      <trans-unit id="Regex_bell_character_short">
        <source>bell character</source>
        <target state="translated">zil karakteri</target>
        <note />
      </trans-unit>
      <trans-unit id="Regex_carriage_return_character_long">
        <source>Matches a carriage-return character, \u000D.  Note that \r is not equivalent to the newline character, \n.</source>
        <target state="translated">Bir satır başı karakteriyle (\u000D) eşleşir.  \r karakterinin yeni satır karakteriyle (\n) eşdeğer olmadığını unutmayın.</target>
        <note />
      </trans-unit>
      <trans-unit id="Regex_carriage_return_character_short">
        <source>carriage-return character</source>
        <target state="translated">satır başı karakteri</target>
        <note />
      </trans-unit>
      <trans-unit id="Regex_character_class_subtraction_long">
        <source>Character class subtraction yields a set of characters that is the result of excluding the characters in one character class from another character class.

'base_group' is a positive or negative character group or range. The 'excluded_group' component is another positive or negative character group, or another character class subtraction expression (that is, you can nest character class subtraction expressions).</source>
        <target state="translated">Karakter sınıfı çıkarma işlemi, bir karakter sınıfındaki karakterlerin başka bir karakter sınıfından dışlanması sonucu oluşan bir karakter kümesi oluşturur.

'base_group' pozitif veya negatif bir karakter grubu veya aralığıdır. 'excluded_group' bileşeni başka bir pozitif veya negatif karakter grubu veya başka bir karakter sınıfı çıkarma ifadesidir (başka bir deyişle karakter sınıfı çıkarma ifadelerini iç içe yerleştirebilirsiniz).</target>
        <note />
      </trans-unit>
      <trans-unit id="Regex_character_class_subtraction_short">
        <source>character class subtraction</source>
        <target state="translated">karakter sınıfı çıkarma</target>
        <note />
      </trans-unit>
      <trans-unit id="Regex_character_group">
        <source>character-group</source>
        <target state="translated">karakter grubu</target>
        <note />
      </trans-unit>
      <trans-unit id="Regex_comment">
        <source>comment</source>
        <target state="translated">açıklama</target>
        <note />
      </trans-unit>
      <trans-unit id="Regex_conditional_expression_match_long">
        <source>This language element attempts to match one of two patterns depending on whether it can match an initial pattern.

'expression' is the initial pattern to match, 'yes' is the pattern to match if expression is matched, and 'no' is the optional pattern to match if expression is not matched.</source>
        <target state="translated">Bu dil öğesi, başlangıç deseniyle eşleşip eşleşemediğine bağlı olarak iki desenden biriyle eşleşmeye çalışır.

'expression': eşleşecek ilk desen, 'yes': ifade eşleştiğinde eşleşecek olan desen ve 'no': ifade eşleşmediğinde eşleşecek olan isteğe bağlı desendir.</target>
        <note />
      </trans-unit>
      <trans-unit id="Regex_conditional_expression_match_short">
        <source>conditional expression match</source>
        <target state="translated">koşullu ifade eşleşmesi</target>
        <note />
      </trans-unit>
      <trans-unit id="Regex_conditional_group_match_long">
        <source>This language element attempts to match one of two patterns depending on whether it has matched a specified capturing group.

'name' is the name (or number) of a capturing group, 'yes' is the expression to match if 'name' (or 'number') has a match, and 'no' is the optional expression to match if it does not.</source>
        <target state="translated">Bu dil öğesi, belirtilen bir yakalama grubuyla eşleşip eşleşmediğine bağlı olarak iki desenden biriyle eşleşmeye çalışır.

'name': bir yakalama grubunun adı (veya sayısı), 'yes': 'name' (veya 'number') bir eşleşme içeriyorsa eşleşecek olan ifade ve 'no': 'name' bir eşleşme içermiyorsa eşleşecek olan isteğe bağlı ifadedir.</target>
        <note />
      </trans-unit>
      <trans-unit id="Regex_conditional_group_match_short">
        <source>conditional group match</source>
        <target state="translated">koşullu grup eşleşmesi</target>
        <note />
      </trans-unit>
      <trans-unit id="Regex_contiguous_matches_long">
        <source>The \G anchor specifies that a match must occur at the point where the previous match ended. When you use this anchor with the Regex.Matches or Match.NextMatch method, it ensures that all matches are contiguous.</source>
        <target state="translated">\G yer işareti, bir eşleşmenin önceki eşleşmenin sona erdiği noktada oluşması gerektiğini belirtir. Bu yer işaretini Regex.Matches veya Match.NextMatch yöntemiyle kullandığınızda, tüm eşleşmelerin bitişik olması sağlanır.</target>
        <note />
      </trans-unit>
      <trans-unit id="Regex_contiguous_matches_short">
        <source>contiguous matches</source>
        <target state="translated">bitişik eşleşmeler</target>
        <note />
      </trans-unit>
      <trans-unit id="Regex_control_character_long">
        <source>Matches an ASCII control character, where X is the letter of the control character. For example, \cC is CTRL-C.</source>
        <target state="translated">ASCII denetim karakteriyle eşleşir (burada X, denetim karakterinin harfidir). Örneğin, \cC: CTRL-C.</target>
        <note />
      </trans-unit>
      <trans-unit id="Regex_control_character_short">
        <source>control character</source>
        <target state="translated">denetim karakteri</target>
        <note />
      </trans-unit>
      <trans-unit id="Regex_decimal_digit_character_long">
        <source>\d matches any decimal digit. It is equivalent to the \p{Nd} regular expression pattern, which includes the standard decimal digits 0-9 as well as the decimal digits of a number of other character sets.

If ECMAScript-compliant behavior is specified, \d is equivalent to [0-9]</source>
        <target state="translated">\d herhangi bir ondalık sayıyla eşleşir. Bu karakter, diğer birkaç karakter kümesinin ondalık sayılarının yanı sıra standart 0-9 ondalık sayılarının dahil olduğu \p{Nd} normal ifade deseniyle eşdeğerdir.

ECMAScript uyumlu davranış belirtilmişse, \d [0-9] ile eşdeğerdir</target>
        <note />
      </trans-unit>
      <trans-unit id="Regex_decimal_digit_character_short">
        <source>decimal-digit character</source>
        <target state="translated">ondalık sayı karakteri</target>
        <note />
      </trans-unit>
      <trans-unit id="Regex_end_of_line_comment_long">
        <source>A number sign (#) marks an x-mode comment, which starts at the unescaped # character at the end of the regular expression pattern and continues until the end of the line. To use this construct, you must either enable the x option (through inline options) or supply the RegexOptions.IgnorePatternWhitespace value to the option parameter when instantiating the Regex object or calling a static Regex method.</source>
        <target state="translated">Bir sayı işareti (#) normal ifade deseninin sonunda kaçışsız # karakterden başlayan ve satırın sonuna kadar devam eden x-mode açıklamasını işaretler. Bu yapıyı kullanmak için, Regex nesnesinin örneği oluşturulurken ya da statik bir Regex yöntemi çağrılırken (satır içi seçenekler aracılığıyla) x seçeneğini etkinleştirmeniz veya seçenek parametresine RegexOptions.IgnorePatternWhitespace değerini sağlamanız gerekir.</target>
        <note />
      </trans-unit>
      <trans-unit id="Regex_end_of_line_comment_short">
        <source>end-of-line comment</source>
        <target state="translated">satır sonu açıklaması</target>
        <note />
      </trans-unit>
      <trans-unit id="Regex_end_of_string_only_long">
        <source>The \z anchor specifies that a match must occur at the end of the input string. Like the $ language element, \z ignores the RegexOptions.Multiline option. Unlike the \Z language element, \z does not match a \n character at the end of a string. Therefore, it can only match the last line of the input string.</source>
        <target state="translated">\z yer işareti, giriş dizesinin sonunda bir eşleşmenin oluşması gerektiğini belirtir. $ dil öğesi gibi \z, RegexOptions.Multiline seçeneğini yoksayar. \Z dil öğesinin aksine \z, dizenin sonundaki bir \n karakteriyle eşleşmez. Bu nedenle, yalnızca giriş dizesinin son satırıyla eşleşebilir.</target>
        <note />
      </trans-unit>
      <trans-unit id="Regex_end_of_string_only_short">
        <source>end of string only</source>
        <target state="translated">yalnızca dize sonu</target>
        <note />
      </trans-unit>
      <trans-unit id="Regex_end_of_string_or_before_ending_newline_long">
        <source>The \Z anchor specifies that a match must occur at the end of the input string, or before \n at the end of the input string. It is identical to the $ anchor, except that \Z ignores the RegexOptions.Multiline option. Therefore, in a multiline string, it can only match the end of the last line, or the last line before \n.

The \Z anchor matches \n but does not match \r\n (the CR/LF character combination). To match CR/LF, include \r?\Z in the regular expression pattern.</source>
        <target state="translated">\Z yer işareti, giriş dizesinin sonunda veya giriş dizesinin sonundaki \n karakterinden önce bir eşleşmenin oluşması gerektiğini belirtir. Bu karakter $ yer işareti ile aynıdır, ancak \Z, RegexOptions.Multiline seçeneğini yoksayar. Bu nedenle çok satırlı bir dizede yalnızca son satırın sonu veya \n karakterinden önceki son satır ile eşleşir.

\Z yer işareti \n ile eşleşir, ancak \r\n (CR/LF karakter bileşimi) ile eşleşmez. CR/LF ile eşleştirmek Için, normal ifade desenine \r?\Z karakterini ekleyin.</target>
        <note />
      </trans-unit>
      <trans-unit id="Regex_end_of_string_or_before_ending_newline_short">
        <source>end of string or before ending newline</source>
        <target state="translated">dize sonu veya yeni satırı sonlandırmadan önce</target>
        <note />
      </trans-unit>
      <trans-unit id="Regex_end_of_string_or_line_long">
        <source>The $ anchor specifies that the preceding pattern must occur at the end of the input string, or before \n at the end of the input string. If you use $ with the RegexOptions.Multiline option, the match can also occur at the end of a line.

The $ anchor matches \n but does not match \r\n (the combination of carriage return and newline characters, or CR/LF). To match the CR/LF character combination, include \r?$ in the regular expression pattern.</source>
        <target state="translated">$ yer işareti, önceki desenin giriş dizesinin sonunda veya giriş dizesinin sonundaki \n karakterinden önce gerçekleşmesi gerektiğini belirtir. $ yer işaretini RegexOptions.Multiline seçeneğiyle birlikte kullanırsanız, eşleşme bir satırın sonunda da olabilir.

$ yer işareti \n ile eşleşir, ancak \r\n (satır başı ve yeni satır karakterlerinin bileşimi veya CR/LF) ile eşleşmez. CR/LF karakter bileşimiyle eşleştirmek Için, normal ifade desenine \r?$ ekleyin.</target>
        <note />
      </trans-unit>
      <trans-unit id="Regex_end_of_string_or_line_short">
        <source>end of string or line</source>
        <target state="translated">dize veya satır sonu</target>
        <note />
      </trans-unit>
      <trans-unit id="Regex_escape_character_long">
        <source>Matches an escape character, \u001B</source>
        <target state="translated">Bir kaçış karakteriyle (\u001B) eşleşir</target>
        <note />
      </trans-unit>
      <trans-unit id="Regex_escape_character_short">
        <source>escape character</source>
        <target state="translated">kaçış karakteri</target>
        <note />
      </trans-unit>
      <trans-unit id="Regex_excluded_group">
        <source>excluded-group</source>
        <target state="translated">hariç tutulan grup</target>
        <note />
      </trans-unit>
      <trans-unit id="Regex_expression">
        <source>expression</source>
        <target state="translated">ifade</target>
        <note />
      </trans-unit>
      <trans-unit id="Regex_form_feed_character_long">
        <source>Matches a form-feed character, \u000C</source>
        <target state="translated">Bir sonraki sayfaya geçme karakteriyle (\u000C) eşleşir</target>
        <note />
      </trans-unit>
      <trans-unit id="Regex_form_feed_character_short">
        <source>form-feed character</source>
        <target state="translated">sonraki sayfaya geçme karakteri</target>
        <note />
      </trans-unit>
      <trans-unit id="Regex_group_options_long">
        <source>This grouping construct applies or disables the specified options within a subexpression. The options to enable are specified after the question mark, and the options to disable after the minus sign. The allowed options are:

    i	Use case-insensitive matching.
    m	Use multiline mode, where ^ and $ match the beginning and end of each line
	(instead of the beginning and end of the input string).
    s	Use single-line mode, where the period (.) matches every character
	(instead of every character except \n).
    n	Do not capture unnamed groups. The only valid captures are explicitly
	named or numbered groups of the form (?&lt;name&gt; subexpression).
    x	Exclude unescaped white space from the pattern, and enable comments
	after a number sign (#).</source>
        <target state="translated">Bu gruplandırma yapısı, bir alt ifade içinde belirtilen seçenekleri uygular veya devre dışı bırakır. Etkinleştirilecek seçenekler soru işaretinden sonra ve devre dışı bırakılacak seçenekler eksi işaretinden sonra belirtilir. İzin verilen seçenekler şunlardır:

    i	Büyük/küçük harfe duyarsız eşleşme kullan.
    m	 ^ ve $ işaretlerinin her satırın başı ve sonuyla eşleştiği çok satırlı modu kullan
	(giriş dizesinin başı ve sonu yerine).
    s	Noktanın (.) her karakter ile eşleştiği tek satırlı modu kullan
	(\n dışında her karakter yerine).
    n	Adsız grupları yakalama. Yalnızca şu yakalamalar geçerlidir:
	formun açıkça adlandırılmış veya numaralandırılmış grupları (?&lt;ad&gt; alt ifadesi).
    x	Kaçışsız boşluğu desenden çıkar ve bir sayı işaretinden (#) sonra
	açıklamaları etkinleştir.</target>
        <note />
      </trans-unit>
      <trans-unit id="Regex_group_options_short">
        <source>group options</source>
        <target state="translated">grup seçenekleri</target>
        <note />
      </trans-unit>
      <trans-unit id="Regex_hexadecimal_escape_long">
        <source>Matches an ASCII character, where ## is a two-digit hexadecimal character code.</source>
        <target state="translated">## karakterinin iki basamaklı onaltılık karakter kodu olduğu bir ASCII karakteriyle eşleşir.</target>
        <note />
      </trans-unit>
      <trans-unit id="Regex_hexadecimal_escape_short">
        <source>hexadecimal escape</source>
        <target state="translated">onaltılık kaçış</target>
        <note />
      </trans-unit>
      <trans-unit id="Regex_inline_comment_long">
        <source>The (?# comment) construct lets you include an inline comment in a regular expression. The regular expression engine does not use any part of the comment in pattern matching, although the comment is included in the string that is returned by the Regex.ToString method. The comment ends at the first closing parenthesis.</source>
        <target state="translated">(?# comment) yapısı, bir normal ifadeye satır içi açıklama eklemenizi sağlar. Açıklama Regex.ToString yöntemi tarafından döndürülen dizeye dahil edilmiş olsa da, normal ifade altyapısı açıklamanın herhangi bir bölümünü desen eşleşmesinde kullanmaz. Açıklama ilk kapatma parantezinde sonlanır.</target>
        <note />
      </trans-unit>
      <trans-unit id="Regex_inline_comment_short">
        <source>inline comment</source>
        <target state="translated">satır içi açıklama</target>
        <note />
      </trans-unit>
      <trans-unit id="Regex_inline_options_long">
        <source>Enables or disables specific pattern matching options for the remainder of a regular expression. The options to enable are specified after the question mark, and the options to disable after the minus sign. The allowed options are:

    i	Use case-insensitive matching.
    m	Use multiline mode, where ^ and $ match the beginning and end of each line
	(instead of the beginning and end of the input string).
    s	Use single-line mode, where the period (.) matches every character
	(instead of every character except \n).
    n	Do not capture unnamed groups. The only valid captures are explicitly named
	or numbered groups of the form (?&lt;name&gt; subexpression).
    x	Exclude unescaped white space from the pattern, and enable comments
	after a number sign (#).</source>
        <target state="translated">Normal bir ifadenin kalanı için belirli desen eşleştirme seçeneklerini etkinleştirir veya devre dışı bırakır. Etkinleştirilecek seçenekler soru işaretinden sonra ve devre dışı bırakılacak seçenekler eksi işaretinden sonra belirtilir. İzin verilen seçenekler şunlardır:

    i	Büyük/küçük harfe duyarsız eşleşme kullan.
    m	^ ve $ karakterlerinin her satırın başı ve sonuyla eşleştiği çok satırlı modu kullan
	(giriş dizesinin başı ve sonu yerine).
    s	Noktanın (.) her karakter ile eşleştiği tek satırlı modu kullan
	(\n dışında her karakter yerine).
    n	Adsız grupları yakalama. Yalnızca şu yakalamalar geçerlidir:
	formun açıkça adlandırılmış veya numaralandırılmış grupları (?&lt;name&gt; alt ifadesi).
    x	Kaçışsız boşluğu desenden çıkar ve sayı işaretinden (#) sonra
	açıklamaları etkinleştir.</target>
        <note />
      </trans-unit>
      <trans-unit id="Regex_inline_options_short">
        <source>inline options</source>
        <target state="translated">satır içi seçenekler</target>
        <note />
      </trans-unit>
      <trans-unit id="Regex_issue_0">
        <source>Regex issue: {0}</source>
        <target state="translated">Regex sorunu: {0}</target>
        <note>This is an error message shown to the user when they write an invalid Regular Expression. {0} will be the actual text of one of the above Regular Expression errors.</note>
      </trans-unit>
      <trans-unit id="Regex_letter_lowercase">
        <source>letter, lowercase</source>
        <target state="translated">harf, küçük harf</target>
        <note />
      </trans-unit>
      <trans-unit id="Regex_letter_modifier">
        <source>letter, modifier</source>
        <target state="translated">harf, değiştirici</target>
        <note />
      </trans-unit>
      <trans-unit id="Regex_letter_other">
        <source>letter, other</source>
        <target state="translated">harf, diğer</target>
        <note />
      </trans-unit>
      <trans-unit id="Regex_letter_titlecase">
        <source>letter, titlecase</source>
        <target state="translated">harf, ilk harfler büyük</target>
        <note />
      </trans-unit>
      <trans-unit id="Regex_letter_uppercase">
        <source>letter, uppercase</source>
        <target state="translated">harf, büyük harf</target>
        <note />
      </trans-unit>
      <trans-unit id="Regex_mark_enclosing">
        <source>mark, enclosing</source>
        <target state="translated">işaret, kapsayan</target>
        <note />
      </trans-unit>
      <trans-unit id="Regex_mark_nonspacing">
        <source>mark, nonspacing</source>
        <target state="translated">işaret, aralıksız</target>
        <note />
      </trans-unit>
      <trans-unit id="Regex_mark_spacing_combining">
        <source>mark, spacing combining</source>
        <target state="translated">işaretler, aralık birleştirme</target>
        <note />
      </trans-unit>
      <trans-unit id="Regex_match_at_least_n_times_lazy_long">
        <source>The {n,}? quantifier matches the preceding element at least n times, where n is any integer, but as few times as possible. It is the lazy counterpart of the greedy quantifier {n,}</source>
        <target state="translated">{n,}? niceleyicisi önceki öğeyle en az n kez eşleşir (burada n herhangi bir tamsayıdır), ancak bunu mümkün olduğunca az sayıda yapar. Bu, hızlı niceleyicinin gecikmeli karşılığıdır {n,}</target>
        <note />
      </trans-unit>
      <trans-unit id="Regex_match_at_least_n_times_lazy_short">
        <source>match at least 'n' times (lazy)</source>
        <target state="translated">en az 'n' kez eşle (gecikmeli)</target>
        <note />
      </trans-unit>
      <trans-unit id="Regex_match_at_least_n_times_long">
        <source>The {n,} quantifier matches the preceding element at least n times, where n is any integer. {n,} is a greedy quantifier whose lazy equivalent is {n,}?</source>
        <target state="translated">{n,} niceleyicisi önceki öğeyle en az n kez eşleşir (burada n herhangi bir tamsayıdır). {n,}, gecikmeli karşılığı {n,}? olan hızlı bir niceleyicidir</target>
        <note />
      </trans-unit>
      <trans-unit id="Regex_match_at_least_n_times_short">
        <source>match at least 'n' times</source>
        <target state="translated">en az 'n' kez eşleş</target>
        <note />
      </trans-unit>
      <trans-unit id="Regex_match_between_m_and_n_times_lazy_long">
        <source>The {n,m}? quantifier matches the preceding element between n and m times, where n and m are integers, but as few times as possible. It is the lazy counterpart of the greedy quantifier {n,m}</source>
        <target state="translated">{n,m}? niceleyicisi, bir önceki öğeyle en az n ve en çok m kez eşleşir (burada n ve m tamsayıdır), ancak bunu olabildiğince az sayıda yapar. Bu, {n,m} hızlı niceleyicisinin gecikmeli karşılığıdır</target>
        <note />
      </trans-unit>
      <trans-unit id="Regex_match_between_m_and_n_times_lazy_short">
        <source>match at least 'n' times (lazy)</source>
        <target state="translated">en az 'n' kez eşle (gecikmeli)</target>
        <note />
      </trans-unit>
      <trans-unit id="Regex_match_between_m_and_n_times_long">
        <source>The {n,m} quantifier matches the preceding element at least n times, but no more than m times, where n and m are integers. {n,m} is a greedy quantifier whose lazy equivalent is {n,m}?</source>
        <target state="translated">{n,m} niceleyicisi, bir önceki öğeyle en az n ve en çok m kez eşleşir (burada n ve m tamsayıdır). {n,m}, gecikmeli karşılığı {n,m}? olan bir hızlı niceleyicidir</target>
        <note />
      </trans-unit>
      <trans-unit id="Regex_match_between_m_and_n_times_short">
        <source>match between 'm' and 'n' times</source>
        <target state="translated">en az 'n' ve en çok 'm' kez eşleş</target>
        <note />
      </trans-unit>
      <trans-unit id="Regex_match_exactly_n_times_lazy_long">
        <source>The {n}? quantifier matches the preceding element exactly n times, where n is any integer. It is the lazy counterpart of the greedy quantifier {n}+</source>
        <target state="translated">{n}? niceleyicisi, önceki öğe ile tam olarak n kez eşleşir (burada n herhangi bir tamsayıdır). Bu, {n}+ hızlı niceleyicisinin gecikmeli karşılığıdır</target>
        <note />
      </trans-unit>
      <trans-unit id="Regex_match_exactly_n_times_lazy_short">
        <source>match exactly 'n' times (lazy)</source>
        <target state="translated">tam olarak 'n' kez eşleş (gecikmeli)</target>
        <note />
      </trans-unit>
      <trans-unit id="Regex_match_exactly_n_times_long">
        <source>The {n} quantifier matches the preceding element exactly n times, where n is any integer. {n} is a greedy quantifier whose lazy equivalent is {n}?</source>
        <target state="translated">{n} niceleyicisi, önceki öğe ile tam olarak n kez eşleşir (burada n herhangi bir tamsayıdır). {n}, gecikmeli karşılığı {n}? olan bir hızlı niceleyicidir</target>
        <note />
      </trans-unit>
      <trans-unit id="Regex_match_exactly_n_times_short">
        <source>match exactly 'n' times</source>
        <target state="translated">tam olarak 'n' kez eşleş</target>
        <note />
      </trans-unit>
      <trans-unit id="Regex_match_one_or_more_times_lazy_long">
        <source>The +? quantifier matches the preceding element one or more times, but as few times as possible. It is the lazy counterpart of the greedy quantifier +</source>
        <target state="translated">+? niceleyicisi bir önceki öğeyle en az bir kez eşleşir, ancak bunu mümkün olduğunca az sayıda yapar. Bu, + hızlı niceleyicisinin gecikmeli karşılığıdır</target>
        <note />
      </trans-unit>
      <trans-unit id="Regex_match_one_or_more_times_lazy_short">
        <source>match one or more times (lazy)</source>
        <target state="translated">bir veya daha çok kez eşleş (en düşük kapsamlı)</target>
        <note />
      </trans-unit>
      <trans-unit id="Regex_match_one_or_more_times_long">
        <source>The + quantifier matches the preceding element one or more times. It is equivalent to the {1,} quantifier. + is a greedy quantifier whose lazy equivalent is +?.</source>
        <target state="translated">+ niceleyicisi bir önceki öğeyle en az bir kez eşleşir. {1,} niceleyicisi ile eşdeğerdir. +, gecikmeli karşılığı +? olan bir hızlı niceleyicidir.</target>
        <note />
      </trans-unit>
      <trans-unit id="Regex_match_one_or_more_times_short">
        <source>match one or more times</source>
        <target state="translated">en az bir kez eşleş</target>
        <note />
      </trans-unit>
      <trans-unit id="Regex_match_zero_or_more_times_lazy_long">
        <source>The *? quantifier matches the preceding element zero or more times, but as few times as possible. It is the lazy counterpart of the greedy quantifier *</source>
        <target state="translated">*? niceleyicisi bir önceki öğeyle sıfır veya daha çok kez eşleşir, ancak bunu mümkün olduğunca az sayıda yapar. Bu, * en yüksek kapsamlı niceleyicisinin en düşük kapsamlı karşılığıdır</target>
        <note />
      </trans-unit>
      <trans-unit id="Regex_match_zero_or_more_times_lazy_short">
        <source>match zero or more times (lazy)</source>
        <target state="translated">en az sıfır kez eşleş (gecikmeli)</target>
        <note />
      </trans-unit>
      <trans-unit id="Regex_match_zero_or_more_times_long">
        <source>The * quantifier matches the preceding element zero or more times. It is equivalent to the {0,} quantifier. * is a greedy quantifier whose lazy equivalent is *?.</source>
        <target state="translated">* niceleyicisi bir önceki öğeyle en az sıfır kez eşleşir. {0,} niceleyicisi ile eşdeğerdir. *, gecikmeli karşılığı *? olan bir hızlı niceleyicidir.</target>
        <note />
      </trans-unit>
      <trans-unit id="Regex_match_zero_or_more_times_short">
        <source>match zero or more times</source>
        <target state="translated">en az sıfır kez eşleş</target>
        <note />
      </trans-unit>
      <trans-unit id="Regex_match_zero_or_one_time_lazy_long">
        <source>The ?? quantifier matches the preceding element zero or one time, but as few times as possible. It is the lazy counterpart of the greedy quantifier ?</source>
        <target state="translated">?? niceleyicisi bir önceki öğeyle sıfır veya bir kez eşleşir, ancak bunu mümkün olduğunca az sayıda yapar. Bu, ? hızlı niceleyicisinin gecikmeli karşılığıdır</target>
        <note />
      </trans-unit>
      <trans-unit id="Regex_match_zero_or_one_time_lazy_short">
        <source>match zero or one time (lazy)</source>
        <target state="translated">sıfır veya bir kez eşleş (gecikmeli)</target>
        <note />
      </trans-unit>
      <trans-unit id="Regex_match_zero_or_one_time_long">
        <source>The ? quantifier matches the preceding element zero or one time. It is equivalent to the {0,1} quantifier. ? is a greedy quantifier whose lazy equivalent is ??.</source>
        <target state="translated">? niceleyicisi bir önceki öğeyle sıfır veya bir kez eşleşir. {0,1} niceleyicisi ile eşdeğerdir. ?, gecikmeli karşılığı ?? olan bir hızlı niceleyicidir.</target>
        <note />
      </trans-unit>
      <trans-unit id="Regex_match_zero_or_one_time_short">
        <source>match zero or one time</source>
        <target state="translated">sıfır veya bir kez eşleş</target>
        <note />
      </trans-unit>
      <trans-unit id="Regex_matched_subexpression_long">
        <source>This grouping construct captures a matched 'subexpression', where 'subexpression' is any valid regular expression pattern. Captures that use parentheses are numbered automatically from left to right based on the order of the opening parentheses in the regular expression, starting from one. The capture that is numbered zero is the text matched by the entire regular expression pattern.</source>
        <target state="translated">Bu gruplandırma yapısı, 'subexpression' öğesinin herhangi bir geçerli normal ifade deseni olduğu eşleşen bir 'subexpression' yakalar. Parantez kullanan yakalamalar, normal ifadedeki açma parantezlerinin sırasına göre soldan sağa birden başlayarak otomatik numaralandırılır. Sıfır olarak numaralandırılan yakalama, normal ifade deseninin tamamı tarafından eşleşen metindir.</target>
        <note />
      </trans-unit>
      <trans-unit id="Regex_matched_subexpression_short">
        <source>matched subexpression</source>
        <target state="translated">eşleşen alt ifade</target>
        <note />
      </trans-unit>
      <trans-unit id="Regex_name">
        <source>name</source>
        <target state="translated">ad</target>
        <note />
      </trans-unit>
      <trans-unit id="Regex_name1">
        <source>name1</source>
        <target state="translated">name1</target>
        <note />
      </trans-unit>
      <trans-unit id="Regex_name2">
        <source>name2</source>
        <target state="translated">name2</target>
        <note />
      </trans-unit>
      <trans-unit id="Regex_name_or_number">
        <source>name-or-number</source>
        <target state="translated">ad veya sayı</target>
        <note />
      </trans-unit>
      <trans-unit id="Regex_named_backreference_long">
        <source>A named or numbered backreference.

'name' is the name of a capturing group defined in the regular expression pattern.</source>
        <target state="translated">Adlandırılmış veya numaralandırılmış bir geri başvuru.

'name', normal ifade deseninde tanımlanan yakalama grubunun adıdır.</target>
        <note />
      </trans-unit>
      <trans-unit id="Regex_named_backreference_short">
        <source>named backreference</source>
        <target state="translated">adlandırılmış geri başvuru</target>
        <note />
      </trans-unit>
      <trans-unit id="Regex_named_matched_subexpression_long">
        <source>Captures a matched subexpression and lets you access it by name or by number.

'name' is a valid group name, and 'subexpression' is any valid regular expression pattern. 'name' must not contain any punctuation characters and cannot begin with a number.

If the RegexOptions parameter of a regular expression pattern matching method includes the RegexOptions.ExplicitCapture flag, or if the n option is applied to this subexpression, the only way to capture a subexpression is to explicitly name capturing groups.</source>
        <target state="translated">Eşleşen bir alt ifadeyi yakalar ve bu alt ifadeye ada veya numaraya göre erişmenizi sağlar.

'name' geçerli bir grup adı ve 'subexpression' herhangi bir geçerli normal ifade desenidir. 'name', hiçbir noktalama karakteri içermemelidir ve bir sayı ile başlayamaz.

Normal ifade deseni eşleştirme yönteminin RegexOptions parametresi RegexOptions.ExplicitCapture bayrağını içeriyorsa veya n seçeneği bu alt ifadeye uygulanıyorsa, bir alt ifadeyi yakalamanın tek yolu yakalama gruplarını açıkça adlandırmaktır.</target>
        <note />
      </trans-unit>
      <trans-unit id="Regex_named_matched_subexpression_short">
        <source>named matched subexpression</source>
        <target state="translated">adlandırılmış eşleşen alt ifade</target>
        <note />
      </trans-unit>
      <trans-unit id="Regex_negative_character_group_long">
        <source>A negative character group specifies a list of characters that must not appear in an input string for a match to occur. The list of characters are specified individually.

Two or more character ranges can be concatenated. For example, to specify the range of decimal digits from "0" through "9", the range of lowercase letters from "a" through "f", and the range of uppercase letters from "A" through "F", use [0-9a-fA-F].</source>
        <target state="translated">Negatif bir karakter grubu, bir eşleştirme oluşması için giriş dizesinde görünmemesi gereken bir karakter listesi belirtir. Karakter listesi tek tek belirtilir.

İki veya daha fazla karakter aralığı art arda eklenebilir. Örneğin, "0" ile "9" arasındaki ondalık basamakların aralığını, "a" ile "f" arasında küçük harflerin aralığını ve "A" ile "F" arasında büyük harflerin aralığını belirtmek için [0-9a-fA-F] kullanın.</target>
        <note />
      </trans-unit>
      <trans-unit id="Regex_negative_character_group_short">
        <source>negative character group</source>
        <target state="translated">negatif karakter grubu</target>
        <note />
      </trans-unit>
      <trans-unit id="Regex_negative_character_range_long">
        <source>A negative character range specifies a list of characters that must not appear in an input string for a match to occur. 'firstCharacter' is the character that begins the range, and 'lastCharacter' is the character that ends the range.

Two or more character ranges can be concatenated. For example, to specify the range of decimal digits from "0" through "9", the range of lowercase letters from "a" through "f", and the range of uppercase letters from "A" through "F", use [0-9a-fA-F].</source>
        <target state="translated">Negatif bir karakter aralığı, bir eşleştirme oluşması için giriş dizesinde görünmemesi gereken bir karakter listesi belirtir. 'firstCharacter' aralığı başlatan karakter ve 'lastCharacter' ise aralığı sonlandıran karakterdir.

İki veya daha fazla karakter aralığı art arda eklenebilir. Örneğin, "0" ile "9" arasındaki ondalık sayıların aralığını, "a" ile "f" arasında küçük harflerin aralığını ve "A" ile "F" arasındaki büyük harflerin aralığını belirtmek için [0-9a-fA-F] kullanın.</target>
        <note />
      </trans-unit>
      <trans-unit id="Regex_negative_character_range_short">
        <source>negative character range</source>
        <target state="translated">negatif karakter aralığı</target>
        <note />
      </trans-unit>
      <trans-unit id="Regex_negative_unicode_category_long">
        <source>The regular expression construct \P{ name } matches any character that does not belong to a Unicode general category or named block, where name is the category abbreviation or named block name.</source>
        <target state="translated">\P{ name } normal ifade yapısı, Unicode genel kategorisine veya adın kategori kısaltması ya da adlandırılmış blok adı olduğu adlandırılmış bloğa ait olmayan herhangi bir karakterle eşleşir.</target>
        <note />
      </trans-unit>
      <trans-unit id="Regex_negative_unicode_category_short">
        <source>negative unicode category</source>
        <target state="translated">negatif Unicode kategorisi</target>
        <note />
      </trans-unit>
      <trans-unit id="Regex_new_line_character_long">
        <source>Matches a new-line character, \u000A</source>
        <target state="translated">Yeni satır karakteriyle \u000A eşleşir</target>
        <note />
      </trans-unit>
      <trans-unit id="Regex_new_line_character_short">
        <source>new-line character</source>
        <target state="translated">yeni satır karakteri</target>
        <note />
      </trans-unit>
      <trans-unit id="Regex_no">
        <source>no</source>
        <target state="translated">hayır</target>
        <note />
      </trans-unit>
      <trans-unit id="Regex_non_digit_character_long">
        <source>\D matches any non-digit character. It is equivalent to the \P{Nd} regular expression pattern.

If ECMAScript-compliant behavior is specified, \D is equivalent to [^0-9]</source>
        <target state="translated">\D rakam olmayan herhangi bir karakter ile eşleşir. \P{Nd} normal ifade deseniyle eşdeğerdir.

ECMAScript uyumlu davranış belirtilmişse \D, [^0-9] ile eşdeğerdir</target>
        <note />
      </trans-unit>
      <trans-unit id="Regex_non_digit_character_short">
        <source>non-digit character</source>
        <target state="translated">rakam olmayan karakter</target>
        <note />
      </trans-unit>
      <trans-unit id="Regex_non_white_space_character_long">
        <source>\S matches any non-white-space character. It is equivalent to the [^\f\n\r\t\v\x85\p{Z}] regular expression pattern, or the opposite of the regular expression pattern that is equivalent to \s, which matches white-space characters.

If ECMAScript-compliant behavior is specified, \S is equivalent to [^ \f\n\r\t\v]</source>
        <target state="translated">\S boşluk olmayan herhangi bir karakter ile eşleşir. [^\f\n\r\t\v\x85\p{Z}] normal ifade deseniyle eşdeğerdir veya boşluk karakterleriyle eşleşen \s ile eşdeğer olan normal ifade deseninin tersidir.

ECMAScript uyumlu davranış belirtilmişse \S, [^ \f\n\r\t\v] ile eşdeğerdir</target>
        <note />
      </trans-unit>
      <trans-unit id="Regex_non_white_space_character_short">
        <source>non-white-space character</source>
        <target state="translated">boşluk olmayan karakter</target>
        <note />
      </trans-unit>
      <trans-unit id="Regex_non_word_boundary_long">
        <source>The \B anchor specifies that the match must not occur on a word boundary. It is the opposite of the \b anchor.</source>
        <target state="translated">\B yer işareti, eşleşmenin bir sözcük sınırında oluşmaması gerektiğini belirtir. Bu işaret, \b yer işaretinin tersidir.</target>
        <note />
      </trans-unit>
      <trans-unit id="Regex_non_word_boundary_short">
        <source>non-word boundary</source>
        <target state="translated">sözcük olmayan sınır</target>
        <note />
      </trans-unit>
      <trans-unit id="Regex_non_word_character_long">
        <source>\W matches any non-word character. It matches any character except for those in the following Unicode categories:

    Ll	Letter, Lowercase
    Lu	Letter, Uppercase
    Lt	Letter, Titlecase
    Lo	Letter, Other
    Lm	Letter, Modifier
    Mn	Mark, Nonspacing
    Nd	Number, Decimal Digit
    Pc	Punctuation, Connector

If ECMAScript-compliant behavior is specified, \W is equivalent to [^a-zA-Z_0-9]</source>
        <target state="translated">\W sözcük olmayan herhangi bir karakterle eşleşir. Aşağıdaki Unicode kategorilerinde bulunanlar dışındaki herhangi bir karakterle eşleşir:

    Ll	Harf, Küçük Harf
    Lu	Harf, Büyük Harf
    Lt	Harf, İlk Harfler Büyük
    Lo	Harf, Diğer
    Lm	Harf, Değiştirici
    Mn	İşaret, Aralıksız
    Nd	Numara, Ondalık Sayı
    Pc	Noktalama, Bağlayıcı

ECMAScript uyumlu davranış belirtilmişse \W, [^a-zA-Z_0-9] ile eşdeğerdir</target>
        <note>Note: Ll, Lu, Lt, Lo, Lm, Mn, Nd, and Pc are all things that should not be localized. </note>
      </trans-unit>
      <trans-unit id="Regex_non_word_character_short">
        <source>non-word character</source>
        <target state="translated">sözcük olmayan karakter</target>
        <note />
      </trans-unit>
      <trans-unit id="Regex_noncapturing_group_long">
        <source>This construct does not capture the substring that is matched by a subexpression:

The noncapturing group construct is typically used when a quantifier is applied to a group, but the substrings captured by the group are of no interest.

If a regular expression includes nested grouping constructs, an outer noncapturing group construct does not apply to the inner nested group constructs.</source>
        <target state="translated">Bu yapı bir alt ifade tarafından eşleştirilen alt dizeyi yakalamaz:

Yakalama yapmayan grup yapısı genellikle bir gruba niceleyici uygulandığında kullanılır, ancak grup tarafından yakalanan alt dizelerle ilgilenilmez.

Bir normal ifade iç içe gruplama yapıları içeriyorsa, dıştaki yakalama yapmayan grup yapısı içteki iç içe geçmiş grup yapılarına uygulanmaz.</target>
        <note />
      </trans-unit>
      <trans-unit id="Regex_noncapturing_group_short">
        <source>noncapturing group</source>
        <target state="translated">yakalama yapmayan grup</target>
        <note />
      </trans-unit>
      <trans-unit id="Regex_number_decimal_digit">
        <source>number, decimal digit</source>
        <target state="translated">sayı, ondalık sayı</target>
        <note />
      </trans-unit>
      <trans-unit id="Regex_number_letter">
        <source>number, letter</source>
        <target state="translated">sayı, harf</target>
        <note />
      </trans-unit>
      <trans-unit id="Regex_number_other">
        <source>number, other</source>
        <target state="translated">sayı, diğer</target>
        <note />
      </trans-unit>
      <trans-unit id="Regex_numbered_backreference_long">
        <source>A numbered backreference, where 'number' is the ordinal position of the capturing group in the regular expression. For example, \4 matches the contents of the fourth capturing group.

There is an ambiguity between octal escape codes (such as \16) and \number backreferences that use the same notation. If the ambiguity is a problem, you can use the \k&lt;name&gt; notation, which is unambiguous and cannot be confused with octal character codes. Similarly, hexadecimal codes such as \xdd are unambiguous and cannot be confused with backreferences.</source>
        <target state="translated">'number' öğesinin normal ifadede yakalama grubunun sıralı konumu olduğu numaralandırılmış bir geri başvuru. Örneğin, \4 dördüncü yakalama grubunun içerikleriyle eşleşir.

Sekizlik kaçış kodları (\16 gibi) ile aynı gösterimi kullanan \number geri başvuruları arasında bir belirsizlik vardır. Belirsizlik bir sorun oluşturuyorsa, belirsiz olmayan ve sekizlik karakter kodlarıyla karıştırılamayacak olan \k&lt;name&gt; gösterimini kullanabilirsiniz. Benzer şekilde, \xdd gibi onaltılık kodlar da belirsiz değildir ve geri başvurularla karıştırılamaz.</target>
        <note />
      </trans-unit>
      <trans-unit id="Regex_numbered_backreference_short">
        <source>numbered backreference</source>
        <target state="translated">numaralandırılmış geri başvuru</target>
        <note />
      </trans-unit>
      <trans-unit id="Regex_other_control">
        <source>other, control</source>
        <target state="translated">diğer, denetim</target>
        <note />
      </trans-unit>
      <trans-unit id="Regex_other_format">
        <source>other, format</source>
        <target state="translated">diğer, biçim</target>
        <note />
      </trans-unit>
      <trans-unit id="Regex_other_not_assigned">
        <source>other, not assigned</source>
        <target state="translated">diğer, atanmamış</target>
        <note />
      </trans-unit>
      <trans-unit id="Regex_other_private_use">
        <source>other, private use</source>
        <target state="translated">diğer, özel kullanım</target>
        <note />
      </trans-unit>
      <trans-unit id="Regex_other_surrogate">
        <source>other, surrogate</source>
        <target state="translated">diğer, vekil</target>
        <note />
      </trans-unit>
      <trans-unit id="Regex_positive_character_group_long">
        <source>A positive character group specifies a list of characters, any one of which may appear in an input string for a match to occur.</source>
        <target state="translated">Pozitif bir karakter grubu, herhangi biri bir eşleşme olması için giriş dizesinde görünebilir bir karakter listesini belirtir.</target>
        <note />
      </trans-unit>
      <trans-unit id="Regex_positive_character_group_short">
        <source>positive character group</source>
        <target state="translated">pozitif karakter grubu</target>
        <note />
      </trans-unit>
      <trans-unit id="Regex_positive_character_range_long">
        <source>A positive character range specifies a range of characters, any one of which may appear in an input string for a match to occur.  'firstCharacter' is the character that begins the range and 'lastCharacter' is the character that ends the range. </source>
        <target state="translated">Pozitif bir karakter aralığı, herhangi bir eşleşme olması için giriş dizesinde görünebilir bir karakter aralığı belirtir.  'firstCharacter', aralığı başlatan karakter ve 'lastCharacter', aralığı sonlandıran karakterdir. </target>
        <note />
      </trans-unit>
      <trans-unit id="Regex_positive_character_range_short">
        <source>positive character range</source>
        <target state="translated">pozitif karakter aralığı</target>
        <note />
      </trans-unit>
      <trans-unit id="Regex_punctuation_close">
        <source>punctuation, close</source>
        <target state="translated">noktalama, kapat</target>
        <note />
      </trans-unit>
      <trans-unit id="Regex_punctuation_connector">
        <source>punctuation, connector</source>
        <target state="translated">noktalama, bağlayıcı</target>
        <note />
      </trans-unit>
      <trans-unit id="Regex_punctuation_dash">
        <source>punctuation, dash</source>
        <target state="translated">noktalama, tire</target>
        <note />
      </trans-unit>
      <trans-unit id="Regex_punctuation_final_quote">
        <source>punctuation, final quote</source>
        <target state="translated">noktalama, son alıntı</target>
        <note />
      </trans-unit>
      <trans-unit id="Regex_punctuation_initial_quote">
        <source>punctuation, initial quote</source>
        <target state="translated">noktalama, ilk alıntı</target>
        <note />
      </trans-unit>
      <trans-unit id="Regex_punctuation_open">
        <source>punctuation, open</source>
        <target state="translated">noktalama, açık</target>
        <note />
      </trans-unit>
      <trans-unit id="Regex_punctuation_other">
        <source>punctuation, other</source>
        <target state="translated">noktalama, diğer</target>
        <note />
      </trans-unit>
      <trans-unit id="Regex_separator_line">
        <source>separator, line</source>
        <target state="translated">ayıraç, satır</target>
        <note />
      </trans-unit>
      <trans-unit id="Regex_separator_paragraph">
        <source>separator, paragraph</source>
        <target state="translated">ayıraç, paragraf</target>
        <note />
      </trans-unit>
      <trans-unit id="Regex_separator_space">
        <source>separator, space</source>
        <target state="translated">ayıraç, boşluk</target>
        <note />
      </trans-unit>
      <trans-unit id="Regex_start_of_string_only_long">
        <source>The \A anchor specifies that a match must occur at the beginning of the input string. It is identical to the ^ anchor, except that \A ignores the RegexOptions.Multiline option. Therefore, it can only match the start of the first line in a multiline input string.</source>
        <target state="translated">\A yer işareti, giriş dizesinin başlangıcında bir eşleşmenin oluşması gerektiğini belirtir. ^ yer işaretiyle aynıdır, ancak \A RegexOptions.Multiline seçeneğini yoksayar. Bu nedenle, çok satırlı bir giriş dizesinde yalnızca ilk satırın başlangıcı ile eşleşebilir.</target>
        <note />
      </trans-unit>
      <trans-unit id="Regex_start_of_string_only_short">
        <source>start of string only</source>
        <target state="translated">yalnızca dize başlangıcı</target>
        <note />
      </trans-unit>
      <trans-unit id="Regex_start_of_string_or_line_long">
        <source>The ^ anchor specifies that the following pattern must begin at the first character position of the string. If you use ^ with the RegexOptions.Multiline option, the match must occur at the beginning of each line.</source>
        <target state="translated">^ yer işareti, aşağıdaki desenin dizenin ilk karakter konumunda başlaması gerektiğini belirtir. ^ işaretini RegexOptions.Multiline seçeneğiyle kullanırsanız, eşleşme her satırın başlangıcında oluşmalıdır.</target>
        <note />
      </trans-unit>
      <trans-unit id="Regex_start_of_string_or_line_short">
        <source>start of string or line</source>
        <target state="translated">dize veya satır başlangıcı</target>
        <note />
      </trans-unit>
      <trans-unit id="Regex_subexpression">
        <source>subexpression</source>
        <target state="translated">alt ifade</target>
        <note />
      </trans-unit>
      <trans-unit id="Regex_symbol_currency">
        <source>symbol, currency</source>
        <target state="translated">sembol, para birimi</target>
        <note />
      </trans-unit>
      <trans-unit id="Regex_symbol_math">
        <source>symbol, math</source>
        <target state="translated">sembol, matematik</target>
        <note />
      </trans-unit>
      <trans-unit id="Regex_symbol_modifier">
        <source>symbol, modifier</source>
        <target state="translated">sembol, değiştirici</target>
        <note />
      </trans-unit>
      <trans-unit id="Regex_symbol_other">
        <source>symbol, other</source>
        <target state="translated">sembol, diğer</target>
        <note />
      </trans-unit>
      <trans-unit id="Regex_tab_character_long">
        <source>Matches a tab character, \u0009</source>
        <target state="translated">Bir sekme karakteriyle (\u0009) eşleşir</target>
        <note />
      </trans-unit>
      <trans-unit id="Regex_tab_character_short">
        <source>tab character</source>
        <target state="translated">sekme karakteri</target>
        <note />
      </trans-unit>
      <trans-unit id="Regex_unicode_category_long">
        <source>The regular expression construct \p{ name } matches any character that belongs to a Unicode general category or named block, where name is the category abbreviation or named block name.</source>
        <target state="translated">\p{ name } normal ifade yapısı, bir Unicode genel kategorisine veya adın kategori kısaltması veya adlandırılmış blok adı olduğu adlandırılmış bloğa ait olan herhangi bir karakterle eşleşir.</target>
        <note />
      </trans-unit>
      <trans-unit id="Regex_unicode_category_short">
        <source>unicode category</source>
        <target state="translated">Unicode kategorisi</target>
        <note />
      </trans-unit>
      <trans-unit id="Regex_unicode_escape_long">
        <source>Matches a UTF-16 code unit whose value is #### hexadecimal.</source>
        <target state="translated">#### onaltılık değeri olan bir UTF-16 kod birimiyle eşleşir.</target>
        <note />
      </trans-unit>
      <trans-unit id="Regex_unicode_escape_short">
        <source>unicode escape</source>
        <target state="translated">Unicode kaçışı</target>
        <note />
      </trans-unit>
      <trans-unit id="Regex_unicode_general_category_0">
        <source>Unicode General Category: {0}</source>
        <target state="translated">Unicode Genel Kategorisi: {0}</target>
        <note />
      </trans-unit>
      <trans-unit id="Regex_vertical_tab_character_long">
        <source>Matches a vertical-tab character, \u000B</source>
        <target state="translated">Dikey sekme karakteriyle (\u000B) eşleşir</target>
        <note />
      </trans-unit>
      <trans-unit id="Regex_vertical_tab_character_short">
        <source>vertical-tab character</source>
        <target state="translated">dikey sekme karakteri</target>
        <note />
      </trans-unit>
      <trans-unit id="Regex_white_space_character_long">
        <source>\s matches any white-space character. It is equivalent to the following escape sequences and Unicode categories:

    \f	The form feed character, \u000C
    \n	The newline character, \u000A
    \r	The carriage return character, \u000D
    \t	The tab character, \u0009
    \v	The vertical tab character, \u000B
    \x85	The ellipsis or NEXT LINE (NEL) character (…), \u0085
    \p{Z}	Matches any separator character

If ECMAScript-compliant behavior is specified, \s is equivalent to [ \f\n\r\t\v]</source>
        <target state="translated">\s herhangi bir boşluk karakteriyle eşleşir. Aşağıdaki kaçış dizileri ve Unicode kategorileriyle eşdeğerdir:

    \f	Sonraki sayfaya geçme karakteri: \u000C
    \n	Yeni satır karakteri: \u000A
    \r	Satır başı karakteri: \u000D
    \t	Sekme karakteri: \u0009
    \v	Dikey sekme karakteri: \u000B
    \x85	Üç nokta veya SONRAKİ SATIR (NEL) karakteri (...): \u0085
    \p{Z}	Herhangi bir ayıraç karakteriyle eşleşir

ECMAScript uyumlu davranış belirtilmişse, \s değeri [ \f\n\r\t\v] ile eşdeğerdir</target>
        <note />
      </trans-unit>
      <trans-unit id="Regex_white_space_character_short">
        <source>white-space character</source>
        <target state="translated">boşluk karakteri</target>
        <note />
      </trans-unit>
      <trans-unit id="Regex_word_boundary_long">
        <source>The \b anchor specifies that the match must occur on a boundary between a word character (the \w language element) and a non-word character (the \W language element). Word characters consist of alphanumeric characters and underscores; a non-word character is any character that is not alphanumeric or an underscore. The match may also occur on a word boundary at the beginning or end of the string.

The \b anchor is frequently used to ensure that a subexpression matches an entire word instead of just the beginning or end of a word.</source>
        <target state="translated">\b yer işareti, eşleşmenin bir sözcük karakteri (\w dil öğesi) ile sözcük olmayan bir karakter (\W dil öğesi) arasındaki bir sınırda oluşması gerektiğini belirtir. Sözcük karakterleri, alfasayısal karakterlerden ve alt çizgilerden oluşur; sözcük olmayan karakter, alfasayısal veya alt çizgi olmayan herhangi bir karakterdir. Ayrıca dizenin başlangıcında veya sonunda bulunan bir sözcük sınırında da eşleşme gerçekleşebilir.

\b yer işareti, sıklıkla bir alt ifadenin yalnızca sözcüğün başı veya sonu yerine tüm sözcükle eşleştiğinden emin olmak için kullanılır.</target>
        <note />
      </trans-unit>
      <trans-unit id="Regex_word_boundary_short">
        <source>word boundary</source>
        <target state="translated">sözcük sınırı</target>
        <note />
      </trans-unit>
      <trans-unit id="Regex_word_character_long">
        <source>\w matches any word character. A word character is a member of any of the following Unicode categories:

    Ll	Letter, Lowercase
    Lu	Letter, Uppercase
    Lt	Letter, Titlecase
    Lo	Letter, Other
    Lm	Letter, Modifier
    Mn	Mark, Nonspacing
    Nd	Number, Decimal Digit
    Pc	Punctuation, Connector

If ECMAScript-compliant behavior is specified, \w is equivalent to [a-zA-Z_0-9]</source>
        <target state="translated">\w herhangi bir sözcük karakteriyle eşleşir. Bir sözcük karakteri şu Unicode kategorilerden herhangi birinin üyesidir:

    Ll	Harf, Küçük Harf
    Lu	Harf, Büyük Harf
    Lt	Harf, İlk Harfler Büyük
    Lo	Harf, Diğer
    Lm	Harf, Değiştirici
    Mn	İşaret, Aralıksız
    Nd	Numara, Ondalık Sayı
    Pc	Noktalama, Bağlayıcı

ECMAScript uyumlu davranış belirtilmişse, \w [a-zA-Z_0-9] ile eşdeğerdir</target>
        <note>Note: Ll, Lu, Lt, Lo, Lm, Mn, Nd, and Pc are all things that should not be localized.</note>
      </trans-unit>
      <trans-unit id="Regex_word_character_short">
        <source>word character</source>
        <target state="translated">sözcük karakteri</target>
        <note />
      </trans-unit>
      <trans-unit id="Regex_yes">
        <source>yes</source>
        <target state="translated">evet</target>
        <note />
      </trans-unit>
      <trans-unit id="Regex_zero_width_negative_lookahead_assertion_long">
        <source>A zero-width negative lookahead assertion, where for the match to be successful, the input string must not match the regular expression pattern in subexpression. The matched string is not included in the match result.

A zero-width negative lookahead assertion is typically used either at the beginning or at the end of a regular expression. At the beginning of a regular expression, it can define a specific pattern that should not be matched when the beginning of the regular expression defines a similar but more general pattern to be matched. In this case, it is often used to limit backtracking. At the end of a regular expression, it can define a subexpression that cannot occur at the end of a match.</source>
        <target state="translated">Eşleşmenin başarılı olması için giriş dizesinin alt ifadedeki normal ifade deseniyle eşleşmemesi gerektiği sıfır genişlikli bir negatif ileri yönlü onaylama. Eşleşen dize, eşleşme sonucuna dahil değildir.

Sıfır genişlikli bir negatif ileri yönlü onaylama genellikle normal ifadenin başında veya sonunda kullanılır. Normal bir ifadenin başında olduğunda, normal ifadenin başının eşleştirilecek benzer ancak daha genel bir desen tanımlaması durumunda, eşleştirilmemesi gereken belirli bir desen tanımlayabilir. Bu durumda, genellikle geri izlemeyi sınırlandırmak için kullanılır. Normal bir ifadenin sonunda olduğunda, bir eşleşmenin sonunda oluşamayacak bir alt ifade tanımlayabilir.</target>
        <note />
      </trans-unit>
      <trans-unit id="Regex_zero_width_negative_lookahead_assertion_short">
        <source>zero-width negative lookahead assertion</source>
        <target state="translated">sıfır genişlikli negatif ileri yönlü onaylama</target>
        <note />
      </trans-unit>
      <trans-unit id="Regex_zero_width_negative_lookbehind_assertion_long">
        <source>A zero-width negative lookbehind assertion, where for a match to be successful, 'subexpression' must not occur at the input string to the left of the current position. Any substring that does not match 'subexpression' is not included in the match result.

Zero-width negative lookbehind assertions are typically used at the beginning of regular expressions. The pattern that they define precludes a match in the string that follows. They are also used to limit backtracking when the last character or characters in a captured group must not be one or more of the characters that match that group's regular expression pattern.</source>
        <target state="translated">Bir eşleşmenin başarılı olması için geçerli konumun solundaki giriş dizesinde 'subexpression' gerçekleşmemesi gereken sıfır genişlikli bir negatif geri yönlü onaylama. 'subexpression' ile eşleşmeyen herhangi bir alt dize, eşleşme sonucuna dahil değildir.

Sıfır genişlikli negatif geri yönlü onaylamalar genellikle normal ifadelerin başlangıcında kullanılır. Tanımladıkları desen, kendisini izleyen dizede bir eşleşmenin önüne geçer. Ayrıca, yakalanan bir gruptaki son karakter veya karakterler, grubun normal ifade deseniyle eşleşen karakterlerden biri veya daha fazlası olmaması gerektiğinde, geri izlemeyi sınırlandırmak için de kullanılır.</target>
        <note />
      </trans-unit>
      <trans-unit id="Regex_zero_width_negative_lookbehind_assertion_short">
        <source>zero-width negative lookbehind assertion</source>
        <target state="translated">sıfır genişlikli negatif geri yönlü onaylama</target>
        <note />
      </trans-unit>
      <trans-unit id="Regex_zero_width_positive_lookahead_assertion_long">
        <source>A zero-width positive lookahead assertion, where for a match to be successful, the input string must match the regular expression pattern in 'subexpression'. The matched substring is not included in the match result. A zero-width positive lookahead assertion does not backtrack.

Typically, a zero-width positive lookahead assertion is found at the end of a regular expression pattern. It defines a substring that must be found at the end of a string for a match to occur but that should not be included in the match. It is also useful for preventing excessive backtracking. You can use a zero-width positive lookahead assertion to ensure that a particular captured group begins with text that matches a subset of the pattern defined for that captured group.</source>
        <target state="translated">Bir eşleşmenin başarılı olması için giriş dizesinin 'subexpression' içindeki normal ifade deseniyle eşleşmesi gerektiği sıfır genişlikli bir pozitif ileri yönlü onaylama. Eşleşen alt dize, eşleşme sonucuna dahil değildir. Sıfır genişlikli bir pozitif ileri yönlü onaylama geri izleme yapmaz.

Sıfır genişlikli bir pozitif ileri yönlü onaylama genellikle normal ifade deseninin sonunda bulunur. Bir eşleşmenin gerçekleşmesi için bir dizenin sonunda bulunması, ancak eşleştirmeye dahil edilmemesi gereken bir alt dizeyi tanımlar. Aşırı geri izleme yapılmasını önlemek için de yararlıdır. Yakalanan belirli bir grubun, bu yakalanmış grup için tanımlanan desenin bir alt kümesiyle eşleşen metinle başladığından emin olmak için sıfır genişlikli bir pozitif ileri yönlü onaylama işlemi kullanabilirsiniz.</target>
        <note />
      </trans-unit>
      <trans-unit id="Regex_zero_width_positive_lookahead_assertion_short">
        <source>zero-width positive lookahead assertion</source>
        <target state="translated">sıfır genişlikli pozitif ileri yönlü onaylama</target>
        <note />
      </trans-unit>
      <trans-unit id="Regex_zero_width_positive_lookbehind_assertion_long">
        <source>A zero-width positive lookbehind assertion, where for a match to be successful, 'subexpression' must occur at the input string to the left of the current position. 'subexpression' is not included in the match result. A zero-width positive lookbehind assertion does not backtrack.

Zero-width positive lookbehind assertions are typically used at the beginning of regular expressions. The pattern that they define is a precondition for a match, although it is not a part of the match result.</source>
        <target state="translated">Bir eşleşmenin başarılı olması için geçerli konumun solundaki giriş dizesinde 'subexpression' oluşması gereken sıfır genişlikli bir pozitif geri yönlü onaylama işlemi. 'subexpression' eşleşme sonucuna dahil değildir. Sıfır genişlikli bir pozitif geri yönlü onaylama işlemi geri izleme yapmaz.

Sıfır genişlikli pozitif geri yönlü onaylamalar genellikle normal ifadelerin başında kullanılır. Tanımladıkları desen eşleşme sonucunun bir parçası olmasa da, bir eşleşme ön koşuludur.</target>
        <note />
      </trans-unit>
      <trans-unit id="Regex_zero_width_positive_lookbehind_assertion_short">
        <source>zero-width positive lookbehind assertion</source>
        <target state="translated">sıfır genişlikli pozitif geri yönlü onaylama</target>
        <note />
      </trans-unit>
      <trans-unit id="Related_method_signatures_found_in_metadata_will_not_be_updated">
        <source>Related method signatures found in metadata will not be updated.</source>
        <target state="translated">Meta verilerde bulunan ilgili metot imzaları güncelleştirilmez.</target>
        <note />
      </trans-unit>
      <trans-unit id="Removal_of_document_not_supported">
        <source>Removal of document not supported</source>
        <target state="translated">Belgenin kaldırılması desteklenmiyor</target>
        <note />
      </trans-unit>
      <trans-unit id="Remove_async_modifier">
        <source>Remove 'async' modifier</source>
        <target state="translated">'async' değiştiricisini kaldırın</target>
        <note />
      </trans-unit>
      <trans-unit id="Remove_unnecessary_casts">
        <source>Remove unnecessary casts</source>
        <target state="translated">Gereksiz atamaları kaldır</target>
        <note />
      </trans-unit>
      <trans-unit id="Remove_unused_variables">
        <source>Remove unused variables</source>
        <target state="translated">Kullanılmayan değişkenleri kaldır</target>
        <note />
      </trans-unit>
      <trans-unit id="Removing_0_that_accessed_captured_variables_1_and_2_declared_in_different_scopes_requires_restarting_the_application">
        <source>Removing {0} that accessed captured variables '{1}' and '{2}' declared in different scopes requires restarting the application.</source>
        <target state="translated">Farklı kapsamlarda bildirilen '{1}' ve '{2}' değişkenlerine erişen {0} öğesinin kaldırılması, uygulamanın yeniden başlatılmasını gerektirir.</target>
        <note />
      </trans-unit>
      <trans-unit id="Removing_0_that_contains_an_active_statement_requires_restarting_the_application">
        <source>Removing {0} that contains an active statement requires restarting the application.</source>
        <target state="translated">Etkin bir deyim içeren {0} öğesinin kaldırılması, uygulamanın yeniden başlatılmasını gerektirir.</target>
        <note />
      </trans-unit>
      <trans-unit id="Renaming_0_requires_restarting_the_application">
        <source>Renaming {0} requires restarting the application.</source>
        <target state="translated">{0} öğesinin yeniden adlandırılması, uygulamanın yeniden başlatılmasını gerektirir.</target>
        <note />
      </trans-unit>
      <trans-unit id="Renaming_0_requires_restarting_the_application_because_it_is_not_supported_by_the_runtime">
        <source>Renaming {0} requires restarting the application because it is not supported by the runtime.</source>
        <target state="translated">{0} öğesini yeniden adlandırmak çalışma zamanı tarafından desteklenmediğinden uygulamanın yeniden başlatılmasını gerektirir.</target>
        <note />
      </trans-unit>
      <trans-unit id="Renaming_a_captured_variable_from_0_to_1_requires_restarting_the_application">
        <source>Renaming a captured variable, from '{0}' to '{1}' requires restarting the application.</source>
        <target state="translated">Yakalanan bir değişkenin '{0}' iken '{1}' olarak yeniden adlandırılması, uygulamanın yeniden başlatılmasını gerektirir.</target>
        <note />
      </trans-unit>
      <trans-unit id="Replace_0_with_1">
        <source>Replace '{0}' with '{1}' </source>
        <target state="translated">'{0}' öğesini '{1}' ile değiştir</target>
        <note />
      </trans-unit>
      <trans-unit id="Resolve_conflict_markers">
        <source>Resolve conflict markers</source>
        <target state="translated">Çakışma işaretçilerini çözümle</target>
        <note />
      </trans-unit>
      <trans-unit id="RudeEdit">
        <source>Rude edit</source>
        <target state="translated">İşlenmemiş düzenleme</target>
        <note />
      </trans-unit>
      <trans-unit id="Selection_does_not_contain_a_valid_token">
        <source>Selection does not contain a valid token.</source>
        <target state="translated">Seçim, geçerli bir belirteç içermiyor.</target>
        <note />
      </trans-unit>
      <trans-unit id="Selection_not_contained_inside_a_type">
        <source>Selection not contained inside a type.</source>
        <target state="translated">Seçim bir türün içinde yer almıyor.</target>
        <note />
      </trans-unit>
      <trans-unit id="Silent">
        <source>Silent</source>
        <target state="translated">Sessiz</target>
        <note />
      </trans-unit>
      <trans-unit id="Sort_accessibility_modifiers">
        <source>Sort accessibility modifiers</source>
        <target state="translated">Erişilebilirlik değiştiricilerini sırala</target>
        <note />
      </trans-unit>
      <trans-unit id="Source_code_language_information_was_not_found_in_PDB">
        <source>Source code language information was not found in PDB.</source>
<<<<<<< HEAD
        <target state="new">Source code language information was not found in PDB.</target>
=======
        <target state="translated">Kaynak kodu dil bilgisi PDB'de bulunamadı.</target>
>>>>>>> a07da687
        <note />
      </trans-unit>
      <trans-unit id="Source_is_a_reference_assembly">
        <source>Source is a reference assembly, not enough information to find PDB.</source>
<<<<<<< HEAD
        <target state="new">Source is a reference assembly, not enough information to find PDB.</target>
=======
        <target state="translated">Kaynak bir başvuru bütünleştirilmiş kodudur, PDB'yi bulmak için yeterli bilgi yoktur.</target>
>>>>>>> a07da687
        <note />
      </trans-unit>
      <trans-unit id="Split_into_consecutive_0_statements">
        <source>Split into consecutive '{0}' statements</source>
        <target state="translated">Ardışık '{0}' deyimlerine ayır</target>
        <note />
      </trans-unit>
      <trans-unit id="Split_into_nested_0_statements">
        <source>Split into nested '{0}' statements</source>
        <target state="translated">İç içe '{0}' deyimlerine ayır</target>
        <note />
      </trans-unit>
      <trans-unit id="StreamMustSupportReadAndSeek">
        <source>Stream must support read and seek operations.</source>
        <target state="translated">Akış okuma ve arama işlemlerini desteklemelidir.</target>
        <note />
      </trans-unit>
      <trans-unit id="Suppress_0">
        <source>Suppress {0}</source>
        <target state="translated">{0} eylemini bastır</target>
        <note />
      </trans-unit>
      <trans-unit id="Switching_between_lambda_and_local_function_requires_restarting_the_application">
        <source>Switching between a lambda and a local function requires restarting the application.</source>
        <target state="translated">Bir lambda ve yerel bir işlev arasında geçiş yapılması, uygulamanın yeniden başlatılmasını gerektirir.</target>
        <note />
      </trans-unit>
      <trans-unit id="Symbol_found_in_assembly_path_0">
        <source>Symbol found in assembly path '{0}'</source>
<<<<<<< HEAD
        <target state="new">Symbol found in assembly path '{0}'</target>
=======
        <target state="translated">“{0}” derleme yolunda sembol bulundu</target>
>>>>>>> a07da687
        <note />
      </trans-unit>
      <trans-unit id="TODO_colon_free_unmanaged_resources_unmanaged_objects_and_override_finalizer">
        <source>TODO: free unmanaged resources (unmanaged objects) and override finalizer</source>
        <target state="translated">TODO: yönetilmeyen kaynakları (yönetilmeyen nesneleri) serbest bırakın ve sonlandırıcıyı geçersiz kılın</target>
        <note />
      </trans-unit>
      <trans-unit id="TODO_colon_override_finalizer_only_if_0_has_code_to_free_unmanaged_resources">
        <source>TODO: override finalizer only if '{0}' has code to free unmanaged resources</source>
        <target state="translated">TODO: sonlandırıcıyı yalnızca '{0}' içinde yönetilmeyen kaynakları serbest bırakacak kod varsa geçersiz kılın</target>
        <note />
      </trans-unit>
      <trans-unit id="Target_type_matches">
        <source>Target type matches</source>
        <target state="translated">Hedef tür eşleşmeleri</target>
        <note />
      </trans-unit>
      <trans-unit id="The_assembly_0_containing_type_1_references_NET_Framework">
        <source>The assembly '{0}' containing type '{1}' references .NET Framework, which is not supported.</source>
        <target state="translated">'{1}' türünü içeren '{0}' bütünleştirilmiş kodu, desteklenmeyen .NET Framework'e başvuruyor.</target>
        <note />
      </trans-unit>
      <trans-unit id="The_selection_contains_a_local_function_call_without_its_declaration">
        <source>The selection contains a local function call without its declaration.</source>
        <target state="translated">Seçim, bildirimi olmadan bir yerel işlev çağrısı içeriyor.</target>
        <note />
      </trans-unit>
      <trans-unit id="Timeout_SourceLink">
        <source>Timed out trying to download source code from SourceLink. Subsequent requests may succeed.</source>
<<<<<<< HEAD
        <target state="new">Timed out trying to download source code from SourceLink. Subsequent requests may succeed.</target>
=======
        <target state="translated">SourceLink'ten kaynak kodu indirmeye çalışırken zaman aşımına uğradı. Sonraki istekler başarılı olabilir.</target>
>>>>>>> a07da687
        <note />
      </trans-unit>
      <trans-unit id="Timeout_symbol_server">
        <source>Timed out trying to download PDB from symbol server. Subsequent requests may succeed.</source>
<<<<<<< HEAD
        <target state="new">Timed out trying to download PDB from symbol server. Subsequent requests may succeed.</target>
=======
        <target state="translated">PDB'yi sembol sunucusundan indirmeye çalışırken zaman aşımına uğradı. Sonraki istekler başarılı olabilir.</target>
>>>>>>> a07da687
        <note />
      </trans-unit>
      <trans-unit id="Too_many_bars_in_conditional_grouping">
        <source>Too many | in (?()|)</source>
        <target state="translated">Çok fazla | içinde (?) (|)</target>
        <note>This is an error message shown to the user when they write an invalid Regular Expression. Example: (?(0)a|b|)</note>
      </trans-unit>
      <trans-unit id="Too_many_close_parens">
        <source>Too many )'s</source>
        <target state="translated">Çok fazla)'s</target>
        <note>This is an error message shown to the user when they write an invalid Regular Expression. Example: )</note>
      </trans-unit>
      <trans-unit id="Types_colon">
        <source>Types:</source>
        <target state="translated">Türler:</target>
        <note />
      </trans-unit>
      <trans-unit id="UnableToReadSourceFileOrPdb">
        <source>Unable to read source file '{0}' or the PDB built for the containing project. Any changes made to this file while debugging won't be applied until its content matches the built source.</source>
        <target state="translated">'{0}' kaynak dosyası veya içeren proje için oluşturulan PDB okunamıyor. Hata ayıklama sırasında bu dosyada yapılan değişiklikler, dosyanın içeriği oluşturulan kaynakla eşleşene kadar uygulanmaz.</target>
        <note />
      </trans-unit>
      <trans-unit id="Unknown_property">
        <source>Unknown property</source>
        <target state="translated">Bilinmeyen Özellik</target>
        <note>This is an error message shown to the user when they write an invalid Regular Expression. Example: \p{}</note>
      </trans-unit>
      <trans-unit id="Unknown_property_0">
        <source>Unknown property '{0}'</source>
        <target state="translated">'Bilinmeyen {0}' özelliği</target>
        <note>This is an error message shown to the user when they write an invalid Regular Expression. Example: \p{xxx}. Here, {0} will be the name of the unknown property ('xxx')</note>
      </trans-unit>
      <trans-unit id="Unrecognized_control_character">
        <source>Unrecognized control character</source>
        <target state="translated">Tanınmayan denetim karakteri</target>
        <note>This is an error message shown to the user when they write an invalid Regular Expression. Example: [\c]</note>
      </trans-unit>
      <trans-unit id="Unrecognized_escape_sequence_0">
        <source>Unrecognized escape sequence \{0}</source>
        <target state="translated">Tanınmayan çıkış sırası \{0}</target>
        <note>This is an error message shown to the user when they write an invalid Regular Expression. Example: \m. Here, {0} will be the unrecognized character ('m')</note>
      </trans-unit>
      <trans-unit id="Unrecognized_grouping_construct">
        <source>Unrecognized grouping construct</source>
        <target state="translated">Tanınmayan gruplama yapısı</target>
        <note>This is an error message shown to the user when they write an invalid Regular Expression. Example: (?&lt;</note>
      </trans-unit>
      <trans-unit id="Unterminated_character_class_set">
        <source>Unterminated [] set</source>
        <target state="translated">Sonlandırılmamış [] kümesi</target>
        <note>This is an error message shown to the user when they write an invalid Regular Expression. Example: [</note>
      </trans-unit>
      <trans-unit id="Unterminated_regex_comment">
        <source>Unterminated (?#...) comment</source>
        <target state="translated">Sonlandırılmamış (?... #) yorum</target>
        <note>This is an error message shown to the user when they write an invalid Regular Expression. Example: (?#</note>
      </trans-unit>
      <trans-unit id="Unwrap_all_arguments">
        <source>Unwrap all arguments</source>
        <target state="translated">Tüm bağımsız değişkenlerin sarmalamasını kaldır</target>
        <note />
      </trans-unit>
      <trans-unit id="Unwrap_all_parameters">
        <source>Unwrap all parameters</source>
        <target state="translated">Tüm parametrelerin sarmalamasını kaldır</target>
        <note />
      </trans-unit>
      <trans-unit id="Unwrap_and_indent_all_arguments">
        <source>Unwrap and indent all arguments</source>
        <target state="translated">Sarmalamayı kaldır ve tüm bağımsız değişkenleri girintile</target>
        <note />
      </trans-unit>
      <trans-unit id="Unwrap_and_indent_all_parameters">
        <source>Unwrap and indent all parameters</source>
        <target state="translated">Sarmalamayı kaldır ve tüm parametreleri girintile</target>
        <note />
      </trans-unit>
      <trans-unit id="Unwrap_argument_list">
        <source>Unwrap argument list</source>
        <target state="translated">Bağımsız değişken listesinin sarmalamasını kaldır</target>
        <note />
      </trans-unit>
      <trans-unit id="Unwrap_call_chain">
        <source>Unwrap call chain</source>
        <target state="translated">Çağrı zincirinin sarmalamasını kaldır</target>
        <note />
      </trans-unit>
      <trans-unit id="Unwrap_expression">
        <source>Unwrap expression</source>
        <target state="translated">İfadenin sarmalamasını kaldır</target>
        <note />
      </trans-unit>
      <trans-unit id="Unwrap_parameter_list">
        <source>Unwrap parameter list</source>
        <target state="translated">Parametre listesinin sarmalamasını kaldır</target>
        <note />
      </trans-unit>
      <trans-unit id="Updating_0_requires_restarting_the_application">
        <source>Updating '{0}' requires restarting the application.</source>
        <target state="translated">{0} öğesinin güncelleştirilmesi, uygulamanın yeniden başlatılmasını gerektirir.</target>
        <note />
      </trans-unit>
      <trans-unit id="Updating_a_0_around_an_active_statement_requires_restarting_the_application">
        <source>Updating a {0} around an active statement requires restarting the application.</source>
        <target state="translated">Etkin bir deyim etrafında bir {0} güncelleştirmesi, uygulamanın yeniden başlatılmasını gerektirir.</target>
        <note />
      </trans-unit>
      <trans-unit id="Updating_a_complex_statement_containing_an_await_expression_requires_restarting_the_application">
        <source>Updating a complex statement containing an await expression requires restarting the application.</source>
        <target state="translated">Bir await ifadesi içeren karmaşık bir ifadenin güncelleştirilmesi, uygulamanın yeniden başlatılmasını gerektirir.</target>
        <note />
      </trans-unit>
      <trans-unit id="Updating_an_active_statement_requires_restarting_the_application">
        <source>Updating an active statement requires restarting the application.</source>
        <target state="translated">Etkin bir deyimi güncelleştirmek, uygulamanın yeniden başlatılmasını gerektirir.</target>
        <note />
      </trans-unit>
      <trans-unit id="Updating_async_or_iterator_modifier_around_an_active_statement_requires_restarting_the_application">
        <source>Updating async or iterator modifier around an active statement requires restarting the application.</source>
        <target state="translated">Etkin bir deyim etrafında async veya iterator değiştiricisini güncelleştirmek uygulamanın yeniden başlatılmasını gerektirir.</target>
        <note>{Locked="async"}{Locked="iterator"} "async" and "iterator" are C#/VB keywords and should not be localized.</note>
      </trans-unit>
      <trans-unit id="Updating_reloadable_type_marked_by_0_attribute_or_its_member_requires_restarting_the_application_because_it_is_not_supported_by_the_runtime">
        <source>Updating a reloadable type (marked by {0}) or its member requires restarting the application because is not supported by the runtime.</source>
        <target state="translated">Yeniden yüklenebilir bir türün ({0} tarafından işaretlenen) veya üyenin güncelleştirilmesi, çalışma zamanı tarafından desteklenmediğinden uygulamanın yeniden başlatılmasını gerektirir.</target>
        <note />
      </trans-unit>
      <trans-unit id="Updating_the_Handles_clause_of_0_requires_restarting_the_application">
        <source>Updating the Handles clause of {0} requires restarting the application.</source>
        <target state="translated">{0} Handles yan tümcesini güncelleştirmek, uygulamanın yeniden başlatılmasını gerektirir.</target>
        <note>{Locked="Handles"} "Handles" is VB keywords and should not be localized.</note>
      </trans-unit>
      <trans-unit id="Updating_the_Implements_clause_of_a_0_requires_restarting_the_application">
        <source>Updating the Implements clause of a {0} requires restarting the application.</source>
        <target state="translated">{0} Implements yan tümcesini güncelleştirmek, uygulamanın yeniden başlatılmasını gerektirir.</target>
        <note>{Locked="Implements"} "Implements" is VB keywords and should not be localized.</note>
      </trans-unit>
      <trans-unit id="Updating_the_alias_of_Declare_statement_requires_restarting_the_application">
        <source>Updating the alias of Declare statement requires restarting the application.</source>
        <target state="translated">Declare ifadesinin diğer adını güncelleştirmek, uygulamanın yeniden başlatılmasını gerektirir.</target>
        <note>{Locked="Declare"} "Declare" is VB keyword and should not be localized.</note>
      </trans-unit>
      <trans-unit id="Updating_the_attributes_of_0_requires_restarting_the_application_because_it_is_not_supported_by_the_runtime">
        <source>Updating the attributes of {0} requires restarting the application because it is not supported by the runtime.</source>
        <target state="translated">{0} öğesinin özniteliklerinin güncelleştirilmesi çalışma zamanı tarafından desteklenmediğinden uygulamanın yeniden başlatılmasını gerektirir.</target>
        <note />
      </trans-unit>
      <trans-unit id="Updating_the_base_class_and_or_base_interface_s_of_0_requires_restarting_the_application">
        <source>Updating the base class and/or base interface(s) of {0} requires restarting the application.</source>
        <target state="translated">{0} öğesinin temel sınıfının ve/veya temel arabiriminin/arabirimlerinin güncelleştirilmesi, uygulamanın yeniden başlatılmasını gerektirir.</target>
        <note />
      </trans-unit>
      <trans-unit id="Updating_the_initializer_of_0_requires_restarting_the_application">
        <source>Updating the initializer of {0} requires restarting the application.</source>
        <target state="translated">{0} başlatıcısının güncelleştirilmesi, uygulamanın yeniden başlatılmasını gerektirir.</target>
        <note />
      </trans-unit>
      <trans-unit id="Updating_the_kind_of_a_property_event_accessor_requires_restarting_the_application">
        <source>Updating the kind of a property/event accessor requires restarting the application.</source>
        <target state="translated">Bir özellik/olay erişimcisinin türünü güncelleştirmek, uygulamanın yeniden başlatılmasını gerektirir.</target>
        <note />
      </trans-unit>
      <trans-unit id="Updating_the_kind_of_a_type_requires_restarting_the_application">
        <source>Updating the kind of a type requires restarting the application.</source>
        <target state="translated">Bir türün tipinin güncelleştirilmesi, uygulamanın yeniden başlatılmasını gerektirir.</target>
        <note />
      </trans-unit>
      <trans-unit id="Updating_the_library_name_of_Declare_statement_requires_restarting_the_application">
        <source>Updating the library name of Declare statement requires restarting the application.</source>
        <target state="translated">Declare deyiminin kitaplık adının güncelleştirilmesi, uygulamanın yeniden başlatılmasını gerektirir.</target>
        <note>{Locked="Declare"} "Declare" is VB keyword and should not be localized.</note>
      </trans-unit>
      <trans-unit id="Updating_the_modifiers_of_0_requires_restarting_the_application">
        <source>Updating the modifiers of {0} requires restarting the application.</source>
        <target state="translated">{0} değiştiricilerinin güncelleştirilmesi, uygulamanın yeniden başlatılmasını gerektirir.</target>
        <note />
      </trans-unit>
      <trans-unit id="Updating_the_size_of_a_0_requires_restarting_the_application">
        <source>Updating the size of a {0} requires restarting the application.</source>
        <target state="translated">{0} öğesinin boyutunu güncelleştirmek, uygulamanın yeniden başlatılmasını gerektirir.</target>
        <note />
      </trans-unit>
      <trans-unit id="Updating_the_type_of_0_requires_restarting_the_application">
        <source>Updating the type of {0} requires restarting the application.</source>
        <target state="translated">{0} öğesinin türünün güncelleştirilmesi, uygulamanın yeniden başlatılmasını gerektirir.</target>
        <note />
      </trans-unit>
      <trans-unit id="Updating_the_underlying_type_of_0_requires_restarting_the_application">
        <source>Updating the underlying type of {0} requires restarting the application.</source>
        <target state="translated">Temel alınan türdeki {0} öğesinin güncelleştirilmesi, uygulamanın yeniden başlatılmasını gerektirir.</target>
        <note />
      </trans-unit>
      <trans-unit id="Updating_the_variance_of_0_requires_restarting_the_application">
        <source>Updating the variance of {0} requires restarting the application.</source>
        <target state="translated">{0} varyansını güncelleştirmek, uygulamanın yeniden başlatılmasını gerektirir.</target>
        <note />
      </trans-unit>
      <trans-unit id="Use_block_body_for_lambda_expressions">
        <source>Use block body for lambda expressions</source>
        <target state="translated">Lambda ifadeleri için blok vücut kullanımı</target>
        <note />
      </trans-unit>
      <trans-unit id="Use_expression_body_for_lambda_expressions">
        <source>Use expression body for lambda expressions</source>
        <target state="translated">Lambda ifadeleri için ifade vücut kullanımı</target>
        <note />
      </trans-unit>
      <trans-unit id="Use_interpolated_verbatim_string">
        <source>Use interpolated verbatim string</source>
        <target state="translated">Enterpolasyonlu kelimesi kelimesine dizeyi kullanın</target>
        <note />
      </trans-unit>
      <trans-unit id="Value_colon">
        <source>Value:</source>
        <target state="translated">Değer:</target>
        <note />
      </trans-unit>
      <trans-unit id="Warning_colon_changing_namespace_may_produce_invalid_code_and_change_code_meaning">
        <source>Warning: Changing namespace may produce invalid code and change code meaning.</source>
        <target state="translated">Uyarı: Ad alanının değiştirilmesi geçersiz kod oluşturabilir ve kodun anlamını değiştirebilir.</target>
        <note />
      </trans-unit>
      <trans-unit id="Warning_colon_semantics_may_change_when_converting_statement">
        <source>Warning: Semantics may change when converting statement.</source>
        <target state="translated">Uyarı: İfade dönüştürülürken semantikleri değişebilir.</target>
        <note />
      </trans-unit>
      <trans-unit id="Wrap_and_align_call_chain">
        <source>Wrap and align call chain</source>
        <target state="translated">Çağrı zincirini sarmala ve hizala</target>
        <note />
      </trans-unit>
      <trans-unit id="Wrap_and_align_expression">
        <source>Wrap and align expression</source>
        <target state="translated">İfadeyi kaydır ve hizala</target>
        <note />
      </trans-unit>
      <trans-unit id="Wrap_and_align_long_call_chain">
        <source>Wrap and align long call chain</source>
        <target state="translated">Uzun çağrı zincirini sarmala ve hizala</target>
        <note />
      </trans-unit>
      <trans-unit id="Wrap_call_chain">
        <source>Wrap call chain</source>
        <target state="translated">Çağrı zincirini sarmala</target>
        <note />
      </trans-unit>
      <trans-unit id="Wrap_every_argument">
        <source>Wrap every argument</source>
        <target state="translated">Her bağımsız değişkeni sarmala</target>
        <note />
      </trans-unit>
      <trans-unit id="Wrap_every_parameter">
        <source>Wrap every parameter</source>
        <target state="translated">Her parametreyi sarmala</target>
        <note />
      </trans-unit>
      <trans-unit id="Wrap_expression">
        <source>Wrap expression</source>
        <target state="translated">İfadeyi sarmala</target>
        <note />
      </trans-unit>
      <trans-unit id="Wrap_long_argument_list">
        <source>Wrap long argument list</source>
        <target state="translated">Uzun bağımsız değişken listesini sarmala</target>
        <note />
      </trans-unit>
      <trans-unit id="Wrap_long_call_chain">
        <source>Wrap long call chain</source>
        <target state="translated">Uzun çağrı zincirini sarmala</target>
        <note />
      </trans-unit>
      <trans-unit id="Wrap_long_parameter_list">
        <source>Wrap long parameter list</source>
        <target state="translated">Uzun parametre listesini sarmala</target>
        <note />
      </trans-unit>
      <trans-unit id="Wrapping">
        <source>Wrapping</source>
        <target state="translated">Kaydırma</target>
        <note />
      </trans-unit>
      <trans-unit id="You_can_use_the_navigation_bar_to_switch_contexts">
        <source>You can use the navigation bar to switch contexts.</source>
        <target state="translated">Bağlamlarda geçiş yapmak için gezinti çubuğunu kullanabilirsiniz.</target>
        <note />
      </trans-unit>
      <trans-unit id="_0_cannot_be_null_or_empty">
        <source>'{0}' cannot be null or empty.</source>
        <target state="translated">'{0}' null veya boş olamaz.</target>
        <note />
      </trans-unit>
      <trans-unit id="_0_cannot_be_null_or_whitespace">
        <source>'{0}' cannot be null or whitespace.</source>
        <target state="translated">'{0}' null veya boşluk olamaz.</target>
        <note />
      </trans-unit>
      <trans-unit id="_0_dash_1">
        <source>{0} - {1}</source>
        <target state="translated">{0} - {1}</target>
        <note />
      </trans-unit>
      <trans-unit id="_0_found_in_embedded_PDB">
        <source>'{0}' found in embedded PDB.</source>
<<<<<<< HEAD
        <target state="new">'{0}' found in embedded PDB.</target>
=======
        <target state="translated">“{0}”, gömülü PDB'de bulundu.</target>
>>>>>>> a07da687
        <note />
      </trans-unit>
      <trans-unit id="_0_found_in_embedded_PDB_but_checksum_failed">
        <source>'{0}' found in embedded PDB but checksum was wrong, or couldn't read temp file.</source>
<<<<<<< HEAD
        <target state="new">'{0}' found in embedded PDB but checksum was wrong, or couldn't read temp file.</target>
=======
        <target state="translated">“{0}” gömülü PDB'de bulundu ancak sağlama toplamı yanlıştı veya geçici dosyayı okuyamadı.</target>
>>>>>>> a07da687
        <note />
      </trans-unit>
      <trans-unit id="_0_found_in_embedded_PDB_but_could_not_write_file_1">
        <source>'{0}' found in embedded PDB but could not write to temp file: '{1}'</source>
<<<<<<< HEAD
        <target state="new">'{0}' found in embedded PDB but could not write to temp file: '{1}'</target>
=======
        <target state="translated">“{0}” gömülü PDB'de bulundu ancak geçici dosyaya yazamadı:”{1}”</target>
>>>>>>> a07da687
        <note />
      </trans-unit>
      <trans-unit id="_0_found_in_embedded_PDB_cached_source_file">
        <source>'{0}' found in embedded PDB and found cached source file.</source>
<<<<<<< HEAD
        <target state="new">'{0}' found in embedded PDB and found cached source file.</target>
=======
        <target state="translated">“{0}” gömülü PDB'de bulundu ve önbelleğe alınmış kaynak dosya bulundu.</target>
>>>>>>> a07da687
        <note />
      </trans-unit>
      <trans-unit id="_0_found_in_original_location">
        <source>'{0}' found in original location.</source>
<<<<<<< HEAD
        <target state="new">'{0}' found in original location.</target>
=======
        <target state="translated">“{0}” orijinal konumunda bulundu.</target>
>>>>>>> a07da687
        <note />
      </trans-unit>
      <trans-unit id="_0_found_in_original_location_but_checksum_failed">
        <source>'{0}' found in original location but checksum was wrong, or couldn't read temp file.</source>
<<<<<<< HEAD
        <target state="new">'{0}' found in original location but checksum was wrong, or couldn't read temp file.</target>
=======
        <target state="translated">“{0}” orijinal konumda bulundu ancak sağlama toplamı yanlıştı veya geçici dosyayı okuyamadı.</target>
>>>>>>> a07da687
        <note />
      </trans-unit>
      <trans-unit id="_0_found_via_SourceLink">
        <source>'{0}' found via SourceLink.</source>
<<<<<<< HEAD
        <target state="new">'{0}' found via SourceLink.</target>
=======
        <target state="translated">“{0}” SourceLink aracılığıyla bulundu.</target>
>>>>>>> a07da687
        <note />
      </trans-unit>
      <trans-unit id="_0_found_via_SourceLink_but_couldnt_read_file">
        <source>'{0}' found via SourceLink but couldn't read temp file.</source>
<<<<<<< HEAD
        <target state="new">'{0}' found via SourceLink but couldn't read temp file.</target>
=======
        <target state="translated">“{0}” SourceLink aracılığıyla bulundu ancak geçici dosyayı okuyamadı.</target>
>>>>>>> a07da687
        <note />
      </trans-unit>
      <trans-unit id="_0_is_not_null_here">
        <source>'{0}' is not null here.</source>
        <target state="translated">'{0}' burada null değil.</target>
        <note />
      </trans-unit>
      <trans-unit id="_0_may_be_null_here">
        <source>'{0}' may be null here.</source>
        <target state="translated">'{0}' burada null olabilir.</target>
        <note />
      </trans-unit>
      <trans-unit id="_10000000ths_of_a_second">
        <source>10,000,000ths of a second</source>
        <target state="translated">Saniyenin 10.000.000'da biri</target>
        <note />
      </trans-unit>
      <trans-unit id="_10000000ths_of_a_second_description">
        <source>The "fffffff" custom format specifier represents the seven most significant digits of the seconds fraction; that is, it represents the ten millionths of a second in a date and time value.

Although it's possible to display the ten millionths of a second component of a time value, that value may not be meaningful. The precision of date and time values depends on the resolution of the system clock. On the Windows NT 3.5 (and later) and Windows Vista operating systems, the clock's resolution is approximately 10-15 milliseconds.</source>
        <target state="translated">"fffffff" özel biçim belirticisi, saniye kesirinin en anlamlı yedi basamağını; yani bir tarih ve saat değerinde saniyenin on milyonda birini temsil eder.

Bir saat değerinin saniyenin on milyonda birlik bileşenini görüntülemek mümkün olmakla birlikte bu değer anlamlı olmayabilir. Tarih ve saat değerlerinin duyarlığı sistem saatinin çözünürlüğüne bağlıdır. Windows NT 3.5 (ve üstü) ve Windows Vista işletim sistemlerinde saatin çözünürlüğü yaklaşık 10-15 milisaniyedir.</target>
        <note />
      </trans-unit>
      <trans-unit id="_10000000ths_of_a_second_non_zero">
        <source>10,000,000ths of a second (non-zero)</source>
        <target state="translated">Saniyenin 10.000.000'da biri (sıfır olmayan)</target>
        <note />
      </trans-unit>
      <trans-unit id="_10000000ths_of_a_second_non_zero_description">
        <source>The "FFFFFFF" custom format specifier represents the seven most significant digits of the seconds fraction; that is, it represents the ten millionths of a second in a date and time value. However, trailing zeros or seven zero digits aren't displayed.

Although it's possible to display the ten millionths of a second component of a time value, that value may not be meaningful. The precision of date and time values depends on the resolution of the system clock. On the Windows NT 3.5 (and later) and Windows Vista operating systems, the clock's resolution is approximately 10-15 milliseconds.</source>
        <target state="translated">"FFFFFFF" özel biçim belirticisi, saniye kesirinin en anlamlı yedi basamağını; yani bir tarih ve saat değerinde saniyenin on milyonda birini temsil eder. Ancak, sondaki sıfırlar veya yedi sıfır rakamı görüntülenmez.

Bir saat değerinin saniyenin on milyonda birlik bileşenini görüntülemek mümkün olmakla birlikte bu değer anlamlı olmayabilir. Tarih ve saat değerlerinin duyarlığı sistem saatinin çözünürlüğüne bağlıdır. Windows NT 3.5 (ve üstü) ve Windows Vista işletim sistemlerinde saatin çözünürlüğü yaklaşık 10-15 milisaniyedir.</target>
        <note />
      </trans-unit>
      <trans-unit id="_1000000ths_of_a_second">
        <source>1,000,000ths of a second</source>
        <target state="translated">Saniyenin 1.000.000'da biri</target>
        <note />
      </trans-unit>
      <trans-unit id="_1000000ths_of_a_second_description">
        <source>The "ffffff" custom format specifier represents the six most significant digits of the seconds fraction; that is, it represents the millionths of a second in a date and time value.

Although it's possible to display the millionths of a second component of a time value, that value may not be meaningful. The precision of date and time values depends on the resolution of the system clock. On the Windows NT 3.5 (and later) and Windows Vista operating systems, the clock's resolution is approximately 10-15 milliseconds.</source>
        <target state="translated">"ffffff" özel biçim belirticisi, saniye kesirinin en anlamlı altı basamağını; yani bir tarih ve saat değerinde saniyenin milyonda birini temsil eder.

Bir saat değerinin saniyenin milyonda birlik bileşenini görüntülemek mümkün olmakla birlikte bu değer anlamlı olmayabilir. Tarih ve saat değerlerinin duyarlığı sistem saatinin çözünürlüğüne bağlıdır. Windows NT 3.5 (ve üstü) ve Windows Vista işletim sistemlerinde saatin çözünürlüğü yaklaşık 10-15 milisaniyedir.</target>
        <note />
      </trans-unit>
      <trans-unit id="_1000000ths_of_a_second_non_zero">
        <source>1,000,000ths of a second (non-zero)</source>
        <target state="translated">Saniyenin 1.000.000'da biri (sıfır olmayan)</target>
        <note />
      </trans-unit>
      <trans-unit id="_1000000ths_of_a_second_non_zero_description">
        <source>The "FFFFFF" custom format specifier represents the six most significant digits of the seconds fraction; that is, it represents the millionths of a second in a date and time value. However, trailing zeros or six zero digits aren't displayed.

Although it's possible to display the millionths of a second component of a time value, that value may not be meaningful. The precision of date and time values depends on the resolution of the system clock. On the Windows NT 3.5 (and later) and Windows Vista operating systems, the clock's resolution is approximately 10-15 milliseconds.</source>
        <target state="translated">"FFFFFF" özel biçim belirticisi, saniye kesirinin en anlamlı altı basamağını; yani bir tarih ve saat değerinde saniyenin milyonda birini temsil eder. Ancak, sondaki sıfırlar veya altı sıfır rakamı görüntülenmez.

Bir saat değerinin saniyenin milyonda birlik bileşenini görüntülemek mümkün olmakla birlikte bu değer anlamlı olmayabilir. Tarih ve saat değerlerinin duyarlığı sistem saatinin çözünürlüğüne bağlıdır. Windows NT 3.5 (ve üstü) ve Windows Vista işletim sistemlerinde saatin çözünürlüğü yaklaşık 10-15 milisaniyedir.</target>
        <note />
      </trans-unit>
      <trans-unit id="_100000ths_of_a_second">
        <source>100,000ths of a second</source>
        <target state="translated">Saniyenin 100.000'de biri</target>
        <note />
      </trans-unit>
      <trans-unit id="_100000ths_of_a_second_description">
        <source>The "fffff" custom format specifier represents the five most significant digits of the seconds fraction; that is, it represents the hundred thousandths of a second in a date and time value.

Although it's possible to display the hundred thousandths of a second component of a time value, that value may not be meaningful. The precision of date and time values depends on the resolution of the system clock. On the Windows NT 3.5 (and later) and Windows Vista operating systems, the clock's resolution is approximately 10-15 milliseconds.</source>
        <target state="translated">"fffff" özel biçim belirticisi, saniye kesirinin en anlamlı beş basamağını; yani bir tarih ve saat değerinde saniyenin yüz binde birini temsil eder.

Bir saat değerinin saniyenin yüz binde birlik bileşenini görüntülemek mümkün olmakla birlikte bu değer anlamlı olmayabilir. Tarih ve saat değerlerinin duyarlığı sistem saatinin çözünürlüğüne bağlıdır. Windows NT 3.5 (ve üstü) ve Windows Vista işletim sistemlerinde saatin çözünürlüğü yaklaşık 10-15 milisaniyedir.</target>
        <note />
      </trans-unit>
      <trans-unit id="_100000ths_of_a_second_non_zero">
        <source>100,000ths of a second (non-zero)</source>
        <target state="translated">Saniyenin 100.000'de biri (sıfır olmayan)</target>
        <note />
      </trans-unit>
      <trans-unit id="_100000ths_of_a_second_non_zero_description">
        <source>The "FFFFF" custom format specifier represents the five most significant digits of the seconds fraction; that is, it represents the hundred thousandths of a second in a date and time value. However, trailing zeros or five zero digits aren't displayed.

Although it's possible to display the hundred thousandths of a second component of a time value, that value may not be meaningful. The precision of date and time values depends on the resolution of the system clock. On the Windows NT 3.5 (and later) and Windows Vista operating systems, the clock's resolution is approximately 10-15 milliseconds.</source>
        <target state="translated">"FFFFF" özel biçim belirticisi, saniye kesirinin en anlamlı beş basamağını; yani bir tarih ve saat değerinde saniyenin yüz binde birini temsil eder. Ancak, sondaki sıfırlar veya beş sıfır rakamı görüntülenmez.

Bir saat değerinin saniyenin yüz binde birlik bileşenini görüntülemek mümkün olmakla birlikte bu değer anlamlı olmayabilir. Tarih ve saat değerlerinin duyarlığı sistem saatinin çözünürlüğüne bağlıdır. Windows NT 3.5 (ve üstü) ve Windows Vista işletim sistemlerinde saatin çözünürlüğü yaklaşık 10-15 milisaniyedir.</target>
        <note />
      </trans-unit>
      <trans-unit id="_10000ths_of_a_second">
        <source>10,000ths of a second</source>
        <target state="translated">Saniyenin 10.000'de biri</target>
        <note />
      </trans-unit>
      <trans-unit id="_10000ths_of_a_second_description">
        <source>The "ffff" custom format specifier represents the four most significant digits of the seconds fraction; that is, it represents the ten thousandths of a second in a date and time value.

Although it's possible to display the ten thousandths of a second component of a time value, that value may not be meaningful. The precision of date and time values depends on the resolution of the system clock. On the Windows NT version 3.5 (and later) and Windows Vista operating systems, the clock's resolution is approximately 10-15 milliseconds.</source>
        <target state="translated">"ffff" özel biçim belirticisi, saniye kesirinin en anlamlı dört basamağını; yani bir tarih ve saat değerinde saniyenin on binde birini temsil eder.

Bir saat değerinin saniyenin on binde birlik bileşenini görüntülemek mümkün olmakla birlikte bu değer anlamlı olmayabilir. Tarih ve saat değerlerinin duyarlığı sistem saatinin ölçebildiği en düşük zaman aralığına bağlıdır. Windows NT sürüm 3.5 (ve üstü) ile Windows Vista işletim sistemlerinde saatin çözünürlüğü yaklaşık 10-15 milisaniyedir.</target>
        <note />
      </trans-unit>
      <trans-unit id="_10000ths_of_a_second_non_zero">
        <source>10,000ths of a second (non-zero)</source>
        <target state="translated">Saniyenin 10.000'de biri (sıfır olmayan)</target>
        <note />
      </trans-unit>
      <trans-unit id="_10000ths_of_a_second_non_zero_description">
        <source>The "FFFF" custom format specifier represents the four most significant digits of the seconds fraction; that is, it represents the ten thousandths of a second in a date and time value. However, trailing zeros or four zero digits aren't displayed.

Although it's possible to display the ten thousandths of a second component of a time value, that value may not be meaningful. The precision of date and time values depends on the resolution of the system clock. On the Windows NT 3.5 (and later) and Windows Vista operating systems, the clock's resolution is approximately 10-15 milliseconds.</source>
        <target state="translated">"FFFF" özel biçim belirticisi, saniye kesirinin en anlamlı dört basamağını; yani bir tarih ve saat değerinde saniyenin on binde birini temsil eder. Ancak, sondaki sıfırlar veya dört sıfır rakamı görüntülenmez.

Bir saat değerinin saniyenin on binde birlik bileşenini görüntülemek mümkün olmakla birlikte, bu değer anlamlı olmayabilir. Tarih ve saat değerlerinin duyarlığı sistem saatinin çözünürlüğüne bağlıdır. Windows NT 3.5 (ve üstü) ve Windows Vista işletim sistemlerinde saatin çözünürlüğü yaklaşık 10-15 milisaniyedir.</target>
        <note />
      </trans-unit>
      <trans-unit id="_1000ths_of_a_second">
        <source>1,000ths of a second</source>
        <target state="translated">Saniyenin 1.000'de biri</target>
        <note />
      </trans-unit>
      <trans-unit id="_1000ths_of_a_second_description">
        <source>The "fff" custom format specifier represents the three most significant digits of the seconds fraction; that is, it represents the milliseconds in a date and time value.</source>
        <target state="translated">"fff" özel biçim belirticisi, saniye kesirinin en anlamlı üç basamağını; yani bir tarih ve saat değerinde milisaniyeyi temsil eder.</target>
        <note />
      </trans-unit>
      <trans-unit id="_1000ths_of_a_second_non_zero">
        <source>1,000ths of a second (non-zero)</source>
        <target state="translated">Saniyenin 1.000'de biri (sıfır olmayan)</target>
        <note />
      </trans-unit>
      <trans-unit id="_1000ths_of_a_second_non_zero_description">
        <source>The "FFF" custom format specifier represents the three most significant digits of the seconds fraction; that is, it represents the milliseconds in a date and time value. However, trailing zeros or three zero digits aren't displayed.</source>
        <target state="translated">"FFF" özel biçim belirticisi, saniye kesirinin en anlamlı üç basamağını; yani bir tarih ve saat değerinde milisaniyeyi temsil eder. Ancak, sondaki sıfırlar veya üç sıfır rakamı görüntülenmez.</target>
        <note />
      </trans-unit>
      <trans-unit id="_100ths_of_a_second">
        <source>100ths of a second</source>
        <target state="translated">Saniyenin 100'de biri</target>
        <note />
      </trans-unit>
      <trans-unit id="_100ths_of_a_second_description">
        <source>The "ff" custom format specifier represents the two most significant digits of the seconds fraction; that is, it represents the hundredths of a second in a date and time value.</source>
        <target state="translated">"ff" özel biçim belirticisi, saniye kesirin en anlamlı iki basamağını; yani bir tarih ve saat değerinde saniyenin yüzde birini temsil eder.</target>
        <note />
      </trans-unit>
      <trans-unit id="_100ths_of_a_second_non_zero">
        <source>100ths of a second (non-zero)</source>
        <target state="translated">Saniyenin 100'de biri (sıfır olmayan)</target>
        <note />
      </trans-unit>
      <trans-unit id="_100ths_of_a_second_non_zero_description">
        <source>The "FF" custom format specifier represents the two most significant digits of the seconds fraction; that is, it represents the hundredths of a second in a date and time value. However, trailing zeros or two zero digits aren't displayed.</source>
        <target state="translated">"FF" özel biçim belirticisi, saniye kesirinin en anlamlı iki basamağını; yani bir tarih ve saat değerinde saniyenin yüzde birini temsil eder. Ancak sondaki sıfırlar veya iki sıfır rakamı görüntülenmez.</target>
        <note />
      </trans-unit>
      <trans-unit id="_10ths_of_a_second">
        <source>10ths of a second</source>
        <target state="translated">Saniyenin 10'da biri</target>
        <note />
      </trans-unit>
      <trans-unit id="_10ths_of_a_second_description">
        <source>The "f" custom format specifier represents the most significant digit of the seconds fraction; that is, it represents the tenths of a second in a date and time value.

If the "f" format specifier is used without other format specifiers, it's interpreted as the "f" standard date and time format specifier.

When you use "f" format specifiers as part of a format string supplied to the ParseExact or TryParseExact method, the number of "f" format specifiers indicates the number of most significant digits of the seconds fraction that must be present to successfully parse the string.</source>
        <target state="translated">"f" özel biçim tanımlayıcı, saniye kesrinin en anlamlı basamağını; yani bir tarih ve saat değerinde saniyenin onda birini temsil eder.

"f" biçim tanımlayıcı başka biçim tanımlayıcılar olmadan kullanılırsa, "f" standart tarih ve saat biçim tanımlayıcı olarak yorumlanır.

"f" biçim tanımlayıcı ParseExact veya TryParseExact yöntemine sağlanan bir biçim dizesinde kullanıldığında, "f" biçim tanımlayıcıların sayısı, dizenin başarıyla ayrıştırılması için saniye kesirinde bulunması gereken en anlamlı basamak sayısını gösterir.</target>
        <note>{Locked="ParseExact"}{Locked="TryParseExact"}{Locked=""f""}</note>
      </trans-unit>
      <trans-unit id="_10ths_of_a_second_non_zero">
        <source>10ths of a second (non-zero)</source>
        <target state="translated">Saniyenin 10'da biri (sıfır olmayan)</target>
        <note />
      </trans-unit>
      <trans-unit id="_10ths_of_a_second_non_zero_description">
        <source>The "F" custom format specifier represents the most significant digit of the seconds fraction; that is, it represents the tenths of a second in a date and time value. Nothing is displayed if the digit is zero.

If the "F" format specifier is used without other format specifiers, it's interpreted as the "F" standard date and time format specifier.

The number of "F" format specifiers used with the ParseExact, TryParseExact, ParseExact, or TryParseExact method indicates the maximum number of most significant digits of the seconds fraction that can be present to successfully parse the string.</source>
        <target state="translated">"F" özel biçim belirticisi, saniye kesirinin en anlamlı basamağını; yani bir tarih ve saat değerinde saniyenin onda birini temsil eder. Rakam sıfırsa hiçbir şey görüntülenmez.

"F" biçim belirticisi başka biçim belirticileri olmadan kullanılırsa, standart tarih ve saat biçim belirticisi "F" olarak yorumlanır.

Parse, TryParse, ParseExact veya TryParseExact yöntemi ile kullanılan "F" biçim belirticilerinin sayısı, dizenin başarıyla ayrıştırılması için saniye kesirinde bulunabilecek maksimum anlamlı rakam sayısını gösterir.</target>
        <note />
      </trans-unit>
      <trans-unit id="_12_hour_clock_1_2_digits">
        <source>12 hour clock (1-2 digits)</source>
        <target state="translated">12 saatlik düzen (1-2 rakam)</target>
        <note />
      </trans-unit>
      <trans-unit id="_12_hour_clock_1_2_digits_description">
        <source>The "h" custom format specifier represents the hour as a number from 1 through 12; that is, the hour is represented by a 12-hour clock that counts the whole hours since midnight or noon. A particular hour after midnight is indistinguishable from the same hour after noon. The hour is not rounded, and a single-digit hour is formatted without a leading zero. For example, given a time of 5:43 in the morning or afternoon, this custom format specifier displays "5".

If the "h" format specifier is used without other custom format specifiers, it's interpreted as a standard date and time format specifier and throws a FormatException.</source>
        <target state="translated">"h" özel biçim belirticisi saati 1 ile 12 arasında bir sayı ile temsil eder; yani saat, gece yarısı veya öğleden beri geçen saat sayısını belirten 12 saatlik bir düzen ile temsil edilir. Gece yarısından sonraki belirli bir saat, öğleden sonraki aynı saatten ayırt edilemez. Saat yuvarlanmaz ve tek haneli bir saat, önüne sıfır konmadan biçimlendirilir. Örneğin, sabah veya öğleden sonra saat 5:43 için bu özel biçim belirticisi "5" görüntüler.

"h" biçim belirticisi başka özel biçim belirticileri olmadan kullanılırsa, standart bir tarih ve saat biçimi belirticisi olarak yorumlanır ve bir FormatException oluşturur.</target>
        <note />
      </trans-unit>
      <trans-unit id="_12_hour_clock_2_digits">
        <source>12 hour clock (2 digits)</source>
        <target state="translated">12 saatlik düzen (2 rakam)</target>
        <note />
      </trans-unit>
      <trans-unit id="_12_hour_clock_2_digits_description">
        <source>The "hh" custom format specifier (plus any number of additional "h" specifiers) represents the hour as a number from 01 through 12; that is, the hour is represented by a 12-hour clock that counts the whole hours since midnight or noon. A particular hour after midnight is indistinguishable from the same hour after noon. The hour is not rounded, and a single-digit hour is formatted with a leading zero. For example, given a time of 5:43 in the morning or afternoon, this format specifier displays "05".</source>
        <target state="translated">"hh" özel biçim belirticisi (ve herhangi bir sayıda ek "h" belirticisi) saati 01 ile 12 arasında bir sayı ile temsil eder; yani saat, gece yarısı veya öğleden bu yana geçen saat sayısını belirten 12 saatlik bir düzen ile gösterilir. Gece yarısından sonraki belirli bir saat, öğleden sonraki aynı saatten ayırt edilemez. Saat yuvarlanmaz ve tek haneli bir saat başına sıfır eklenerek biçimlendirilir. Örneğin, sabah veya öğleden sonra saat 5:43 için bu biçim belirticisi "05" görüntüler.</target>
        <note />
      </trans-unit>
      <trans-unit id="_24_hour_clock_1_2_digits">
        <source>24 hour clock (1-2 digits)</source>
        <target state="translated">24 saatlik düzen (1-2 rakam)</target>
        <note />
      </trans-unit>
      <trans-unit id="_24_hour_clock_1_2_digits_description">
        <source>The "H" custom format specifier represents the hour as a number from 0 through 23; that is, the hour is represented by a zero-based 24-hour clock that counts the hours since midnight. A single-digit hour is formatted without a leading zero.

If the "H" format specifier is used without other custom format specifiers, it's interpreted as a standard date and time format specifier and throws a FormatException.</source>
        <target state="translated">"H" özel biçim belirticisi saati 0 ile 23 arasında bir sayı ile temsil eder; yani saat, gece yarısından beri geçen saat sayısını belirten sıfır tabanlı 24 saatlik bir düzen ile temsil edilir. Tek haneli bir saat, başına sıfır eklenmeden biçimlendirilir.

"H" biçim belirticisi başka özel biçim belirticileri olmadan kullanılırsa, standart bir tarih ve saat biçimi belirticisi olarak yorumlanır ve bir FormatException oluşturur.</target>
        <note />
      </trans-unit>
      <trans-unit id="_24_hour_clock_2_digits">
        <source>24 hour clock (2 digits)</source>
        <target state="translated">24 saatlik düzen (2 rakam)</target>
        <note />
      </trans-unit>
      <trans-unit id="_24_hour_clock_2_digits_description">
        <source>The "HH" custom format specifier (plus any number of additional "H" specifiers) represents the hour as a number from 00 through 23; that is, the hour is represented by a zero-based 24-hour clock that counts the hours since midnight. A single-digit hour is formatted with a leading zero.</source>
        <target state="translated">"HH" özel biçim belirticisi (ve herhangi bir sayıda ek "H" belirticisi) saati 00 ile 23 arasında bir sayı ile temsil eder; yani saat, gece yarısından bu yana geçen saat sayısını belirten sıfır tabanlı 24 saatlik bir düzen ile temsil edilir. Tek haneli bir saat, başına sıfır eklenerek biçimlendirilir.</target>
        <note />
      </trans-unit>
      <trans-unit id="all_anonymous_types_in_container">
        <source>all anonymous types in container</source>
        <target state="translated">kapsayıcıdaki tüm anonim tipler</target>
        <note />
      </trans-unit>
      <trans-unit id="and_update_call_sites_directly">
        <source>and update call sites directly</source>
        <target state="translated">ve çağrı sitelerini doğrudan güncelleştir</target>
        <note />
      </trans-unit>
      <trans-unit id="code">
        <source>code</source>
        <target state="translated">kod</target>
        <note />
      </trans-unit>
      <trans-unit id="date_separator">
        <source>date separator</source>
        <target state="translated">tarih ayırıcısı</target>
        <note />
      </trans-unit>
      <trans-unit id="date_separator_description">
        <source>The "/" custom format specifier represents the date separator, which is used to differentiate years, months, and days. The appropriate localized date separator is retrieved from the DateTimeFormatInfo.DateSeparator property of the current or specified culture.

Note: To change the date separator for a particular date and time string, specify the separator character within a literal string delimiter. For example, the custom format string mm'/'dd'/'yyyy produces a result string in which "/" is always used as the date separator. To change the date separator for all dates for a culture, either change the value of the DateTimeFormatInfo.DateSeparator property of the current culture, or instantiate a DateTimeFormatInfo object, assign the character to its DateSeparator property, and call an overload of the formatting method that includes an IFormatProvider parameter.

If the "/" format specifier is used without other custom format specifiers, it's interpreted as a standard date and time format specifier and throws a FormatException.</source>
        <target state="translated">"/" özel biçim belirticisi yılları, ayları ve günleri ayırt etmek için kullanılan tarih ayırıcısını temsil eder. Uygun yerelleştirilmiş tarih ayırıcısı, geçerli veya belirtilen kültürün DateTimeFormatInfo.DateSeparator özelliğinden alınır.

Not: Belirli bir tarih ve saat dizesinin tarih ayırıcısını değiştirmek için ayırıcı karakteri bir sabit dize sınırlayıcısı içinde belirtin. Örneğin, özel biçim dizesi gg'/'aa'/'yyyy, tarih ayırıcısı olarak her zaman "/" kullanılan bir sonuç dizesi oluşturur. Bir kültürde tüm tarihlerin tarih ayırıcısını değiştirmek için geçerli kültürün DateTimeFormatInfo.DateSeparator özelliğinin değerini değiştirin ya da DateTimeFormatInfo nesnesinin bir örneğini oluşturun, karakteri DateSeparator özelliğine atayın ve bir IFormatProvider parametresi içeren biçimlendirme yönteminin bir aşırı yüklemesini çağırın.

"/" biçim belirticisi başka özel biçim belirticileri olmadan kullanılırsa, standart bir tarih ve saat biçimi belirticisi olarak yorumlanır ve bir FormatException oluşturur.</target>
        <note />
      </trans-unit>
      <trans-unit id="day_of_the_month_1_2_digits">
        <source>day of the month (1-2 digits)</source>
        <target state="translated">ayın günü (1-2 rakam)</target>
        <note />
      </trans-unit>
      <trans-unit id="day_of_the_month_1_2_digits_description">
        <source>The "d" custom format specifier represents the day of the month as a number from 1 through 31. A single-digit day is formatted without a leading zero.

If the "d" format specifier is used without other custom format specifiers, it's interpreted as the "d" standard date and time format specifier.</source>
        <target state="translated">"d" özel biçim belirticisi, ayın gününü 1 ile 31 arasındaki bir sayı ile temsil eder. Tek haneli bir gün, başına sıfır konmadan biçimlendirilir.

"d" biçim belirticisi başka özel biçim belirticileri olmadan kullanılırsa, "d" standart tarih ve saat biçimi belirticisi olarak yorumlanır.</target>
        <note />
      </trans-unit>
      <trans-unit id="day_of_the_month_2_digits">
        <source>day of the month (2 digits)</source>
        <target state="translated">ayın günü (2 rakam)</target>
        <note />
      </trans-unit>
      <trans-unit id="day_of_the_month_2_digits_description">
        <source>The "dd" custom format string represents the day of the month as a number from 01 through 31. A single-digit day is formatted with a leading zero.</source>
        <target state="translated">"dd" özel biçim dizesi, ayın gününü 01 ile 31 arasında bir sayı ile temsil eder. Tek haneli bir gün, başına sıfır eklenerek biçimlendirilir.</target>
        <note />
      </trans-unit>
      <trans-unit id="day_of_the_week_abbreviated">
        <source>day of the week (abbreviated)</source>
        <target state="translated">haftanın günü (kısa)</target>
        <note />
      </trans-unit>
      <trans-unit id="day_of_the_week_abbreviated_description">
        <source>The "ddd" custom format specifier represents the abbreviated name of the day of the week. The localized abbreviated name of the day of the week is retrieved from the DateTimeFormatInfo.AbbreviatedDayNames property of the current or specified culture.</source>
        <target state="translated">"ddd" özel biçim belirticisi, haftanın gününün kısaltılmış adını temsil eder. Haftanın gününün yerelleştirilmiş kısaltılmış adı, geçerli veya belirtilen kültürün DateTimeFormatInfo.AbbreviatedDayNames özelliğinden alınır.</target>
        <note />
      </trans-unit>
      <trans-unit id="day_of_the_week_full">
        <source>day of the week (full)</source>
        <target state="translated">haftanın günü (tam)</target>
        <note />
      </trans-unit>
      <trans-unit id="day_of_the_week_full_description">
        <source>The "dddd" custom format specifier (plus any number of additional "d" specifiers) represents the full name of the day of the week. The localized name of the day of the week is retrieved from the DateTimeFormatInfo.DayNames property of the current or specified culture.</source>
        <target state="translated">"dddd" özel biçim belirticisi (ve herhangi bir sayıda "d" belirticisi) haftanın gününün tam adını temsil eder. Haftanın gününün yerelleştirilmiş adı, geçerli veya belirtilen kültürün DateTimeFormatInfo.DayNames özelliğinden alınır.</target>
        <note />
      </trans-unit>
      <trans-unit id="discard">
        <source>discard</source>
        <target state="translated">at</target>
        <note />
      </trans-unit>
      <trans-unit id="embedded">
        <source>embedded</source>
<<<<<<< HEAD
        <target state="new">embedded</target>
=======
        <target state="translated">gömülü</target>
>>>>>>> a07da687
        <note>Embedded is a technical term for "Embedded source", where souce files are embedded into the PDB</note>
      </trans-unit>
      <trans-unit id="external">
        <source>external</source>
<<<<<<< HEAD
        <target state="new">external</target>
=======
        <target state="translated">dış</target>
>>>>>>> a07da687
        <note>External means "external source", meaning source files that are not part of the current solution</note>
      </trans-unit>
      <trans-unit id="from_metadata">
        <source>from metadata</source>
        <target state="translated">meta verilerden</target>
        <note />
      </trans-unit>
      <trans-unit id="full_long_date_time">
        <source>full long date/time</source>
        <target state="translated">tam uzun tarih/saat</target>
        <note />
      </trans-unit>
      <trans-unit id="full_long_date_time_description">
        <source>The "F" standard format specifier represents a custom date and time format string that is defined by the current DateTimeFormatInfo.FullDateTimePattern property. For example, the custom format string for the invariant culture is "dddd, dd MMMM yyyy HH:mm:ss".</source>
        <target state="translated">"F" standart biçim belirticisi, geçerli DateTimeFormatInfo.FullDateTimePattern özelliği tarafından tanımlanan özel bir tarih ve saat biçimi dizesini temsil eder. Örneğin, sabit kültür için özel biçim dizesi "dddd, dd MMMM yyyy HH:mm:ss" şeklindedir.</target>
        <note />
      </trans-unit>
      <trans-unit id="full_short_date_time">
        <source>full short date/time</source>
        <target state="translated">tam kısa tarih/saat</target>
        <note />
      </trans-unit>
      <trans-unit id="full_short_date_time_description">
        <source>The Full Date Short Time ("f") Format Specifier

The "f" standard format specifier represents a combination of the long date ("D") and short time ("t") patterns, separated by a space.</source>
        <target state="translated">Tam Tarih Kısa Saat ("f") Biçim Belirticisi

"F" standart biçim belirticisi, bir boşlukla ayrılmış olarak uzun tarih ("D") ve kısa saat ("t") desenlerinin bir birleşimini temsil eder.</target>
        <note />
      </trans-unit>
      <trans-unit id="general_long_date_time">
        <source>general long date/time</source>
        <target state="translated">genel uzun tarih/saat</target>
        <note />
      </trans-unit>
      <trans-unit id="general_long_date_time_description">
        <source>The "G" standard format specifier represents a combination of the short date ("d") and long time ("T") patterns, separated by a space.</source>
        <target state="translated">"G" standart biçim belirticisi, boşlukla ayrılmış olarak kısa tarih ("d") ve uzun saat ("T") desenlerinin bir bileşimini temsil eder.</target>
        <note />
      </trans-unit>
      <trans-unit id="general_short_date_time">
        <source>general short date/time</source>
        <target state="translated">genel kısa tarih/saat</target>
        <note />
      </trans-unit>
      <trans-unit id="general_short_date_time_description">
        <source>The "g" standard format specifier represents a combination of the short date ("d") and short time ("t") patterns, separated by a space.</source>
        <target state="translated">"g" standart biçim belirticisi, boşlukla ayrılmış olarak kısa tarih ("d") ve kısa saat ("t") desenlerinin bir bileşimini temsil eder.</target>
        <note />
      </trans-unit>
      <trans-unit id="generic_overload">
        <source>generic overload</source>
        <target state="translated">genel aşırı yükleme</target>
        <note />
      </trans-unit>
      <trans-unit id="generic_overloads">
        <source>generic overloads</source>
        <target state="translated">genel aşırı yüklemeler</target>
        <note />
      </trans-unit>
      <trans-unit id="in_0_1_2">
        <source>in {0} ({1} - {2})</source>
        <target state="translated">{0} ({1}-{2}) içinde</target>
        <note />
      </trans-unit>
      <trans-unit id="in_Source_attribute">
        <source>in Source (attribute)</source>
        <target state="translated">Kaynakta (öznitelik)</target>
        <note />
      </trans-unit>
      <trans-unit id="into_extracted_method_to_invoke_at_call_sites">
        <source>into extracted method to invoke at call sites</source>
        <target state="translated">çağrı sitelerinde çağırmak için ayıklanan yönteme</target>
        <note />
      </trans-unit>
      <trans-unit id="into_new_overload">
        <source>into new overload</source>
        <target state="translated">yeni aşırı yüklemeye</target>
        <note />
      </trans-unit>
      <trans-unit id="just_this_anonymous_type">
        <source>just this anonymous type</source>
        <target state="translated">yalnızca bu anonim tip</target>
        <note />
      </trans-unit>
      <trans-unit id="long_date">
        <source>long date</source>
        <target state="translated">uzun tarih</target>
        <note />
      </trans-unit>
      <trans-unit id="long_date_description">
        <source>The "D" standard format specifier represents a custom date and time format string that is defined by the current DateTimeFormatInfo.LongDatePattern property. For example, the custom format string for the invariant culture is "dddd, dd MMMM yyyy".</source>
        <target state="translated">"D" standart biçim belirticisi, geçerli DateTimeFormatInfo.LongDatePattern özelliği tarafından tanımlanan özel bir tarih ve saat biçimi dizesini temsil eder. Örneğin, sabit kültür için özel biçim dizesi "dddd, dd MMMM yyyy"dir.</target>
        <note />
      </trans-unit>
      <trans-unit id="long_time">
        <source>long time</source>
        <target state="translated">uzun saat</target>
        <note />
      </trans-unit>
      <trans-unit id="long_time_description">
        <source>The "T" standard format specifier represents a custom date and time format string that is defined by a specific culture's DateTimeFormatInfo.LongTimePattern property. For example, the custom format string for the invariant culture is "HH:mm:ss".</source>
        <target state="translated">"T" standart biçim belirticisi, belirli bir kültürün DateTimeFormatInfo.LongTimePattern özelliği tarafından tanımlanan bir özel tarih ve saat biçimi dizesini temsil eder. Örneğin, sabit kültür için özel biçim dizesi "HH:mm:ss" şeklindedir.</target>
        <note />
      </trans-unit>
      <trans-unit id="member_kind_and_name">
        <source>{0} '{1}'</source>
        <target state="translated">{0} '{1}'</target>
        <note>e.g. "method 'M'"</note>
      </trans-unit>
      <trans-unit id="minute_1_2_digits">
        <source>minute (1-2 digits)</source>
        <target state="translated">dakika (1-2 rakam)</target>
        <note />
      </trans-unit>
      <trans-unit id="minute_1_2_digits_description">
        <source>The "m" custom format specifier represents the minute as a number from 0 through 59. The minute represents whole minutes that have passed since the last hour. A single-digit minute is formatted without a leading zero.

If the "m" format specifier is used without other custom format specifiers, it's interpreted as the "m" standard date and time format specifier.</source>
        <target state="translated">"m" özel biçim belirticisi dakikayı 0 ile 59 arasında bir sayı ile temsil eder. Dakika, son saatten bu yana geçen tam dakikaları temsil eder. Tek haneli bir dakika, başına sıfır eklenmeden biçimlendirilir.

"m" biçim belirticisi başka özel biçim belirticileri olmadan kullanılırsa, standart tarih ve saat biçim belirticisi olarak yorumlanır.</target>
        <note />
      </trans-unit>
      <trans-unit id="minute_2_digits">
        <source>minute (2 digits)</source>
        <target state="translated">dakika (2 rakam)</target>
        <note />
      </trans-unit>
      <trans-unit id="minute_2_digits_description">
        <source>The "mm" custom format specifier (plus any number of additional "m" specifiers) represents the minute as a number from 00 through 59. The minute represents whole minutes that have passed since the last hour. A single-digit minute is formatted with a leading zero.</source>
        <target state="translated">"mm" özel biçim belirticisi (ve herhangi bir sayıda ek "m" belirticisi) dakikayı 00 ile 59 arasında bir sayı ile temsil eder. Dakika, son saatten bu yana geçen tam dakikaları temsil eder. Tek haneli bir dakika, başına sıfır eklenerek biçimlendirilir.</target>
        <note />
      </trans-unit>
      <trans-unit id="month_1_2_digits">
        <source>month (1-2 digits)</source>
        <target state="translated">ay (1-2 rakam)</target>
        <note />
      </trans-unit>
      <trans-unit id="month_1_2_digits_description">
        <source>The "M" custom format specifier represents the month as a number from 1 through 12 (or from 1 through 13 for calendars that have 13 months). A single-digit month is formatted without a leading zero.

If the "M" format specifier is used without other custom format specifiers, it's interpreted as the "M" standard date and time format specifier.</source>
        <target state="translated">"M" özel biçim belirticisi ayı 1 ile 12 (veya 13 ayı olan takvimler için 1 ile 13) arasında bir sayı ile temsil eder. Tek haneli bir ay, başına sıfır eklenmeden biçimlendirilir.

"A" biçim belirticisi başka özel biçim belirticileri olmadan kullanılırsa, standart tarih ve saat biçimi belirticisi olarak yorumlanır.</target>
        <note />
      </trans-unit>
      <trans-unit id="month_2_digits">
        <source>month (2 digits)</source>
        <target state="translated">ay (2 rakam)</target>
        <note />
      </trans-unit>
      <trans-unit id="month_2_digits_description">
        <source>The "MM" custom format specifier represents the month as a number from 01 through 12 (or from 1 through 13 for calendars that have 13 months). A single-digit month is formatted with a leading zero.</source>
        <target state="translated">"MM" özel biçim belirticisi, ayı 01 ile 12 (veya 13 ayı olan takvimler için 1 ile 13) arasında bir sayı olarak temsil eder. Tek haneli bir ay, başına sıfır eklenerek biçimlendirilir.</target>
        <note />
      </trans-unit>
      <trans-unit id="month_abbreviated">
        <source>month (abbreviated)</source>
        <target state="translated">ay (kısa)</target>
        <note />
      </trans-unit>
      <trans-unit id="month_abbreviated_description">
        <source>The "MMM" custom format specifier represents the abbreviated name of the month. The localized abbreviated name of the month is retrieved from the DateTimeFormatInfo.AbbreviatedMonthNames property of the current or specified culture.</source>
        <target state="translated">"MMM" özel biçim belirticisi, ayın kısaltılmış adını temsil eder. Ayın yerelleştirilmiş kısaltılmış adı, geçerli veya belirtilen kültürün DateTimeFormatInfo.AbbreviatedMonthNames özelliğinden alınır.</target>
        <note />
      </trans-unit>
      <trans-unit id="month_day">
        <source>month day</source>
        <target state="translated">ayın günü</target>
        <note />
      </trans-unit>
      <trans-unit id="month_day_description">
        <source>The "M" or "m" standard format specifier represents a custom date and time format string that is defined by the current DateTimeFormatInfo.MonthDayPattern property. For example, the custom format string for the invariant culture is "MMMM dd".</source>
        <target state="translated">"M" veya "m" standart biçim belirticisi, geçerli DateTimeFormatInfo.MonthDayPattern özelliği tarafından tanımlanan özel bir tarih ve saat biçimi dizesini temsil eder. Örneğin, sabit kültür için özel biçim dizesi "MMMM dd"dir.</target>
        <note />
      </trans-unit>
      <trans-unit id="month_full">
        <source>month (full)</source>
        <target state="translated">ay (tam)</target>
        <note />
      </trans-unit>
      <trans-unit id="month_full_description">
        <source>The "MMMM" custom format specifier represents the full name of the month. The localized name of the month is retrieved from the DateTimeFormatInfo.MonthNames property of the current or specified culture.</source>
        <target state="translated">"MMMM" özel biçim belirticisi, ayın tam adını temsil eder. Ayın yerelleştirilmiş adı, geçerli veya belirtilen kültürün DateTimeFormatInfo.MonthNames özelliğinden alınır.</target>
        <note />
      </trans-unit>
      <trans-unit id="overload">
        <source>overload</source>
        <target state="translated">aşırı yükleme</target>
        <note />
      </trans-unit>
      <trans-unit id="overloads_">
        <source>overloads</source>
        <target state="translated">aşırı yüklemeler</target>
        <note />
      </trans-unit>
      <trans-unit id="_0_Keyword">
        <source>{0} Keyword</source>
        <target state="translated">{0} Anahtar Sözcüğü</target>
        <note />
      </trans-unit>
      <trans-unit id="Encapsulate_field_colon_0_and_use_property">
        <source>Encapsulate field: '{0}' (and use property)</source>
        <target state="translated">Alanı kapsülle: '{0}' (ve özelliği kullan)</target>
        <note />
      </trans-unit>
      <trans-unit id="Encapsulate_field_colon_0_but_still_use_field">
        <source>Encapsulate field: '{0}' (but still use field)</source>
        <target state="translated">Alanı kapsülle: '{0}' (ancak alanı kullanmaya devam et)</target>
        <note />
      </trans-unit>
      <trans-unit id="Encapsulate_fields_and_use_property">
        <source>Encapsulate fields (and use property)</source>
        <target state="translated">Alanları kapsülle (ve özelliği kullanın)</target>
        <note />
      </trans-unit>
      <trans-unit id="Encapsulate_fields_but_still_use_field">
        <source>Encapsulate fields (but still use field)</source>
        <target state="translated">Alanları kapsülle (ancak alanı kullanmaya devam et)</target>
        <note />
      </trans-unit>
      <trans-unit id="Could_not_extract_interface_colon_The_selection_is_not_inside_a_class_interface_struct">
        <source>Could not extract interface: The selection is not inside a class/interface/struct.</source>
        <target state="translated">Arabirim ayıklanamadı: Seçim bir sınıf/arabirim/yapı birimi içinde değil.</target>
        <note />
      </trans-unit>
      <trans-unit id="Could_not_extract_interface_colon_The_type_does_not_contain_any_member_that_can_be_extracted_to_an_interface">
        <source>Could not extract interface: The type does not contain any member that can be extracted to an interface.</source>
        <target state="translated">Arabirim ayıklanamadı: Tür, arabirime çıkarılabilecek bir üye içermiyor.</target>
        <note />
      </trans-unit>
      <trans-unit id="can_t_not_construct_final_tree">
        <source>can't not construct final tree</source>
        <target state="translated">Son ağaç oluşturulamıyor</target>
        <note />
      </trans-unit>
      <trans-unit id="Parameters_type_or_return_type_cannot_be_an_anonymous_type_colon_bracket_0_bracket">
        <source>Parameters' type or return type cannot be an anonymous type : [{0}]</source>
        <target state="translated">Parametrelerin türü veya dönüş türü anonim tür olamaz: [{0}]</target>
        <note />
      </trans-unit>
      <trans-unit id="The_selection_contains_no_active_statement">
        <source>The selection contains no active statement.</source>
        <target state="translated">Seçim etkin deyim içermiyor.</target>
        <note />
      </trans-unit>
      <trans-unit id="The_selection_contains_an_error_or_unknown_type">
        <source>The selection contains an error or unknown type.</source>
        <target state="translated">Seçim bir hata veya bilinmeyen tür içeriyor.</target>
        <note />
      </trans-unit>
      <trans-unit id="Type_parameter_0_is_hidden_by_another_type_parameter_1">
        <source>Type parameter '{0}' is hidden by another type parameter '{1}'.</source>
        <target state="translated">Tür parametresi '{0}' farklı bir tür parametresi olan '{1}' tarafından gizlendi.</target>
        <note />
      </trans-unit>
      <trans-unit id="The_address_of_a_variable_is_used_inside_the_selected_code">
        <source>The address of a variable is used inside the selected code.</source>
        <target state="translated">Değişkenin adresi seçilen kod içinde kullanılıyor.</target>
        <note />
      </trans-unit>
      <trans-unit id="Assigning_to_readonly_fields_must_be_done_in_a_constructor_colon_bracket_0_bracket">
        <source>Assigning to readonly fields must be done in a constructor : [{0}].</source>
        <target state="translated">Salt okunur alanlara atama bir oluşturucuda yapılmalıdır: [{0}].</target>
        <note />
      </trans-unit>
      <trans-unit id="generated_code_is_overlapping_with_hidden_portion_of_the_code">
        <source>generated code is overlapping with hidden portion of the code</source>
        <target state="translated">Üretilen kod kodun gizli bölümüyle çakışıyor</target>
        <note />
      </trans-unit>
      <trans-unit id="Add_optional_parameters_to_0">
        <source>Add optional parameters to '{0}'</source>
        <target state="translated">'{0}' öğesine isteğe bağlı parametreler ekle</target>
        <note />
      </trans-unit>
      <trans-unit id="Add_parameters_to_0">
        <source>Add parameters to '{0}'</source>
        <target state="translated">'{0}' öğesine parametre ekle</target>
        <note />
      </trans-unit>
      <trans-unit id="Generate_delegating_constructor_0_1">
        <source>Generate delegating constructor '{0}({1})'</source>
        <target state="translated">{0}({1})' temsilci oluşturucusunu üret</target>
        <note />
      </trans-unit>
      <trans-unit id="Generate_constructor_0_1">
        <source>Generate constructor '{0}({1})'</source>
        <target state="translated">{0}({1})' oluşturucusunu üret</target>
        <note />
      </trans-unit>
      <trans-unit id="Generate_field_assigning_constructor_0_1">
        <source>Generate field assigning constructor '{0}({1})'</source>
        <target state="translated">{0}({1})' alan atama oluşturucusunu üret</target>
        <note />
      </trans-unit>
      <trans-unit id="Generate_Equals_and_GetHashCode">
        <source>Generate Equals and GetHashCode</source>
        <target state="translated">Equals ve GetHashCode oluştur</target>
        <note />
      </trans-unit>
      <trans-unit id="Generate_Equals_object">
        <source>Generate Equals(object)</source>
        <target state="translated">Equals(object) oluştur</target>
        <note />
      </trans-unit>
      <trans-unit id="Generate_GetHashCode">
        <source>Generate GetHashCode()</source>
        <target state="translated">GetHashCode() oluştur</target>
        <note />
      </trans-unit>
      <trans-unit id="Generate_constructor_in_0">
        <source>Generate constructor in '{0}'</source>
        <target state="translated">'{0}' içinde oluşturucu üretin</target>
        <note />
      </trans-unit>
      <trans-unit id="Generate_all">
        <source>Generate all</source>
        <target state="translated">Tümünü üret</target>
        <note />
      </trans-unit>
      <trans-unit id="Generate_local_0">
        <source>Generate local '{0}'</source>
        <target state="translated">Yerel '{0}' üretin</target>
        <note />
      </trans-unit>
      <trans-unit id="Generate_0_1_in_new_file">
        <source>Generate {0} '{1}' in new file</source>
        <target state="translated">Yeni dosyada {0} '{1}' oluştur</target>
        <note />
      </trans-unit>
      <trans-unit id="Generate_nested_0_1">
        <source>Generate nested {0} '{1}'</source>
        <target state="translated">İç içe {0} '{1}' oluştur</target>
        <note />
      </trans-unit>
      <trans-unit id="Global_Namespace">
        <source>Global Namespace</source>
        <target state="translated">Genel Ad Uzayı</target>
        <note />
      </trans-unit>
      <trans-unit id="Implement_interface_abstractly">
        <source>Implement interface abstractly</source>
        <target state="translated">Arabirimi soyut olarak uygula</target>
        <note />
      </trans-unit>
      <trans-unit id="Implement_interface_through_0">
        <source>Implement interface through '{0}'</source>
        <target state="translated">Arabirimi '{0}' aracılığıyla uygula</target>
        <note />
      </trans-unit>
      <trans-unit id="Implement_interface">
        <source>Implement interface</source>
        <target state="translated">Arabirimi uygula</target>
        <note />
      </trans-unit>
      <trans-unit id="Introduce_field_for_0">
        <source>Introduce field for '{0}'</source>
        <target state="translated">'{0}' için alanı ortaya çıkar</target>
        <note />
      </trans-unit>
      <trans-unit id="Introduce_local_for_0">
        <source>Introduce local for '{0}'</source>
        <target state="translated">'{0}' için yereli ortaya çıkar</target>
        <note />
      </trans-unit>
      <trans-unit id="Introduce_constant_for_0">
        <source>Introduce constant for '{0}'</source>
        <target state="translated">'{0}' için sabiti ortaya çıkar</target>
        <note />
      </trans-unit>
      <trans-unit id="Introduce_local_constant_for_0">
        <source>Introduce local constant for '{0}'</source>
        <target state="translated">'{0}' için yerel sabiti ortaya çıkar</target>
        <note />
      </trans-unit>
      <trans-unit id="Introduce_field_for_all_occurrences_of_0">
        <source>Introduce field for all occurrences of '{0}'</source>
        <target state="translated">Tüm '{0}' oluşumları için alanı ortaya çıkar</target>
        <note />
      </trans-unit>
      <trans-unit id="Introduce_local_for_all_occurrences_of_0">
        <source>Introduce local for all occurrences of '{0}'</source>
        <target state="translated">Tüm '{0}' oluşumları için yereli ortaya çıkar</target>
        <note />
      </trans-unit>
      <trans-unit id="Introduce_constant_for_all_occurrences_of_0">
        <source>Introduce constant for all occurrences of '{0}'</source>
        <target state="translated">Tüm '{0}' oluşumları için sabiti ortaya çıkar</target>
        <note />
      </trans-unit>
      <trans-unit id="Introduce_local_constant_for_all_occurrences_of_0">
        <source>Introduce local constant for all occurrences of '{0}'</source>
        <target state="translated">Tüm '{0}' oluşumları için yerel sabiti ortaya çıkar</target>
        <note />
      </trans-unit>
      <trans-unit id="Introduce_query_variable_for_all_occurrences_of_0">
        <source>Introduce query variable for all occurrences of '{0}'</source>
        <target state="translated">Tüm '{0}' oluşumları için sorgu değişkenini ortaya çıkar</target>
        <note />
      </trans-unit>
      <trans-unit id="Introduce_query_variable_for_0">
        <source>Introduce query variable for '{0}'</source>
        <target state="translated">'{0}' için sorgu değişkenini ortaya çıkar</target>
        <note />
      </trans-unit>
      <trans-unit id="is_">
        <source>is</source>
        <target state="translated">olan</target>
        <note />
      </trans-unit>
      <trans-unit id="Represents_an_object_whose_operations_will_be_resolved_at_runtime">
        <source>Represents an object whose operations will be resolved at runtime.</source>
        <target state="translated">İşlemleri çalışma zamanında çözümlenecek bir nesneyi temsil ediyor.</target>
        <note />
      </trans-unit>
      <trans-unit id="constant">
        <source>constant</source>
        <target state="translated">sabit</target>
        <note />
      </trans-unit>
      <trans-unit id="field">
        <source>field</source>
        <target state="translated">alan</target>
        <note />
      </trans-unit>
      <trans-unit id="local_constant">
        <source>local constant</source>
        <target state="translated">yerel sabit</target>
        <note />
      </trans-unit>
      <trans-unit id="local_variable">
        <source>local variable</source>
        <target state="translated">yerel değişken</target>
        <note />
      </trans-unit>
      <trans-unit id="label">
        <source>label</source>
        <target state="translated">etiket</target>
        <note />
      </trans-unit>
      <trans-unit id="period_era">
        <source>period/era</source>
        <target state="translated">dönem/devir</target>
        <note />
      </trans-unit>
      <trans-unit id="period_era_description">
        <source>The "g" or "gg" custom format specifiers (plus any number of additional "g" specifiers) represents the period or era, such as A.D. The formatting operation ignores this specifier if the date to be formatted doesn't have an associated period or era string.

If the "g" format specifier is used without other custom format specifiers, it's interpreted as the "g" standard date and time format specifier.</source>
        <target state="translated">"g" veya "gg" özel biçim belirticileri (ve herhangi bir sayıda ek "g" belirticisi), A.D. gibi bir dönemi veya devri temsil eder. Biçimlendirilecek tarihin ilişkili bir dönem veya devir dizesi yoksa, biçimlendirme işlemi bu belirticiyi yoksayar.

"g" biçim belirticisi başka özel biçim belirticileri olmadan kullanılırsa, "g" standart tarih ve saat biçimi belirticisi olarak yorumlanır.</target>
        <note />
      </trans-unit>
      <trans-unit id="property_accessor">
        <source>property accessor</source>
        <target state="translated">özellik erişeni</target>
        <note />
      </trans-unit>
      <trans-unit id="range_variable">
        <source>range variable</source>
        <target state="translated">aralık değişkeni</target>
        <note />
      </trans-unit>
      <trans-unit id="parameter">
        <source>parameter</source>
        <target state="translated">parametre</target>
        <note />
      </trans-unit>
      <trans-unit id="in_">
        <source>in</source>
        <target state="translated">in</target>
        <note />
      </trans-unit>
      <trans-unit id="Summary_colon">
        <source>Summary:</source>
        <target state="translated">Özet:</target>
        <note />
      </trans-unit>
      <trans-unit id="Locals_and_parameters">
        <source>Locals and parameters</source>
        <target state="translated">Yerel öğeler ve parametreler</target>
        <note />
      </trans-unit>
      <trans-unit id="Type_parameters_colon">
        <source>Type parameters:</source>
        <target state="translated">Tür parametreleri:</target>
        <note />
      </trans-unit>
      <trans-unit id="Returns_colon">
        <source>Returns:</source>
        <target state="translated">Döndürülenler:</target>
        <note />
      </trans-unit>
      <trans-unit id="Exceptions_colon">
        <source>Exceptions:</source>
        <target state="translated">Özel Durumlar:</target>
        <note />
      </trans-unit>
      <trans-unit id="Remarks_colon">
        <source>Remarks:</source>
        <target state="translated">Açıklamalar:</target>
        <note />
      </trans-unit>
      <trans-unit id="generating_source_for_symbols_of_this_type_is_not_supported">
        <source>generating source for symbols of this type is not supported</source>
        <target state="translated">Bu türdeki semboller için kaynak üretme desteklenmiyor</target>
        <note />
      </trans-unit>
      <trans-unit id="Assembly">
        <source>Assembly</source>
        <target state="translated">derleme</target>
        <note />
      </trans-unit>
      <trans-unit id="location_unknown">
        <source>location unknown</source>
        <target state="translated">Konum bilinmiyor</target>
        <note />
      </trans-unit>
      <trans-unit id="Unexpected_interface_member_kind_colon_0">
        <source>Unexpected interface member kind: {0}</source>
        <target state="translated">Beklenmeyen arabirim üyesi türü: {0}</target>
        <note />
      </trans-unit>
      <trans-unit id="Unknown_symbol_kind">
        <source>Unknown symbol kind</source>
        <target state="translated">Bilinmeyen sembol türü</target>
        <note />
      </trans-unit>
      <trans-unit id="Requested_assembly_already_loaded_from_0">
        <source>Requested assembly already loaded from '{0}'.</source>
        <target state="translated">'{0}' kaynağından zaten yüklenmiş olan derleme istendi.</target>
        <note />
      </trans-unit>
      <trans-unit id="The_symbol_does_not_have_an_icon">
        <source>The symbol does not have an icon.</source>
        <target state="translated">Sembolde simge bulunmuyor.</target>
        <note />
      </trans-unit>
      <trans-unit id="Asynchronous_method_cannot_have_ref_out_parameters_colon_bracket_0_bracket">
        <source>Asynchronous method cannot have ref/out parameters : [{0}]</source>
        <target state="translated">Zaman uyumsuz yöntem ref/out parametrelerine sahip olamaz: [{0}]</target>
        <note />
      </trans-unit>
      <trans-unit id="The_member_is_defined_in_metadata">
        <source>The member is defined in metadata.</source>
        <target state="translated">Meta veriler içinde tanımlı üye.</target>
        <note />
      </trans-unit>
      <trans-unit id="You_can_only_change_the_signature_of_a_constructor_indexer_method_or_delegate">
        <source>You can only change the signature of a constructor, indexer, method or delegate.</source>
        <target state="translated">Yalnızca bir oluşturucunun, dizin oluşturucusunun, yöntemin veya temsilcinin imzasını değiştirebilirsiniz.</target>
        <note />
      </trans-unit>
      <trans-unit id="This_symbol_has_related_definitions_or_references_in_metadata_Changing_its_signature_may_result_in_build_errors_Do_you_want_to_continue">
        <source>This symbol has related definitions or references in metadata. Changing its signature may result in build errors.

Do you want to continue?</source>
        <target state="translated">Bu sembol meta verilerde ilgili tanımlara veya başvurulara sahiptir. İmzasını değiştirmek yapı hatalarına neden olabilir.

Devam etmek istiyor musunuz?</target>
        <note />
      </trans-unit>
      <trans-unit id="Change_signature">
        <source>Change signature...</source>
        <target state="translated">İmzayı değiştir...</target>
        <note />
      </trans-unit>
      <trans-unit id="Generate_new_type">
        <source>Generate new type...</source>
        <target state="translated">Yeni tür üret...</target>
        <note />
      </trans-unit>
      <trans-unit id="User_Diagnostic_Analyzer_Failure">
        <source>User Diagnostic Analyzer Failure.</source>
        <target state="translated">Kullanıcı Tanılama Çözümleyicisi Hatası.</target>
        <note />
      </trans-unit>
      <trans-unit id="Analyzer_0_threw_an_exception_of_type_1_with_message_2">
        <source>Analyzer '{0}' threw an exception of type '{1}' with message '{2}'.</source>
        <target state="translated">'{0}' çözümleyicisi '{2}' iletisiyle '{1}' türünde bir özel durum oluşturdu.</target>
        <note />
      </trans-unit>
      <trans-unit id="Analyzer_0_threw_the_following_exception_colon_1">
        <source>Analyzer '{0}' threw the following exception:
'{1}'.</source>
        <target state="translated">'{0}' çözümleyicisi şu özel durumu oluşturdu:
'{1}'.</target>
        <note />
      </trans-unit>
      <trans-unit id="Simplify_Names">
        <source>Simplify Names</source>
        <target state="translated">Adları Basitleştir</target>
        <note />
      </trans-unit>
      <trans-unit id="Simplify_Member_Access">
        <source>Simplify Member Access</source>
        <target state="translated">Üye Erişimini Basitleştir</target>
        <note />
      </trans-unit>
      <trans-unit id="Remove_qualification">
        <source>Remove qualification</source>
        <target state="translated">Nitelemeyi kaldır</target>
        <note />
      </trans-unit>
      <trans-unit id="Unknown_error_occurred">
        <source>Unknown error occurred</source>
        <target state="translated">Bilinmeyen hata oluştu</target>
        <note />
      </trans-unit>
      <trans-unit id="Available">
        <source>Available</source>
        <target state="translated">Kullanılabilir</target>
        <note />
      </trans-unit>
      <trans-unit id="Not_Available">
        <source>Not Available ⚠</source>
        <target state="translated">Kullanılabilir Değil ⚠</target>
        <note />
      </trans-unit>
      <trans-unit id="_0_1">
        <source>    {0} - {1}</source>
        <target state="translated">    {0} - {1}</target>
        <note />
      </trans-unit>
      <trans-unit id="in_Source">
        <source>in Source</source>
        <target state="translated">Kaynakta</target>
        <note />
      </trans-unit>
      <trans-unit id="in_Suppression_File">
        <source>in Suppression File</source>
        <target state="translated">Gizleme Dosyasında</target>
        <note />
      </trans-unit>
      <trans-unit id="Remove_Suppression_0">
        <source>Remove Suppression {0}</source>
        <target state="translated">{0} Gizlemesini Kaldır</target>
        <note />
      </trans-unit>
      <trans-unit id="Remove_Suppression">
        <source>Remove Suppression</source>
        <target state="translated">Gizlemeyi Kaldır</target>
        <note />
      </trans-unit>
      <trans-unit id="Pending">
        <source>&lt;Pending&gt;</source>
        <target state="translated">&lt;bekleyen&gt;</target>
        <note />
      </trans-unit>
      <trans-unit id="Note_colon_Tab_twice_to_insert_the_0_snippet">
        <source>Note: Tab twice to insert the '{0}' snippet.</source>
        <target state="translated">Not: '{0}' kod parçacığını eklemek için iki kez sekme yapın.</target>
        <note />
      </trans-unit>
      <trans-unit id="Implement_interface_explicitly_with_Dispose_pattern">
        <source>Implement interface explicitly with Dispose pattern</source>
        <target state="translated">Ara birimi açık olarak Dispose düzeniyle uygula</target>
        <note />
      </trans-unit>
      <trans-unit id="Implement_interface_with_Dispose_pattern">
        <source>Implement interface with Dispose pattern</source>
        <target state="translated">Ara birimi Dispose düzeniyle uygula</target>
        <note />
      </trans-unit>
      <trans-unit id="Re_triage_0_currently_1">
        <source>Re-triage {0}(currently '{1}')</source>
        <target state="translated">{0} öğesini yeniden değerlendir (şu an '{1}')</target>
        <note />
      </trans-unit>
      <trans-unit id="Argument_cannot_have_a_null_element">
        <source>Argument cannot have a null element.</source>
        <target state="translated">Bağımsız değişken null öğe içeremez.</target>
        <note />
      </trans-unit>
      <trans-unit id="Argument_cannot_be_empty">
        <source>Argument cannot be empty.</source>
        <target state="translated">Bağımsız değişken boş olamaz.</target>
        <note />
      </trans-unit>
      <trans-unit id="Reported_diagnostic_with_ID_0_is_not_supported_by_the_analyzer">
        <source>Reported diagnostic with ID '{0}' is not supported by the analyzer.</source>
        <target state="translated">'{0}' kimliği ile bildirilen tanılama, çözümleyici tarafından desteklenmiyor.</target>
        <note />
      </trans-unit>
      <trans-unit id="Computing_fix_all_occurrences_code_fix">
        <source>Computing fix all occurrences code fix...</source>
        <target state="translated">Geçtiği her yerde düzeltme kod düzeltmesi hesaplanıyor...</target>
        <note />
      </trans-unit>
      <trans-unit id="Fix_all_occurrences">
        <source>Fix all occurrences</source>
        <target state="translated">Tüm oluşumları düzelt</target>
        <note />
      </trans-unit>
      <trans-unit id="Document">
        <source>Document</source>
        <target state="translated">Belge</target>
        <note />
      </trans-unit>
      <trans-unit id="Project">
        <source>Project</source>
        <target state="translated">PROJE</target>
        <note />
      </trans-unit>
      <trans-unit id="Solution">
        <source>Solution</source>
        <target state="translated">Çözüm</target>
        <note />
      </trans-unit>
      <trans-unit id="TODO_colon_dispose_managed_state_managed_objects">
        <source>TODO: dispose managed state (managed objects)</source>
        <target state="translated">TODO: yönetilen durumu (yönetilen nesneleri) atın</target>
        <note />
      </trans-unit>
      <trans-unit id="TODO_colon_set_large_fields_to_null">
        <source>TODO: set large fields to null</source>
        <target state="translated">TODO: büyük alanları null olarak ayarlayın</target>
        <note />
      </trans-unit>
      <trans-unit id="Compiler2">
        <source>Compiler</source>
        <target state="translated">Derleyici</target>
        <note />
      </trans-unit>
      <trans-unit id="Live">
        <source>Live</source>
        <target state="translated">Canlı</target>
        <note />
      </trans-unit>
      <trans-unit id="enum_value">
        <source>enum value</source>
        <target state="translated">enum değeri</target>
        <note>{Locked="enum"} "enum" is a C#/VB keyword and should not be localized.</note>
      </trans-unit>
      <trans-unit id="const_field">
        <source>const field</source>
        <target state="translated">const alanı</target>
        <note>{Locked="const"} "const" is a C#/VB keyword and should not be localized.</note>
      </trans-unit>
      <trans-unit id="method">
        <source>method</source>
        <target state="translated">yöntem</target>
        <note />
      </trans-unit>
      <trans-unit id="operator_">
        <source>operator</source>
        <target state="translated">işleç</target>
        <note />
      </trans-unit>
      <trans-unit id="constructor">
        <source>constructor</source>
        <target state="translated">oluşturucu</target>
        <note />
      </trans-unit>
      <trans-unit id="auto_property">
        <source>auto-property</source>
        <target state="translated">otomatik özellik</target>
        <note />
      </trans-unit>
      <trans-unit id="property_">
        <source>property</source>
        <target state="translated">özellik</target>
        <note />
      </trans-unit>
      <trans-unit id="event_accessor">
        <source>event accessor</source>
        <target state="translated">olay erişeni</target>
        <note />
      </trans-unit>
      <trans-unit id="rfc1123_date_time">
        <source>rfc1123 date/time</source>
        <target state="translated">rfc1123 tarih/saat</target>
        <note />
      </trans-unit>
      <trans-unit id="rfc1123_date_time_description">
        <source>The "R" or "r" standard format specifier represents a custom date and time format string that is defined by the DateTimeFormatInfo.RFC1123Pattern property. The pattern reflects a defined standard, and the property is read-only. Therefore, it is always the same, regardless of the culture used or the format provider supplied. The custom format string is "ddd, dd MMM yyyy HH':'mm':'ss 'GMT'". When this standard format specifier is used, the formatting or parsing operation always uses the invariant culture.</source>
        <target state="translated">"R" veya "r" standart biçim belirticisi, DateTimeFormatInfo.RFC1123Pattern özelliği tarafından tanımlanan özel bir tarih ve saat biçimi dizesini temsil eder. Desen, tanımlanmış bir standardı yansıtır ve özellik salt okunurdur. Bu nedenle, kullanılan kültür veya girilen biçim sağlayıcısı ne olursa olsun her zaman aynıdır. Özel biçim dizesi "ddd, dd MMM yyyy HH':'mm':'ss 'GMT'" şeklindedir. Bu standart biçim belirticisi kullanıldığında, biçimlendirme veya ayrıştırma işlemi her zaman sabit kültürü kullanır.</target>
        <note />
      </trans-unit>
      <trans-unit id="round_trip_date_time">
        <source>round-trip date/time</source>
        <target state="translated">gidiş dönüş tarihi/saati</target>
        <note />
      </trans-unit>
      <trans-unit id="round_trip_date_time_description">
        <source>The "O" or "o" standard format specifier represents a custom date and time format string using a pattern that preserves time zone information and emits a result string that complies with ISO 8601. For DateTime values, this format specifier is designed to preserve date and time values along with the DateTime.Kind property in text. The formatted string can be parsed back by using the DateTime.Parse(String, IFormatProvider, DateTimeStyles) or DateTime.ParseExact method if the styles parameter is set to DateTimeStyles.RoundtripKind.

The "O" or "o" standard format specifier corresponds to the "yyyy'-'MM'-'dd'T'HH':'mm':'ss'.'fffffffK" custom format string for DateTime values and to the "yyyy'-'MM'-'dd'T'HH':'mm':'ss'.'fffffffzzz" custom format string for DateTimeOffset values. In this string, the pairs of single quotation marks that delimit individual characters, such as the hyphens, the colons, and the letter "T", indicate that the individual character is a literal that cannot be changed. The apostrophes do not appear in the output string.

The "O" or "o" standard format specifier (and the "yyyy'-'MM'-'dd'T'HH':'mm':'ss'.'fffffffK" custom format string) takes advantage of the three ways that ISO 8601 represents time zone information to preserve the Kind property of DateTime values:

    The time zone component of DateTimeKind.Local date and time values is an offset from UTC (for example, +01:00, -07:00). All DateTimeOffset values are also represented in this format.

    The time zone component of DateTimeKind.Utc date and time values uses "Z" (which stands for zero offset) to represent UTC.

    DateTimeKind.Unspecified date and time values have no time zone information.

Because the "O" or "o" standard format specifier conforms to an international standard, the formatting or parsing operation that uses the specifier always uses the invariant culture and the Gregorian calendar.

Strings that are passed to the Parse, TryParse, ParseExact, and TryParseExact methods of DateTime and DateTimeOffset can be parsed by using the "O" or "o" format specifier if they are in one of these formats. In the case of DateTime objects, the parsing overload that you call should also include a styles parameter with a value of DateTimeStyles.RoundtripKind. Note that if you call a parsing method with the custom format string that corresponds to the "O" or "o" format specifier, you won't get the same results as "O" or "o". This is because parsing methods that use a custom format string can't parse the string representation of date and time values that lack a time zone component or use "Z" to indicate UTC.</source>
        <target state="translated">"O" veya "o" standart biçim belirticisi, saat dilimi bilgilerini koruyan ve ISO 8601 ile uyumlu bir sonuç dizesi üreten bir desen kullanan özel bir tarih ve saat biçimi dizesini temsil eder. DateTime değerleri için bu biçim belirticisi metinde DateTime.Kind özelliği ile birlikte tarih ve saat değerlerini korumak için tasarlanmıştır. Biçimlendirilmiş dize, stiller parametresi DateTimeStyles.RoundtripKind olarak ayarlandıysa DateTime.Parse(String, IFormatProvider, DateTimeStyles) veya DateTime.ParseExact yöntemi kullanılarak geri ayrıştırılabilir.

"O" veya "o" standart biçim belirticisi, DateTime değerleri için "yyyy'-'MM'-'dd'T'HH':'mm':'ss'.'fffffffK" özel biçim dizesine, DateTimeOffset değerleri içinse "yyyy'-'MM'-'dd'T'HH':'mm':'ss'.'fffffffzzz" özel biçim dizesine karşılık gelir. Bu dizede tire, iki nokta üst üste ve "T" harfi gibi tek karakterleri sınırlandıran tek tırnak işareti çiftleri bu tek karakterin değiştirilemeyen bir sabit değer olduğunu gösterir. Çıktı dizesinde tırnak işaretleri görünmez.

"O" veya "o" standart biçim belirticisi (ve "yyyy'-'MM'-'dd'T'HH':'mm':'ss'.'fffffffK" özel biçim dizesi), DateTime değerlerinin Kind özelliğini korumak için ISO 8601'in saat dilimi bilgilerini temsil ettiği üç yoldan yararlanır:

    DateTimeKind.Local tarih ve saat değerlerinin saat dilimi bileşeni UTC'den uzaklıktır (örneğin, +01:00, -07:00). Tüm DateTimeOffset değerleri de bu biçimde gösterilir.

    DateTimeKind.UTC Tarih ve saat değerlerinin saat dilimi bileşeni UTC'yi temsil etmek için (sıfır uzaklık anlamına gelen) "Z" harfini kullanır.

    DateTimeKind.Unspecified tarih ve saat değerlerinde saat dilimi bilgileri yoktur.

"O" veya "o" standart biçim belirticisi uluslararası bir standarda uyduğundan, belirtici kullanan biçimlendirme veya ayrıştırma işlemi her zaman sabit kültürü ve Gregoryen takvimi kullanır.

DateTime ve DateTimeOffset için Parse, TryParse, ParseExact ve TryParseExact yöntemlerine geçilen dizeler, bu biçimlerden birindeyse "O" veya "o" biçim belirticisi kullanılarak ayrıştırılabilir. DateTime nesnelerinde, çağırdığınız ayrıştırma aşırı yüklemesi, değeri DateTimeStyles.RoundtripKind olan bir stiller parametresi içermelidir. "O" veya "o" biçim belirticisine karşılık gelen özel biçim dizesiyle bir ayrıştırma yöntemi çağırırsanız, "O" veya "o" ile aynı sonuçları elde edemeyeceğinizi akılda tutun. Bunun nedeni, özel biçim dizesi kullanan ayrıştırma yöntemlerinin bir saat dilimi bileşeni olmayan veya UTC'yi belirtmek için "Z" kullanan tarih ve saat değerlerinin dize gösterimini ayrıştıramamasıdır.</target>
        <note />
      </trans-unit>
      <trans-unit id="second_1_2_digits">
        <source>second (1-2 digits)</source>
        <target state="translated">saniye (1-2 rakam)</target>
        <note />
      </trans-unit>
      <trans-unit id="second_1_2_digits_description">
        <source>The "s" custom format specifier represents the seconds as a number from 0 through 59. The result represents whole seconds that have passed since the last minute. A single-digit second is formatted without a leading zero.

If the "s" format specifier is used without other custom format specifiers, it's interpreted as the "s" standard date and time format specifier.</source>
        <target state="translated">"s" özel biçim belirticisi saniyeyi 0 ile 59 arasında bir sayı ile temsil eder. Sonuç, son dakikadan bu yana geçen tam saniyeleri gösterir. Tek haneli bir saniye, önüne sıfır konmadan biçimlendirilir.

"s" biçim belirticisi başka özel biçim belirticileri olmadan kullanılırsa, standart tarih ve saat biçim belirticisi olarak yorumlanır.</target>
        <note />
      </trans-unit>
      <trans-unit id="second_2_digits">
        <source>second (2 digits)</source>
        <target state="translated">saniye (2 rakam)</target>
        <note />
      </trans-unit>
      <trans-unit id="second_2_digits_description">
        <source>The "ss" custom format specifier (plus any number of additional "s" specifiers) represents the seconds as a number from 00 through 59. The result represents whole seconds that have passed since the last minute. A single-digit second is formatted with a leading zero.</source>
        <target state="translated">"ss" özel biçim belirticisi (ve herhangi bir sayıda ek "s" belirticisi) saniyeyi 00 ile 59 arasında bir sayı ile temsil eder. Sonuç, son dakikadan bu yana geçen tam saniyeleri gösterir. Tek haneli bir saniye, başına sıfır eklenerek biçimlendirilir.</target>
        <note />
      </trans-unit>
      <trans-unit id="short_date">
        <source>short date</source>
        <target state="translated">kısa tarih</target>
        <note />
      </trans-unit>
      <trans-unit id="short_date_description">
        <source>The "d" standard format specifier represents a custom date and time format string that is defined by a specific culture's DateTimeFormatInfo.ShortDatePattern property. For example, the custom format string that is returned by the ShortDatePattern property of the invariant culture is "MM/dd/yyyy".</source>
        <target state="translated">"d" standart biçim belirticisi, belirli bir kültürün DateTimeFormatInfo.ShortDatePattern özelliği tarafından tanımlanan özel bir tarih ve saat biçimi dizesini temsil eder. Örneğin, sabit kültürün ShortDatePattern özelliği tarafından döndürülen özel biçim dizesi "MM/dd/yyyy"dir.</target>
        <note />
      </trans-unit>
      <trans-unit id="short_time">
        <source>short time</source>
        <target state="translated">kısa saat</target>
        <note />
      </trans-unit>
      <trans-unit id="short_time_description">
        <source>The "t" standard format specifier represents a custom date and time format string that is defined by the current DateTimeFormatInfo.ShortTimePattern property. For example, the custom format string for the invariant culture is "HH:mm".</source>
        <target state="translated">"T" standart biçim belirticisi, geçerli DateTimeFormatInfo. ShortTimePattern özelliği tarafından tanımlanan özel bir tarih ve saat biçimi dizesini temsil eder. Örneğin, sabit kültür için özel biçim dizesi "HH:mm" şeklindedir.</target>
        <note />
      </trans-unit>
      <trans-unit id="sortable_date_time">
        <source>sortable date/time</source>
        <target state="translated">sıralanabilir tarih/saat</target>
        <note />
      </trans-unit>
      <trans-unit id="sortable_date_time_description">
        <source>The "s" standard format specifier represents a custom date and time format string that is defined by the DateTimeFormatInfo.SortableDateTimePattern property. The pattern reflects a defined standard (ISO 8601), and the property is read-only. Therefore, it is always the same, regardless of the culture used or the format provider supplied. The custom format string is "yyyy'-'MM'-'dd'T'HH':'mm':'ss".

The purpose of the "s" format specifier is to produce result strings that sort consistently in ascending or descending order based on date and time values. As a result, although the "s" standard format specifier represents a date and time value in a consistent format, the formatting operation does not modify the value of the date and time object that is being formatted to reflect its DateTime.Kind property or its DateTimeOffset.Offset value. For example, the result strings produced by formatting the date and time values 2014-11-15T18:32:17+00:00 and 2014-11-15T18:32:17+08:00 are identical.

When this standard format specifier is used, the formatting or parsing operation always uses the invariant culture.</source>
        <target state="translated">"s" standart biçim belirticisi, DateTimeFormatInfo.SortableDateTimePattern özelliği tarafından tanımlanan özel bir tarih ve saat biçimi dizesini temsil eder. Desen, tanımlı bir standardı (ISO 8601) yansıtır ve özellik salt okunurdur. Bu nedenle, kullanılan kültür veya girilen biçim sağlayıcısı ne olursa olsun her zaman aynıdır. Özel biçim dizesi "yyyy'-'MM'-'dd'T'HH':'mm':'ss" şeklindedir.

"s" biçim belirticisinin amacı, tarih ve saat değerlerine göre tutarlı olarak artan veya azalan düzende sıralanan sonuç dizeleri üretmelidir. Bu nedenle "s" standart biçim belirticisi bir tarih ve saat değerini tutarlı bir biçimde temsil etse de biçimlendirme işlemi biçimlendirilmekte olan tarih ve saat nesnesinin değerini nesnenin DateTime.Kind özelliğini veya DateTimeOffset.Offset değerini yansıtacak şekilde değiştirmez. Örneğin, 2014-11-15T18:32:17+00:00 ve 2014-11-15T18:32:17+08:00 tarih ve saat değerleri biçimlendirilerek oluşturulan sonuç dizeleri aynıdır.

Bu standart biçim belirticisi kullanıldığında, biçimlendirme veya ayrıştırma işlemi her zaman sabit kültürü kullanır.</target>
        <note />
      </trans-unit>
      <trans-unit id="static_constructor">
        <source>static constructor</source>
        <target state="translated">statik oluşturucu</target>
        <note />
      </trans-unit>
      <trans-unit id="symbol_cannot_be_a_namespace">
        <source>'symbol' cannot be a namespace.</source>
        <target state="translated">'symbol' bir ad alanı olamaz.</target>
        <note />
      </trans-unit>
      <trans-unit id="time_separator">
        <source>time separator</source>
        <target state="translated">zaman ayırıcısı</target>
        <note />
      </trans-unit>
      <trans-unit id="time_separator_description">
        <source>The ":" custom format specifier represents the time separator, which is used to differentiate hours, minutes, and seconds. The appropriate localized time separator is retrieved from the DateTimeFormatInfo.TimeSeparator property of the current or specified culture.

Note: To change the time separator for a particular date and time string, specify the separator character within a literal string delimiter. For example, the custom format string hh'_'dd'_'ss produces a result string in which "_" (an underscore) is always used as the time separator. To change the time separator for all dates for a culture, either change the value of the DateTimeFormatInfo.TimeSeparator property of the current culture, or instantiate a DateTimeFormatInfo object, assign the character to its TimeSeparator property, and call an overload of the formatting method that includes an IFormatProvider parameter.

If the ":" format specifier is used without other custom format specifiers, it's interpreted as a standard date and time format specifier and throws a FormatException.</source>
        <target state="translated">":" özel biçim belirticisi saatleri, dakikaları ve saniyeleri ayırt etmek için kullanılan saat ayırıcısını temsil eder. Uygun yerelleştirilmiş saat ayırıcısı, geçerli veya belirtilen kültürün DateTimeFormatInfo.TimeSeparator özelliğinden alınır.

Not: Belirli bir tarih ve saat dizesinin saat ayırıcısını değiştirmek için ayırıcı karakteri bir sabit dize sınırlayıcısı içinde belirtin. Örneğin, özel biçim dizesi ss'_'dd'_'nn, saat ayırıcısı olarak her zaman "_" (alt çizgi) kullanılan bir sonuç dizesi oluşturur. Bir kültürde tüm tarihlerin saat ayırıcısını değiştirmek için geçerli kültürün DateTimeFormatInfo.TimeSeparator özelliğinin değerini değiştirin ya da DateTimeFormatInfo nesnesinin bir örneğini oluşturun, karakteri TimeSeparator özelliğine atayın ve bir IFormatProvider parametresi içeren biçimlendirme yönteminin bir aşırı yüklemesini çağırın.

":" biçim belirticisi başka özel biçim belirticileri olmadan kullanılırsa, standart bir tarih ve saat biçimi belirticisi olarak yorumlanır ve bir FormatException oluşturur.</target>
        <note />
      </trans-unit>
      <trans-unit id="time_zone">
        <source>time zone</source>
        <target state="translated">saat dilimi</target>
        <note />
      </trans-unit>
      <trans-unit id="time_zone_description">
        <source>The "K" custom format specifier represents the time zone information of a date and time value. When this format specifier is used with DateTime values, the result string is defined by the value of the DateTime.Kind property:

    For the local time zone (a DateTime.Kind property value of DateTimeKind.Local), this specifier is equivalent to the "zzz" specifier and produces a result string containing the local offset from Coordinated Universal Time (UTC); for example, "-07:00".

    For a UTC time (a DateTime.Kind property value of DateTimeKind.Utc), the result string includes a "Z" character to represent a UTC date.

    For a time from an unspecified time zone (a time whose DateTime.Kind property equals DateTimeKind.Unspecified), the result is equivalent to String.Empty.

For DateTimeOffset values, the "K" format specifier is equivalent to the "zzz" format specifier, and produces a result string containing the DateTimeOffset value's offset from UTC.

If the "K" format specifier is used without other custom format specifiers, it's interpreted as a standard date and time format specifier and throws a FormatException.</source>
        <target state="translated">"K" özel biçim belirticisi tarih ve saat değerinin saat dilimi bilgisini temsil eder. Bu biçim belirticisi DateTime değerleriyle kullanıldığında, sonuç dizesi DateTime.Kind özelliğinin değeriyle tanımlanır:

Yerel saat dilimi (DateTimeKind.Local olan bir DateTime.Kind özellik değeri) için bu belirtici "zzz" belirticisi ile eşdeğerdir ve Eşgüdümlü Evrensel Saat'e (UTC) göre yerel uzaklığı içeren bir sonuç dizesi üretir; örneğin, "-07:00".

    Bir UTC saati (DateTimeKind.Utc'nin DateTime.Kind özellik değeri) için sonuç dizesi, UTC tarihinin temsil edilebilmesi için bir "Z" karakteri içerir.

Belirtilmemiş bir saat diliminden (DateTime.Kind özelliği DateTimeKind.Unspecified değerine eşit olan) bir saat için sonuç String.Empty ile eşdeğerdir.

DateTimeOffset değerleri için "K" biçim belirticisi "zzz" biçim belirticisine eşdeğerdir ve DateTimeOffset değerinin UTC'den uzaklığını içeren bir sonuç dizesi üretir.

"K" biçim belirticisi başka özel biçim belirticileri olmadan kullanılırsa, standart bir tarih ve saat biçimi belirticisi olarak yorumlanır ve bir FormatException oluşturur.</target>
        <note />
      </trans-unit>
      <trans-unit id="type">
        <source>type</source>
        <target state="translated">tür</target>
        <note />
      </trans-unit>
      <trans-unit id="type_constraint">
        <source>type constraint</source>
        <target state="translated">tür kısıtlaması</target>
        <note />
      </trans-unit>
      <trans-unit id="type_parameter">
        <source>type parameter</source>
        <target state="translated">tür parametresi</target>
        <note />
      </trans-unit>
      <trans-unit id="attribute">
        <source>attribute</source>
        <target state="translated">öznitelik</target>
        <note />
      </trans-unit>
      <trans-unit id="Replace_0_and_1_with_property">
        <source>Replace '{0}' and '{1}' with property</source>
        <target state="translated">'{0}' ve '{1}' öğesini özellikle değiştir</target>
        <note />
      </trans-unit>
      <trans-unit id="Replace_0_with_property">
        <source>Replace '{0}' with property</source>
        <target state="translated">'{0}' öğesini özellikle değiştir</target>
        <note />
      </trans-unit>
      <trans-unit id="Method_referenced_implicitly">
        <source>Method referenced implicitly</source>
        <target state="translated">Örtülü olarak başvurulan metot</target>
        <note />
      </trans-unit>
      <trans-unit id="Generate_type_0">
        <source>Generate type '{0}'</source>
        <target state="translated">'{0}' türünü oluştur</target>
        <note />
      </trans-unit>
      <trans-unit id="Generate_0_1">
        <source>Generate {0} '{1}'</source>
        <target state="translated">{0} '{1}' oluştur</target>
        <note />
      </trans-unit>
      <trans-unit id="Change_0_to_1">
        <source>Change '{0}' to '{1}'.</source>
        <target state="translated">'{0}' öğesini '{1}' olarak değiştirin.</target>
        <note />
      </trans-unit>
      <trans-unit id="Non_invoked_method_cannot_be_replaced_with_property">
        <source>Non-invoked method cannot be replaced with property.</source>
        <target state="translated">Çağrılmayan metodun yerine özellik konulamaz.</target>
        <note />
      </trans-unit>
      <trans-unit id="Only_methods_with_a_single_argument_which_is_not_an_out_variable_declaration_can_be_replaced_with_a_property">
        <source>Only methods with a single argument, which is not an out variable declaration, can be replaced with a property.</source>
        <target state="translated">Yalnızca, out değişkeni bildirimi olmayan tek bağımsız değişkenli metotlar bir özellikle değiştirilebilir.</target>
        <note />
      </trans-unit>
      <trans-unit id="Roslyn_HostError">
        <source>Roslyn.HostError</source>
        <target state="translated">Roslyn.HostError</target>
        <note />
      </trans-unit>
      <trans-unit id="An_instance_of_analyzer_0_cannot_be_created_from_1_colon_2">
        <source>An instance of analyzer {0} cannot be created from {1}: {2}.</source>
        <target state="translated">{0} çözümleyicisinin bir örneği {1}: {2} öğesinden oluşturulamaz.</target>
        <note />
      </trans-unit>
      <trans-unit id="The_assembly_0_does_not_contain_any_analyzers">
        <source>The assembly {0} does not contain any analyzers.</source>
        <target state="translated">{0} derlemesi hiçbir çözümleyici içermiyor.</target>
        <note />
      </trans-unit>
      <trans-unit id="Unable_to_load_Analyzer_assembly_0_colon_1">
        <source>Unable to load Analyzer assembly {0}: {1}</source>
        <target state="translated">Çözümleyici derlemesi {0}: {1} yüklenemiyor</target>
        <note />
      </trans-unit>
      <trans-unit id="Make_method_synchronous">
        <source>Make method synchronous</source>
        <target state="translated">Metodu zaman uyumlu hale getir</target>
        <note />
      </trans-unit>
      <trans-unit id="from_0">
        <source>from {0}</source>
        <target state="translated">Şuradan: {0}</target>
        <note />
      </trans-unit>
      <trans-unit id="Find_and_install_latest_version">
        <source>Find and install latest version</source>
        <target state="translated">Son sürümü bul ve yükle</target>
        <note />
      </trans-unit>
      <trans-unit id="Use_local_version_0">
        <source>Use local version '{0}'</source>
        <target state="translated">Yerel sürüm olan '{0}' sürümünü kullan</target>
        <note />
      </trans-unit>
      <trans-unit id="Use_locally_installed_0_version_1_This_version_used_in_colon_2">
        <source>Use locally installed '{0}' version '{1}'
This version used in: {2}</source>
        <target state="translated">'{0}' uygulamasının yerel olarak yüklü '{1}' sürümünü kullanın
Bu sürüm şurada kullanılır: {2}</target>
        <note />
      </trans-unit>
      <trans-unit id="Find_and_install_latest_version_of_0">
        <source>Find and install latest version of '{0}'</source>
        <target state="translated">Son '{0}' sürümünü bul ve yükle</target>
        <note />
      </trans-unit>
      <trans-unit id="Install_with_package_manager">
        <source>Install with package manager...</source>
        <target state="translated">Paket yöneticisi ile yükle...</target>
        <note />
      </trans-unit>
      <trans-unit id="Install_0_1">
        <source>Install '{0} {1}'</source>
        <target state="translated">Şunu yükle: '{0} {1}'</target>
        <note />
      </trans-unit>
      <trans-unit id="Install_version_0">
        <source>Install version '{0}'</source>
        <target state="translated">'{0}' sürümünü yükle</target>
        <note />
      </trans-unit>
      <trans-unit id="Generate_variable_0">
        <source>Generate variable '{0}'</source>
        <target state="translated">'{0}' değişkenini oluştur</target>
        <note />
      </trans-unit>
      <trans-unit id="Classes">
        <source>Classes</source>
        <target state="translated">Sınıflar</target>
        <note />
      </trans-unit>
      <trans-unit id="Constants">
        <source>Constants</source>
        <target state="translated">Sabitler</target>
        <note />
      </trans-unit>
      <trans-unit id="Delegates">
        <source>Delegates</source>
        <target state="translated">Temsilciler</target>
        <note />
      </trans-unit>
      <trans-unit id="Enums">
        <source>Enums</source>
        <target state="translated">Sabit Listeleri</target>
        <note />
      </trans-unit>
      <trans-unit id="Events">
        <source>Events</source>
        <target state="translated">Olaylar</target>
        <note />
      </trans-unit>
      <trans-unit id="Extension_methods">
        <source>Extension methods</source>
        <target state="translated">Genişletme metotları</target>
        <note />
      </trans-unit>
      <trans-unit id="Fields">
        <source>Fields</source>
        <target state="translated">Alanlar</target>
        <note />
      </trans-unit>
      <trans-unit id="Interfaces">
        <source>Interfaces</source>
        <target state="translated">Arabirimler</target>
        <note />
      </trans-unit>
      <trans-unit id="Locals">
        <source>Locals</source>
        <target state="translated">Yerel Öğeler</target>
        <note />
      </trans-unit>
      <trans-unit id="Methods">
        <source>Methods</source>
        <target state="translated">Metotlar</target>
        <note />
      </trans-unit>
      <trans-unit id="Modules">
        <source>Modules</source>
        <target state="translated">Modüller</target>
        <note />
      </trans-unit>
      <trans-unit id="Namespaces">
        <source>Namespaces</source>
        <target state="translated">Ad Uzayları</target>
        <note />
      </trans-unit>
      <trans-unit id="Properties">
        <source>Properties</source>
        <target state="translated">Özellikler</target>
        <note />
      </trans-unit>
      <trans-unit id="Structures">
        <source>Structures</source>
        <target state="translated">Yapılar</target>
        <note />
      </trans-unit>
      <trans-unit id="Parameters_colon">
        <source>Parameters:</source>
        <target state="translated">Parametreler:</target>
        <note />
      </trans-unit>
      <trans-unit id="Variadic_SignatureHelpItem_must_have_at_least_one_parameter">
        <source>Variadic SignatureHelpItem must have at least one parameter.</source>
        <target state="translated">Bağımsız değişken içeren SignatureHelpItem en az bir parametreye sahip olmalıdır.</target>
        <note />
      </trans-unit>
      <trans-unit id="Replace_0_with_method">
        <source>Replace '{0}' with method</source>
        <target state="translated">'{0}' yerine metot kullan</target>
        <note />
      </trans-unit>
      <trans-unit id="Replace_0_with_methods">
        <source>Replace '{0}' with methods</source>
        <target state="translated">'{0}' yerine metotlar kullan</target>
        <note />
      </trans-unit>
      <trans-unit id="Property_referenced_implicitly">
        <source>Property referenced implicitly</source>
        <target state="translated">Özelliğe örtülü olarak başvurdu</target>
        <note />
      </trans-unit>
      <trans-unit id="Property_cannot_safely_be_replaced_with_a_method_call">
        <source>Property cannot safely be replaced with a method call</source>
        <target state="translated">Özellik, bir metot çağrısı ile güvenli şekilde değiştirilemiyor</target>
        <note />
      </trans-unit>
      <trans-unit id="Convert_to_interpolated_string">
        <source>Convert to interpolated string</source>
        <target state="translated">Araya alınmış dizeye dönüştür</target>
        <note />
      </trans-unit>
      <trans-unit id="Move_type_to_0">
        <source>Move type to {0}</source>
        <target state="translated">Türü {0} ile değiştir</target>
        <note />
      </trans-unit>
      <trans-unit id="Rename_file_to_0">
        <source>Rename file to {0}</source>
        <target state="translated">Dosyayı {0} olarak yeniden adlandır</target>
        <note />
      </trans-unit>
      <trans-unit id="Rename_type_to_0">
        <source>Rename type to {0}</source>
        <target state="translated">Tür {0} olarak yeniden adlandır</target>
        <note />
      </trans-unit>
      <trans-unit id="Remove_tag">
        <source>Remove tag</source>
        <target state="translated">Etiketi Kaldır</target>
        <note />
      </trans-unit>
      <trans-unit id="Add_missing_param_nodes">
        <source>Add missing param nodes</source>
        <target state="translated">Eksik parametre düğümlerini ekle</target>
        <note />
      </trans-unit>
      <trans-unit id="paren_Unknown_paren">
        <source>(Unknown)</source>
        <target state="translated">(Bilinmiyor)</target>
        <note />
      </trans-unit>
      <trans-unit id="Use_framework_type">
        <source>Use framework type</source>
        <target state="translated">Çerçeve türü kullan</target>
        <note />
      </trans-unit>
      <trans-unit id="Install_package_0">
        <source>Install package '{0}'</source>
        <target state="translated">'{0}' paketini yükle</target>
        <note />
      </trans-unit>
      <trans-unit id="project_0">
        <source>project {0}</source>
        <target state="translated">proje {0}</target>
        <note />
      </trans-unit>
      <trans-unit id="Fully_qualify_0">
        <source>Fully qualify '{0}'</source>
        <target state="translated">'{0}' adını tam olarak belirtin</target>
        <note />
      </trans-unit>
      <trans-unit id="Remove_reference_to_0">
        <source>Remove reference to '{0}'.</source>
        <target state="translated">'{0}' başvurusunu kaldırın.</target>
        <note />
      </trans-unit>
      <trans-unit id="Keywords">
        <source>Keywords</source>
        <target state="translated">Anahtar Sözcükler</target>
        <note />
      </trans-unit>
      <trans-unit id="Snippets">
        <source>Snippets</source>
        <target state="translated">Kod Parçacıkları</target>
        <note />
      </trans-unit>
      <trans-unit id="All_lowercase">
        <source>All lowercase</source>
        <target state="translated">Tümü küçük harf</target>
        <note />
      </trans-unit>
      <trans-unit id="All_uppercase">
        <source>All uppercase</source>
        <target state="translated">Tümü büyük harf</target>
        <note />
      </trans-unit>
      <trans-unit id="First_word_capitalized">
        <source>First word capitalized</source>
        <target state="translated">İlk sözcüğün baş harfi büyük</target>
        <note />
      </trans-unit>
      <trans-unit id="Pascal_Case">
        <source>Pascal Case</source>
        <target state="translated">Baş Harfleri Büyük Olmak Üzere Bitişik</target>
        <note />
      </trans-unit>
      <trans-unit id="Remove_document_0">
        <source>Remove document '{0}'</source>
        <target state="translated">'{0}' belgesini kaldır</target>
        <note />
      </trans-unit>
      <trans-unit id="Add_document_0">
        <source>Add document '{0}'</source>
        <target state="translated">'{0}' belgesini ekle</target>
        <note />
      </trans-unit>
      <trans-unit id="Add_argument_name_0">
        <source>Add argument name '{0}'</source>
        <target state="translated">'{0}' bağımsız değişken adını ekle</target>
        <note />
      </trans-unit>
      <trans-unit id="Take_0">
        <source>Take '{0}'</source>
        <target state="translated">'{0}' al</target>
        <note />
      </trans-unit>
      <trans-unit id="Take_both">
        <source>Take both</source>
        <target state="translated">Her ikisini de al</target>
        <note />
      </trans-unit>
      <trans-unit id="Take_bottom">
        <source>Take bottom</source>
        <target state="translated">Alttakini al</target>
        <note />
      </trans-unit>
      <trans-unit id="Take_top">
        <source>Take top</source>
        <target state="translated">Üsttekini al</target>
        <note />
      </trans-unit>
      <trans-unit id="Remove_unused_variable">
        <source>Remove unused variable</source>
        <target state="translated">Kullanılmayan değişkeni kaldır</target>
        <note />
      </trans-unit>
      <trans-unit id="Convert_to_binary">
        <source>Convert to binary</source>
        <target state="translated">İkiliye dönüştür</target>
        <note />
      </trans-unit>
      <trans-unit id="Convert_to_decimal">
        <source>Convert to decimal</source>
        <target state="translated">Ondalığa dönüştür</target>
        <note />
      </trans-unit>
      <trans-unit id="Convert_to_hex">
        <source>Convert to hex</source>
        <target state="translated">Onaltılığa dönüştür</target>
        <note />
      </trans-unit>
      <trans-unit id="Separate_thousands">
        <source>Separate thousands</source>
        <target state="translated">Binleri ayır</target>
        <note />
      </trans-unit>
      <trans-unit id="Separate_words">
        <source>Separate words</source>
        <target state="translated">Sözcükleri ayır</target>
        <note />
      </trans-unit>
      <trans-unit id="Separate_nibbles">
        <source>Separate nibbles</source>
        <target state="translated">Dörtlüleri ayır</target>
        <note />
      </trans-unit>
      <trans-unit id="Remove_separators">
        <source>Remove separators</source>
        <target state="translated">Ayırıcıları kaldır</target>
        <note />
      </trans-unit>
      <trans-unit id="Add_parameter_to_0">
        <source>Add parameter to '{0}'</source>
        <target state="translated">'{0}' öğesine parametre ekle</target>
        <note />
      </trans-unit>
      <trans-unit id="Generate_constructor">
        <source>Generate constructor...</source>
        <target state="translated">Oluşturucuyu oluştur...</target>
        <note />
      </trans-unit>
      <trans-unit id="Pick_members_to_be_used_as_constructor_parameters">
        <source>Pick members to be used as constructor parameters</source>
        <target state="translated">Oluşturucu parametresi olarak kullanılacak üyeleri seçin</target>
        <note />
      </trans-unit>
      <trans-unit id="Pick_members_to_be_used_in_Equals_GetHashCode">
        <source>Pick members to be used in Equals/GetHashCode</source>
        <target state="translated">Equals/GetHashCode içinde kullanılacak üyeleri seçin</target>
        <note />
      </trans-unit>
      <trans-unit id="Generate_overrides">
        <source>Generate overrides...</source>
        <target state="translated">Geçersiz kılmaları oluştur...</target>
        <note />
      </trans-unit>
      <trans-unit id="Pick_members_to_override">
        <source>Pick members to override</source>
        <target state="translated">Geçersiz kılınacak üyeleri seçin</target>
        <note />
      </trans-unit>
      <trans-unit id="Add_null_check">
        <source>Add null check</source>
        <target state="translated">Null denetimi ekle</target>
        <note />
      </trans-unit>
      <trans-unit id="Add_string_IsNullOrEmpty_check">
        <source>Add 'string.IsNullOrEmpty' check</source>
        <target state="translated">'string.IsNullOrEmpty' denetimi ekle</target>
        <note />
      </trans-unit>
      <trans-unit id="Add_string_IsNullOrWhiteSpace_check">
        <source>Add 'string.IsNullOrWhiteSpace' check</source>
        <target state="translated">'string.IsNullOrWhiteSpace' denetimi ekle</target>
        <note />
      </trans-unit>
      <trans-unit id="Initialize_field_0">
        <source>Initialize field '{0}'</source>
        <target state="translated">'{0}' alanını başlat</target>
        <note />
      </trans-unit>
      <trans-unit id="Initialize_property_0">
        <source>Initialize property '{0}'</source>
        <target state="translated">'{0}' özelliğini başlat</target>
        <note />
      </trans-unit>
      <trans-unit id="Add_null_checks">
        <source>Add null checks</source>
        <target state="translated">Null denetimleri ekle</target>
        <note />
      </trans-unit>
      <trans-unit id="Generate_operators">
        <source>Generate operators</source>
        <target state="translated">İşleçleri oluştur</target>
        <note />
      </trans-unit>
      <trans-unit id="Implement_0">
        <source>Implement {0}</source>
        <target state="translated">{0} uygula</target>
        <note />
      </trans-unit>
      <trans-unit id="Reported_diagnostic_0_has_a_source_location_in_file_1_which_is_not_part_of_the_compilation_being_analyzed">
        <source>Reported diagnostic '{0}' has a source location in file '{1}', which is not part of the compilation being analyzed.</source>
        <target state="translated">Raporlanan '{0}' tanılamasının kaynak konumu, çözümlenen derlemenin bir parçası olmayan '{1}' dosyası içinde.</target>
        <note />
      </trans-unit>
      <trans-unit id="Reported_diagnostic_0_has_a_source_location_1_in_file_2_which_is_outside_of_the_given_file">
        <source>Reported diagnostic '{0}' has a source location '{1}' in file '{2}', which is outside of the given file.</source>
        <target state="translated">Bildirilen tanılamanın ('{0}') kaynak konumu olan '{1}', '{2}' dosyasında ve bu konum, belirtilen dosyanın dışında.</target>
        <note />
      </trans-unit>
      <trans-unit id="in_0_project_1">
        <source>in {0} (project {1})</source>
        <target state="translated">{0} içinde (proje {1})</target>
        <note />
      </trans-unit>
      <trans-unit id="Add_accessibility_modifiers">
        <source>Add accessibility modifiers</source>
        <target state="translated">Erişilebilirlik değiştiricileri Ekle</target>
        <note />
      </trans-unit>
      <trans-unit id="Move_declaration_near_reference">
        <source>Move declaration near reference</source>
        <target state="translated">Bildirimi başvurunun yanına taşı</target>
        <note />
      </trans-unit>
      <trans-unit id="Convert_to_full_property">
        <source>Convert to full property</source>
        <target state="translated">Tam özelliğe dönüştür</target>
        <note />
      </trans-unit>
      <trans-unit id="Warning_Method_overrides_symbol_from_metadata">
        <source>Warning: Method overrides symbol from metadata</source>
        <target state="translated">Uyarı: Metot, meta verideki sembolü geçersiz kılıyor</target>
        <note />
      </trans-unit>
      <trans-unit id="Use_0">
        <source>Use {0}</source>
        <target state="translated">{0} kullan</target>
        <note />
      </trans-unit>
      <trans-unit id="Add_argument_name_0_including_trailing_arguments">
        <source>Add argument name '{0}' (including trailing arguments)</source>
        <target state="translated">'{0}' bağımsız değişken adını ekle (sondaki bağımsız değişkenler dahil)</target>
        <note />
      </trans-unit>
      <trans-unit id="local_function">
        <source>local function</source>
        <target state="translated">yerel işlev</target>
        <note />
      </trans-unit>
      <trans-unit id="indexer_">
        <source>indexer</source>
        <target state="translated">dizin oluşturucu</target>
        <note />
      </trans-unit>
      <trans-unit id="Alias_ambiguous_type_0">
        <source>Alias ambiguous type '{0}'</source>
        <target state="translated">Diğer ad belirsiz '{0}' türünde</target>
        <note />
      </trans-unit>
      <trans-unit id="Warning_colon_Collection_was_modified_during_iteration">
        <source>Warning: Collection was modified during iteration.</source>
        <target state="translated">Uyarı: Yineleme sırasında koleksiyon değiştirildi.</target>
        <note />
      </trans-unit>
      <trans-unit id="Warning_colon_Iteration_variable_crossed_function_boundary">
        <source>Warning: Iteration variable crossed function boundary.</source>
        <target state="translated">Uyarı: Yineleme değişkeni, işlev sınırını geçti.</target>
        <note />
      </trans-unit>
      <trans-unit id="Warning_colon_Collection_may_be_modified_during_iteration">
        <source>Warning: Collection may be modified during iteration.</source>
        <target state="translated">Uyarı: Yineleme sırasında koleksiyon değiştirilebilir.</target>
        <note />
      </trans-unit>
      <trans-unit id="universal_full_date_time">
        <source>universal full date/time</source>
        <target state="translated">evrensel tam tarih/saat</target>
        <note />
      </trans-unit>
      <trans-unit id="universal_full_date_time_description">
        <source>The "U" standard format specifier represents a custom date and time format string that is defined by a specified culture's DateTimeFormatInfo.FullDateTimePattern property. The pattern is the same as the "F" pattern. However, the DateTime value is automatically converted to UTC before it is formatted.</source>
        <target state="translated">"U" standart biçim belirticisi, belirtilen bir kültürün DateTimeFormatInfo.FullDateTimePattern özelliği tarafından tanımlanan özel bir tarih ve saat biçimi dizesini temsil eder. Desen, "F" deseniyle aynıdır. Ancak DateTime değeri biçimlendirilmeden önce otomatik olarak UTC'ye dönüştürülür.</target>
        <note />
      </trans-unit>
      <trans-unit id="universal_sortable_date_time">
        <source>universal sortable date/time</source>
        <target state="translated">evrensel sıralanabilir tarih/saat</target>
        <note />
      </trans-unit>
      <trans-unit id="universal_sortable_date_time_description">
        <source>The "u" standard format specifier represents a custom date and time format string that is defined by the DateTimeFormatInfo.UniversalSortableDateTimePattern property. The pattern reflects a defined standard, and the property is read-only. Therefore, it is always the same, regardless of the culture used or the format provider supplied. The custom format string is "yyyy'-'MM'-'dd HH':'mm':'ss'Z'". When this standard format specifier is used, the formatting or parsing operation always uses the invariant culture.

Although the result string should express a time as Coordinated Universal Time (UTC), no conversion of the original DateTime value is performed during the formatting operation. Therefore, you must convert a DateTime value to UTC by calling the DateTime.ToUniversalTime method before formatting it.</source>
        <target state="translated">"U" standart biçim belirticisi, DateTimeFormatInfo.UniversalSortableDateTimePattern özelliği tarafından tanımlanan özel bir tarih ve saat biçimi dizesini temsil eder. Desen, tanımlanmış bir standardı yansıtır ve özellik salt okunurdur. Bu nedenle, kullanılan kültür veya girilen biçim sağlayıcı ne olursa olsun her zaman aynıdır. Özel biçim dizesi "yyyy'-'MM'-'dd HH':'mm':'ss'Z'". Bu standart biçim belirticisi kullanıldığında, biçimlendirme veya ayrıştırma işlemi her zaman sabit kültürü kullanır.

Sonuç dizesi Eşgüdümlü Evrensel Saat (UTC) olarak bir saati ifade etmeliyse de biçimlendirme işlemi sırasında asıl DateTime değerinde dönüştürme işlemi yapılmaz. Bu nedenle bir DateTime değerini biçimlendirmeden önce DateTime.ToUniversalTime yöntemini çağırarak UTC'ye dönüştürmelisiniz.</target>
        <note />
      </trans-unit>
      <trans-unit id="updating_usages_in_containing_member">
        <source>updating usages in containing member</source>
        <target state="translated">üye içeren içinde güncelleştirme kullanımları</target>
        <note />
      </trans-unit>
      <trans-unit id="updating_usages_in_containing_project">
        <source>updating usages in containing project</source>
        <target state="translated">projeyi içeren kullanımlar güncelleştiriliyor</target>
        <note />
      </trans-unit>
      <trans-unit id="updating_usages_in_containing_type">
        <source>updating usages in containing type</source>
        <target state="translated">türünü içeren içinde güncelleştirme kullanımları</target>
        <note />
      </trans-unit>
      <trans-unit id="updating_usages_in_dependent_projects">
        <source>updating usages in dependent projects</source>
        <target state="translated">bağımlı projelerdeki kullanımlar güncelleştiriliyor</target>
        <note />
      </trans-unit>
      <trans-unit id="utc_hour_and_minute_offset">
        <source>utc hour and minute offset</source>
        <target state="translated">UTC saat ve dakika uzaklığı</target>
        <note />
      </trans-unit>
      <trans-unit id="utc_hour_and_minute_offset_description">
        <source>With DateTime values, the "zzz" custom format specifier represents the signed offset of the local operating system's time zone from UTC, measured in hours and minutes. It doesn't reflect the value of an instance's DateTime.Kind property. For this reason, the "zzz" format specifier is not recommended for use with DateTime values.

With DateTimeOffset values, this format specifier represents the DateTimeOffset value's offset from UTC in hours and minutes.

The offset is always displayed with a leading sign. A plus sign (+) indicates hours ahead of UTC, and a minus sign (-) indicates hours behind UTC. A single-digit offset is formatted with a leading zero.</source>
        <target state="translated">DateTime değerlerinde, "zzz" özel biçim belirticisi, yerel işletim sisteminin saat diliminin saat ve dakika cinsinden UTC'den işaretli uzaklığını temsil eder. Bir örneğin DateTime.Kind özelliğinin değerini yansıtmaz. Bu nedenle, "zzz" biçim belirticisinin DateTime değerleriyle kullanılması önerilmez.

DateTimeOffset değerlerinde, bu biçim belirticisi, DateTimeOffset değerinin saat ve dakika cinsinden UTC'den uzaklığını temsil eder.

Uzaklık her zaman başında bir işaretle görüntülenir. Artı işareti (+) UTC'den ilerideki, eksi işareti (-) ise UTC'den gerideki saatleri gösterir. Tek haneli bir uzaklık, başına bir sıfır eklenerek biçimlendirilir.</target>
        <note />
      </trans-unit>
      <trans-unit id="utc_hour_offset_1_2_digits">
        <source>utc hour offset (1-2 digits)</source>
        <target state="translated">UTC saat uzaklığı (1-2 rakam)</target>
        <note />
      </trans-unit>
      <trans-unit id="utc_hour_offset_1_2_digits_description">
        <source>With DateTime values, the "z" custom format specifier represents the signed offset of the local operating system's time zone from Coordinated Universal Time (UTC), measured in hours. It doesn't reflect the value of an instance's DateTime.Kind property. For this reason, the "z" format specifier is not recommended for use with DateTime values.

With DateTimeOffset values, this format specifier represents the DateTimeOffset value's offset from UTC in hours.

The offset is always displayed with a leading sign. A plus sign (+) indicates hours ahead of UTC, and a minus sign (-) indicates hours behind UTC. A single-digit offset is formatted without a leading zero.

If the "z" format specifier is used without other custom format specifiers, it's interpreted as a standard date and time format specifier and throws a FormatException.</source>
        <target state="translated">DateTime değerlerinde, "z" özel biçim belirticisi, yerel işletim sisteminin saat diliminin Eşgüdümlü Evrensel Saat'ten (UTC) saat cinsinden ölçülen işaretli uzaklığını temsil eder. Herhangi bir örneğin DateTime.Kind özelliğinin değerini yansıtmaz. Bu nedenle "z" biçim belirticisinin DateTime değerleriyle kullanılması önerilmez.

DateTimeOffset değerlerinde, bu biçim belirticisi, DateTimeOffset değerinin saat cinsinden UTC'den uzaklığını temsil eder.

Uzaklık her zaman başında bir işaretle görüntülenir. Artı işareti (+) UTC'den önceki, eksi işareti (-) ise UTC'den sonraki saatleri gösterir. Tek haneli bir uzaklık, başına sıfır eklenmeden biçimlendirilir.

"z" biçim belirticisi başka özel biçim belirticileri olmadan kullanılırsa, standart bir tarih ve saat biçimi belirticisi olarak yorumlanır ve bir FormatException oluşturur.</target>
        <note />
      </trans-unit>
      <trans-unit id="utc_hour_offset_2_digits">
        <source>utc hour offset (2 digits)</source>
        <target state="translated">UTC saat uzaklığı (2 rakam)</target>
        <note />
      </trans-unit>
      <trans-unit id="utc_hour_offset_2_digits_description">
        <source>With DateTime values, the "zz" custom format specifier represents the signed offset of the local operating system's time zone from UTC, measured in hours. It doesn't reflect the value of an instance's DateTime.Kind property. For this reason, the "zz" format specifier is not recommended for use with DateTime values.

With DateTimeOffset values, this format specifier represents the DateTimeOffset value's offset from UTC in hours.

The offset is always displayed with a leading sign. A plus sign (+) indicates hours ahead of UTC, and a minus sign (-) indicates hours behind UTC. A single-digit offset is formatted with a leading zero.</source>
        <target state="translated">DateTime değerlerinde, "zz" özel biçim belirticisi, yerel işletim sisteminin saat diliminin UTC'den (saat cinsinden) işaretli uzaklığını gösterir. Bir örneğin DateTime.Kind özelliğinin değerini yansıtmaz. Bu nedenle, "zz" biçim belirticisinin DateTime değerleriyle kullanılması önerilmez.

DateTimeOffset değerlerinde, bu biçim belirticisi, DateTimeOffset değerinin saat cinsinden UTC'den uzaklığını temsil eder.

Uzaklık her zaman başında bir işaretle görüntülenir. Artı işareti (+) UTC'den önceki, eksi işareti (-) ise UTC'den sonraki saatleri gösterir. Tek haneli bir uzaklık, başına bir sıfır eklenerek biçimlendirilir.</target>
        <note />
      </trans-unit>
      <trans-unit id="x_y_range_in_reverse_order">
        <source>[x-y] range in reverse order</source>
        <target state="translated">[x-y] aralığı ters sırada</target>
        <note>This is an error message shown to the user when they write an invalid Regular Expression. Example: [b-a]</note>
      </trans-unit>
      <trans-unit id="year_1_2_digits">
        <source>year (1-2 digits)</source>
        <target state="translated">yıl (1-2 rakam)</target>
        <note />
      </trans-unit>
      <trans-unit id="year_1_2_digits_description">
        <source>The "y" custom format specifier represents the year as a one-digit or two-digit number. If the year has more than two digits, only the two low-order digits appear in the result. If the first digit of a two-digit year begins with a zero (for example, 2008), the number is formatted without a leading zero.

If the "y" format specifier is used without other custom format specifiers, it's interpreted as the "y" standard date and time format specifier.</source>
        <target state="translated">"y" özel biçim belirticisi yılı bir rakamlı veya iki rakamlı bir sayı ile temsil eder. Yılda ikiden fazla rakam varsa, sonuçta yalnızca iki düşük değerli rakam görüntülenir. İki rakamlı bir yılın ilk rakamı sıfırsa (örneğin 2008), sayı başına sıfır eklenmeden biçimlendirilir.

"y" biçim belirticisi başka özel biçim belirticileri olmadan kullanılırsa, standart tarih ve saat biçimi belirticisi olarak yorumlanır.</target>
        <note />
      </trans-unit>
      <trans-unit id="year_2_digits">
        <source>year (2 digits)</source>
        <target state="translated">yıl (2 rakam)</target>
        <note />
      </trans-unit>
      <trans-unit id="year_2_digits_description">
        <source>The "yy" custom format specifier represents the year as a two-digit number. If the year has more than two digits, only the two low-order digits appear in the result. If the two-digit year has fewer than two significant digits, the number is padded with leading zeros to produce two digits.

In a parsing operation, a two-digit year that is parsed using the "yy" custom format specifier is interpreted based on the Calendar.TwoDigitYearMax property of the format provider's current calendar. The following example parses the string representation of a date that has a two-digit year by using the default Gregorian calendar of the en-US culture, which, in this case, is the current culture. It then changes the current culture's CultureInfo object to use a GregorianCalendar object whose TwoDigitYearMax property has been modified.</source>
        <target state="translated">"yy" özel biçim belirticisi yılı iki rakamlı bir sayı olarak temsil eder. Yılda iki rakamdan fazlası varsa, sonuçta yalnızca iki düşük değerli rakam görüntülenir. İki rakamlı yılda ikiden daha az anlamlı basamak varsa, iki rakam üretmek için sayının önüne sıfırlar eklenir.

Bir ayrıştırma işleminde, "yy" özel biçim belirticisi kullanılarak ayrıştırılan iki rakamlı bir yıl, biçim sağlayıcının geçerli takvimindeki Calendar.TwoDigitYearMax özelliği temel alınarak yorumlanır. Aşağıdaki örnekte, iki rakamlı bir yılı olan bir tarihin dize gösterimi, geçerli kültür olan en-US kültürünün varsayılan Gregoryen takvimi kullanılarak ayrıştırılmaktadır. Daha sonra, geçerli kültürün CultureInfo nesnesi, TwoDigitYearMax özelliği değiştirilmiş bir GregorianCalendar nesnesini kullanacak şekilde değiştirilmektedir.</target>
        <note />
      </trans-unit>
      <trans-unit id="year_3_4_digits">
        <source>year (3-4 digits)</source>
        <target state="translated">yıl (3-4 rakam)</target>
        <note />
      </trans-unit>
      <trans-unit id="year_3_4_digits_description">
        <source>The "yyy" custom format specifier represents the year with a minimum of three digits. If the year has more than three significant digits, they are included in the result string. If the year has fewer than three digits, the number is padded with leading zeros to produce three digits.</source>
        <target state="translated">"yyy" özel biçim belirticisi yılı minimum üç rakamla temsil eder. Yılda üçten fazla anlamlı basamak varsa, bunlar sonuç dizesine eklenir. Yılda üçten az rakam varsa, üç rakam üretmek için sayının başına sıfırlar eklenir.</target>
        <note />
      </trans-unit>
      <trans-unit id="year_4_digits">
        <source>year (4 digits)</source>
        <target state="translated">yıl (4 rakam)</target>
        <note />
      </trans-unit>
      <trans-unit id="year_4_digits_description">
        <source>The "yyyy" custom format specifier represents the year with a minimum of four digits. If the year has more than four significant digits, they are included in the result string. If the year has fewer than four digits, the number is padded with leading zeros to produce four digits.</source>
        <target state="translated">"yyyy" özel biçim belirticisi yılı minimum dört rakamla temsil eder. Yılda dörtten fazla anlamlı basamak varsa, bunlar sonuç dizesine eklenir. Yılda dörtten az rakam varsa, dört rakam üretmek için sayının başına sıfırlar eklenir.</target>
        <note />
      </trans-unit>
      <trans-unit id="year_5_digits">
        <source>year (5 digits)</source>
        <target state="translated">yıl (5 rakam)</target>
        <note />
      </trans-unit>
      <trans-unit id="year_5_digits_description">
        <source>The "yyyyy" custom format specifier (plus any number of additional "y" specifiers) represents the year with a minimum of five digits. If the year has more than five significant digits, they are included in the result string. If the year has fewer than five digits, the number is padded with leading zeros to produce five digits.

If there are additional "y" specifiers, the number is padded with as many leading zeros as necessary to produce the number of "y" specifiers.</source>
        <target state="translated">"yyyyy" özel biçim belirticisi (ve herhangi bir sayıda ek "y" belirticisi) yılı minimum beş rakamla temsil eder. Yılda beşten fazla anlamlı basamak varsa, bunlar sonuç dizesine eklenir. Yılda beşten az rakam varsa, beş rakam üretmek için sayının başına sıfırlar eklenir.

Ek "y" belirticileri varsa, sayının önüne "y" belirticilerinin sayısını üretmek için gerektiği kadar sıfır eklenir.</target>
        <note />
      </trans-unit>
      <trans-unit id="year_month">
        <source>year month</source>
        <target state="translated">yıl ay</target>
        <note />
      </trans-unit>
      <trans-unit id="year_month_description">
        <source>The "Y" or "y" standard format specifier represents a custom date and time format string that is defined by the DateTimeFormatInfo.YearMonthPattern property of a specified culture. For example, the custom format string for the invariant culture is "yyyy MMMM".</source>
        <target state="translated">"Y" veya "y" standart biçim belirticisi belirtilen bir kültürün DateTimeFormatInfo.YearMonthPattern özelliği tarafından tanımlanan özel bir tarih ve saat biçimi dizesini temsil eder. Örneğin, sabit kültür için özel biçim dizesi "yyyy MMMM"dir.</target>
        <note />
      </trans-unit>
    </body>
  </file>
</xliff><|MERGE_RESOLUTION|>--- conflicted
+++ resolved
@@ -472,20 +472,12 @@
       </trans-unit>
       <trans-unit id="Could_not_find_PDB_on_disk_or_embedded">
         <source>Could not find portable PDB on disk or embedded.</source>
-<<<<<<< HEAD
-        <target state="new">Could not find portable PDB on disk or embedded.</target>
-=======
         <target state="translated">Diskte veya gömülü olarak taşınabilir PDB bulunamadı.</target>
->>>>>>> a07da687
         <note />
       </trans-unit>
       <trans-unit id="Could_not_find_PDB_on_disk_or_embedded_or_server">
         <source>Could not find PDB on disk, or embedded, or on a symbol server.</source>
-<<<<<<< HEAD
-        <target state="new">Could not find PDB on disk, or embedded, or on a symbol server.</target>
-=======
         <target state="translated">PDB diskte, gömülü veya bir sembol sunucusunda bulunamadı.</target>
->>>>>>> a07da687
         <note />
       </trans-unit>
       <trans-unit id="Create_and_assign_field_0">
@@ -570,11 +562,7 @@
       </trans-unit>
       <trans-unit id="Error_reading_PDB_0">
         <source>Error reading PDB: '{0}'</source>
-<<<<<<< HEAD
-        <target state="new">Error reading PDB: '{0}'</target>
-=======
         <target state="translated">PDB okuma hatası: “{0}”</target>
->>>>>>> a07da687
         <note />
       </trans-unit>
       <trans-unit id="Example">
@@ -644,38 +632,22 @@
       </trans-unit>
       <trans-unit id="Found_PDB_file_at_0">
         <source>Found PDB file at '{0}'</source>
-<<<<<<< HEAD
-        <target state="new">Found PDB file at '{0}'</target>
-=======
         <target state="translated">“{0}” konumunda PDB dosyası bulundu</target>
->>>>>>> a07da687
         <note />
       </trans-unit>
       <trans-unit id="Found_PDB_on_symbol_server">
         <source>Found PDB on symbol server.</source>
-<<<<<<< HEAD
-        <target state="new">Found PDB on symbol server.</target>
-=======
         <target state="translated">Sembol sunucusunda PDB bulundu.</target>
->>>>>>> a07da687
         <note />
       </trans-unit>
       <trans-unit id="Found_PDB_on_symbol_server_but_could_not_read_file">
         <source>Found PDB on symbol server but could not read file.</source>
-<<<<<<< HEAD
-        <target state="new">Found PDB on symbol server but could not read file.</target>
-=======
         <target state="translated">Sembol sunucusunda PDB bulundu ancak dosya okunamadı.</target>
->>>>>>> a07da687
         <note />
       </trans-unit>
       <trans-unit id="Found_embedded_PDB_file">
         <source>Found embedded PDB file.</source>
-<<<<<<< HEAD
-        <target state="new">Found embedded PDB file.</target>
-=======
         <target state="translated">Gömülü PDB dosyası bulundu.</target>
->>>>>>> a07da687
         <note />
       </trans-unit>
       <trans-unit id="Generate_abstract_method_0">
@@ -1100,11 +1072,7 @@
       </trans-unit>
       <trans-unit id="Navigating_to_symbol_0_from_1">
         <source>Navigating to symbol '{0}' from '{1}'.</source>
-<<<<<<< HEAD
-        <target state="new">Navigating to symbol '{0}' from '{1}'.</target>
-=======
         <target state="translated">“{1}“den "{0}" sembolüne gidiliyor.</target>
->>>>>>> a07da687
         <note />
       </trans-unit>
       <trans-unit id="Nested_quantifier_0">
@@ -1119,11 +1087,7 @@
       </trans-unit>
       <trans-unit id="No_source_document_info_found_in_PDB">
         <source>No source document info found in PDB.</source>
-<<<<<<< HEAD
-        <target state="new">No source document info found in PDB.</target>
-=======
         <target state="translated">PDB'de kaynak belge bilgisi bulunamadı.</target>
->>>>>>> a07da687
         <note />
       </trans-unit>
       <trans-unit id="No_valid_location_to_insert_method_call">
@@ -1311,17 +1275,11 @@
 'name1' is the current group (optional), 'name2' is a previously defined group, and 'subexpression' is any valid regular expression pattern. The balancing group definition deletes the definition of name2 and stores the interval between name2 and name1 in name1. If no name2 group is defined, the match backtracks. Because deleting the last definition of name2 reveals the previous definition of name2, this construct lets you use the stack of captures for group name2 as a counter for keeping track of nested constructs such as parentheses or opening and closing brackets.
 
 The balancing group definition uses 'name2' as a stack. The beginning character of each nested construct is placed in the group and in its Group.Captures collection. When the closing character is matched, its corresponding opening character is removed from the group, and the Captures collection is decreased by one. After the opening and closing characters of all nested constructs have been matched, 'name1' is empty.</source>
-<<<<<<< HEAD
-        <target state="new">A balancing group definition deletes the definition of a previously defined group and stores, in the current group, the interval between the previously defined group and the current group.
-=======
         <target state="translated">Bir dengeleme grubu tanımı, geçerli grupta, önceden tanımlanmış grup ile geçerli grup arasındaki aralıkta, önceden tanımlanmış bir grubun ve depoların tanımını siler.
 
 'name1' geçerli grup (isteğe bağlı), 'name2' önceden tanımlanmış bir grup ve 'subexpression' ise herhangi bir geçerli normal ifade desenidir. Dengeleme grubu tanımı name2'nin tanımını siler ve name2 ile name1 arasındaki aralığı name1'e depolar. Bir name2 grubu tanımlanmamışsa, eşleşme geri iz sürer. name2'nin son tanımını silmek, name2'nin önceki tanımını ortaya çıkardığından, bu yapı name2 grubu için yakalama yığınını, parantez veya açma ve kapama ayracı gibi iç içe yapıları izlemek için bir sayaç olarak kullanmanıza olanak sağlar.
->>>>>>> a07da687
-
-'name1' is the current group (optional), 'name2' is a previously defined group, and 'subexpression' is any valid regular expression pattern. The balancing group definition deletes the definition of name2 and stores the interval between name2 and name1 in name1. If no name2 group is defined, the match backtracks. Because deleting the last definition of name2 reveals the previous definition of name2, this construct lets you use the stack of captures for group name2 as a counter for keeping track of nested constructs such as parentheses or opening and closing brackets.
-
-The balancing group definition uses 'name2' as a stack. The beginning character of each nested construct is placed in the group and in its Group.Captures collection. When the closing character is matched, its corresponding opening character is removed from the group, and the Captures collection is decreased by one. After the opening and closing characters of all nested constructs have been matched, 'name1' is empty.</target>
+
+Dengeleme grubu tanımı 'name2' öğesini bir yığın olarak kullanır. Her iç içe yapının başlangıç karakteri, gruba ve grubun Group.Captures koleksiyonuna yerleştirilir. Kapanış karakteri eşleştiğinde, karşılık gelen açma karakteri gruptan kaldırılır ve Captures koleksiyonunda bir öğe azalır. İç içe tüm yapıların açılış ve kapanış karakterleri eşleştirildikten sonra, 'name1' boş olur.</target>
         <note />
       </trans-unit>
       <trans-unit id="Regex_balancing_group_short">
@@ -2404,20 +2362,12 @@
       </trans-unit>
       <trans-unit id="Source_code_language_information_was_not_found_in_PDB">
         <source>Source code language information was not found in PDB.</source>
-<<<<<<< HEAD
-        <target state="new">Source code language information was not found in PDB.</target>
-=======
         <target state="translated">Kaynak kodu dil bilgisi PDB'de bulunamadı.</target>
->>>>>>> a07da687
         <note />
       </trans-unit>
       <trans-unit id="Source_is_a_reference_assembly">
         <source>Source is a reference assembly, not enough information to find PDB.</source>
-<<<<<<< HEAD
-        <target state="new">Source is a reference assembly, not enough information to find PDB.</target>
-=======
         <target state="translated">Kaynak bir başvuru bütünleştirilmiş kodudur, PDB'yi bulmak için yeterli bilgi yoktur.</target>
->>>>>>> a07da687
         <note />
       </trans-unit>
       <trans-unit id="Split_into_consecutive_0_statements">
@@ -2447,11 +2397,7 @@
       </trans-unit>
       <trans-unit id="Symbol_found_in_assembly_path_0">
         <source>Symbol found in assembly path '{0}'</source>
-<<<<<<< HEAD
-        <target state="new">Symbol found in assembly path '{0}'</target>
-=======
         <target state="translated">“{0}” derleme yolunda sembol bulundu</target>
->>>>>>> a07da687
         <note />
       </trans-unit>
       <trans-unit id="TODO_colon_free_unmanaged_resources_unmanaged_objects_and_override_finalizer">
@@ -2481,20 +2427,12 @@
       </trans-unit>
       <trans-unit id="Timeout_SourceLink">
         <source>Timed out trying to download source code from SourceLink. Subsequent requests may succeed.</source>
-<<<<<<< HEAD
-        <target state="new">Timed out trying to download source code from SourceLink. Subsequent requests may succeed.</target>
-=======
         <target state="translated">SourceLink'ten kaynak kodu indirmeye çalışırken zaman aşımına uğradı. Sonraki istekler başarılı olabilir.</target>
->>>>>>> a07da687
         <note />
       </trans-unit>
       <trans-unit id="Timeout_symbol_server">
         <source>Timed out trying to download PDB from symbol server. Subsequent requests may succeed.</source>
-<<<<<<< HEAD
-        <target state="new">Timed out trying to download PDB from symbol server. Subsequent requests may succeed.</target>
-=======
         <target state="translated">PDB'yi sembol sunucusundan indirmeye çalışırken zaman aşımına uğradı. Sonraki istekler başarılı olabilir.</target>
->>>>>>> a07da687
         <note />
       </trans-unit>
       <trans-unit id="Too_many_bars_in_conditional_grouping">
@@ -2799,74 +2737,42 @@
       </trans-unit>
       <trans-unit id="_0_found_in_embedded_PDB">
         <source>'{0}' found in embedded PDB.</source>
-<<<<<<< HEAD
-        <target state="new">'{0}' found in embedded PDB.</target>
-=======
         <target state="translated">“{0}”, gömülü PDB'de bulundu.</target>
->>>>>>> a07da687
         <note />
       </trans-unit>
       <trans-unit id="_0_found_in_embedded_PDB_but_checksum_failed">
         <source>'{0}' found in embedded PDB but checksum was wrong, or couldn't read temp file.</source>
-<<<<<<< HEAD
-        <target state="new">'{0}' found in embedded PDB but checksum was wrong, or couldn't read temp file.</target>
-=======
         <target state="translated">“{0}” gömülü PDB'de bulundu ancak sağlama toplamı yanlıştı veya geçici dosyayı okuyamadı.</target>
->>>>>>> a07da687
         <note />
       </trans-unit>
       <trans-unit id="_0_found_in_embedded_PDB_but_could_not_write_file_1">
         <source>'{0}' found in embedded PDB but could not write to temp file: '{1}'</source>
-<<<<<<< HEAD
-        <target state="new">'{0}' found in embedded PDB but could not write to temp file: '{1}'</target>
-=======
         <target state="translated">“{0}” gömülü PDB'de bulundu ancak geçici dosyaya yazamadı:”{1}”</target>
->>>>>>> a07da687
         <note />
       </trans-unit>
       <trans-unit id="_0_found_in_embedded_PDB_cached_source_file">
         <source>'{0}' found in embedded PDB and found cached source file.</source>
-<<<<<<< HEAD
-        <target state="new">'{0}' found in embedded PDB and found cached source file.</target>
-=======
         <target state="translated">“{0}” gömülü PDB'de bulundu ve önbelleğe alınmış kaynak dosya bulundu.</target>
->>>>>>> a07da687
         <note />
       </trans-unit>
       <trans-unit id="_0_found_in_original_location">
         <source>'{0}' found in original location.</source>
-<<<<<<< HEAD
-        <target state="new">'{0}' found in original location.</target>
-=======
         <target state="translated">“{0}” orijinal konumunda bulundu.</target>
->>>>>>> a07da687
         <note />
       </trans-unit>
       <trans-unit id="_0_found_in_original_location_but_checksum_failed">
         <source>'{0}' found in original location but checksum was wrong, or couldn't read temp file.</source>
-<<<<<<< HEAD
-        <target state="new">'{0}' found in original location but checksum was wrong, or couldn't read temp file.</target>
-=======
         <target state="translated">“{0}” orijinal konumda bulundu ancak sağlama toplamı yanlıştı veya geçici dosyayı okuyamadı.</target>
->>>>>>> a07da687
         <note />
       </trans-unit>
       <trans-unit id="_0_found_via_SourceLink">
         <source>'{0}' found via SourceLink.</source>
-<<<<<<< HEAD
-        <target state="new">'{0}' found via SourceLink.</target>
-=======
         <target state="translated">“{0}” SourceLink aracılığıyla bulundu.</target>
->>>>>>> a07da687
         <note />
       </trans-unit>
       <trans-unit id="_0_found_via_SourceLink_but_couldnt_read_file">
         <source>'{0}' found via SourceLink but couldn't read temp file.</source>
-<<<<<<< HEAD
-        <target state="new">'{0}' found via SourceLink but couldn't read temp file.</target>
-=======
         <target state="translated">“{0}” SourceLink aracılığıyla bulundu ancak geçici dosyayı okuyamadı.</target>
->>>>>>> a07da687
         <note />
       </trans-unit>
       <trans-unit id="_0_is_not_null_here">
@@ -3199,20 +3105,12 @@
       </trans-unit>
       <trans-unit id="embedded">
         <source>embedded</source>
-<<<<<<< HEAD
-        <target state="new">embedded</target>
-=======
         <target state="translated">gömülü</target>
->>>>>>> a07da687
         <note>Embedded is a technical term for "Embedded source", where souce files are embedded into the PDB</note>
       </trans-unit>
       <trans-unit id="external">
         <source>external</source>
-<<<<<<< HEAD
-        <target state="new">external</target>
-=======
         <target state="translated">dış</target>
->>>>>>> a07da687
         <note>External means "external source", meaning source files that are not part of the current solution</note>
       </trans-unit>
       <trans-unit id="from_metadata">
