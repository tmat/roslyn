--- conflicted
+++ resolved
@@ -75,12 +75,9 @@
         public const string RemoveUnnecessaryParenthesesDiagnosticId = "IDE0047";
         public const string AddRequiredParenthesesDiagnosticId = "IDE0048";
 
-<<<<<<< HEAD
-        public const string ConvertAnonymousTypeToTupleDiagnosticId = "IDE0049";
-=======
         public const string PreferBuiltInOrFrameworkTypeDiagnosticId = "IDE0049";
 
->>>>>>> b485c600
+        public const string ConvertAnonymousTypeToTupleDiagnosticId = "IDE0050";
 
         // Analyzer error Ids
         public const string AnalyzerChangedId = "IDE1001";
