﻿// Copyright (c) Microsoft.  All Rights Reserved.  Licensed under the Apache License, Version 2.0.  See License.txt in the project root for license information.

namespace Microsoft.CodeAnalysis.Diagnostics
{
    internal static class IDEDiagnosticIds
    {
        public const string SimplifyNamesDiagnosticId = "IDE0001";
        public const string SimplifyMemberAccessDiagnosticId = "IDE0002";
        public const string RemoveQualificationDiagnosticId = "IDE0003";
        public const string RemoveUnnecessaryCastDiagnosticId = "IDE0004";
        public const string RemoveUnnecessaryImportsDiagnosticId = "IDE0005";
        public const string IntellisenseBuildFailedDiagnosticId = "IDE0006";
        public const string UseImplicitTypeDiagnosticId = "IDE0007";
        public const string UseExplicitTypeDiagnosticId = "IDE0008";
        public const string AddQualificationDiagnosticId = "IDE0009";
        public const string PopulateSwitchDiagnosticId = "IDE0010";
        public const string AddBracesDiagnosticId = "IDE0011";
        public const string PreferIntrinsicPredefinedTypeInDeclarationsDiagnosticId = "IDE0012";
        public const string PreferIntrinsicPredefinedTypeInMemberAccessDiagnosticId = "IDE0013";
        public const string PreferFrameworkTypeInDeclarationsDiagnosticId = "IDE0014";
        public const string PreferFrameworkTypeInMemberAccessDiagnosticId = "IDE0015";
        public const string UseThrowExpressionDiagnosticId = "IDE0016";
        public const string UseObjectInitializerDiagnosticId = "IDE0017";
        public const string InlineDeclarationDiagnosticId = "IDE0018";
        public const string InlineAsTypeCheckId = "IDE0019";
        public const string InlineIsTypeCheckId = "IDE0020";

        public const string UseExpressionBodyForConstructorsDiagnosticId = "IDE0021";
        public const string UseExpressionBodyForMethodsDiagnosticId = "IDE0022";
        public const string UseExpressionBodyForConversionOperatorsDiagnosticId = "IDE0023";
        public const string UseExpressionBodyForOperatorsDiagnosticId = "IDE0024";
        public const string UseExpressionBodyForPropertiesDiagnosticId = "IDE0025";
        public const string UseExpressionBodyForIndexersDiagnosticId = "IDE0026";
        public const string UseExpressionBodyForAccessorsDiagnosticId = "IDE0027";

        public const string UseCollectionInitializerDiagnosticId = "IDE0028";

        public const string UseCoalesceExpressionDiagnosticId = "IDE0029";
        public const string UseCoalesceExpressionForNullableDiagnosticId = "IDE0030";

        public const string UseNullPropagationDiagnosticId = "IDE0031";

        public const string UseAutoPropertyDiagnosticId = "IDE0032";

        public const string UseExplicitTupleNameDiagnosticId = "IDE0033";

        public const string UseDefaultLiteralDiagnosticId = "IDE0034";

        public const string RemoveUnreachableCodeDiagnosticId = "IDE0035";

        public const string OrderModifiersDiagnosticId = "IDE0036";

        public const string UseInferredMemberNameDiagnosticId = "IDE0037";

        public const string InlineIsTypeWithoutNameCheckDiagnosticsId = "IDE0038";

        public const string UseLocalFunctionDiagnosticId = "IDE0039";

        public const string AddAccessibilityModifiersDiagnosticId = "IDE0040";

        public const string UseIsNullCheckDiagnosticId = "IDE0041";

        public const string UseDeconstructionDiagnosticId = "IDE0042";

        public const string ValidateFormatStringDiagnosticID = "IDE0043";

<<<<<<< HEAD
        public const string RemoveUnnecessaryParenthesesDiagnosticId = "IDE0044";
        public const string AddRequiredParenthesesDiagnosticId = "IDE0045";
=======
        public const string MakeFieldReadonlyDiagnosticId = "IDE0044";
>>>>>>> 81c63b70

        // Analyzer error Ids
        public const string AnalyzerChangedId = "IDE1001";
        public const string AnalyzerDependencyConflictId = "IDE1002";
        public const string MissingAnalyzerReferenceId = "IDE1003";
        public const string ErrorReadingRulesetId = "IDE1004";
        public const string InvokeDelegateWithConditionalAccessId = "IDE1005";
        public const string NamingRuleId = "IDE1006";
        public const string UnboundIdentifierId = "IDE1007";
        public const string UnboundConstructorId = "IDE1008";
    }
}<|MERGE_RESOLUTION|>--- conflicted
+++ resolved
@@ -64,12 +64,10 @@
 
         public const string ValidateFormatStringDiagnosticID = "IDE0043";
 
-<<<<<<< HEAD
-        public const string RemoveUnnecessaryParenthesesDiagnosticId = "IDE0044";
-        public const string AddRequiredParenthesesDiagnosticId = "IDE0045";
-=======
         public const string MakeFieldReadonlyDiagnosticId = "IDE0044";
->>>>>>> 81c63b70
+
+        public const string RemoveUnnecessaryParenthesesDiagnosticId = "IDE0045";
+        public const string AddRequiredParenthesesDiagnosticId = "IDE0046";
 
         // Analyzer error Ids
         public const string AnalyzerChangedId = "IDE1001";
