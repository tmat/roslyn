﻿// Licensed to the .NET Foundation under one or more agreements.
// The .NET Foundation licenses this file to you under the MIT license.
// See the LICENSE file in the project root for more information.

using System;
using System.Collections.Generic;
using System.Collections.Immutable;
using System.Diagnostics;
using System.Linq;
using System.Runtime.CompilerServices;
using System.Threading;
using System.Threading.Tasks;
using Microsoft.CodeAnalysis.CodeStyle;
using Microsoft.CodeAnalysis.Host;
using Microsoft.CodeAnalysis.Host.Mef;
using Microsoft.CodeAnalysis.Options;
using Microsoft.CodeAnalysis.PooledObjects;
using Microsoft.CodeAnalysis.Simplification;
using Microsoft.CodeAnalysis.SolutionCrawler;
using Microsoft.CodeAnalysis.Workspaces.Diagnostics;
using Roslyn.Utilities;

namespace Microsoft.CodeAnalysis.Diagnostics.EngineV2
{
    /// <summary>
    /// Diagnostic Analyzer Engine V2
    /// 
    /// This one follows pattern compiler has set for diagnostic analyzer.
    /// </summary>
    internal partial class DiagnosticIncrementalAnalyzer : IIncrementalAnalyzer2
    {
        private readonly int _correlationId;
        private readonly DiagnosticAnalyzerTelemetry _telemetry;
        private readonly StateManager _stateManager;
        private readonly InProcOrRemoteHostAnalyzerRunner _diagnosticAnalyzerRunner;
        private readonly IDocumentTrackingService _documentTrackingService;
        private ConditionalWeakTable<Project, CompilationWithAnalyzers?> _projectCompilationsWithAnalyzers;

        internal DiagnosticAnalyzerService AnalyzerService { get; }
        internal Workspace Workspace { get; }
        internal IPersistentStorageService PersistentStorageService { get; }
        internal IAnalysisScopeService AnalysisScopeService { get; }

        [Obsolete(MefConstruction.FactoryMethodMessage, error: true)]
        public DiagnosticIncrementalAnalyzer(
            DiagnosticAnalyzerService analyzerService,
            int correlationId,
            Workspace workspace,
            DiagnosticAnalyzerInfoCache analyzerInfoCache)
        {
            Contract.ThrowIfNull(analyzerService);

            AnalyzerService = analyzerService;
            Workspace = workspace;
            PersistentStorageService = workspace.Services.GetRequiredService<IPersistentStorageService>();
<<<<<<< HEAD
            AnalysisScopeService = workspace.Services.GetRequiredService<IAnalysisScopeService>();
            _documentTrackingService = workspace.Services.GetService<IDocumentTrackingService>();
=======
            _documentTrackingService = workspace.Services.GetRequiredService<IDocumentTrackingService>();
>>>>>>> be878087

            _correlationId = correlationId;

            _stateManager = new StateManager(PersistentStorageService, AnalysisScopeService, analyzerInfoCache);
            _stateManager.ProjectAnalyzerReferenceChanged += OnProjectAnalyzerReferenceChanged;
            _telemetry = new DiagnosticAnalyzerTelemetry();

            _diagnosticAnalyzerRunner = new InProcOrRemoteHostAnalyzerRunner(analyzerInfoCache, analyzerService.Listener);
            _projectCompilationsWithAnalyzers = new ConditionalWeakTable<Project, CompilationWithAnalyzers?>();
        }

        internal DiagnosticAnalyzerInfoCache DiagnosticAnalyzerInfoCache => _diagnosticAnalyzerRunner.AnalyzerInfoCache;

        public bool ContainsDiagnostics(ProjectId projectId)
        {
            foreach (var stateSet in _stateManager.GetStateSets(projectId))
            {
                if (stateSet.ContainsAnyDocumentOrProjectDiagnostics(projectId))
                {
                    return true;
                }
            }

            return false;
        }

        public bool NeedsReanalysisOnOptionChanged(object sender, OptionChangedEventArgs e)
        {
            return e.Option.Feature == nameof(SimplificationOptions) ||
                   e.Option.Feature == nameof(CodeStyleOptions) ||
                   e.Option == SolutionCrawlerOptions.BackgroundAnalysisScopeOption ||
#pragma warning disable CS0618 // Type or member is obsolete - F# is still on the older ClosedFileDiagnostic option.
                   e.Option == SolutionCrawlerOptions.ClosedFileDiagnostic;
#pragma warning restore CS0618 // Type or member is obsolete
        }

        private void OnProjectAnalyzerReferenceChanged(object? sender, ProjectAnalyzerReferenceChangedEventArgs e)
        {
            if (e.Removed.Length == 0)
            {
                // nothing to refresh
                return;
            }

            // events will be automatically serialized.
            var project = e.Project;
            var stateSets = e.Removed;

            // make sure we drop cache related to the analyzers
            foreach (var stateSet in stateSets)
            {
                stateSet.OnRemoved();
            }

            ClearAllDiagnostics(stateSets, project.Id);
        }

        public void Shutdown()
        {
            var stateSets = _stateManager.GetAllStateSets();

            AnalyzerService.RaiseBulkDiagnosticsUpdated(raiseEvents =>
            {
                var handleActiveFile = true;
                using var _ = PooledHashSet<DocumentId>.GetInstance(out var documentSet);

                foreach (var stateSet in stateSets)
                {
                    var projectIds = stateSet.GetProjectsWithDiagnostics();
                    foreach (var projectId in projectIds)
                    {
                        stateSet.CollectDocumentsWithDiagnostics(projectId, documentSet);
                        RaiseProjectDiagnosticsRemoved(stateSet, projectId, documentSet, handleActiveFile, raiseEvents);
                        documentSet.Clear();
                    }
                }
            });
        }

        private void ClearAllDiagnostics(ImmutableArray<StateSet> stateSets, ProjectId projectId)
        {
            AnalyzerService.RaiseBulkDiagnosticsUpdated(raiseEvents =>
            {
                using var _ = PooledHashSet<DocumentId>.GetInstance(out var documentSet);

                foreach (var stateSet in stateSets)
                {
                    Debug.Assert(documentSet.Count == 0);

                    stateSet.CollectDocumentsWithDiagnostics(projectId, documentSet);

                    // PERF: don't fire events for ones that we dont have any diagnostics on
                    if (documentSet.Count > 0)
                    {
                        RaiseProjectDiagnosticsRemoved(stateSet, projectId, documentSet, handleActiveFile: true, raiseEvents);
                        documentSet.Clear();
                    }
                }
            });
        }

        private void RaiseDiagnosticsCreated(
            Project project, StateSet stateSet, ImmutableArray<DiagnosticData> items, Action<DiagnosticsUpdatedArgs> raiseEvents)
        {
            Contract.ThrowIfFalse(project.Solution.Workspace == Workspace);

            raiseEvents(DiagnosticsUpdatedArgs.DiagnosticsCreated(
                CreateId(stateSet, project.Id, AnalysisKind.NonLocal),
                project.Solution.Workspace,
                project.Solution,
                project.Id,
                documentId: null,
                diagnostics: items));
        }

        private void RaiseDiagnosticsRemoved(
            ProjectId projectId, Solution? solution, StateSet stateSet, Action<DiagnosticsUpdatedArgs> raiseEvents)
        {
            Contract.ThrowIfFalse(solution == null || solution.Workspace == Workspace);

            raiseEvents(DiagnosticsUpdatedArgs.DiagnosticsRemoved(
                CreateId(stateSet, projectId, AnalysisKind.NonLocal),
                Workspace,
                solution,
                projectId,
                documentId: null));
        }

        private void RaiseDiagnosticsCreated(
            TextDocument document, StateSet stateSet, AnalysisKind kind, ImmutableArray<DiagnosticData> items, Action<DiagnosticsUpdatedArgs> raiseEvents)
        {
            Contract.ThrowIfFalse(document.Project.Solution.Workspace == Workspace);

            raiseEvents(DiagnosticsUpdatedArgs.DiagnosticsCreated(
                CreateId(stateSet, document.Id, kind),
                document.Project.Solution.Workspace,
                document.Project.Solution,
                document.Project.Id,
                document.Id,
                items));
        }

        private void RaiseDiagnosticsRemoved(
            DocumentId documentId, Solution? solution, StateSet stateSet, AnalysisKind kind, Action<DiagnosticsUpdatedArgs> raiseEvents)
        {
            Contract.ThrowIfFalse(solution == null || solution.Workspace == Workspace);

            raiseEvents(DiagnosticsUpdatedArgs.DiagnosticsRemoved(
                CreateId(stateSet, documentId, kind),
                Workspace,
                solution,
                documentId.ProjectId,
                documentId));
        }

        private static object CreateId(StateSet stateSet, DocumentId documentId, AnalysisKind kind)
            => new LiveDiagnosticUpdateArgsId(stateSet.Analyzer, documentId, (int)kind, stateSet.ErrorSourceName);

        private static object CreateId(StateSet stateSet, ProjectId projectId, AnalysisKind kind)
            => new LiveDiagnosticUpdateArgsId(stateSet.Analyzer, projectId, (int)kind, stateSet.ErrorSourceName);

        public static Task<VersionStamp> GetDiagnosticVersionAsync(Project project, CancellationToken cancellationToken)
            => project.GetDependentVersionAsync(cancellationToken);

        private static DiagnosticAnalysisResult GetResultOrEmpty(ImmutableDictionary<DiagnosticAnalyzer, DiagnosticAnalysisResult> map, DiagnosticAnalyzer analyzer, ProjectId projectId, VersionStamp version)
        {
            if (map.TryGetValue(analyzer, out var result))
            {
                return result;
            }

            return DiagnosticAnalysisResult.CreateEmpty(projectId, version);
        }

        public void LogAnalyzerCountSummary()
            => _telemetry.ReportAndClear(_correlationId);

        internal IEnumerable<DiagnosticAnalyzer> GetAnalyzersTestOnly(Project project)
            => _stateManager.GetOrCreateStateSets(project).Select(s => s.Analyzer);

        private static string GetDocumentLogMessage(string title, TextDocument document, DiagnosticAnalyzer analyzer)
            => $"{title}: ({document.Id}, {document.Project.Id}), ({analyzer})";

        private static string GetProjectLogMessage(Project project, IEnumerable<StateSet> stateSets)
            => $"project: ({project.Id}), ({string.Join(Environment.NewLine, stateSets.Select(s => s.Analyzer.ToString()))})";

        private static string GetResetLogMessage(TextDocument document)
            => $"document close/reset: ({document.FilePath ?? document.Name})";

        private static string GetOpenLogMessage(TextDocument document)
            => $"document open: ({document.FilePath ?? document.Name})";

        private static string GetRemoveLogMessage(DocumentId id)
            => $"document remove: {id.ToString()}";

        private static string GetRemoveLogMessage(ProjectId id)
            => $"project remove: {id.ToString()}";
    }
}<|MERGE_RESOLUTION|>--- conflicted
+++ resolved
@@ -53,12 +53,8 @@
             AnalyzerService = analyzerService;
             Workspace = workspace;
             PersistentStorageService = workspace.Services.GetRequiredService<IPersistentStorageService>();
-<<<<<<< HEAD
             AnalysisScopeService = workspace.Services.GetRequiredService<IAnalysisScopeService>();
-            _documentTrackingService = workspace.Services.GetService<IDocumentTrackingService>();
-=======
             _documentTrackingService = workspace.Services.GetRequiredService<IDocumentTrackingService>();
->>>>>>> be878087
 
             _correlationId = correlationId;
 
