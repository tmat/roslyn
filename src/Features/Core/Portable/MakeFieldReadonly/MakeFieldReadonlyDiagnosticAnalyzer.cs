﻿// Copyright (c) Microsoft.  All Rights Reserved.  Licensed under the Apache License, Version 2.0.  See License.txt in the project root for license information.

using System.Collections.Concurrent;
using System.Diagnostics;
using System.Threading;
using Microsoft.CodeAnalysis.CodeStyle;
using Microsoft.CodeAnalysis.Diagnostics;
using Microsoft.CodeAnalysis.Operations;
using Microsoft.CodeAnalysis.Shared.Extensions;

namespace Microsoft.CodeAnalysis.MakeFieldReadonly
{
    [DiagnosticAnalyzer(LanguageNames.CSharp, LanguageNames.VisualBasic)]
    internal sealed class MakeFieldReadonlyDiagnosticAnalyzer
        : AbstractBuiltInCodeStyleDiagnosticAnalyzer
    {
        public MakeFieldReadonlyDiagnosticAnalyzer()
            : base(
                IDEDiagnosticIds.MakeFieldReadonlyDiagnosticId,
                new LocalizableResourceString(nameof(FeaturesResources.Add_readonly_modifier), FeaturesResources.ResourceManager, typeof(FeaturesResources)),
                new LocalizableResourceString(nameof(FeaturesResources.Make_field_readonly), FeaturesResources.ResourceManager, typeof(FeaturesResources)))
        {
        }

        public override bool OpenFileOnly(Workspace workspace) => false;

        public override DiagnosticAnalyzerCategory GetAnalyzerCategory() => DiagnosticAnalyzerCategory.SemanticDocumentAnalysis;

        protected override void InitializeWorker(AnalysisContext context)
        {
            context.RegisterCompilationStartAction(compilationStartContext =>
            {
                // State map for fields:
                //  'isCandidate' : Indicates whether the field is a candidate to be made readonly based on it's options.
                //  'written'     : Indicates if there are any writes to the field outside the constructor and field initializer.
                var fieldStateMap = new ConcurrentDictionary<IFieldSymbol, (bool isCandidate, bool written)>();

                // We register following actions in the compilation:
                // 1. A symbol action for field symbols to ensure the field state is initialized for every field in
                //    the compilation.
                // 2. An operation action for field references to detect if a candidate field is written outside
                //    constructor and field initializer, and update field state accordingly.
                // 3. A symbol start/end action for named types to report diagnostics for candidate fields that were
                //    not written outside constructor and field initializer.

                compilationStartContext.RegisterSymbolAction(AnalyzeFieldSymbol, SymbolKind.Field);

                compilationStartContext.RegisterSymbolStartAction(symbolStartContext =>
                {
                    symbolStartContext.RegisterOperationAction(AnalyzeOperation, OperationKind.FieldReference);
                    symbolStartContext.RegisterSymbolEndAction(OnSymbolEnd);
                }, SymbolKind.NamedType);

                return;

                // Local functions.
                void AnalyzeFieldSymbol(SymbolAnalysisContext symbolContext)
                {
                    _ = TryGetOrInitializeFieldState((IFieldSymbol)symbolContext.Symbol, symbolContext.Options, symbolContext.CancellationToken);
                }

                void AnalyzeOperation(OperationAnalysisContext operationContext)
                {
                    var fieldReference = (IFieldReferenceOperation)operationContext.Operation;
                    (bool isCandidate, bool written) = TryGetOrInitializeFieldState(fieldReference.Field, operationContext.Options, operationContext.CancellationToken);

                    // Ignore fields that are not candidates or have already been written outside the constructor/field initializer.
                    if (!isCandidate || written)
                    {
                        return;
                    }

                    // Check if this is a field write outside constructor and field initializer, and update field state accordingly.
                    if (IsFieldWrite(fieldReference, operationContext.ContainingSymbol))
                    {
                        UpdateFieldStateOnWrite(fieldReference.Field);
                    }
                }

                void OnSymbolEnd(SymbolAnalysisContext symbolEndContext)
                {
                    // Report diagnostics for candidate fields that are not written outside constructor and field initializer.
                    var members = ((INamedTypeSymbol)symbolEndContext.Symbol).GetMembers();
                    foreach (var member in members)
                    {
                        if (member is IFieldSymbol field && fieldStateMap.TryRemove(field, out var value))
                        {
                            (bool isCandidate, bool written) = value;
                            if (isCandidate && !written)
                            {
                                var option = GetCodeStyleOption(field, symbolEndContext.Options, symbolEndContext.CancellationToken);
                                var diagnostic = DiagnosticHelper.Create(
                                    Descriptor,
                                    field.Locations[0],
                                    option.Notification.Severity,
                                    additionalLocations: null,
                                    properties: null);
                                symbolEndContext.ReportDiagnostic(diagnostic);
                            }
                        }
                    }
                }

                bool IsCandidateField(IFieldSymbol symbol) =>
                        symbol.DeclaredAccessibility == Accessibility.Private &&
                        !symbol.IsReadOnly &&
                        !symbol.IsConst &&
                        !symbol.IsImplicitlyDeclared &&
                        symbol.Locations.Length == 1 &&
<<<<<<< HEAD
                        !IsMutableValueType(symbol.Type) &&
                        !symbol.IsFixed;
=======
                        symbol.Type.IsMutableValueType() == false;
>>>>>>> 06943b06

                // Method to update the field state for a candidate field written outside constructor and field initializer.
                void UpdateFieldStateOnWrite(IFieldSymbol field)
                {
                    Debug.Assert(IsCandidateField(field));
                    Debug.Assert(fieldStateMap.ContainsKey(field));

                    fieldStateMap[field] = (isCandidate: true, written: true);
                }

                // Method to get or initialize the field state.
                (bool isCandidate, bool written) TryGetOrInitializeFieldState(IFieldSymbol fieldSymbol, AnalyzerOptions options, CancellationToken cancellationToken)
                {
                    if (!IsCandidateField(fieldSymbol))
                    {
                        return default;
                    }

                    if (fieldStateMap.TryGetValue(fieldSymbol, out var result))
                    {
                        return result;
                    }

                    result = ComputeInitialFieldState(fieldSymbol, options, cancellationToken);
                    return fieldStateMap.GetOrAdd(fieldSymbol, result);
                }

                // Method to compute the initial field state.
                (bool isCandidate, bool written) ComputeInitialFieldState(IFieldSymbol field, AnalyzerOptions options, CancellationToken cancellationToken)
                {
                    Debug.Assert(IsCandidateField(field));

                    var option = GetCodeStyleOption(field, options, cancellationToken);
                    if (option == null || !option.Value)
                    {
                        return default;
                    }

                    return (isCandidate: true, written: false);
                }
            });
        }

        private static bool IsFieldWrite(IFieldReferenceOperation fieldReference, ISymbol owningSymbol)
        {
            // Check if the underlying member is being written or a writable reference to the member is taken.
            var valueUsageInfo = fieldReference.GetValueUsageInfo();
            if (!valueUsageInfo.IsWrittenTo())
            {
                return false;
            }

            // Writes to fields inside constructor are ignored, except for the below cases:
            //  1. Instance reference of an instance field being written is not the instance being initialized by the constructor.
            //  2. Field is being written inside a lambda or local function.

            // Check if we are in the constructor of the containing type of the written field.
            var isInConstructor = owningSymbol.IsConstructor();
            var isInStaticConstructor = owningSymbol.IsStaticConstructor();
            var field = fieldReference.Field;
            if ((isInConstructor || isInStaticConstructor) &&
                field.ContainingType == owningSymbol.ContainingType)
            {
                // For instance fields, ensure that the instance reference is being initialized by the constructor.
                var instanceFieldWrittenInCtor = isInConstructor &&
                    fieldReference.Instance?.Kind == OperationKind.InstanceReference &&
                    !fieldReference.IsTargetOfObjectMemberInitializer();

                // For static fields, ensure that we are in the static constructor.
                var staticFieldWrittenInStaticCtor = isInStaticConstructor && field.IsStatic;

                if (instanceFieldWrittenInCtor || staticFieldWrittenInStaticCtor)
                {
                    // Finally, ensure that the write is not inside a lambda or local function.
                    if (!IsInAnonymousFunctionOrLocalFunction(fieldReference))
                    {
                        // It is safe to ignore this write.
                        return false;
                    }
                }
            }

            return true;
        }

        private static bool IsInAnonymousFunctionOrLocalFunction(IOperation operation)
        {
            operation = operation.Parent;
            while (operation != null)
            {
                switch (operation.Kind)
                {
                    case OperationKind.AnonymousFunction:
                    case OperationKind.LocalFunction:
                        return true;
                }

                operation = operation.Parent;
            }

            return false;
        }

        private static CodeStyleOption<bool> GetCodeStyleOption(IFieldSymbol field, AnalyzerOptions options, CancellationToken cancellationToken)
        {
            var optionSet = options.GetDocumentOptionSetAsync(field.Locations[0].SourceTree, cancellationToken).GetAwaiter().GetResult();
            return optionSet?.GetOption(CodeStyleOptions.PreferReadonly, field.Language);
        }
    }
}<|MERGE_RESOLUTION|>--- conflicted
+++ resolved
@@ -107,12 +107,8 @@
                         !symbol.IsConst &&
                         !symbol.IsImplicitlyDeclared &&
                         symbol.Locations.Length == 1 &&
-<<<<<<< HEAD
-                        !IsMutableValueType(symbol.Type) &&
+                        symbol.Type.IsMutableValueType() == false &&
                         !symbol.IsFixed;
-=======
-                        symbol.Type.IsMutableValueType() == false;
->>>>>>> 06943b06
 
                 // Method to update the field state for a candidate field written outside constructor and field initializer.
                 void UpdateFieldStateOnWrite(IFieldSymbol field)
