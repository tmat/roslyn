<?xml version="1.0" encoding="utf-8"?>
<root>
  <!-- 
    Microsoft ResX Schema 
    
    Version 2.0
    
    The primary goals of this format is to allow a simple XML format 
    that is mostly human readable. The generation and parsing of the 
    various data types are done through the TypeConverter classes 
    associated with the data types.
    
    Example:
    
    ... ado.net/XML headers & schema ...
    <resheader name="resmimetype">text/microsoft-resx</resheader>
    <resheader name="version">2.0</resheader>
    <resheader name="reader">System.Resources.ResXResourceReader, System.Windows.Forms, ...</resheader>
    <resheader name="writer">System.Resources.ResXResourceWriter, System.Windows.Forms, ...</resheader>
    <data name="Name1"><value>this is my long string</value><comment>this is a comment</comment></data>
    <data name="Color1" type="System.Drawing.Color, System.Drawing">Blue</data>
    <data name="Bitmap1" mimetype="application/x-microsoft.net.object.binary.base64">
        <value>[base64 mime encoded serialized .NET Framework object]</value>
    </data>
    <data name="Icon1" type="System.Drawing.Icon, System.Drawing" mimetype="application/x-microsoft.net.object.bytearray.base64">
        <value>[base64 mime encoded string representing a byte array form of the .NET Framework object]</value>
        <comment>This is a comment</comment>
    </data>
                
    There are any number of "resheader" rows that contain simple 
    name/value pairs.
    
    Each data row contains a name, and value. The row also contains a 
    type or mimetype. Type corresponds to a .NET class that support 
    text/value conversion through the TypeConverter architecture. 
    Classes that don't support this are serialized and stored with the 
    mimetype set.
    
    The mimetype is used for serialized objects, and tells the 
    ResXResourceReader how to depersist the object. This is currently not 
    extensible. For a given mimetype the value must be set accordingly:
    
    Note - application/x-microsoft.net.object.binary.base64 is the format 
    that the ResXResourceWriter will generate, however the reader can 
    read any of the formats listed below.
    
    mimetype: application/x-microsoft.net.object.binary.base64
    value   : The object must be serialized with 
            : System.Runtime.Serialization.Formatters.Binary.BinaryFormatter
            : and then encoded with base64 encoding.
    
    mimetype: application/x-microsoft.net.object.soap.base64
    value   : The object must be serialized with 
            : System.Runtime.Serialization.Formatters.Soap.SoapFormatter
            : and then encoded with base64 encoding.

    mimetype: application/x-microsoft.net.object.bytearray.base64
    value   : The object must be serialized into a byte array 
            : using a System.ComponentModel.TypeConverter
            : and then encoded with base64 encoding.
    -->
  <xsd:schema id="root" xmlns="" xmlns:xsd="http://www.w3.org/2001/XMLSchema" xmlns:msdata="urn:schemas-microsoft-com:xml-msdata">
    <xsd:import namespace="http://www.w3.org/XML/1998/namespace" />
    <xsd:element name="root" msdata:IsDataSet="true">
      <xsd:complexType>
        <xsd:choice maxOccurs="unbounded">
          <xsd:element name="metadata">
            <xsd:complexType>
              <xsd:sequence>
                <xsd:element name="value" type="xsd:string" minOccurs="0" />
              </xsd:sequence>
              <xsd:attribute name="name" use="required" type="xsd:string" />
              <xsd:attribute name="type" type="xsd:string" />
              <xsd:attribute name="mimetype" type="xsd:string" />
              <xsd:attribute ref="xml:space" />
            </xsd:complexType>
          </xsd:element>
          <xsd:element name="assembly">
            <xsd:complexType>
              <xsd:attribute name="alias" type="xsd:string" />
              <xsd:attribute name="name" type="xsd:string" />
            </xsd:complexType>
          </xsd:element>
          <xsd:element name="data">
            <xsd:complexType>
              <xsd:sequence>
                <xsd:element name="value" type="xsd:string" minOccurs="0" msdata:Ordinal="1" />
                <xsd:element name="comment" type="xsd:string" minOccurs="0" msdata:Ordinal="2" />
              </xsd:sequence>
              <xsd:attribute name="name" type="xsd:string" use="required" msdata:Ordinal="1" />
              <xsd:attribute name="type" type="xsd:string" msdata:Ordinal="3" />
              <xsd:attribute name="mimetype" type="xsd:string" msdata:Ordinal="4" />
              <xsd:attribute ref="xml:space" />
            </xsd:complexType>
          </xsd:element>
          <xsd:element name="resheader">
            <xsd:complexType>
              <xsd:sequence>
                <xsd:element name="value" type="xsd:string" minOccurs="0" msdata:Ordinal="1" />
              </xsd:sequence>
              <xsd:attribute name="name" type="xsd:string" use="required" />
            </xsd:complexType>
          </xsd:element>
        </xsd:choice>
      </xsd:complexType>
    </xsd:element>
  </xsd:schema>
  <resheader name="resmimetype">
    <value>text/microsoft-resx</value>
  </resheader>
  <resheader name="version">
    <value>2.0</value>
  </resheader>
  <resheader name="reader">
    <value>System.Resources.ResXResourceReader, System.Windows.Forms, Version=4.0.0.0, Culture=neutral, PublicKeyToken=b77a5c561934e089</value>
  </resheader>
  <resheader name="writer">
    <value>System.Resources.ResXResourceWriter, System.Windows.Forms, Version=4.0.0.0, Culture=neutral, PublicKeyToken=b77a5c561934e089</value>
  </resheader>
  <data name="Add_project_reference_to_0" xml:space="preserve">
    <value>Add project reference to '{0}'.</value>
  </data>
  <data name="Add_reference_to_0" xml:space="preserve">
    <value>Add reference to '{0}'.</value>
  </data>
  <data name="Actions_can_not_be_empty" xml:space="preserve">
    <value>Actions can not be empty.</value>
  </data>
  <data name="generic_overload" xml:space="preserve">
    <value>generic overload</value>
  </data>
  <data name="generic_overloads" xml:space="preserve">
    <value>generic overloads</value>
  </data>
  <data name="overload" xml:space="preserve">
    <value>overload</value>
  </data>
  <data name="overloads_" xml:space="preserve">
    <value>overloads</value>
  </data>
  <data name="_0_Keyword" xml:space="preserve">
    <value>{0} Keyword</value>
  </data>
  <data name="Encapsulate_field_colon_0_and_use_property" xml:space="preserve">
    <value>Encapsulate field: '{0}' (and use property)</value>
  </data>
  <data name="Encapsulate_field_colon_0_but_still_use_field" xml:space="preserve">
    <value>Encapsulate field: '{0}' (but still use field)</value>
  </data>
  <data name="Encapsulate_fields_and_use_property" xml:space="preserve">
    <value>Encapsulate fields (and use property)</value>
  </data>
  <data name="Encapsulate_fields_but_still_use_field" xml:space="preserve">
    <value>Encapsulate fields (but still use field)</value>
  </data>
  <data name="Could_not_extract_interface_colon_The_selection_is_not_inside_a_class_interface_struct" xml:space="preserve">
    <value>Could not extract interface: The selection is not inside a class/interface/struct.</value>
  </data>
  <data name="Could_not_extract_interface_colon_The_type_does_not_contain_any_member_that_can_be_extracted_to_an_interface" xml:space="preserve">
    <value>Could not extract interface: The type does not contain any member that can be extracted to an interface.</value>
  </data>
  <data name="can_t_not_construct_final_tree" xml:space="preserve">
    <value>can't not construct final tree</value>
  </data>
  <data name="Parameters_type_or_return_type_cannot_be_an_anonymous_type_colon_bracket_0_bracket" xml:space="preserve">
    <value>Parameters' type or return type cannot be an anonymous type : [{0}]</value>
  </data>
  <data name="The_selection_contains_no_active_statement" xml:space="preserve">
    <value>The selection contains no active statement.</value>
  </data>
  <data name="The_selection_contains_a_local_function_call_without_its_declaration" xml:space="preserve">
    <value>The selection contains a local function call without its declaration.</value>
  </data>
  <data name="The_selection_contains_an_error_or_unknown_type" xml:space="preserve">
    <value>The selection contains an error or unknown type.</value>
  </data>
  <data name="Type_parameter_0_is_hidden_by_another_type_parameter_1" xml:space="preserve">
    <value>Type parameter '{0}' is hidden by another type parameter '{1}'.</value>
  </data>
  <data name="The_address_of_a_variable_is_used_inside_the_selected_code" xml:space="preserve">
    <value>The address of a variable is used inside the selected code.</value>
  </data>
  <data name="Assigning_to_readonly_fields_must_be_done_in_a_constructor_colon_bracket_0_bracket" xml:space="preserve">
    <value>Assigning to readonly fields must be done in a constructor : [{0}].</value>
  </data>
  <data name="generated_code_is_overlapping_with_hidden_portion_of_the_code" xml:space="preserve">
    <value>generated code is overlapping with hidden portion of the code</value>
  </data>
  <data name="Add_optional_parameters_to_0" xml:space="preserve">
    <value>Add optional parameters to '{0}'</value>
  </data>
  <data name="Add_parameters_to_0" xml:space="preserve">
    <value>Add parameters to '{0}'</value>
  </data>
  <data name="Generate_delegating_constructor_0_1" xml:space="preserve">
    <value>Generate delegating constructor '{0}({1})'</value>
  </data>
  <data name="Generate_constructor_0_1" xml:space="preserve">
    <value>Generate constructor '{0}({1})'</value>
  </data>
  <data name="Generate_field_assigning_constructor_0_1" xml:space="preserve">
    <value>Generate field assigning constructor '{0}({1})'</value>
  </data>
  <data name="Generate_Equals_and_GetHashCode" xml:space="preserve">
    <value>Generate Equals and GetHashCode</value>
  </data>
  <data name="Generate_Equals_object" xml:space="preserve">
    <value>Generate Equals(object)</value>
  </data>
  <data name="Generate_GetHashCode" xml:space="preserve">
    <value>Generate GetHashCode()</value>
  </data>
  <data name="Generate_constructor_in_0" xml:space="preserve">
    <value>Generate constructor in '{0}'</value>
  </data>
  <data name="Generate_all" xml:space="preserve">
    <value>Generate all</value>
  </data>
  <data name="Generate_enum_member_1_0" xml:space="preserve">
    <value>Generate enum member '{1}.{0}'</value>
  </data>
  <data name="Generate_constant_1_0" xml:space="preserve">
    <value>Generate constant '{1}.{0}'</value>
  </data>
  <data name="Generate_read_only_property_1_0" xml:space="preserve">
    <value>Generate read-only property '{1}.{0}'</value>
  </data>
  <data name="Generate_property_1_0" xml:space="preserve">
    <value>Generate property '{1}.{0}'</value>
  </data>
  <data name="Generate_read_only_field_1_0" xml:space="preserve">
    <value>Generate read-only field '{1}.{0}'</value>
  </data>
  <data name="Generate_field_1_0" xml:space="preserve">
    <value>Generate field '{1}.{0}'</value>
  </data>
  <data name="Generate_local_0" xml:space="preserve">
    <value>Generate local '{0}'</value>
  </data>
  <data name="Generate_0_1_in_new_file" xml:space="preserve">
    <value>Generate {0} '{1}' in new file</value>
  </data>
  <data name="Generate_nested_0_1" xml:space="preserve">
    <value>Generate nested {0} '{1}'</value>
  </data>
  <data name="Global_Namespace" xml:space="preserve">
    <value>Global Namespace</value>
  </data>
  <data name="Implement_interface_explicitly" xml:space="preserve">
    <value>Implement interface explicitly</value>
  </data>
  <data name="Implement_interface_abstractly" xml:space="preserve">
    <value>Implement interface abstractly</value>
  </data>
  <data name="Implement_interface_through_0" xml:space="preserve">
    <value>Implement interface through '{0}'</value>
  </data>
  <data name="Implement_interface" xml:space="preserve">
    <value>Implement interface</value>
  </data>
  <data name="Introduce_field_for_0" xml:space="preserve">
    <value>Introduce field for '{0}'</value>
  </data>
  <data name="Introduce_local_for_0" xml:space="preserve">
    <value>Introduce local for '{0}'</value>
  </data>
  <data name="Introduce_constant_for_0" xml:space="preserve">
    <value>Introduce constant for '{0}'</value>
  </data>
  <data name="Introduce_local_constant_for_0" xml:space="preserve">
    <value>Introduce local constant for '{0}'</value>
  </data>
  <data name="Introduce_field_for_all_occurrences_of_0" xml:space="preserve">
    <value>Introduce field for all occurrences of '{0}'</value>
  </data>
  <data name="Introduce_local_for_all_occurrences_of_0" xml:space="preserve">
    <value>Introduce local for all occurrences of '{0}'</value>
  </data>
  <data name="Introduce_constant_for_all_occurrences_of_0" xml:space="preserve">
    <value>Introduce constant for all occurrences of '{0}'</value>
  </data>
  <data name="Introduce_local_constant_for_all_occurrences_of_0" xml:space="preserve">
    <value>Introduce local constant for all occurrences of '{0}'</value>
  </data>
  <data name="Introduce_query_variable_for_all_occurrences_of_0" xml:space="preserve">
    <value>Introduce query variable for all occurrences of '{0}'</value>
  </data>
  <data name="Introduce_query_variable_for_0" xml:space="preserve">
    <value>Introduce query variable for '{0}'</value>
  </data>
  <data name="Anonymous_Types_colon" xml:space="preserve">
    <value>Anonymous Types:</value>
  </data>
  <data name="is_" xml:space="preserve">
    <value>is</value>
  </data>
  <data name="Represents_an_object_whose_operations_will_be_resolved_at_runtime" xml:space="preserve">
    <value>Represents an object whose operations will be resolved at runtime.</value>
  </data>
  <data name="constant" xml:space="preserve">
    <value>constant</value>
  </data>
  <data name="field" xml:space="preserve">
    <value>field</value>
  </data>
  <data name="local_constant" xml:space="preserve">
    <value>local constant</value>
  </data>
  <data name="local_variable" xml:space="preserve">
    <value>local variable</value>
  </data>
  <data name="label" xml:space="preserve">
    <value>label</value>
  </data>
  <data name="range_variable" xml:space="preserve">
    <value>range variable</value>
  </data>
  <data name="parameter" xml:space="preserve">
    <value>parameter</value>
  </data>
  <data name="discard" xml:space="preserve">
    <value>discard</value>
  </data>
  <data name="in_" xml:space="preserve">
    <value>in</value>
  </data>
  <data name="Summary_colon" xml:space="preserve">
    <value>Summary:</value>
  </data>
  <data name="Locals_and_parameters" xml:space="preserve">
    <value>Locals and parameters</value>
  </data>
  <data name="Type_parameters_colon" xml:space="preserve">
    <value>Type parameters:</value>
  </data>
  <data name="Returns_colon" xml:space="preserve">
    <value>Returns:</value>
  </data>
  <data name="Exceptions_colon" xml:space="preserve">
    <value>Exceptions:</value>
  </data>
  <data name="Remarks_colon" xml:space="preserve">
    <value>Remarks:</value>
  </data>
  <data name="generating_source_for_symbols_of_this_type_is_not_supported" xml:space="preserve">
    <value>generating source for symbols of this type is not supported</value>
  </data>
  <data name="Assembly" xml:space="preserve">
    <value>Assembly</value>
  </data>
  <data name="location_unknown" xml:space="preserve">
    <value>location unknown</value>
  </data>
  <data name="Extract_interface" xml:space="preserve">
    <value>Extract interface...</value>
  </data>
  <data name="Updating_0_will_prevent_the_debug_session_from_continuing" xml:space="preserve">
    <value>Updating '{0}' will prevent the debug session from continuing.</value>
  </data>
  <data name="Changing_0_to_1_will_prevent_the_debug_session_from_continuing_because_it_changes_the_shape_of_the_state_machine" xml:space="preserve">
    <value>Changing '{0}' to '{1}' will prevent the debug session from continuing because it changes the shape of the state machine.</value>
  </data>
  <data name="Updating_a_complex_statement_containing_an_await_expression_will_prevent_the_debug_session_from_continuing" xml:space="preserve">
    <value>Updating a complex statement containing an await expression will prevent the debug session from continuing.</value>
  </data>
  <data name="Changing_visibility_of_a_constructor_will_prevent_the_debug_session_from_continuing" xml:space="preserve">
    <value>Changing visibility of a constructor will prevent the debug session from continuing.</value>
  </data>
  <data name="Capturing_variable_0_that_hasn_t_been_captured_before_will_prevent_the_debug_session_from_continuing" xml:space="preserve">
    <value>Capturing variable '{0}' that hasn't been captured before will prevent the debug session from continuing.</value>
  </data>
  <data name="Ceasing_to_capture_variable_0_will_prevent_the_debug_session_from_continuing" xml:space="preserve">
    <value>Ceasing to capture variable '{0}' will prevent the debug session from continuing.</value>
  </data>
  <data name="Deleting_captured_variable_0_will_prevent_the_debug_session_from_continuing" xml:space="preserve">
    <value>Deleting captured variable '{0}' will prevent the debug session from continuing.</value>
  </data>
  <data name="Changing_the_type_of_a_captured_variable_0_previously_of_type_1_will_prevent_the_debug_session_from_continuing" xml:space="preserve">
    <value>Changing the type of a captured variable '{0}' previously of type '{1}' will prevent the debug session from continuing.</value>
  </data>
  <data name="Changing_the_parameters_of_0_will_prevent_the_debug_session_from_continuing" xml:space="preserve">
    <value>Changing the parameters of '{0}' will prevent the debug session from continuing.</value>
  </data>
  <data name="Changing_the_return_type_of_0_will_prevent_the_debug_session_from_continuing" xml:space="preserve">
    <value>Changing the return type of '{0}' will prevent the debug session from continuing.</value>
  </data>
  <data name="Changing_the_type_of_0_will_prevent_the_debug_session_from_continuing" xml:space="preserve">
    <value>Changing the type of '{0}' will prevent the debug session from continuing.</value>
  </data>
  <data name="Changing_the_declaration_scope_of_a_captured_variable_0_will_prevent_the_debug_session_from_continuing" xml:space="preserve">
    <value>Changing the declaration scope of a captured variable '{0}' will prevent the debug session from continuing.</value>
  </data>
  <data name="Accessing_captured_variable_0_that_hasn_t_been_accessed_before_in_1_will_prevent_the_debug_session_from_continuing" xml:space="preserve">
    <value>Accessing captured variable '{0}' that hasn't been accessed before in {1} will prevent the debug session from continuing.</value>
  </data>
  <data name="Ceasing_to_access_captured_variable_0_in_1_will_prevent_the_debug_session_from_continuing" xml:space="preserve">
    <value>Ceasing to access captured variable '{0}' in {1} will prevent the debug session from continuing.</value>
  </data>
  <data name="Adding_0_that_accesses_captured_variables_1_and_2_declared_in_different_scopes_will_prevent_the_debug_session_from_continuing" xml:space="preserve">
    <value>Adding '{0}' that accesses captured variables '{1}' and '{2}' declared in different scopes will prevent the debug session from continuing.</value>
  </data>
  <data name="Removing_0_that_accessed_captured_variables_1_and_2_declared_in_different_scopes_will_prevent_the_debug_session_from_continuing" xml:space="preserve">
    <value>Removing '{0}' that accessed captured variables '{1}' and '{2}' declared in different scopes will prevent the debug session from continuing.</value>
  </data>
  <data name="Adding_0_into_a_1_will_prevent_the_debug_session_from_continuing" xml:space="preserve">
    <value>Adding '{0}' into a '{1}' will prevent the debug session from continuing.</value>
  </data>
  <data name="Adding_0_into_an_interface_will_prevent_the_debug_session_from_continuing" xml:space="preserve">
    <value>Adding '{0}' into an interface will prevent the debug session from continuing.</value>
  </data>
  <data name="Adding_0_into_an_interface_method_will_prevent_the_debug_session_from_continuing" xml:space="preserve">
    <value>Adding '{0}' into an interface method will prevent the debug session from continuing.</value>
  </data>
  <data name="Adding_0_into_a_class_with_explicit_or_sequential_layout_will_prevent_the_debug_session_from_continuing" xml:space="preserve">
    <value>Adding '{0}' into a class with explicit or sequential layout will prevent the debug session from continuing.</value>
  </data>
  <data name="Updating_the_modifiers_of_0_will_prevent_the_debug_session_from_continuing" xml:space="preserve">
    <value>Updating the modifiers of '{0}' will prevent the debug session from continuing.</value>
  </data>
  <data name="Updating_the_Handles_clause_of_0_will_prevent_the_debug_session_from_continuing" xml:space="preserve">
    <value>Updating the Handles clause of '{0}' will prevent the debug session from continuing.</value>
  </data>
  <data name="Adding_0_with_the_Handles_clause_will_prevent_the_debug_session_from_continuing" xml:space="preserve">
    <value>Adding '{0}' with the Handles clause will prevent the debug session from continuing.</value>
  </data>
  <data name="Updating_the_Implements_clause_of_a_0_will_prevent_the_debug_session_from_continuing" xml:space="preserve">
    <value>Updating the Implements clause of a '{0}' will prevent the debug session from continuing.</value>
  </data>
  <data name="Changing_the_constraint_from_0_to_1_will_prevent_the_debug_session_from_continuing" xml:space="preserve">
    <value>Changing the constraint from '{0}' to '{1}' will prevent the debug session from continuing.</value>
  </data>
  <data name="Updating_the_variance_of_0_will_prevent_the_debug_session_from_continuing" xml:space="preserve">
    <value>Updating the variance of '{0}' will prevent the debug session from continuing.</value>
  </data>
  <data name="Updating_the_type_of_0_will_prevent_the_debug_session_from_continuing" xml:space="preserve">
    <value>Updating the type of '{0}' will prevent the debug session from continuing.</value>
  </data>
  <data name="Updating_the_initializer_of_0_will_prevent_the_debug_session_from_continuing" xml:space="preserve">
    <value>Updating the initializer of '{0}' will prevent the debug session from continuing.</value>
  </data>
  <data name="Updating_the_size_of_a_0_will_prevent_the_debug_session_from_continuing" xml:space="preserve">
    <value>Updating the size of a '{0}' will prevent the debug session from continuing.</value>
  </data>
  <data name="Updating_the_underlying_type_of_0_will_prevent_the_debug_session_from_continuing" xml:space="preserve">
    <value>Updating the underlying type of '{0}' will prevent the debug session from continuing.</value>
  </data>
  <data name="Updating_the_base_class_and_or_base_interface_s_of_0_will_prevent_the_debug_session_from_continuing" xml:space="preserve">
    <value>Updating the base class and/or base interface(s) of '{0}' will prevent the debug session from continuing.</value>
  </data>
  <data name="Updating_a_field_to_an_event_or_vice_versa_will_prevent_the_debug_session_from_continuing" xml:space="preserve">
    <value>Updating a field to an event or vice versa will prevent the debug session from continuing.</value>
  </data>
  <data name="Updating_the_kind_of_a_type_will_prevent_the_debug_session_from_continuing" xml:space="preserve">
    <value>Updating the kind of a type will prevent the debug session from continuing.</value>
  </data>
  <data name="Updating_the_kind_of_an_property_event_accessor_will_prevent_the_debug_session_from_continuing" xml:space="preserve">
    <value>Updating the kind of an property/event accessor will prevent the debug session from continuing.</value>
  </data>
  <data name="Updating_the_kind_of_a_method_Sub_Function_will_prevent_the_debug_session_from_continuing" xml:space="preserve">
    <value>Updating the kind of a method (Sub/Function) will prevent the debug session from continuing.</value>
  </data>
  <data name="Updating_the_library_name_of_Declare_Statement_will_prevent_the_debug_session_from_continuing" xml:space="preserve">
    <value>Updating the library name of Declare Statement will prevent the debug session from continuing.</value>
  </data>
  <data name="Updating_the_alias_of_Declare_Statement_will_prevent_the_debug_session_from_continuing" xml:space="preserve">
    <value>Updating the alias of Declare Statement will prevent the debug session from continuing.</value>
  </data>
  <data name="Renaming_0_will_prevent_the_debug_session_from_continuing" xml:space="preserve">
    <value>Renaming '{0}' will prevent the debug session from continuing.</value>
  </data>
  <data name="Adding_0_will_prevent_the_debug_session_from_continuing" xml:space="preserve">
    <value>Adding '{0}' will prevent the debug session from continuing.</value>
  </data>
  <data name="Adding_an_abstract_0_or_overriding_an_inherited_0_will_prevent_the_debug_session_from_continuing" xml:space="preserve">
    <value>Adding an abstract '{0}' or overriding an inherited '{0}' will prevent the debug session from continuing.</value>
  </data>
  <data name="Adding_a_MustOverride_0_or_overriding_an_inherited_0_will_prevent_the_debug_session_from_continuing" xml:space="preserve">
    <value>Adding a MustOverride '{0}' or overriding an inherited '{0}' will prevent the debug session from continuing.</value>
  </data>
  <data name="Adding_an_extern_0_will_prevent_the_debug_session_from_continuing" xml:space="preserve">
    <value>Adding an extern '{0}' will prevent the debug session from continuing.</value>
  </data>
  <data name="Adding_an_imported_method_will_prevent_the_debug_session_from_continuing" xml:space="preserve">
    <value>Adding an imported method will prevent the debug session from continuing.</value>
  </data>
  <data name="Adding_a_user_defined_0_will_prevent_the_debug_session_from_continuing" xml:space="preserve">
    <value>Adding a user defined '{0}' will prevent the debug session from continuing.</value>
  </data>
  <data name="Adding_a_generic_0_will_prevent_the_debug_session_from_continuing" xml:space="preserve">
    <value>Adding a generic '{0}' will prevent the debug session from continuing.</value>
  </data>
  <data name="Adding_0_around_an_active_statement_will_prevent_the_debug_session_from_continuing" xml:space="preserve">
    <value>Adding '{0}' around an active statement will prevent the debug session from continuing.</value>
  </data>
  <data name="Moving_0_will_prevent_the_debug_session_from_continuing" xml:space="preserve">
    <value>Moving '{0}' will prevent the debug session from continuing.</value>
  </data>
  <data name="Deleting_0_will_prevent_the_debug_session_from_continuing" xml:space="preserve">
    <value>Deleting '{0}' will prevent the debug session from continuing.</value>
  </data>
  <data name="Deleting_0_around_an_active_statement_will_prevent_the_debug_session_from_continuing" xml:space="preserve">
    <value>Deleting '{0}' around an active statement will prevent the debug session from continuing.</value>
  </data>
  <data name="Adding_a_method_body_will_prevent_the_debug_session_from_continuing" xml:space="preserve">
    <value>Adding a method body will prevent the debug session from continuing.</value>
  </data>
  <data name="Deleting_a_method_body_will_prevent_the_debug_session_from_continuing" xml:space="preserve">
    <value>Deleting a method body will prevent the debug session from continuing.</value>
  </data>
  <data name="An_active_statement_has_been_removed_from_its_original_method_You_must_revert_your_changes_to_continue_or_restart_the_debugging_session" xml:space="preserve">
    <value>An active statement has been removed from its original method. You must revert your changes to continue or restart the debugging session.</value>
  </data>
  <data name="Updating_a_0_around_an_active_statement_will_prevent_the_debug_session_from_continuing" xml:space="preserve">
    <value>Updating a '{0}' around an active statement will prevent the debug session from continuing.</value>
  </data>
  <data name="Updating_async_or_iterator_modifier_around_an_active_statement_will_prevent_the_debug_session_from_continuing" xml:space="preserve">
    <value>Updating async or iterator modifier around an active statement will prevent the debug session from continuing.</value>
    <comment>{Locked="async"}{Locked="iterator"} "async" and "iterator" are C#/VB keywords and should not be localized.</comment>
  </data>
  <data name="Changing_0_from_asynchronous_to_synchronous_will_prevent_the_debug_session_from_continuing" xml:space="preserve">
    <value>Changing '{0}' from asynchronous to synchronous will prevent the debug session from continuing.</value>
  </data>
  <data name="Modifying_a_generic_method_will_prevent_the_debug_session_from_continuing" xml:space="preserve">
    <value>Modifying a generic method will prevent the debug session from continuing.</value>
  </data>
  <data name="Modifying_whitespace_or_comments_in_a_generic_0_will_prevent_the_debug_session_from_continuing" xml:space="preserve">
    <value>Modifying whitespace or comments in a generic '{0}' will prevent the debug session from continuing.</value>
  </data>
  <data name="Modifying_a_method_inside_the_context_of_a_generic_type_will_prevent_the_debug_session_from_continuing" xml:space="preserve">
    <value>Modifying a method inside the context of a generic type will prevent the debug session from continuing.</value>
  </data>
  <data name="Modifying_whitespace_or_comments_in_0_inside_the_context_of_a_generic_type_will_prevent_the_debug_session_from_continuing" xml:space="preserve">
    <value>Modifying whitespace or comments in '{0}' inside the context of a generic type will prevent the debug session from continuing.</value>
  </data>
  <data name="Modifying_the_initializer_of_0_in_a_generic_type_will_prevent_the_debug_session_from_continuing" xml:space="preserve">
    <value>Modifying the initializer of '{0}' in a generic type will prevent the debug session from continuing.</value>
  </data>
  <data name="Modifying_the_initializer_of_0_in_a_partial_type_will_prevent_the_debug_session_from_continuing" xml:space="preserve">
    <value>Modifying the initializer of '{0}' in a partial type will prevent the debug session from continuing.</value>
  </data>
  <data name="Adding_a_constructor_to_a_type_with_a_field_or_property_initializer_that_contains_an_anonymous_function_will_prevent_the_debug_session_from_continuing" xml:space="preserve">
    <value>Adding a constructor to a type with a field or property initializer that contains an anonymous function will prevent the debug session from continuing.</value>
  </data>
  <data name="Renaming_a_captured_variable_from_0_to_1_will_prevent_the_debug_session_from_continuing" xml:space="preserve">
    <value>Renaming a captured variable, from '{0}' to '{1}' will prevent the debug session from continuing.</value>
  </data>
  <data name="Modifying_a_catch_finally_handler_with_an_active_statement_in_the_try_block_will_prevent_the_debug_session_from_continuing" xml:space="preserve">
    <value>Modifying a catch/finally handler with an active statement in the try block will prevent the debug session from continuing.</value>
  </data>
  <data name="Modifying_a_try_catch_finally_statement_when_the_finally_block_is_active_will_prevent_the_debug_session_from_continuing" xml:space="preserve">
    <value>Modifying a try/catch/finally statement when the finally block is active will prevent the debug session from continuing.</value>
  </data>
  <data name="Modifying_a_catch_handler_around_an_active_statement_will_prevent_the_debug_session_from_continuing" xml:space="preserve">
    <value>Modifying a catch handler around an active statement will prevent the debug session from continuing.</value>
  </data>
  <data name="Modifying_0_which_contains_the_stackalloc_operator_will_prevent_the_debug_session_from_continuing" xml:space="preserve">
    <value>Modifying '{0}' which contains the 'stackalloc' operator will prevent the debug session from continuing.</value>
  </data>
  <data name="Modifying_0_which_contains_a_switch_expression_will_prevent_the_debug_session_from_continuing" xml:space="preserve">
    <value>Modifying '{0}' which contains a switch expression will prevent the debug session from continuing.</value>
  </data>
  <data name="Modifying_an_active_0_which_contains_On_Error_or_Resume_statements_will_prevent_the_debug_session_from_continuing" xml:space="preserve">
    <value>Modifying an active '{0}' which contains 'On Error' or 'Resume' statements will prevent the debug session from continuing.</value>
  </data>
  <data name="Modifying_0_which_contains_an_Aggregate_Group_By_or_Join_query_clauses_will_prevent_the_debug_session_from_continuing" xml:space="preserve">
    <value>Modifying '{0}' which contains an Aggregate, Group By, or Join query clauses will prevent the debug session from continuing.</value>
  </data>
  <data name="Modifying_source_with_experimental_language_features_enabled_will_prevent_the_debug_session_from_continuing" xml:space="preserve">
    <value>Modifying source with experimental language features enabled will prevent the debug session from continuing.</value>
  </data>
  <data name="Updating_an_active_statement_will_prevent_the_debug_session_from_continuing" xml:space="preserve">
    <value>Updating an active statement will prevent the debug session from continuing.</value>
  </data>
  <data name="Removing_0_that_contains_an_active_statement_will_prevent_the_debug_session_from_continuing" xml:space="preserve">
    <value>Removing '{0}' that contains an active statement will prevent the debug session from continuing.</value>
  </data>
  <data name="Adding_a_new_file_will_prevent_the_debug_session_from_continuing" xml:space="preserve">
    <value>Adding a new file will prevent the debug session from continuing.</value>
  </data>
  <data name="Attribute_0_is_missing_Updating_an_async_method_or_an_iterator_will_prevent_the_debug_session_from_continuing" xml:space="preserve">
    <value>Attribute '{0}' is missing. Updating an async method or an iterator will prevent the debug session from continuing.</value>
  </data>
  <data name="Unexpected_interface_member_kind_colon_0" xml:space="preserve">
    <value>Unexpected interface member kind: {0}</value>
  </data>
  <data name="Unknown_symbol_kind" xml:space="preserve">
    <value>Unknown symbol kind</value>
  </data>
  <data name="Generate_abstract_property_1_0" xml:space="preserve">
    <value>Generate abstract property '{1}.{0}'</value>
  </data>
  <data name="Generate_abstract_method_1_0" xml:space="preserve">
    <value>Generate abstract method '{1}.{0}'</value>
  </data>
  <data name="Generate_method_1_0" xml:space="preserve">
    <value>Generate method '{1}.{0}'</value>
  </data>
  <data name="Requested_assembly_already_loaded_from_0" xml:space="preserve">
    <value>Requested assembly already loaded from '{0}'.</value>
  </data>
  <data name="The_symbol_does_not_have_an_icon" xml:space="preserve">
    <value>The symbol does not have an icon.</value>
  </data>
  <data name="Unknown" xml:space="preserve">
    <value>Unknown</value>
  </data>
  <data name="Extract_local_function" xml:space="preserve">
    <value>Extract local function</value>
  </data>
  <data name="Extract_method" xml:space="preserve">
    <value>Extract method</value>
  </data>
  <data name="Extract_method_plus_local" xml:space="preserve">
    <value>Extract method + local</value>
  </data>
  <data name="Asynchronous_method_cannot_have_ref_out_parameters_colon_bracket_0_bracket" xml:space="preserve">
    <value>Asynchronous method cannot have ref/out parameters : [{0}]</value>
  </data>
  <data name="The_member_is_defined_in_metadata" xml:space="preserve">
    <value>The member is defined in metadata.</value>
  </data>
  <data name="You_can_only_change_the_signature_of_a_constructor_indexer_method_or_delegate" xml:space="preserve">
    <value>You can only change the signature of a constructor, indexer, method or delegate.</value>
  </data>
  <data name="This_symbol_has_related_definitions_or_references_in_metadata_Changing_its_signature_may_result_in_build_errors_Do_you_want_to_continue" xml:space="preserve">
    <value>This symbol has related definitions or references in metadata. Changing its signature may result in build errors.

Do you want to continue?</value>
  </data>
  <data name="Change_signature" xml:space="preserve">
    <value>Change signature...</value>
  </data>
  <data name="Generate_new_type" xml:space="preserve">
    <value>Generate new type...</value>
  </data>
  <data name="User_Diagnostic_Analyzer_Failure" xml:space="preserve">
    <value>User Diagnostic Analyzer Failure.</value>
  </data>
  <data name="Analyzer_0_threw_an_exception_of_type_1_with_message_2" xml:space="preserve">
    <value>Analyzer '{0}' threw an exception of type '{1}' with message '{2}'.</value>
  </data>
  <data name="Analyzer_0_threw_the_following_exception_colon_1" xml:space="preserve">
    <value>Analyzer '{0}' threw the following exception:
'{1}'.</value>
  </data>
  <data name="Remove_Unnecessary_Cast" xml:space="preserve">
    <value>Remove Unnecessary Cast</value>
  </data>
  <data name="Simplify_Names" xml:space="preserve">
    <value>Simplify Names</value>
  </data>
  <data name="Simplify_Member_Access" xml:space="preserve">
    <value>Simplify Member Access</value>
  </data>
  <data name="Remove_qualification" xml:space="preserve">
    <value>Remove qualification</value>
  </data>
  <data name="This_signature_does_not_contain_parameters_that_can_be_changed" xml:space="preserve">
    <value>This signature does not contain parameters that can be changed.</value>
  </data>
  <data name="Unknown_error_occurred" xml:space="preserve">
    <value>Unknown error occurred</value>
  </data>
  <data name="Available" xml:space="preserve">
    <value>Available</value>
  </data>
  <data name="Not_Available" xml:space="preserve">
    <value>Not Available</value>
  </data>
  <data name="_0_1" xml:space="preserve">
    <value>    {0} - {1}</value>
  </data>
  <data name="You_can_use_the_navigation_bar_to_switch_context" xml:space="preserve">
    <value>You can use the navigation bar to switch context.</value>
  </data>
  <data name="in_Source" xml:space="preserve">
    <value>in Source</value>
  </data>
  <data name="in_Suppression_File" xml:space="preserve">
    <value>in Suppression File</value>
  </data>
  <data name="Remove_Suppression_0" xml:space="preserve">
    <value>Remove Suppression {0}</value>
  </data>
  <data name="Remove_Suppression" xml:space="preserve">
    <value>Remove Suppression</value>
  </data>
  <data name="Configure_0_severity" xml:space="preserve">
    <value>Configure {0} severity</value>
  </data>
  <data name="Configure_0_code_style" xml:space="preserve">
    <value>Configure {0} code style</value>
  </data>
  <data name="Pending" xml:space="preserve">
    <value>&lt;Pending&gt;</value>
  </data>
  <data name="Awaited_task_returns_0" xml:space="preserve">
    <value>Awaited task returns '{0}'</value>
  </data>
  <data name="Awaited_task_returns_no_value" xml:space="preserve">
    <value>Awaited task returns no value</value>
  </data>
  <data name="Note_colon_Tab_twice_to_insert_the_0_snippet" xml:space="preserve">
    <value>Note: Tab twice to insert the '{0}' snippet.</value>
  </data>
  <data name="Implement_interface_explicitly_with_Dispose_pattern" xml:space="preserve">
    <value>Implement interface explicitly with Dispose pattern</value>
  </data>
  <data name="Implement_interface_with_Dispose_pattern" xml:space="preserve">
    <value>Implement interface with Dispose pattern</value>
  </data>
  <data name="Suppress_0" xml:space="preserve">
    <value>Suppress {0}</value>
  </data>
  <data name="Re_triage_0_currently_1" xml:space="preserve">
    <value>Re-triage {0}(currently '{1}')</value>
  </data>
  <data name="Argument_cannot_have_a_null_element" xml:space="preserve">
    <value>Argument cannot have a null element.</value>
  </data>
  <data name="Argument_cannot_be_empty" xml:space="preserve">
    <value>Argument cannot be empty.</value>
  </data>
  <data name="Reported_diagnostic_with_ID_0_is_not_supported_by_the_analyzer" xml:space="preserve">
    <value>Reported diagnostic with ID '{0}' is not supported by the analyzer.</value>
  </data>
  <data name="Computing_fix_all_occurrences_code_fix" xml:space="preserve">
    <value>Computing fix all occurrences code fix...</value>
  </data>
  <data name="Fix_all_occurrences" xml:space="preserve">
    <value>Fix all occurrences</value>
  </data>
  <data name="Document" xml:space="preserve">
    <value>Document</value>
  </data>
  <data name="Project" xml:space="preserve">
    <value>Project</value>
  </data>
  <data name="Solution" xml:space="preserve">
    <value>Solution</value>
  </data>
  <data name="TODO_colon_dispose_managed_state_managed_objects" xml:space="preserve">
    <value>TODO: dispose managed state (managed objects).</value>
  </data>
  <data name="TODO_colon_set_large_fields_to_null" xml:space="preserve">
    <value>TODO: set large fields to null.</value>
  </data>
  <data name="To_detect_redundant_calls" xml:space="preserve">
    <value>To detect redundant calls</value>
  </data>
  <data name="Modifying_0_which_contains_a_static_variable_will_prevent_the_debug_session_from_continuing" xml:space="preserve">
    <value>Modifying '{0}' which contains a static variable will prevent the debug session from continuing.</value>
  </data>
  <data name="Compiler2" xml:space="preserve">
    <value>Compiler</value>
  </data>
  <data name="EditAndContinue" xml:space="preserve">
    <value>Edit and Continue</value>
  </data>
  <data name="Live" xml:space="preserve">
    <value>Live</value>
  </data>
  <data name="namespace_" xml:space="preserve">
    <value>namespace</value>
    <comment>{Locked}</comment>
  </data>
  <data name="class_" xml:space="preserve">
    <value>class</value>
    <comment>{Locked}</comment>
  </data>
  <data name="interface_" xml:space="preserve">
    <value>interface</value>
    <comment>{Locked}</comment>
  </data>
  <data name="enum_" xml:space="preserve">
    <value>enum</value>
    <comment>{Locked}</comment>
  </data>
  <data name="enum_value" xml:space="preserve">
    <value>enum value</value>
    <comment>{Locked="enum"} "enum" is a C#/VB keyword and should not be localized.</comment>
  </data>
  <data name="delegate_" xml:space="preserve">
    <value>delegate</value>
    <comment>{Locked}</comment>
  </data>
  <data name="const_field" xml:space="preserve">
    <value>const field</value>
    <comment>{Locked="const"} "const" is a C#/VB keyword and should not be localized.</comment>
  </data>
  <data name="method" xml:space="preserve">
    <value>method</value>
  </data>
  <data name="operator_" xml:space="preserve">
    <value>operator</value>
  </data>
  <data name="constructor" xml:space="preserve">
    <value>constructor</value>
  </data>
  <data name="auto_property" xml:space="preserve">
    <value>auto-property</value>
  </data>
  <data name="property_" xml:space="preserve">
    <value>property</value>
  </data>
  <data name="event_" xml:space="preserve">
    <value>event</value>
    <comment>{Locked}</comment>
  </data>
  <data name="event_accessor" xml:space="preserve">
    <value>event accessor</value>
  </data>
  <data name="type_constraint" xml:space="preserve">
    <value>type constraint</value>
  </data>
  <data name="type_parameter" xml:space="preserve">
    <value>type parameter</value>
  </data>
  <data name="attribute" xml:space="preserve">
    <value>attribute</value>
  </data>
  <data name="Use_auto_property" xml:space="preserve">
    <value>Use auto property</value>
  </data>
  <data name="Replace_0_and_1_with_property" xml:space="preserve">
    <value>Replace '{0}' and '{1}' with property</value>
  </data>
  <data name="Replace_0_with_property" xml:space="preserve">
    <value>Replace '{0}' with property</value>
  </data>
  <data name="Method_referenced_implicitly" xml:space="preserve">
    <value>Method referenced implicitly</value>
  </data>
  <data name="Generate_type_0" xml:space="preserve">
    <value>Generate type '{0}'</value>
  </data>
  <data name="Generate_0_1" xml:space="preserve">
    <value>Generate {0} '{1}'</value>
  </data>
  <data name="Change_0_to_1" xml:space="preserve">
    <value>Change '{0}' to '{1}'.</value>
  </data>
  <data name="Non_invoked_method_cannot_be_replaced_with_property" xml:space="preserve">
    <value>Non-invoked method cannot be replaced with property.</value>
  </data>
  <data name="Only_methods_with_a_single_argument_which_is_not_an_out_variable_declaration_can_be_replaced_with_a_property" xml:space="preserve">
    <value>Only methods with a single argument, which is not an out variable declaration, can be replaced with a property.</value>
  </data>
  <data name="Roslyn_HostError" xml:space="preserve">
    <value>Roslyn.HostError</value>
  </data>
  <data name="An_instance_of_analyzer_0_cannot_be_created_from_1_colon_2" xml:space="preserve">
    <value>An instance of analyzer {0} cannot be created from {1}: {2}.</value>
  </data>
  <data name="The_assembly_0_does_not_contain_any_analyzers" xml:space="preserve">
    <value>The assembly {0} does not contain any analyzers.</value>
  </data>
  <data name="Unable_to_load_Analyzer_assembly_0_colon_1" xml:space="preserve">
    <value>Unable to load Analyzer assembly {0}: {1}</value>
  </data>
  <data name="Make_method_synchronous" xml:space="preserve">
    <value>Make method synchronous</value>
  </data>
  <data name="Add_this_or_Me_qualification" xml:space="preserve">
    <value>Add 'this' or 'Me' qualification.</value>
  </data>
  <data name="Fix_Name_Violation_colon_0" xml:space="preserve">
    <value>Fix Name Violation: {0}</value>
  </data>
  <data name="Naming_rule_violation_0" xml:space="preserve">
    <value>Naming rule violation: {0}</value>
    <comment>{0} is the rule title, {1} is the way in which the rule was violated</comment>
  </data>
  <data name="Naming_Styles" xml:space="preserve">
    <value>Naming Styles</value>
  </data>
  <data name="from_0" xml:space="preserve">
    <value>from {0}</value>
  </data>
  <data name="Find_and_install_latest_version" xml:space="preserve">
    <value>Find and install latest version</value>
  </data>
  <data name="Use_local_version_0" xml:space="preserve">
    <value>Use local version '{0}'</value>
  </data>
  <data name="Use_locally_installed_0_version_1_This_version_used_in_colon_2" xml:space="preserve">
    <value>Use locally installed '{0}' version '{1}'
This version used in: {2}</value>
  </data>
  <data name="Find_and_install_latest_version_of_0" xml:space="preserve">
    <value>Find and install latest version of '{0}'</value>
  </data>
  <data name="Install_with_package_manager" xml:space="preserve">
    <value>Install with package manager...</value>
  </data>
  <data name="Install_0_1" xml:space="preserve">
    <value>Install '{0} {1}'</value>
  </data>
  <data name="Install_version_0" xml:space="preserve">
    <value>Install version '{0}'</value>
  </data>
  <data name="Generate_variable_0" xml:space="preserve">
    <value>Generate variable '{0}'</value>
  </data>
  <data name="Classes" xml:space="preserve">
    <value>Classes</value>
  </data>
  <data name="Constants" xml:space="preserve">
    <value>Constants</value>
  </data>
  <data name="Delegates" xml:space="preserve">
    <value>Delegates</value>
  </data>
  <data name="Enums" xml:space="preserve">
    <value>Enums</value>
  </data>
  <data name="Events" xml:space="preserve">
    <value>Events</value>
  </data>
  <data name="Extension_methods" xml:space="preserve">
    <value>Extension methods</value>
  </data>
  <data name="Fields" xml:space="preserve">
    <value>Fields</value>
  </data>
  <data name="Interfaces" xml:space="preserve">
    <value>Interfaces</value>
  </data>
  <data name="Locals" xml:space="preserve">
    <value>Locals</value>
  </data>
  <data name="Methods" xml:space="preserve">
    <value>Methods</value>
  </data>
  <data name="Modules" xml:space="preserve">
    <value>Modules</value>
  </data>
  <data name="Namespaces" xml:space="preserve">
    <value>Namespaces</value>
  </data>
  <data name="Properties" xml:space="preserve">
    <value>Properties</value>
  </data>
  <data name="Structures" xml:space="preserve">
    <value>Structures</value>
  </data>
  <data name="Parameters_colon" xml:space="preserve">
    <value>Parameters:</value>
  </data>
  <data name="Add_missing_cases" xml:space="preserve">
    <value>Add missing cases</value>
  </data>
  <data name="Add_both" xml:space="preserve">
    <value>Add both</value>
  </data>
  <data name="Add_default_case" xml:space="preserve">
    <value>Add default case</value>
  </data>
  <data name="Variadic_SignatureHelpItem_must_have_at_least_one_parameter" xml:space="preserve">
    <value>Variadic SignatureHelpItem must have at least one parameter.</value>
  </data>
  <data name="Add_braces" xml:space="preserve">
    <value>Add braces</value>
  </data>
  <data name="Replace_0_with_method" xml:space="preserve">
    <value>Replace '{0}' with method</value>
  </data>
  <data name="Replace_0_with_methods" xml:space="preserve">
    <value>Replace '{0}' with methods</value>
  </data>
  <data name="Property_referenced_implicitly" xml:space="preserve">
    <value>Property referenced implicitly</value>
  </data>
  <data name="Property_cannot_safely_be_replaced_with_a_method_call" xml:space="preserve">
    <value>Property cannot safely be replaced with a method call</value>
  </data>
  <data name="Convert_to_interpolated_string" xml:space="preserve">
    <value>Convert to interpolated string</value>
  </data>
  <data name="Move_type_to_0" xml:space="preserve">
    <value>Move type to {0}</value>
  </data>
  <data name="Rename_file_to_0" xml:space="preserve">
    <value>Rename file to {0}</value>
  </data>
  <data name="Rename_type_to_0" xml:space="preserve">
    <value>Rename type to {0}</value>
  </data>
  <data name="Remove_tag" xml:space="preserve">
    <value>Remove tag</value>
  </data>
  <data name="Add_missing_param_nodes" xml:space="preserve">
    <value>Add missing param nodes</value>
  </data>
  <data name="Make_containing_scope_async" xml:space="preserve">
    <value>Make containing scope async</value>
  </data>
  <data name="Make_containing_scope_async_return_Task" xml:space="preserve">
    <value>Make containing scope async (return Task)</value>
  </data>
  <data name="paren_Unknown_paren" xml:space="preserve">
    <value>(Unknown)</value>
  </data>
  <data name="Implement_Abstract_Class" xml:space="preserve">
    <value>Implement Abstract Class</value>
  </data>
  <data name="Use_framework_type" xml:space="preserve">
    <value>Use framework type</value>
  </data>
  <data name="Install_package_0" xml:space="preserve">
    <value>Install package '{0}'</value>
  </data>
  <data name="Object_initialization_can_be_simplified" xml:space="preserve">
    <value>Object initialization can be simplified</value>
  </data>
  <data name="Use_throw_expression" xml:space="preserve">
    <value>Use 'throw' expression</value>
  </data>
  <data name="project_0" xml:space="preserve">
    <value>project {0}</value>
  </data>
  <data name="Inline_variable_declaration" xml:space="preserve">
    <value>Inline variable declaration</value>
  </data>
  <data name="Use_pattern_matching" xml:space="preserve">
    <value>Use pattern matching</value>
  </data>
  <data name="Use_interpolated_verbatim_string" xml:space="preserve">
    <value>Use interpolated verbatim string</value>
  </data>
  <data name="Use_expression_body_for_methods" xml:space="preserve">
    <value>Use expression body for methods</value>
  </data>
  <data name="Use_block_body_for_methods" xml:space="preserve">
    <value>Use block body for methods</value>
  </data>
  <data name="Use_block_body_for_accessors" xml:space="preserve">
    <value>Use block body for accessors</value>
  </data>
  <data name="Use_block_body_for_constructors" xml:space="preserve">
    <value>Use block body for constructors</value>
  </data>
  <data name="Use_block_body_for_indexers" xml:space="preserve">
    <value>Use block body for indexers</value>
  </data>
  <data name="Use_block_body_for_operators" xml:space="preserve">
    <value>Use block body for operators</value>
  </data>
  <data name="Use_block_body_for_properties" xml:space="preserve">
    <value>Use block body for properties</value>
  </data>
  <data name="Use_expression_body_for_accessors" xml:space="preserve">
    <value>Use expression body for accessors</value>
  </data>
  <data name="Use_expression_body_for_constructors" xml:space="preserve">
    <value>Use expression body for constructors</value>
  </data>
  <data name="Use_expression_body_for_indexers" xml:space="preserve">
    <value>Use expression body for indexers</value>
  </data>
  <data name="Use_expression_body_for_operators" xml:space="preserve">
    <value>Use expression body for operators</value>
  </data>
  <data name="Use_expression_body_for_properties" xml:space="preserve">
    <value>Use expression body for properties</value>
  </data>
  <data name="Fix_typo_0" xml:space="preserve">
    <value>Fix typo '{0}'</value>
  </data>
  <data name="Fully_qualify_0" xml:space="preserve">
    <value>Fully qualify '{0}'</value>
  </data>
  <data name="Remove_reference_to_0" xml:space="preserve">
    <value>Remove reference to '{0}'.</value>
  </data>
  <data name="Keywords" xml:space="preserve">
    <value>Keywords</value>
  </data>
  <data name="Snippets" xml:space="preserve">
    <value>Snippets</value>
  </data>
  <data name="All_lowercase" xml:space="preserve">
    <value>All lowercase</value>
  </data>
  <data name="All_uppercase" xml:space="preserve">
    <value>All uppercase</value>
  </data>
  <data name="First_word_capitalized" xml:space="preserve">
    <value>First word capitalized</value>
  </data>
  <data name="Pascal_Case" xml:space="preserve">
    <value>Pascal Case</value>
  </data>
  <data name="Collection_initialization_can_be_simplified" xml:space="preserve">
    <value>Collection initialization can be simplified</value>
  </data>
  <data name="Use_coalesce_expression" xml:space="preserve">
    <value>Use coalesce expression</value>
  </data>
  <data name="Use_null_propagation" xml:space="preserve">
    <value>Use null propagation</value>
  </data>
  <data name="Variable_declaration_can_be_inlined" xml:space="preserve">
    <value>Variable declaration can be inlined</value>
  </data>
  <data name="Null_check_can_be_simplified" xml:space="preserve">
    <value>Null check can be simplified</value>
  </data>
  <data name="Simplify_collection_initialization" xml:space="preserve">
    <value>Simplify collection initialization</value>
  </data>
  <data name="Simplify_object_initialization" xml:space="preserve">
    <value>Simplify object initialization</value>
  </data>
  <data name="Prefer_explicitly_provided_tuple_element_name" xml:space="preserve">
    <value>Prefer explicitly provided tuple element name</value>
  </data>
  <data name="Use_explicitly_provided_tuple_name" xml:space="preserve">
    <value>Use explicitly provided tuple name</value>
  </data>
  <data name="Remove_document_0" xml:space="preserve">
    <value>Remove document '{0}'</value>
  </data>
  <data name="Add_document_0" xml:space="preserve">
    <value>Add document '{0}'</value>
  </data>
  <data name="Add_argument_name_0" xml:space="preserve">
    <value>Add argument name '{0}'</value>
  </data>
  <data name="Add_tuple_element_name_0" xml:space="preserve">
    <value>Add tuple element name '{0}'</value>
  </data>
  <data name="Take_0" xml:space="preserve">
    <value>Take '{0}'</value>
  </data>
  <data name="Take_both" xml:space="preserve">
    <value>Take both</value>
  </data>
  <data name="Take_bottom" xml:space="preserve">
    <value>Take bottom</value>
  </data>
  <data name="Take_top" xml:space="preserve">
    <value>Take top</value>
  </data>
  <data name="Remove_unused_variable" xml:space="preserve">
    <value>Remove unused variable</value>
  </data>
  <data name="Convert_to_binary" xml:space="preserve">
    <value>Convert to binary</value>
  </data>
  <data name="Convert_to_decimal" xml:space="preserve">
    <value>Convert to decimal</value>
  </data>
  <data name="Convert_to_hex" xml:space="preserve">
    <value>Convert to hex</value>
  </data>
  <data name="Separate_thousands" xml:space="preserve">
    <value>Separate thousands</value>
  </data>
  <data name="Separate_words" xml:space="preserve">
    <value>Separate words</value>
  </data>
  <data name="Separate_nibbles" xml:space="preserve">
    <value>Separate nibbles</value>
  </data>
  <data name="Remove_separators" xml:space="preserve">
    <value>Remove separators</value>
  </data>
  <data name="Add_parameter_to_0" xml:space="preserve">
    <value>Add parameter to '{0}'</value>
  </data>
  <data name="Add_parameter_to_0_and_overrides_implementations" xml:space="preserve">
    <value>Add parameter to '{0}' (and overrides/implementations)</value>
  </data>
  <data name="Add_to_0" xml:space="preserve">
    <value>Add to '{0}'</value>
  </data>
  <data name="Related_method_signatures_found_in_metadata_will_not_be_updated" xml:space="preserve">
    <value>Related method signatures found in metadata will not be updated.</value>
  </data>
  <data name="Generate_constructor" xml:space="preserve">
    <value>Generate constructor...</value>
  </data>
  <data name="Pick_members_to_be_used_as_constructor_parameters" xml:space="preserve">
    <value>Pick members to be used as constructor parameters</value>
  </data>
  <data name="Pick_members_to_be_used_in_Equals_GetHashCode" xml:space="preserve">
    <value>Pick members to be used in Equals/GetHashCode</value>
  </data>
  <data name="Changes_to_expression_trees_may_result_in_behavior_changes_at_runtime" xml:space="preserve">
    <value>Changes to expression trees may result in behavior changes at runtime</value>
  </data>
  <data name="Generate_overrides" xml:space="preserve">
    <value>Generate overrides...</value>
  </data>
  <data name="Pick_members_to_override" xml:space="preserve">
    <value>Pick members to override</value>
  </data>
  <data name="Add_null_check" xml:space="preserve">
    <value>Add null check</value>
  </data>
  <data name="Add_string_IsNullOrEmpty_check" xml:space="preserve">
    <value>Add 'string.IsNullOrEmpty' check</value>
  </data>
  <data name="Add_string_IsNullOrWhiteSpace_check" xml:space="preserve">
    <value>Add 'string.IsNullOrWhiteSpace' check</value>
  </data>
  <data name="Create_and_initialize_field_0" xml:space="preserve">
    <value>Create and initialize field '{0}'</value>
  </data>
  <data name="Create_and_initialize_property_0" xml:space="preserve">
    <value>Create and initialize property '{0}'</value>
  </data>
  <data name="Initialize_field_0" xml:space="preserve">
    <value>Initialize field '{0}'</value>
  </data>
  <data name="Initialize_property_0" xml:space="preserve">
    <value>Initialize property '{0}'</value>
  </data>
  <data name="Add_null_checks" xml:space="preserve">
    <value>Add null checks</value>
  </data>
  <data name="Generate_operators" xml:space="preserve">
    <value>Generate operators</value>
  </data>
  <data name="Implement_0" xml:space="preserve">
    <value>Implement {0}</value>
  </data>
  <data name="Simplify_default_expression" xml:space="preserve">
    <value>Simplify 'default' expression</value>
  </data>
  <data name="default_expression_can_be_simplified" xml:space="preserve">
    <value>'default' expression can be simplified</value>
  </data>
  <data name="Format_string_contains_invalid_placeholder" xml:space="preserve">
    <value>Format string contains invalid placeholder</value>
  </data>
  <data name="Invalid_format_string" xml:space="preserve">
    <value>Invalid format string</value>
  </data>
  <data name="Use_inferred_member_name" xml:space="preserve">
    <value>Use inferred member name</value>
  </data>
  <data name="Member_name_can_be_simplified" xml:space="preserve">
    <value>Member name can be simplified</value>
  </data>
  <data name="Reported_diagnostic_0_has_a_source_location_in_file_1_which_is_not_part_of_the_compilation_being_analyzed" xml:space="preserve">
    <value>Reported diagnostic '{0}' has a source location in file '{1}', which is not part of the compilation being analyzed.</value>
  </data>
  <data name="Reported_diagnostic_0_has_a_source_location_1_in_file_2_which_is_outside_of_the_given_file" xml:space="preserve">
    <value>Reported diagnostic '{0}' has a source location '{1}' in file '{2}', which is outside of the given file.</value>
  </data>
  <data name="Unreachable_code_detected" xml:space="preserve">
    <value>Unreachable code detected</value>
  </data>
  <data name="Remove_unreachable_code" xml:space="preserve">
    <value>Remove unreachable code</value>
  </data>
  <data name="Modifiers_are_not_ordered" xml:space="preserve">
    <value>Modifiers are not ordered</value>
  </data>
  <data name="Order_modifiers" xml:space="preserve">
    <value>Order modifiers</value>
  </data>
  <data name="in_0_project_1" xml:space="preserve">
    <value>in {0} (project {1})</value>
  </data>
  <data name="Accessibility_modifiers_required" xml:space="preserve">
    <value>Accessibility modifiers required</value>
  </data>
  <data name="Add_accessibility_modifiers" xml:space="preserve">
    <value>Add accessibility modifiers</value>
  </data>
  <data name="Use_local_function" xml:space="preserve">
    <value>Use local function</value>
  </data>
  <data name="Warning_colon_Declaration_changes_scope_and_may_change_meaning" xml:space="preserve">
    <value>Warning: Declaration changes scope and may change meaning.</value>
  </data>
  <data name="Move_declaration_near_reference" xml:space="preserve">
    <value>Move declaration near reference</value>
  </data>
  <data name="Convert_to_full_property" xml:space="preserve">
    <value>Convert to full property</value>
  </data>
  <data name="Generate_constructor_in_0_without_fields" xml:space="preserve">
    <value>Generate constructor in '{0}' (without fields)</value>
  </data>
  <data name="Parentheses_can_be_removed" xml:space="preserve">
    <value>Parentheses can be removed</value>
  </data>
  <data name="Remove_unnecessary_parentheses" xml:space="preserve">
    <value>Remove unnecessary parentheses</value>
  </data>
  <data name="Add_file_banner" xml:space="preserve">
    <value>Add file banner</value>
  </data>
  <data name="Warning_Method_overrides_symbol_from_metadata" xml:space="preserve">
    <value>Warning: Method overrides symbol from metadata</value>
  </data>
  <data name="Add_parentheses_for_clarity" xml:space="preserve">
    <value>Add parentheses for clarity</value>
  </data>
  <data name="Parentheses_should_be_added_for_clarity" xml:space="preserve">
    <value>Parentheses should be added for clarity</value>
  </data>
  <data name="Use_0" xml:space="preserve">
    <value>Use {0}</value>
  </data>
  <data name="Switching_between_lambda_and_local_function_will_prevent_the_debug_session_from_continuing" xml:space="preserve">
    <value>Switching between a lambda and a local function will prevent the debug session from continuing.</value>
  </data>
  <data name="Deconstruct_variable_declaration" xml:space="preserve">
    <value>Deconstruct variable declaration</value>
  </data>
  <data name="Variable_declaration_can_be_deconstructed" xml:space="preserve">
    <value>Variable declaration can be deconstructed</value>
  </data>
  <data name="Add_argument_name_0_including_trailing_arguments" xml:space="preserve">
    <value>Add argument name '{0}' (including trailing arguments)</value>
  </data>
  <data name="local_function" xml:space="preserve">
    <value>local function</value>
  </data>
  <data name="indexer_" xml:space="preserve">
    <value>indexer</value>
  </data>
  <data name="Alias_ambiguous_type_0" xml:space="preserve">
    <value>Alias ambiguous type '{0}'</value>
  </data>
  <data name="Warning_colon_Collection_was_modified_during_iteration" xml:space="preserve">
    <value>Warning: Collection was modified during iteration.</value>
  </data>
  <data name="Warning_colon_Iteration_variable_crossed_function_boundary" xml:space="preserve">
    <value>Warning: Iteration variable crossed function boundary.</value>
  </data>
  <data name="Warning_colon_Collection_may_be_modified_during_iteration" xml:space="preserve">
    <value>Warning: Collection may be modified during iteration.</value>
  </data>
  <data name="Add_readonly_modifier" xml:space="preserve">
    <value>Add readonly modifier</value>
  </data>
  <data name="Make_field_readonly" xml:space="preserve">
    <value>Make field readonly</value>
  </data>
  <data name="Convert_to_conditional_expression" xml:space="preserve">
    <value>Convert to conditional expression</value>
  </data>
  <data name="Convert_to_linq" xml:space="preserve">
    <value>Convert to LINQ</value>
  </data>
  <data name="Convert_to_tuple" xml:space="preserve">
    <value>Convert to tuple</value>
  </data>
  <data name="Convert_to_class" xml:space="preserve">
    <value>Convert to class</value>
  </data>
  <data name="Convert_to_struct" xml:space="preserve">
    <value>Convert to struct</value>
  </data>
  <data name="updating_usages_in_containing_member" xml:space="preserve">
    <value>updating usages in containing member</value>
  </data>
  <data name="updating_usages_in_containing_project" xml:space="preserve">
    <value>updating usages in containing project</value>
  </data>
  <data name="updating_usages_in_containing_type" xml:space="preserve">
    <value>updating usages in containing type</value>
  </data>
  <data name="updating_usages_in_dependent_projects" xml:space="preserve">
    <value>updating usages in dependent projects</value>
  </data>
  <data name="Formatting_document" xml:space="preserve">
    <value>Formatting document</value>
  </data>
  <data name="Add_member_name" xml:space="preserve">
    <value>Add member name</value>
  </data>
  <data name="Use_block_body_for_lambda_expressions" xml:space="preserve">
    <value>Use block body for lambda expressions</value>
  </data>
  <data name="Use_expression_body_for_lambda_expressions" xml:space="preserve">
    <value>Use expression body for lambda expressions</value>
  </data>
  <data name="Convert_to_linq_call_form" xml:space="preserve">
    <value>Convert to LINQ (call form)</value>
  </data>
  <data name="Adding_method_with_explicit_interface_specifier_will_prevernt_the_debug_session_from_continuing" xml:space="preserve">
    <value>Adding a method with an explicit interface specifier will prevent the debug session from continuing.</value>
  </data>
  <data name="Remove_unused_member" xml:space="preserve">
    <value>Remove unused member</value>
  </data>
  <data name="Private_member_0_is_unused" xml:space="preserve">
    <value>Private member '{0}' is unused.</value>
  </data>
  <data name="Remove_unused_private_members" xml:space="preserve">
    <value>Remove unused private members</value>
  </data>
  <data name="Remove_unread_private_members" xml:space="preserve">
    <value>Remove unread private members</value>
  </data>
  <data name="Private_member_0_can_be_removed_as_the_value_assigned_to_it_is_never_read" xml:space="preserve">
    <value>Private member '{0}' can be removed as the value assigned to it is never read.</value>
  </data>
  <data name="Private_method_0_can_be_removed_as_it_is_never_invoked" xml:space="preserve">
    <value>Private method '{0}' can be removed as it is never invoked.</value>
  </data>
  <data name="Private_property_0_can_be_converted_to_a_method_as_its_get_accessor_is_never_invoked" xml:space="preserve">
    <value>Private property '{0}' can be converted to a method as its get accessor is never invoked.</value>
  </data>
  <data name="Modifying_source_file_will_prevent_the_debug_session_from_continuing_due_to_internal_error" xml:space="preserve">
    <value>Modifying source file {0} will prevent the debug session from continuing due to internal error: {1}.</value>
  </data>
  <data name="Change_namespace_to_0" xml:space="preserve">
    <value>Change namespace to '{0}'</value>
  </data>
  <data name="Move_file_to_0" xml:space="preserve">
    <value>Move file to '{0}'</value>
  </data>
  <data name="Move_file_to_project_root_folder" xml:space="preserve">
    <value>Move file to project root folder</value>
  </data>
  <data name="Move_to_namespace" xml:space="preserve">
    <value>Move to namespace...</value>
  </data>
  <data name="Change_to_global_namespace" xml:space="preserve">
    <value>Change to global namespace</value>
  </data>
  <data name="Warning_colon_changing_namespace_may_produce_invalid_code_and_change_code_meaning" xml:space="preserve">
    <value>Warning: Changing namespace may produce invalid code and change code meaning.</value>
  </data>
  <data name="Use_compound_assignment" xml:space="preserve">
    <value>Use compound assignment</value>
  </data>
  <data name="Invert_conditional" xml:space="preserve">
    <value>Invert conditional</value>
  </data>
  <data name="Replace_0_with_1" xml:space="preserve">
    <value>Replace '{0}' with '{1}' </value>
  </data>
  <data name="Align_wrapped_parameters" xml:space="preserve">
    <value>Align wrapped parameters</value>
  </data>
  <data name="Indent_all_parameters" xml:space="preserve">
    <value>Indent all parameters</value>
  </data>
  <data name="Indent_wrapped_parameters" xml:space="preserve">
    <value>Indent wrapped parameters</value>
  </data>
  <data name="Unwrap_all_parameters" xml:space="preserve">
    <value>Unwrap all parameters</value>
  </data>
  <data name="Unwrap_and_indent_all_parameters" xml:space="preserve">
    <value>Unwrap and indent all parameters</value>
  </data>
  <data name="Wrap_every_parameter" xml:space="preserve">
    <value>Wrap every parameter</value>
  </data>
  <data name="Wrap_long_parameter_list" xml:space="preserve">
    <value>Wrap long parameter list</value>
  </data>
  <data name="Unwrap_parameter_list" xml:space="preserve">
    <value>Unwrap parameter list</value>
  </data>
  <data name="Align_wrapped_arguments" xml:space="preserve">
    <value>Align wrapped arguments</value>
  </data>
  <data name="Indent_all_arguments" xml:space="preserve">
    <value>Indent all arguments</value>
  </data>
  <data name="Indent_wrapped_arguments" xml:space="preserve">
    <value>Indent wrapped arguments</value>
  </data>
  <data name="Unwrap_all_arguments" xml:space="preserve">
    <value>Unwrap all arguments</value>
  </data>
  <data name="Unwrap_and_indent_all_arguments" xml:space="preserve">
    <value>Unwrap and indent all arguments</value>
  </data>
  <data name="Wrap_every_argument" xml:space="preserve">
    <value>Wrap every argument</value>
  </data>
  <data name="Wrap_long_argument_list" xml:space="preserve">
    <value>Wrap long argument list</value>
  </data>
  <data name="Unwrap_argument_list" xml:space="preserve">
    <value>Unwrap argument list</value>
  </data>
  <data name="Introduce_constant" xml:space="preserve">
    <value>Introduce constant</value>
  </data>
  <data name="Introduce_field" xml:space="preserve">
    <value>Introduce field</value>
  </data>
  <data name="Introduce_local" xml:space="preserve">
    <value>Introduce local</value>
  </data>
  <data name="Introduce_query_variable" xml:space="preserve">
    <value>Introduce query variable</value>
  </data>
  <data name="Failed_to_analyze_data_flow_for_0" xml:space="preserve">
    <value>Failed to analyze data-flow for: {0}</value>
  </data>
  <data name="Expression_value_is_never_used" xml:space="preserve">
    <value>Expression value is never used</value>
  </data>
  <data name="Unnecessary_assignment_of_a_value_to_0" xml:space="preserve">
    <value>Unnecessary assignment of a value to '{0}'</value>
  </data>
  <data name="Unnecessary_assignment_of_a_value" xml:space="preserve">
    <value>Unnecessary assignment of a value</value>
  </data>
  <data name="Avoid_unnecessary_value_assignments_in_your_code_as_these_likely_indicate_redundant_value_computations_If_the_value_computation_is_not_redundant_and_you_intend_to_retain_the_assignmentcomma_then_change_the_assignment_target_to_a_local_variable_whose_name_starts_with_an_underscore_and_is_optionally_followed_by_an_integercomma_such_as___comma__1_comma__2_comma_etc" xml:space="preserve">
    <value>Avoid unnecessary value assignments in your code, as these likely indicate redundant value computations. If the value computation is not redundant and you intend to retain the assignment, then change the assignment target to a local variable whose name starts with an underscore and is optionally followed by an integer, such as '_', '_1', '_2', etc. These are treated as special discard symbol names.</value>
  </data>
  <data name="Use_discarded_local" xml:space="preserve">
    <value>Use discarded local</value>
  </data>
  <data name="Use_discard_underscore" xml:space="preserve">
    <value>Use discard '_'</value>
  </data>
  <data name="Remove_redundant_assignment" xml:space="preserve">
    <value>Remove redundant assignment</value>
  </data>
  <data name="Remove_unused_parameter" xml:space="preserve">
    <value>Remove unused parameter</value>
  </data>
  <data name="Remove_unused_parameter_0" xml:space="preserve">
    <value>Remove unused parameter '{0}'</value>
  </data>
  <data name="Avoid_unused_parameters_in_your_code_If_the_parameter_cannot_be_removed_then_change_its_name_so_it_starts_with_an_underscore_and_is_optionally_followed_by_an_integer_such_as__comma__1_comma__2_etc_These_are_treated_as_special_discard_symbol_names" xml:space="preserve">
    <value>Avoid unused parameters in your code. If the parameter cannot be removed, then change its name so it starts with an underscore and is optionally followed by an integer, such as '_', '_1', '_2', etc. These are treated as special discard symbol names.</value>
  </data>
  <data name="Fix_formatting" xml:space="preserve">
    <value>Fix formatting</value>
  </data>
  <data name="Split_into_nested_0_statements" xml:space="preserve">
    <value>Split into nested '{0}' statements</value>
  </data>
  <data name="Merge_with_outer_0_statement" xml:space="preserve">
    <value>Merge with outer '{0}' statement</value>
  </data>
  <data name="Split_into_consecutive_0_statements" xml:space="preserve">
    <value>Split into consecutive '{0}' statements</value>
  </data>
  <data name="Merge_with_previous_0_statement" xml:space="preserve">
    <value>Merge with previous '{0}' statement</value>
  </data>
  <data name="Indexing_can_be_simplified" xml:space="preserve">
    <value>Indexing can be simplified</value>
  </data>
  <data name="Use_index_operator" xml:space="preserve">
    <value>Use index operator</value>
  </data>
  <data name="Use_range_operator" xml:space="preserve">
    <value>Use range operator</value>
  </data>
  <data name="_0_can_be_simplified" xml:space="preserve">
    <value>{0} can be simplified</value>
  </data>
  <data name="Unwrap_expression" xml:space="preserve">
    <value>Unwrap expression</value>
  </data>
  <data name="Wrap_expression" xml:space="preserve">
    <value>Wrap expression</value>
  </data>
  <data name="Wrapping" xml:space="preserve">
    <value>Wrapping</value>
  </data>
  <data name="Remove_unused_parameter_0_if_it_is_not_part_of_a_shipped_public_API" xml:space="preserve">
    <value>Remove unused parameter '{0}' if it is not part of a shipped public API</value>
  </data>
  <data name="Parameter_0_can_be_removed_if_it_is_not_part_of_a_shipped_public_API_its_initial_value_is_never_used" xml:space="preserve">
    <value>Parameter '{0}' can be removed if it is not part of a shipped public API, its initial value is never used</value>
  </data>
  <data name="Parameter_0_can_be_removed_its_initial_value_is_never_used" xml:space="preserve">
    <value>Parameter '{0}' can be removed, its initial value is never used</value>
  </data>
  <data name="Merge_with_nested_0_statement" xml:space="preserve">
    <value>Merge with nested '{0}' statement</value>
  </data>
  <data name="Merge_with_next_0_statement" xml:space="preserve">
    <value>Merge with next '{0}' statement</value>
  </data>
  <data name="Pull_0_up" xml:space="preserve">
    <value>Pull '{0}' up</value>
  </data>
  <data name="Pull_members_up_to_base_type" xml:space="preserve">
    <value>Pull members up to base type...</value>
  </data>
  <data name="Use_block_body_for_local_functions" xml:space="preserve">
    <value>Use block body for local functions</value>
  </data>
  <data name="Use_expression_body_for_local_functions" xml:space="preserve">
    <value>Use expression body for local functions</value>
  </data>
  <data name="Unwrap_call_chain" xml:space="preserve">
    <value>Unwrap call chain</value>
  </data>
  <data name="Wrap_call_chain" xml:space="preserve">
    <value>Wrap call chain</value>
  </data>
  <data name="Wrap_long_call_chain" xml:space="preserve">
    <value>Wrap long call chain</value>
  </data>
  <data name="Pull_0_up_to_1" xml:space="preserve">
    <value>Pull '{0}' up to '{1}'</value>
  </data>
  <data name="Wrap_and_align_expression" xml:space="preserve">
    <value>Wrap and align expression</value>
  </data>
  <data name="Local_function_can_be_made_static" xml:space="preserve">
    <value>Local function can be made static</value>
  </data>
  <data name="Make_local_function_static" xml:space="preserve">
    <value>Make local function 'static'</value>
  </data>
  <data name="Use_simple_using_statement" xml:space="preserve">
    <value>Use simple 'using' statement</value>
  </data>
  <data name="using_statement_can_be_simplified" xml:space="preserve">
    <value>'using' statement can be simplified</value>
  </data>
  <data name="Make_readonly_fields_writable" xml:space="preserve">
    <value>Make readonly fields writable</value>
    <comment>{Locked="readonly"} "readonly" is C# keyword and should not be localized.</comment>
  </data>
  <data name="Move_contents_to_namespace" xml:space="preserve">
    <value>Move contents to namespace...</value>
  </data>
  <data name="Add_optional_parameter_to_constructor" xml:space="preserve">
    <value>Add optional parameter to constructor</value>
  </data>
  <data name="Add_parameter_to_constructor" xml:space="preserve">
    <value>Add parameter to constructor</value>
  </data>
  <data name="Target_type_matches" xml:space="preserve">
    <value>Target type matches</value>
  </data>
  <data name="Generate_parameter_0" xml:space="preserve">
    <value>Generate parameter '{0}'</value>
  </data>
  <data name="Generate_parameter_0_and_overrides_implementations" xml:space="preserve">
    <value>Generate parameter '{0}' (and overrides/implementations)</value>
  </data>
  <data name="in_Source_attribute" xml:space="preserve">
    <value>in Source (attribute)</value>
  </data>
  <data name="StreamMustSupportReadAndSeek" xml:space="preserve">
    <value>Stream must support read and seek operations.</value>
  </data>
  <data name="MethodMustReturnStreamThatSupportsReadAndSeek" xml:space="preserve">
    <value>{0} must return a stream that supports read and seek operations.</value>
  </data>
  <data name="RudeEdit" xml:space="preserve">
    <value>Rude edit</value>
  </data>
  <data name="EditAndContinueDisallowedByModule" xml:space="preserve">
    <value>Edit and Continue disallowed by module</value>
  </data>
  <data name="CannotApplyChangesUnexpectedError" xml:space="preserve">
    <value>Cannot apply changes -- unexpected error: '{0}'</value>
  </data>
  <data name="ErrorReadingFile" xml:space="preserve">
    <value>Error while reading file '{0}': {1}</value>
  </data>
  <data name="EditAndContinueDisallowedByProject" xml:space="preserve">
    <value>Changes made in project '{0}' will prevent the debug session from continuing: {1}</value>
  </data>
  <data name="ChangesNotAppliedWhileRunning" xml:space="preserve">
    <value>Changes made in project '{0}' will not be applied while the application is running</value>
  </data>
  <data name="DocumentIsOutOfSyncWithDebuggee" xml:space="preserve">
    <value>The current content of source file '{0}' does not match the built source. Any changes made to this file while debugging won't be applied until its content matches the built source.</value>
  </data>
  <data name="UnableToReadSourceFileOrPdb" xml:space="preserve">
    <value>Unable to read source file '{0}' or the PDB built for the containing project. Any changes made to this file while debugging won't be applied until its content matches the built source.</value>
  </data>
  <data name="ChangesDisallowedWhileStoppedAtException" xml:space="preserve">
    <value>Changes are not allowed while stopped at exception</value>
  </data>
  <data name="Dispose_objects_before_losing_scope" xml:space="preserve">
    <value>Dispose objects before losing scope</value>
  </data>
  <data name="Disposable_object_created_by_0_is_never_disposed" xml:space="preserve">
    <value>Disposable object created by '{0}' is never disposed</value>
  </data>
  <data name="Use_recommended_dispose_pattern" xml:space="preserve">
    <value>Use recommended dispose pattern</value>
  </data>
  <data name="Use_recommended_dispose_pattern_to_ensure_that_object_created_by_0_is_disposed_on_all_paths_using_statement_declaration_or_try_finally" xml:space="preserve">
    <value>Use recommended dispose pattern to ensure that object created by '{0}' is disposed on all paths: using statement/declaration or try/finally</value>
    <comment>{Locked="using"}{Locked="try"}{Locked="finally"} "using", "try" and "finally" are C# keywords and should not be localized.</comment>
  </data>
  <data name="UseRecommendedDisposePatternDescription" xml:space="preserve">
    <value>Use recommended dispose pattern to ensure that locally scoped disposable objects are disposed on all paths. If possible, wrap the creation within a 'using' statement or a 'using' declaration. Otherwise, use a try-finally pattern, with a dedicated local variable declared before the try region and an unconditional Dispose invocation on non-null value in the 'finally' region, say 'x?.Dispose()'. If the object is explicitly disposed within the try region or the dispose ownership is transferred to another object or method, assign 'null' to the local variable just after such an operation to prevent double dispose in 'finally'</value>
  </data>
  <data name="Disposable_fields_should_be_disposed" xml:space="preserve">
    <value>Disposable fields should be disposed</value>
  </data>
  <data name="Disposable_field_0_is_never_disposed" xml:space="preserve">
    <value>Disposable field '{0}' is never disposed</value>
  </data>
  <data name="DisposableFieldsShouldBeDisposedDescription" xml:space="preserve">
    <value>A type that implements System.IDisposable declares fields that are of types that also implement IDisposable. The Dispose method of the field is not called by the Dispose method of the declaring type. To fix a violation of this rule, call Dispose on fields that are of types that implement IDisposable if you are responsible for allocating and releasing the unmanaged resources held by the field.</value>
  </data>
<<<<<<< HEAD
  <data name="Alternation_conditions_cannot_be_comments" xml:space="preserve">
    <value>Alternation conditions cannot be comments</value>
    <comment>This is an error message shown to the user when they write an invalid Regular Expression. Example: a|(?#b)</comment>
  </data>
  <data name="Alternation_conditions_do_not_capture_and_cannot_be_named" xml:space="preserve">
    <value>Alternation conditions do not capture and cannot be named</value>
    <comment>This is an error message shown to the user when they write an invalid Regular Expression. Example: (?(?'x'))</comment>
  </data>
  <data name="A_subtraction_must_be_the_last_element_in_a_character_class" xml:space="preserve">
    <value>A subtraction must be the last element in a character class</value>
    <comment>This is an error message shown to the user when they write an invalid Regular Expression. Example: [a-[b]-c]</comment>
  </data>
  <data name="Cannot_include_class_0_in_character_range" xml:space="preserve">
    <value>Cannot include class \{0} in character range</value>
    <comment>This is an error message shown to the user when they write an invalid Regular Expression. Example: [a-\w]. {0} is the invalid class (\w here)</comment>
  </data>
  <data name="Capture_group_numbers_must_be_less_than_or_equal_to_Int32_MaxValue" xml:space="preserve">
    <value>Capture group numbers must be less than or equal to Int32.MaxValue</value>
    <comment>This is an error message shown to the user when they write an invalid Regular Expression. Example: a{2147483648}</comment>
  </data>
  <data name="Capture_number_cannot_be_zero" xml:space="preserve">
    <value>Capture number cannot be zero</value>
    <comment>This is an error message shown to the user when they write an invalid Regular Expression. Example: (?&lt;0&gt;a)</comment>
  </data>
  <data name="Illegal_backslash_at_end_of_pattern" xml:space="preserve">
    <value>Illegal \ at end of pattern</value>
    <comment>This is an error message shown to the user when they write an invalid Regular Expression. Example: \</comment>
  </data>
  <data name="Illegal_x_y_with_x_less_than_y" xml:space="preserve">
    <value>Illegal {x,y} with x &gt; y</value>
    <comment>This is an error message shown to the user when they write an invalid Regular Expression. Example: a{1,0}</comment>
  </data>
  <data name="Incomplete_character_escape" xml:space="preserve">
    <value>Incomplete \p{X} character escape</value>
    <comment>This is an error message shown to the user when they write an invalid Regular Expression. Example: \p{ Cc }</comment>
  </data>
  <data name="Insufficient_hexadecimal_digits" xml:space="preserve">
    <value>Insufficient hexadecimal digits</value>
    <comment>This is an error message shown to the user when they write an invalid Regular Expression. Example: \x</comment>
  </data>
  <data name="Invalid_group_name_Group_names_must_begin_with_a_word_character" xml:space="preserve">
    <value>Invalid group name: Group names must begin with a word character</value>
    <comment>This is an error message shown to the user when they write an invalid Regular Expression. Example: (?&lt;a &gt;a)</comment>
  </data>
  <data name="Malformed" xml:space="preserve">
    <value>malformed</value>
    <comment>This is an error message shown to the user when they write an invalid Regular Expression. Example: (?(0</comment>
  </data>
  <data name="Malformed_character_escape" xml:space="preserve">
    <value>Malformed \p{X} character escape</value>
    <comment>This is an error message shown to the user when they write an invalid Regular Expression. Example: \p {Cc}</comment>
  </data>
  <data name="Malformed_named_back_reference" xml:space="preserve">
    <value>Malformed \k&lt;...&gt; named back reference</value>
    <comment>This is an error message shown to the user when they write an invalid Regular Expression. Example: \k'</comment>
  </data>
  <data name="Missing_control_character" xml:space="preserve">
    <value>Missing control character</value>
    <comment>This is an error message shown to the user when they write an invalid Regular Expression. Example: \c</comment>
  </data>
  <data name="Nested_quantifier_0" xml:space="preserve">
    <value>Nested quantifier {0}</value>
    <comment>This is an error message shown to the user when they write an invalid Regular Expression. Example: a**. In this case {0} will be '*', the extra unnecessary quantifier.</comment>
  </data>
  <data name="Not_enough_close_parens" xml:space="preserve">
    <value>Not enough )'s</value>
    <comment>This is an error message shown to the user when they write an invalid Regular Expression. Example: (a</comment>
  </data>
  <data name="Quantifier_x_y_following_nothing" xml:space="preserve">
    <value>Quantifier {x,y} following nothing</value>
    <comment>This is an error message shown to the user when they write an invalid Regular Expression. Example: *</comment>
  </data>
  <data name="Reference_to_undefined_group" xml:space="preserve">
    <value>reference to undefined group</value>
    <comment>This is an error message shown to the user when they write an invalid Regular Expression. Example: (?(1))</comment>
  </data>
  <data name="Reference_to_undefined_group_name_0" xml:space="preserve">
    <value>Reference to undefined group name {0}</value>
    <comment>This is an error message shown to the user when they write an invalid Regular Expression. Example: \k&lt;a&gt;. Here, {0} will be the name of the undefined group ('a')</comment>
  </data>
  <data name="Reference_to_undefined_group_number_0" xml:space="preserve">
    <value>Reference to undefined group number {0}</value>
    <comment>This is an error message shown to the user when they write an invalid Regular Expression. Example: (?&lt;-1&gt;). Here, {0} will be the number of the undefined group ('1')</comment>
  </data>
  <data name="Too_many_bars_in_conditional_grouping" xml:space="preserve">
    <value>Too many | in (?()|)</value>
    <comment>This is an error message shown to the user when they write an invalid Regular Expression. Example: (?(0)a|b|)</comment>
  </data>
  <data name="Too_many_close_parens" xml:space="preserve">
    <value>Too many )'s</value>
    <comment>This is an error message shown to the user when they write an invalid Regular Expression. Example: )</comment>
  </data>
  <data name="Unknown_property" xml:space="preserve">
    <value>Unknown property</value>
    <comment>This is an error message shown to the user when they write an invalid Regular Expression. Example: \p{}</comment>
  </data>
  <data name="Unknown_property_0" xml:space="preserve">
    <value>Unknown property '{0}'</value>
    <comment>This is an error message shown to the user when they write an invalid Regular Expression. Example: \p{xxx}. Here, {0} will be the name of the unknown property ('xxx')</comment>
  </data>
  <data name="Unrecognized_control_character" xml:space="preserve">
    <value>Unrecognized control character</value>
    <comment>This is an error message shown to the user when they write an invalid Regular Expression. Example: [\c]</comment>
  </data>
  <data name="Unrecognized_escape_sequence_0" xml:space="preserve">
    <value>Unrecognized escape sequence \{0}</value>
    <comment>This is an error message shown to the user when they write an invalid Regular Expression. Example: \m. Here, {0} will be the unrecognized character ('m')</comment>
  </data>
  <data name="Unrecognized_grouping_construct" xml:space="preserve">
    <value>Unrecognized grouping construct</value>
    <comment>This is an error message shown to the user when they write an invalid Regular Expression. Example: (?&lt;</comment>
  </data>
  <data name="Unterminated_character_class_set" xml:space="preserve">
    <value>Unterminated [] set</value>
    <comment>This is an error message shown to the user when they write an invalid Regular Expression. Example: [</comment>
  </data>
  <data name="Unterminated_regex_comment" xml:space="preserve">
    <value>Unterminated (?#...) comment</value>
    <comment>This is an error message shown to the user when they write an invalid Regular Expression. Example: (?#</comment>
  </data>
  <data name="x_y_range_in_reverse_order" xml:space="preserve">
    <value>[x-y] range in reverse order</value>
    <comment>This is an error message shown to the user when they write an invalid Regular Expression. Example: [b-a]</comment>
  </data>
  <data name="Regex_issue_0" xml:space="preserve">
    <value>Regex issue: {0}</value>
    <comment>This is an error message shown to the user when they write an invalid Regular Expression. {0} will be the actual text of one of the above Regular Expression errors.</comment>
  </data>
  <data name="Regex_number_decimal_digit" xml:space="preserve">
    <value>number, decimal digit</value>
  </data>
  <data name="Regex_number_letter" xml:space="preserve">
    <value>number, letter</value>
  </data>
  <data name="Regex_number_other" xml:space="preserve">
    <value>number, other</value>
  </data>
  <data name="Regex_other_control" xml:space="preserve">
    <value>other, control</value>
  </data>
  <data name="Regex_other_format" xml:space="preserve">
    <value>other, format</value>
  </data>
  <data name="Regex_other_not_assigned" xml:space="preserve">
    <value>other, not assigned</value>
  </data>
  <data name="Regex_other_private_use" xml:space="preserve">
    <value>other, private use</value>
  </data>
  <data name="Regex_other_surrogate" xml:space="preserve">
    <value>other, surrogate</value>
  </data>
  <data name="Regex_punctuation_close" xml:space="preserve">
    <value>punctuation, close</value>
  </data>
  <data name="Regex_punctuation_connector" xml:space="preserve">
    <value>punctuation, connector</value>
  </data>
  <data name="Regex_punctuation_dash" xml:space="preserve">
    <value>punctuation, dash</value>
  </data>
  <data name="Regex_punctuation_final_quote" xml:space="preserve">
    <value>punctuation, final quote</value>
  </data>
  <data name="Regex_punctuation_initial_quote" xml:space="preserve">
    <value>punctuation, initial quote</value>
  </data>
  <data name="Regex_punctuation_open" xml:space="preserve">
    <value>punctuation, open</value>
  </data>
  <data name="Regex_punctuation_other" xml:space="preserve">
    <value>punctuation, other</value>
  </data>
  <data name="Regex_separator_line" xml:space="preserve">
    <value>separator, line</value>
  </data>
  <data name="Regex_separator_paragraph" xml:space="preserve">
    <value>separator, paragraph</value>
  </data>
  <data name="Regex_separator_space" xml:space="preserve">
    <value>separator, space</value>
  </data>
  <data name="Regex_symbol_currency" xml:space="preserve">
    <value>symbol, currency</value>
  </data>
  <data name="Regex_symbol_math" xml:space="preserve">
    <value>symbol, math</value>
  </data>
  <data name="Regex_symbol_modifier" xml:space="preserve">
    <value>symbol, modifier</value>
  </data>
  <data name="Regex_symbol_other" xml:space="preserve">
    <value>symbol, other</value>
  </data>
  <data name="Regex_letter_lowercase" xml:space="preserve">
    <value>letter, lowercase</value>
  </data>
  <data name="Regex_letter_modifier" xml:space="preserve">
    <value>letter, modifier</value>
  </data>
  <data name="Regex_letter_other" xml:space="preserve">
    <value>letter, other</value>
  </data>
  <data name="Regex_letter_titlecase" xml:space="preserve">
    <value>letter, titlecase</value>
  </data>
  <data name="Regex_mark_enclosing" xml:space="preserve">
    <value>mark, enclosing</value>
  </data>
  <data name="Regex_mark_nonspacing" xml:space="preserve">
    <value>mark, nonspacing</value>
  </data>
  <data name="Regex_mark_spacing_combining" xml:space="preserve">
    <value>mark, spacing combining</value>
  </data>
  <data name="Regex_contiguous_matches_long" xml:space="preserve">
    <value>The \G anchor specifies that a match must occur at the point where the previous match ended. When you use this anchor with the Regex.Matches or Match.NextMatch method, it ensures that all matches are contiguous.</value>
  </data>
  <data name="Regex_contiguous_matches_short" xml:space="preserve">
    <value>contiguous matches</value>
  </data>
  <data name="Regex_end_of_string_only_long" xml:space="preserve">
    <value>The \z anchor specifies that a match must occur at the end of the input string. Like the $ language element, \z ignores the RegexOptions.Multiline option. Unlike the \Z language element, \z does not match a \n character at the end of a string. Therefore, it can only match the last line of the input string.</value>
  </data>
  <data name="Regex_end_of_string_only_short" xml:space="preserve">
    <value>end of string only</value>
  </data>
  <data name="Regex_end_of_string_or_before_ending_newline_long" xml:space="preserve">
    <value>The \Z anchor specifies that a match must occur at the end of the input string, or before \n at the end of the input string. It is identical to the $ anchor, except that \Z ignores the RegexOptions.Multiline option. Therefore, in a multiline string, it can only match the end of the last line, or the last line before \n.

The \Z anchor matches \n but does not match \r\n (the CR/LF character combination). To match CR/LF, include \r?\Z in the regular expression pattern.</value>
  </data>
  <data name="Regex_end_of_string_or_before_ending_newline_short" xml:space="preserve">
    <value>end of string or before ending newline</value>
  </data>
  <data name="Regex_non_word_boundary_long" xml:space="preserve">
    <value>The \B anchor specifies that the match must not occur on a word boundary. It is the opposite of the \b anchor.</value>
  </data>
  <data name="Regex_non_word_boundary_short" xml:space="preserve">
    <value>non-word boundary</value>
  </data>
  <data name="Regex_start_of_string_only_long" xml:space="preserve">
    <value>The \A anchor specifies that a match must occur at the beginning of the input string. It is identical to the ^ anchor, except that \A ignores the RegexOptions.Multiline option. Therefore, it can only match the start of the first line in a multiline input string.</value>
  </data>
  <data name="Regex_start_of_string_only_short" xml:space="preserve">
    <value>start of string only</value>
  </data>
  <data name="Regex_word_boundary_long" xml:space="preserve">
    <value>The \b anchor specifies that the match must occur on a boundary between a word character (the \w language element) and a non-word character (the \W language element). Word characters consist of alphanumeric characters and underscores; a non-word character is any character that is not alphanumeric or an underscore. The match may also occur on a word boundary at the beginning or end of the string.

The \b anchor is frequently used to ensure that a subexpression matches an entire word instead of just the beginning or end of a word.</value>
  </data>
  <data name="Regex_word_boundary_short" xml:space="preserve">
    <value>word boundary</value>
  </data>
  <data name="Regex_start_of_string_or_line_long" xml:space="preserve">
    <value>The ^ anchor specifies that the following pattern must begin at the first character position of the string. If you use ^ with the RegexOptions.Multiline option, the match must occur at the beginning of each line.</value>
  </data>
  <data name="Regex_start_of_string_or_line_short" xml:space="preserve">
    <value>start of string or line</value>
  </data>
  <data name="Regex_end_of_string_or_line_long" xml:space="preserve">
    <value>The $ anchor specifies that the preceding pattern must occur at the end of the input string, or before \n at the end of the input string. If you use $ with the RegexOptions.Multiline option, the match can also occur at the end of a line.

The $ anchor matches \n but does not match \r\n (the combination of carriage return and newline characters, or CR/LF). To match the CR/LF character combination, include \r?$ in the regular expression pattern.</value>
  </data>
  <data name="Regex_end_of_string_or_line_short" xml:space="preserve">
    <value>end of string or line</value>
  </data>
  <data name="Regex_any_character_group_long" xml:space="preserve">
    <value>The period character (.) matches any character except \n (the newline character, \u000A).  If a regular expression pattern is modified by the RegexOptions.Singleline option, or if the portion of the pattern that contains the . character class is modified by the 's' option, . matches any character.</value>
  </data>
  <data name="Regex_any_character_group_short" xml:space="preserve">
    <value>any character</value>
  </data>
  <data name="Regex_backspace_character_long" xml:space="preserve">
    <value>Matches a backspace character, \u0008</value>
  </data>
  <data name="Regex_backspace_character_short" xml:space="preserve">
    <value>backspace character</value>
  </data>
  <data name="Regex_bell_character_long" xml:space="preserve">
    <value>Matches a bell (alarm) character, \u0007</value>
  </data>
  <data name="Regex_bell_character_short" xml:space="preserve">
    <value>bell character</value>
  </data>
  <data name="Regex_carriage_return_character_long" xml:space="preserve">
    <value>Matches a carriage-return character, \u000D.  Note that \r is not equivalent to the newline character, \n.</value>
  </data>
  <data name="Regex_carriage_return_character_short" xml:space="preserve">
    <value>carriage-return character</value>
  </data>
  <data name="Regex_control_character_long" xml:space="preserve">
    <value>Matches an ASCII control character, where X is the letter of the control character. For example, \cC is CTRL-C.</value>
  </data>
  <data name="Regex_control_character_short" xml:space="preserve">
    <value>control character</value>
  </data>
  <data name="Regex_decimal_digit_character_long" xml:space="preserve">
    <value>\d matches any decimal digit. It is equivalent to the \p{Nd} regular expression pattern, which includes the standard decimal digits 0-9 as well as the decimal digits of a number of other character sets.

If ECMAScript-compliant behavior is specified, \d is equivalent to [0-9]</value>
  </data>
  <data name="Regex_decimal_digit_character_short" xml:space="preserve">
    <value>decimal-digit character</value>
  </data>
  <data name="Regex_escape_character_long" xml:space="preserve">
    <value>Matches an escape character, \u001B</value>
  </data>
  <data name="Regex_escape_character_short" xml:space="preserve">
    <value>escape character</value>
  </data>
  <data name="Regex_form_feed_character_long" xml:space="preserve">
    <value>Matches a form-feed character, \u000C</value>
  </data>
  <data name="Regex_form_feed_character_short" xml:space="preserve">
    <value>form-feed character</value>
  </data>
  <data name="Regex_hexadecimal_escape_long" xml:space="preserve">
    <value>Matches an ASCII character, where ## is a two-digit hexadecimal character code.</value>
  </data>
  <data name="Regex_hexadecimal_escape_short" xml:space="preserve">
    <value>hexidecimal escape</value>
  </data>
  <data name="Regex_letter_uppercase" xml:space="preserve">
    <value>letter, uppercase</value>
  </data>
  <data name="Regex_matched_subexpression_long" xml:space="preserve">
    <value>This grouping construct captures a matched 'subexpression', where 'subexpression' is any valid regular expression pattern. Captures that use parentheses are numbered automatically from left to right based on the order of the opening parentheses in the regular expression, starting from one. The capture that is numbered zero is the text matched by the entire regular expression pattern.</value>
  </data>
  <data name="Regex_matched_subexpression_short" xml:space="preserve">
    <value>matched subexpression</value>
  </data>
  <data name="Regex_negative_character_group_long" xml:space="preserve">
    <value>A negative character group specifies a list of characters that must not appear in an input string for a match to occur. The list of characters are specified individually.

Two or more character ranges can be concatenated. For example, to specify the range of decimal digits from "0" through "9", the range of lowercase letters from "a" through "f", and the range of uppercase letters from "A" through "F", use [0-9a-fA-F].</value>
  </data>
  <data name="Regex_negative_character_group_short" xml:space="preserve">
    <value>negative character group</value>
  </data>
  <data name="Regex_negative_character_range_long" xml:space="preserve">
    <value>A negative character range specifies a list of characters that must not appear in an input string for a match to occur. 'firstCharacter' is the character that begins the range, and 'lastCharacter' is the character that ends the range.

Two or more character ranges can be concatenated. For example, to specify the range of decimal digits from "0" through "9", the range of lowercase letters from "a" through "f", and the range of uppercase letters from "A" through "F", use [0-9a-fA-F].</value>
  </data>
  <data name="Regex_negative_character_range_short" xml:space="preserve">
    <value>negative character range</value>
  </data>
  <data name="Regex_negative_unicode_category_long" xml:space="preserve">
    <value>The regular expression construct \P{ name } matches any character that does not belong to a Unicode general category or named block, where name is the category abbreviation or named block name.</value>
  </data>
  <data name="Regex_negative_unicode_category_short" xml:space="preserve">
    <value>negative unicode category</value>
  </data>
  <data name="Regex_new_line_character_long" xml:space="preserve">
    <value>Matches a new-line character, \u000A</value>
  </data>
  <data name="Regex_new_line_character_short" xml:space="preserve">
    <value>new-line character</value>
  </data>
  <data name="Regex_non_digit_character_long" xml:space="preserve">
    <value>\D matches any non-digit character. It is equivalent to the \P{Nd} regular expression pattern.

If ECMAScript-compliant behavior is specified, \D is equivalent to [^0-9]</value>
  </data>
  <data name="Regex_non_digit_character_short" xml:space="preserve">
    <value>non-digit character</value>
  </data>
  <data name="Regex_non_white_space_character_long" xml:space="preserve">
    <value>\S matches any non-white-space character. It is equivalent to the [^\f\n\r\t\v\x85\p{Z}] regular expression pattern, or the opposite of the regular expression pattern that is equivalent to \s, which matches white-space characters.

If ECMAScript-compliant behavior is specified, \S is equivalent to [^ \f\n\r\t\v]</value>
  </data>
  <data name="Regex_non_white_space_character_short" xml:space="preserve">
    <value>non-white-space character</value>
  </data>
  <data name="Regex_non_word_character_long" xml:space="preserve">
    <value>\W matches any non-word character. It matches any character except for those in the following Unicode categories:

    Ll	Letter, Lowercase
    Lu	Letter, Uppercase
    Lt	Letter, Titlecase
    Lo	Letter, Other
    Lm	Letter, Modifier
    Mn	Mark, Nonspacing
    Nd	Number, Decimal Digit
    Pc	Punctuation, Connector

If ECMAScript-compliant behavior is specified, \W is equivalent to [^a-zA-Z_0-9]</value>
    <comment>Note: Ll, Lu, Lt, Lo, Lm, Mn, Nd, and Pc are all things that should not be localized. </comment>
  </data>
  <data name="Regex_non_word_character_short" xml:space="preserve">
    <value>non-word character</value>
  </data>
  <data name="Regex_positive_character_group_long" xml:space="preserve">
    <value>A positive character group specifies a list of characters, any one of which may appear in an input string for a match to occur.</value>
  </data>
  <data name="Regex_positive_character_group_short" xml:space="preserve">
    <value>positive character group</value>
  </data>
  <data name="Regex_positive_character_range_long" xml:space="preserve">
    <value>A positive character range specifies a range of characters, any one of which may appear in an input string for a match to occur.  'firstCharacter' is the character that begins the range and 'lastCharacter' is the character that ends the range. </value>
  </data>
  <data name="Regex_positive_character_range_short" xml:space="preserve">
    <value>positive character range</value>
  </data>
  <data name="Regex_subexpression" xml:space="preserve">
    <value>subexpression</value>
  </data>
  <data name="Regex_tab_character_long" xml:space="preserve">
    <value>Matches a tab character, \u0009</value>
  </data>
  <data name="Regex_tab_character_short" xml:space="preserve">
    <value>tab character</value>
  </data>
  <data name="Regex_unicode_category_long" xml:space="preserve">
    <value>The regular expression construct \p{ name } matches any character that belongs to a Unicode general category or named block, where name is the category abbreviation or named block name.</value>
  </data>
  <data name="Regex_unicode_category_short" xml:space="preserve">
    <value>unicode category</value>
  </data>
  <data name="Regex_unicode_escape_long" xml:space="preserve">
    <value>Matches a UTF-16 code unit whose value is #### hexadecimal.</value>
  </data>
  <data name="Regex_unicode_escape_short" xml:space="preserve">
    <value>unicode escape</value>
  </data>
  <data name="Regex_vertical_tab_character_long" xml:space="preserve">
    <value>Matches a vertical-tab character, \u000B</value>
  </data>
  <data name="Regex_vertical_tab_character_short" xml:space="preserve">
    <value>vertical-tab character</value>
  </data>
  <data name="Regex_white_space_character_long" xml:space="preserve">
    <value>\s matches any white-space character. It is equivalent to the following escape sequences and Unicode categories:

    \f	The form feed character, \u000C
    \n	The newline character, \u000A
    \r	The carriage return character, \u000D
    \t	The tab character, \u0009
    \v	The vertical tab character, \u000B
    \x85	The ellipsis or NEXT LINE (NEL) character (…), \u0085
    \p{Z}	Matches any separator character

If ECMAScript-compliant behavior is specified, \s is equivalent to [ \f\n\r\t\v]</value>
  </data>
  <data name="Regex_white_space_character_short" xml:space="preserve">
    <value>white-space character</value>
  </data>
  <data name="Regex_word_character_long" xml:space="preserve">
    <value>\w matches any word character. A word character is a member of any of the following Unicode categories:

    Ll	Letter, Lowercase
    Lu	Letter, Uppercase
    Lt	Letter, Titlecase
    Lo	Letter, Other
    Lm	Letter, Modifier
    Mn	Mark, Nonspacing
    Nd	Number, Decimal Digit
    Pc	Punctuation, Connector

If ECMAScript-compliant behavior is specified, \w is equivalent to [a-zA-Z_0-9]</value>
    <comment>Note: Ll, Lu, Lt, Lo, Lm, Mn, Nd, and Pc are all things that should not be localized.</comment>
  </data>
  <data name="Regex_word_character_short" xml:space="preserve">
    <value>word character</value>
  </data>
  <data name="Regex_alternation_long" xml:space="preserve">
    <value>You can use the vertical bar (|) character to match any one of a series of patterns, where the | character separates each pattern.</value>
  </data>
  <data name="Regex_alternation_short" xml:space="preserve">
    <value>alternation</value>
  </data>
  <data name="Regex_balancing_group_long" xml:space="preserve">
    <value>A balancing group definition deletes the definition of a previously defined group and stores, in the current group, the interval between the previously defined group and the current group.
    
'name1' is the current group (optional), 'name2' is a previously defined group, and 'subexpression' is any valid regular expression pattern. The balancing group definition deletes the definition of name2 and stores the interval between name2 and name1 in name1. If no name2 group is defined, the match backtracks. Because deleting the last definition of name2 reveals the previous definition of name2, this construct lets you use the stack of captures for group name2 as a counter for keeping track of nested constructs such as parentheses or opening and closing brackets.

The balancing group definition uses 'name2' as a stack. The beginning character of each nested construct is placed in the group and in its Group.Captures collection. When the closing character is matched, its corresponding opening character is removed from the group, and the Captures collection is decreased by one. After the opening and closing characters of all nested constructs have been matched, 'name1' is empty.</value>
  </data>
  <data name="Regex_balancing_group_short" xml:space="preserve">
    <value>balancing group</value>
  </data>
  <data name="Regex_comment" xml:space="preserve">
    <value>comment</value>
  </data>
  <data name="Regex_conditional_expression_match_long" xml:space="preserve">
    <value>This language element attempts to match one of two patterns depending on whether it can match an initial pattern.

'expression' is the initial pattern to match, 'yes' is the pattern to match if expression is matched, and 'no' is the optional pattern to match if expression is not matched.</value>
  </data>
  <data name="Regex_conditional_expression_match_short" xml:space="preserve">
    <value>conditional expression match</value>
  </data>
  <data name="Regex_conditional_group_match_long" xml:space="preserve">
    <value>This language element attempts to match one of two patterns depending on whether it has matched a specified capturing group.

'name' is the name (or number) of a capturing group, 'yes' is the expression to match if 'name' (or 'number') has a match, and 'no' is the optional expression to match if it does not.</value>
  </data>
  <data name="Regex_conditional_group_match_short" xml:space="preserve">
    <value>conditional group match</value>
  </data>
  <data name="Regex_end_of_line_comment_long" xml:space="preserve">
    <value>A number sign (#) marks an x-mode comment, which starts at the unescaped # character at the end of the regular expression pattern and continues until the end of the line. To use this construct, you must either enable the x option (through inline options) or supply the RegexOptions.IgnorePatternWhitespace value to the option parameter when instantiating the Regex object or calling a static Regex method.</value>
  </data>
  <data name="Regex_end_of_line_comment_short" xml:space="preserve">
    <value>end-of-line comment</value>
  </data>
  <data name="Regex_expression" xml:space="preserve">
    <value>expression</value>
  </data>
  <data name="Regex_group_options_long" xml:space="preserve">
    <value>This grouping construct applies or disables the specified options within a subexpression. The options to enable are specified after the question mark, and the options to disable after the minus sign. The allowed options are:

    i	Use case-insensitive matching.
    m	Use multiline mode, where ^ and $ match the beginning and end of each line
	(instead of the beginning and end of the input string).
    s	Use single-line mode, where the period (.) matches every character
	(instead of every character except \n).
    n	Do not capture unnamed groups. The only valid captures are explicitly
	named or numbered groups of the form (?&lt;name&gt; subexpression).
    x	Exclude unescaped white space from the pattern, and enable comments
	after a number sign (#).</value>
  </data>
  <data name="Regex_group_options_short" xml:space="preserve">
    <value>group options</value>
  </data>
  <data name="Regex_inline_comment_long" xml:space="preserve">
    <value>The (?# comment) construct lets you include an inline comment in a regular expression. The regular expression engine does not use any part of the comment in pattern matching, although the comment is included in the string that is returned by the Regex.ToString method. The comment ends at the first closing parenthesis.</value>
  </data>
  <data name="Regex_inline_comment_short" xml:space="preserve">
    <value>inline comment</value>
  </data>
  <data name="Regex_name" xml:space="preserve">
    <value>name</value>
  </data>
  <data name="Regex_name1" xml:space="preserve">
    <value>name1</value>
  </data>
  <data name="Regex_name2" xml:space="preserve">
    <value>name2</value>
  </data>
  <data name="Regex_named_backreference_long" xml:space="preserve">
    <value>A named or numbered backreference.

'name' is the name of a capturing group defined in the regular expression pattern.</value>
  </data>
  <data name="Regex_named_backreference_short" xml:space="preserve">
    <value>named backreference</value>
  </data>
  <data name="Regex_named_matched_subexpression_long" xml:space="preserve">
    <value>Captures a matched subexpression and lets you access it by name or by number.

'name' is a valid group name, and 'subexpression' is any valid regular expression pattern. 'name' must not contain any punctuation characters and cannot begin with a number.

If the RegexOptions parameter of a regular expression pattern matching method includes the RegexOptions.ExplicitCapture flag, or if the n option is applied to this subexpression, the only way to capture a subexpression is to explicitly name capturing groups.</value>
  </data>
  <data name="Regex_named_matched_subexpression_short" xml:space="preserve">
    <value>named matched subexpression</value>
  </data>
  <data name="Regex_name_or_number" xml:space="preserve">
    <value>name-or-number</value>
  </data>
  <data name="Regex_no" xml:space="preserve">
    <value>no</value>
  </data>
  <data name="Regex_nonbacktracking_subexpression_long" xml:space="preserve">
    <value>This construct disables backtracking. The regular expression engine will match as many characters in the input string as it can. When no further match is possible, it will not backtrack to attempt alternate pattern matches. (That is, the subexpression matches only strings that would be matched by the subexpression alone; it does not attempt to match a string based on the subexpression and any subexpressions that follow it.)

This option is recommended if you know that backtracking will not succeed. Preventing the regular expression engine from performing unnecessary searching improves performance.</value>
  </data>
  <data name="Regex_nonbacktracking_subexpression_short" xml:space="preserve">
    <value>nonbacktracking subexpression</value>
  </data>
  <data name="Regex_noncapturing_group_long" xml:space="preserve">
    <value>This construct does not capture the substring that is matched by a subexpression:

The noncapturing group construct is typically used when a quantifier is applied to a group, but the substrings captured by the group are of no interest.

If a regular expression includes nested grouping constructs, an outer noncapturing group construct does not apply to the inner nested group constructs.</value>
  </data>
  <data name="Regex_noncapturing_group_short" xml:space="preserve">
    <value>noncapturing group</value>
  </data>
  <data name="Regex_numbered_backreference_long" xml:space="preserve">
    <value>A numbered backreference, where 'number' is the ordinal position of the capturing group in the regular expression. For example, \4 matches the contents of the fourth capturing group.

There is an ambiguity between octal escape codes (such as \16) and \number backreferences that use the same notation. If the ambiguity is a problem, you can use the \k&lt;name&gt; notation, which is unambiguous and cannot be confused with octal character codes. Similarly, hexadecimal codes such as \xdd are unambiguous and cannot be confused with backreferences.</value>
  </data>
  <data name="Regex_numbered_backreference_short" xml:space="preserve">
    <value>numbered backreference</value>
  </data>
  <data name="Regex_yes" xml:space="preserve">
    <value>yes</value>
  </data>
  <data name="Regex_zero_width_negative_lookahead_assertion_long" xml:space="preserve">
    <value>A zero-width negative lookahead assertion, where for the match to be successful, the input string must not match the regular expression pattern in subexpression. The matched string is not included in the match result.

A zero-width negative lookahead assertion is typically used either at the beginning or at the end of a regular expression. At the beginning of a regular expression, it can define a specific pattern that should not be matched when the beginning of the regular expression defines a similar but more general pattern to be matched. In this case, it is often used to limit backtracking. At the end of a regular expression, it can define a subexpression that cannot occur at the end of a match.</value>
  </data>
  <data name="Regex_zero_width_negative_lookahead_assertion_short" xml:space="preserve">
    <value>zero-width negative lookahead assertion</value>
  </data>
  <data name="Regex_zero_width_negative_lookbehind_assertion_long" xml:space="preserve">
    <value>A zero-width negative lookbehind assertion, where for a match to be successful, 'subexpression' must not occur at the input string to the left of the current position. Any substring that does not match 'subexpression' is not included in the match result.

Zero-width negative lookbehind assertions are typically used at the beginning of regular expressions. The pattern that they define precludes a match in the string that follows. They are also used to limit backtracking when the last character or characters in a captured group must not be one or more of the characters that match that group's regular expression pattern.</value>
  </data>
  <data name="Regex_zero_width_negative_lookbehind_assertion_short" xml:space="preserve">
    <value>zero-width negative lookbehind assertion</value>
  </data>
  <data name="Regex_zero_width_positive_lookahead_assertion_long" xml:space="preserve">
    <value>A zero-width positive lookahead assertion, where for a match to be successful, the input string must match the regular expression pattern in 'subexpression'. The matched substring is not included in the match result. A zero-width positive lookahead assertion does not backtrack.

Typically, a zero-width positive lookahead assertion is found at the end of a regular expression pattern. It defines a substring that must be found at the end of a string for a match to occur but that should not be included in the match. It is also useful for preventing excessive backtracking. You can use a zero-width positive lookahead assertion to ensure that a particular captured group begins with text that matches a subset of the pattern defined for that captured group.</value>
  </data>
  <data name="Regex_zero_width_positive_lookahead_assertion_short" xml:space="preserve">
    <value>zero-width positive lookahead assertion</value>
  </data>
  <data name="Regex_zero_width_positive_lookbehind_assertion_long" xml:space="preserve">
    <value>A zero-width positive lookbehind assertion, where for a match to be successful, 'subexpression' must occur at the input string to the left of the current position. 'subexpression' is not included in the match result. A zero-width positive lookbehind assertion does not backtrack.

Zero-width positive lookbehind assertions are typically used at the beginning of regular expressions. The pattern that they define is a precondition for a match, although it is not a part of the match result.</value>
  </data>
  <data name="Regex_zero_width_positive_lookbehind_assertion_short" xml:space="preserve">
    <value>zero-width positive lookbehind assertion</value>
  </data>
  <data name="Regex_all_control_characters_long" xml:space="preserve">
    <value>All control characters. This includes the Cc, Cf, Cs, Co, and Cn categories.</value>
  </data>
  <data name="Regex_all_control_characters_short" xml:space="preserve">
    <value>all control characters</value>
  </data>
  <data name="Regex_all_diacritic_marks_long" xml:space="preserve">
    <value>All diacritic marks. This includes the Mn, Mc, and Me categories.</value>
  </data>
  <data name="Regex_all_diacritic_marks_short" xml:space="preserve">
    <value>all diacritic marks</value>
  </data>
  <data name="Regex_all_letter_characters_long" xml:space="preserve">
    <value>All letter characters. This includes the Lu, Ll, Lt, Lm, and Lo characters.</value>
  </data>
  <data name="Regex_all_letter_characters_short" xml:space="preserve">
    <value>all letter characters</value>
  </data>
  <data name="Regex_all_numbers_long" xml:space="preserve">
    <value>All numbers. This includes the Nd, Nl, and No categories.</value>
  </data>
  <data name="Regex_all_numbers_short" xml:space="preserve">
    <value>all numbers</value>
  </data>
  <data name="Regex_all_punctuation_characters_long" xml:space="preserve">
    <value>All punctuation characters. This includes the Pc, Pd, Ps, Pe, Pi, Pf, and Po categories.</value>
  </data>
  <data name="Regex_all_punctuation_characters_short" xml:space="preserve">
    <value>all punctuation characters</value>
  </data>
  <data name="Regex_all_separator_characters_long" xml:space="preserve">
    <value>All separator characters. This includes the Zs, Zl, and Zp categories.</value>
  </data>
  <data name="Regex_all_separator_characters_short" xml:space="preserve">
    <value>all separator characters</value>
  </data>
  <data name="Regex_all_symbols_long" xml:space="preserve">
    <value>All symbols. This includes the Sm, Sc, Sk, and So categories.</value>
  </data>
  <data name="Regex_all_symbols_short" xml:space="preserve">
    <value>all symbols</value>
  </data>
  <data name="Regex_base_group" xml:space="preserve">
    <value>base-group</value>
  </data>
  <data name="Regex_character_class_subtraction_long" xml:space="preserve">
    <value>Character class subtraction yields a set of characters that is the result of excluding the characters in one character class from another character class.

'base_group' is a positive or negative character group or range. The 'excluded_group' component is another positive or negative character group, or another character class subtraction expression (that is, you can nest character class subtraction expressions).</value>
  </data>
  <data name="Regex_character_class_subtraction_short" xml:space="preserve">
    <value>character class subtraction</value>
  </data>
  <data name="Regex_character_group" xml:space="preserve">
    <value>character-group</value>
  </data>
  <data name="Regex_excluded_group" xml:space="preserve">
    <value>excluded-group</value>
  </data>
  <data name="Regex_match_at_least_n_times_lazy_long" xml:space="preserve">
    <value>The {n,}? quantifier matches the preceding element at least n times, where n is any integer, but as few times as possible. It is the lazy counterpart of the greedy quantifier {n,}</value>
  </data>
  <data name="Regex_match_at_least_n_times_lazy_short" xml:space="preserve">
    <value>match at least 'n' times (lazy)</value>
  </data>
  <data name="Regex_match_at_least_n_times_long" xml:space="preserve">
    <value>The {n,} quantifier matches the preceding element at least n times, where n is any integer. {n,} is a greedy quantifier whose lazy equivalent is {n,}?</value>
  </data>
  <data name="Regex_match_at_least_n_times_short" xml:space="preserve">
    <value>match at least 'n' times</value>
  </data>
  <data name="Regex_match_between_m_and_n_times_lazy_long" xml:space="preserve">
    <value>The {n,m}? quantifier matches the preceding element between n and m times, where n and m are integers, but as few times as possible. It is the lazy counterpart of the greedy quantifier {n,m}</value>
  </data>
  <data name="Regex_match_between_m_and_n_times_lazy_short" xml:space="preserve">
    <value>match at least 'n' times (lazy)</value>
  </data>
  <data name="Regex_match_between_m_and_n_times_long" xml:space="preserve">
    <value>The {n,m} quantifier matches the preceding element at least n times, but no more than m times, where n and m are integers. {n,m} is a greedy quantifier whose lazy equivalent is {n,m}?</value>
  </data>
  <data name="Regex_match_between_m_and_n_times_short" xml:space="preserve">
    <value>match between 'm' and 'n' times</value>
  </data>
  <data name="Regex_match_exactly_n_times_lazy_long" xml:space="preserve">
    <value>The {n}? quantifier matches the preceding element exactly n times, where n is any integer. It is the lazy counterpart of the greedy quantifier {n}+</value>
  </data>
  <data name="Regex_match_exactly_n_times_lazy_short" xml:space="preserve">
    <value>match exactly 'n' times (lazy)</value>
  </data>
  <data name="Regex_match_exactly_n_times_long" xml:space="preserve">
    <value>The {n} quantifier matches the preceding element exactly n times, where n is any integer. {n} is a greedy quantifier whose lazy equivalent is {n}?</value>
  </data>
  <data name="Regex_match_exactly_n_times_short" xml:space="preserve">
    <value>match exactly 'n' times</value>
  </data>
  <data name="Regex_match_one_or_more_times_lazy_long" xml:space="preserve">
    <value>The +? quantifier matches the preceding element one or more times, but as few times as possible. It is the lazy counterpart of the greedy quantifier +</value>
  </data>
  <data name="Regex_match_one_or_more_times_lazy_short" xml:space="preserve">
    <value>match one or more times (lazy)</value>
  </data>
  <data name="Regex_match_one_or_more_times_long" xml:space="preserve">
    <value>The + quantifier matches the preceding element one or more times. It is equivalent to the {1,} quantifier. + is a greedy quantifier whose lazy equivalent is +?.</value>
  </data>
  <data name="Regex_match_one_or_more_times_short" xml:space="preserve">
    <value>match one or more times</value>
  </data>
  <data name="Regex_match_zero_or_more_times_lazy_long" xml:space="preserve">
    <value>The *? quantifier matches the preceding element zero or more times, but as few times as possible. It is the lazy counterpart of the greedy quantifier *</value>
  </data>
  <data name="Regex_match_zero_or_more_times_lazy_short" xml:space="preserve">
    <value>match zero or more times (lazy)</value>
  </data>
  <data name="Regex_match_zero_or_more_times_long" xml:space="preserve">
    <value>The * quantifier matches the preceding element zero or more times. It is equivalent to the {0,} quantifier. * is a greedy quantifier whose lazy equivalent is *?.</value>
  </data>
  <data name="Regex_match_zero_or_more_times_short" xml:space="preserve">
    <value>match zero or more times</value>
  </data>
  <data name="Regex_match_zero_or_one_time_lazy_long" xml:space="preserve">
    <value>The ?? quantifier matches the preceding element zero or one time, but as few times as possible. It is the lazy counterpart of the greedy quantifier ?</value>
  </data>
  <data name="Regex_match_zero_or_one_time_lazy_short" xml:space="preserve">
    <value>match zero or one time (lazy)</value>
  </data>
  <data name="Regex_match_zero_or_one_time_long" xml:space="preserve">
    <value>The ? quantifier matches the preceding element zero or one time. It is equivalent to the {0,1} quantifier. ? is a greedy quantifier whose lazy equivalent is ??.</value>
  </data>
  <data name="Regex_match_zero_or_one_time_short" xml:space="preserve">
    <value>match zero or one time</value>
  </data>
  <data name="Regex_unicode_general_category_0" xml:space="preserve">
    <value>Unicode General Category: {0}</value>
  </data>
  <data name="Regex_inline_options_long" xml:space="preserve">
    <value>Enables or disables specific pattern matching options for the remainder of a regular expression. The options to enable are specified after the question mark, and the options to disable after the minus sign. The allowed options are:

    i	Use case-insensitive matching.
    m	Use multiline mode, where ^ and $ match the beginning and end of each line
	(instead of the beginning and end of the input string).
    s	Use single-line mode, where the period (.) matches every character
	(instead of every character except \n).
    n	Do not capture unnamed groups. The only valid captures are explicitly named
	or numbered groups of the form (?&lt;name&gt; subexpression).
    x	Exclude unescaped white space from the pattern, and enable comments
	after a number sign (#).</value>
  </data>
  <data name="Regex_inline_options_short" xml:space="preserve">
    <value>inline options</value>
=======
  <data name="Wrap_and_align_call_chain" xml:space="preserve">
    <value>Wrap and align call chain</value>
  </data>
  <data name="Wrap_and_align_long_call_chain" xml:space="preserve">
    <value>Wrap and align long call chain</value>
  </data>
  <data name="Warning_colon_semantics_may_change_when_converting_statement" xml:space="preserve">
    <value>Warning: Semantics may change when converting statement.</value>
  </data>
  <data name="Add_null_checks_for_all_parameters" xml:space="preserve">
    <value>Add null checks for all parameters</value>
  </data>
  <data name="Use_System_HashCode" xml:space="preserve">
    <value>Use 'System.HashCode'</value>
  </data>
  <data name="GetHashCode_implementation_can_be_simplified" xml:space="preserve">
    <value>'GetHashCode' implementation can be simplified</value>
  </data>
  <data name="Implement_0_implicitly" xml:space="preserve">
    <value>Implement '{0}' implicitly</value>
  </data>
  <data name="Implement_all_interfaces_implicitly" xml:space="preserve">
    <value>Implement all interfaces implicitly</value>
  </data>
  <data name="Implement_implicitly" xml:space="preserve">
    <value>Implement implicitly</value>
  </data>
  <data name="Implement all interfaces explicitly" xml:space="preserve">
    <value>Implement all interfaces explicitly</value>
  </data>
  <data name="Implement explicitly" xml:space="preserve">
    <value>Implement explicitly</value>
  </data>
  <data name="Implement_0_explicitly" xml:space="preserve">
    <value>Implement '{0}' explicitly</value>
  </data>
  <data name="Interpolation_can_be_simplified" xml:space="preserve">
    <value>Interpolation can be simplified</value>
  </data>
  <data name="Simplify_interpolation" xml:space="preserve">
    <value>Simplify interpolation</value>
  </data>
  <data name="Make_member_static" xml:space="preserve">
    <value>Make static</value>
>>>>>>> 21d9c895
  </data>
</root><|MERGE_RESOLUTION|>--- conflicted
+++ resolved
@@ -1705,7 +1705,51 @@
   <data name="DisposableFieldsShouldBeDisposedDescription" xml:space="preserve">
     <value>A type that implements System.IDisposable declares fields that are of types that also implement IDisposable. The Dispose method of the field is not called by the Dispose method of the declaring type. To fix a violation of this rule, call Dispose on fields that are of types that implement IDisposable if you are responsible for allocating and releasing the unmanaged resources held by the field.</value>
   </data>
-<<<<<<< HEAD
+  <data name="Wrap_and_align_call_chain" xml:space="preserve">
+    <value>Wrap and align call chain</value>
+  </data>
+  <data name="Wrap_and_align_long_call_chain" xml:space="preserve">
+    <value>Wrap and align long call chain</value>
+  </data>
+  <data name="Warning_colon_semantics_may_change_when_converting_statement" xml:space="preserve">
+    <value>Warning: Semantics may change when converting statement.</value>
+  </data>
+  <data name="Add_null_checks_for_all_parameters" xml:space="preserve">
+    <value>Add null checks for all parameters</value>
+  </data>
+  <data name="Use_System_HashCode" xml:space="preserve">
+    <value>Use 'System.HashCode'</value>
+  </data>
+  <data name="GetHashCode_implementation_can_be_simplified" xml:space="preserve">
+    <value>'GetHashCode' implementation can be simplified</value>
+  </data>
+  <data name="Implement_0_implicitly" xml:space="preserve">
+    <value>Implement '{0}' implicitly</value>
+  </data>
+  <data name="Implement_all_interfaces_implicitly" xml:space="preserve">
+    <value>Implement all interfaces implicitly</value>
+  </data>
+  <data name="Implement_implicitly" xml:space="preserve">
+    <value>Implement implicitly</value>
+  </data>
+  <data name="Implement all interfaces explicitly" xml:space="preserve">
+    <value>Implement all interfaces explicitly</value>
+  </data>
+  <data name="Implement explicitly" xml:space="preserve">
+    <value>Implement explicitly</value>
+  </data>
+  <data name="Implement_0_explicitly" xml:space="preserve">
+    <value>Implement '{0}' explicitly</value>
+  </data>
+  <data name="Interpolation_can_be_simplified" xml:space="preserve">
+    <value>Interpolation can be simplified</value>
+  </data>
+  <data name="Simplify_interpolation" xml:space="preserve">
+    <value>Simplify interpolation</value>
+  </data>
+  <data name="Make_member_static" xml:space="preserve">
+    <value>Make static</value>
+  </data>
   <data name="Alternation_conditions_cannot_be_comments" xml:space="preserve">
     <value>Alternation conditions cannot be comments</value>
     <comment>This is an error message shown to the user when they write an invalid Regular Expression. Example: a|(?#b)</comment>
@@ -2029,7 +2073,7 @@
     <value>Matches an ASCII character, where ## is a two-digit hexadecimal character code.</value>
   </data>
   <data name="Regex_hexadecimal_escape_short" xml:space="preserve">
-    <value>hexidecimal escape</value>
+    <value>hexadecimal escape</value>
   </data>
   <data name="Regex_letter_uppercase" xml:space="preserve">
     <value>letter, uppercase</value>
@@ -2484,51 +2528,5 @@
   </data>
   <data name="Regex_inline_options_short" xml:space="preserve">
     <value>inline options</value>
-=======
-  <data name="Wrap_and_align_call_chain" xml:space="preserve">
-    <value>Wrap and align call chain</value>
-  </data>
-  <data name="Wrap_and_align_long_call_chain" xml:space="preserve">
-    <value>Wrap and align long call chain</value>
-  </data>
-  <data name="Warning_colon_semantics_may_change_when_converting_statement" xml:space="preserve">
-    <value>Warning: Semantics may change when converting statement.</value>
-  </data>
-  <data name="Add_null_checks_for_all_parameters" xml:space="preserve">
-    <value>Add null checks for all parameters</value>
-  </data>
-  <data name="Use_System_HashCode" xml:space="preserve">
-    <value>Use 'System.HashCode'</value>
-  </data>
-  <data name="GetHashCode_implementation_can_be_simplified" xml:space="preserve">
-    <value>'GetHashCode' implementation can be simplified</value>
-  </data>
-  <data name="Implement_0_implicitly" xml:space="preserve">
-    <value>Implement '{0}' implicitly</value>
-  </data>
-  <data name="Implement_all_interfaces_implicitly" xml:space="preserve">
-    <value>Implement all interfaces implicitly</value>
-  </data>
-  <data name="Implement_implicitly" xml:space="preserve">
-    <value>Implement implicitly</value>
-  </data>
-  <data name="Implement all interfaces explicitly" xml:space="preserve">
-    <value>Implement all interfaces explicitly</value>
-  </data>
-  <data name="Implement explicitly" xml:space="preserve">
-    <value>Implement explicitly</value>
-  </data>
-  <data name="Implement_0_explicitly" xml:space="preserve">
-    <value>Implement '{0}' explicitly</value>
-  </data>
-  <data name="Interpolation_can_be_simplified" xml:space="preserve">
-    <value>Interpolation can be simplified</value>
-  </data>
-  <data name="Simplify_interpolation" xml:space="preserve">
-    <value>Simplify interpolation</value>
-  </data>
-  <data name="Make_member_static" xml:space="preserve">
-    <value>Make static</value>
->>>>>>> 21d9c895
   </data>
 </root>