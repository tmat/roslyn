<?xml version="1.0" encoding="utf-8"?>
<root>
  <!-- 
    Microsoft ResX Schema 
    
    Version 2.0
    
    The primary goals of this format is to allow a simple XML format 
    that is mostly human readable. The generation and parsing of the 
    various data types are done through the TypeConverter classes 
    associated with the data types.
    
    Example:
    
    ... ado.net/XML headers & schema ...
    <resheader name="resmimetype">text/microsoft-resx</resheader>
    <resheader name="version">2.0</resheader>
    <resheader name="reader">System.Resources.ResXResourceReader, System.Windows.Forms, ...</resheader>
    <resheader name="writer">System.Resources.ResXResourceWriter, System.Windows.Forms, ...</resheader>
    <data name="Name1"><value>this is my long string</value><comment>this is a comment</comment></data>
    <data name="Color1" type="System.Drawing.Color, System.Drawing">Blue</data>
    <data name="Bitmap1" mimetype="application/x-microsoft.net.object.binary.base64">
        <value>[base64 mime encoded serialized .NET Framework object]</value>
    </data>
    <data name="Icon1" type="System.Drawing.Icon, System.Drawing" mimetype="application/x-microsoft.net.object.bytearray.base64">
        <value>[base64 mime encoded string representing a byte array form of the .NET Framework object]</value>
        <comment>This is a comment</comment>
    </data>
                
    There are any number of "resheader" rows that contain simple 
    name/value pairs.
    
    Each data row contains a name, and value. The row also contains a 
    type or mimetype. Type corresponds to a .NET class that support 
    text/value conversion through the TypeConverter architecture. 
    Classes that don't support this are serialized and stored with the 
    mimetype set.
    
    The mimetype is used for serialized objects, and tells the 
    ResXResourceReader how to depersist the object. This is currently not 
    extensible. For a given mimetype the value must be set accordingly:
    
    Note - application/x-microsoft.net.object.binary.base64 is the format 
    that the ResXResourceWriter will generate, however the reader can 
    read any of the formats listed below.
    
    mimetype: application/x-microsoft.net.object.binary.base64
    value   : The object must be serialized with 
            : System.Runtime.Serialization.Formatters.Binary.BinaryFormatter
            : and then encoded with base64 encoding.
    
    mimetype: application/x-microsoft.net.object.soap.base64
    value   : The object must be serialized with 
            : System.Runtime.Serialization.Formatters.Soap.SoapFormatter
            : and then encoded with base64 encoding.

    mimetype: application/x-microsoft.net.object.bytearray.base64
    value   : The object must be serialized into a byte array 
            : using a System.ComponentModel.TypeConverter
            : and then encoded with base64 encoding.
    -->
  <xsd:schema id="root" xmlns="" xmlns:xsd="http://www.w3.org/2001/XMLSchema" xmlns:msdata="urn:schemas-microsoft-com:xml-msdata">
    <xsd:import namespace="http://www.w3.org/XML/1998/namespace" />
    <xsd:element name="root" msdata:IsDataSet="true">
      <xsd:complexType>
        <xsd:choice maxOccurs="unbounded">
          <xsd:element name="metadata">
            <xsd:complexType>
              <xsd:sequence>
                <xsd:element name="value" type="xsd:string" minOccurs="0" />
              </xsd:sequence>
              <xsd:attribute name="name" use="required" type="xsd:string" />
              <xsd:attribute name="type" type="xsd:string" />
              <xsd:attribute name="mimetype" type="xsd:string" />
              <xsd:attribute ref="xml:space" />
            </xsd:complexType>
          </xsd:element>
          <xsd:element name="assembly">
            <xsd:complexType>
              <xsd:attribute name="alias" type="xsd:string" />
              <xsd:attribute name="name" type="xsd:string" />
            </xsd:complexType>
          </xsd:element>
          <xsd:element name="data">
            <xsd:complexType>
              <xsd:sequence>
                <xsd:element name="value" type="xsd:string" minOccurs="0" msdata:Ordinal="1" />
                <xsd:element name="comment" type="xsd:string" minOccurs="0" msdata:Ordinal="2" />
              </xsd:sequence>
              <xsd:attribute name="name" type="xsd:string" use="required" msdata:Ordinal="1" />
              <xsd:attribute name="type" type="xsd:string" msdata:Ordinal="3" />
              <xsd:attribute name="mimetype" type="xsd:string" msdata:Ordinal="4" />
              <xsd:attribute ref="xml:space" />
            </xsd:complexType>
          </xsd:element>
          <xsd:element name="resheader">
            <xsd:complexType>
              <xsd:sequence>
                <xsd:element name="value" type="xsd:string" minOccurs="0" msdata:Ordinal="1" />
              </xsd:sequence>
              <xsd:attribute name="name" type="xsd:string" use="required" />
            </xsd:complexType>
          </xsd:element>
        </xsd:choice>
      </xsd:complexType>
    </xsd:element>
  </xsd:schema>
  <resheader name="resmimetype">
    <value>text/microsoft-resx</value>
  </resheader>
  <resheader name="version">
    <value>2.0</value>
  </resheader>
  <resheader name="reader">
    <value>System.Resources.ResXResourceReader, System.Windows.Forms, Version=4.0.0.0, Culture=neutral, PublicKeyToken=b77a5c561934e089</value>
  </resheader>
  <resheader name="writer">
    <value>System.Resources.ResXResourceWriter, System.Windows.Forms, Version=4.0.0.0, Culture=neutral, PublicKeyToken=b77a5c561934e089</value>
  </resheader>
  <data name="Add_project_reference_to_0" xml:space="preserve">
    <value>Add project reference to '{0}'.</value>
  </data>
  <data name="Add_reference_to_0" xml:space="preserve">
    <value>Add reference to '{0}'.</value>
  </data>
  <data name="Actions_can_not_be_empty" xml:space="preserve">
    <value>Actions can not be empty.</value>
  </data>
  <data name="generic_overload" xml:space="preserve">
    <value>generic overload</value>
  </data>
  <data name="generic_overloads" xml:space="preserve">
    <value>generic overloads</value>
  </data>
  <data name="overload" xml:space="preserve">
    <value>overload</value>
  </data>
  <data name="overloads_" xml:space="preserve">
    <value>overloads</value>
  </data>
  <data name="_0_Keyword" xml:space="preserve">
    <value>{0} Keyword</value>
  </data>
  <data name="Encapsulate_field_colon_0_and_use_property" xml:space="preserve">
    <value>Encapsulate field: '{0}' (and use property)</value>
  </data>
  <data name="Encapsulate_field_colon_0_but_still_use_field" xml:space="preserve">
    <value>Encapsulate field: '{0}' (but still use field)</value>
  </data>
  <data name="Encapsulate_fields_and_use_property" xml:space="preserve">
    <value>Encapsulate fields (and use property)</value>
  </data>
  <data name="Encapsulate_fields_but_still_use_field" xml:space="preserve">
    <value>Encapsulate fields (but still use field)</value>
  </data>
  <data name="Could_not_extract_interface_colon_The_selection_is_not_inside_a_class_interface_struct" xml:space="preserve">
    <value>Could not extract interface: The selection is not inside a class/interface/struct.</value>
  </data>
  <data name="Could_not_extract_interface_colon_The_type_does_not_contain_any_member_that_can_be_extracted_to_an_interface" xml:space="preserve">
    <value>Could not extract interface: The type does not contain any member that can be extracted to an interface.</value>
  </data>
  <data name="can_t_not_construct_final_tree" xml:space="preserve">
    <value>can't not construct final tree</value>
  </data>
  <data name="Parameters_type_or_return_type_cannot_be_an_anonymous_type_colon_bracket_0_bracket" xml:space="preserve">
    <value>Parameters' type or return type cannot be an anonymous type : [{0}]</value>
  </data>
  <data name="The_selection_contains_no_active_statement" xml:space="preserve">
    <value>The selection contains no active statement.</value>
  </data>
  <data name="The_selection_contains_an_error_or_unknown_type" xml:space="preserve">
    <value>The selection contains an error or unknown type.</value>
  </data>
  <data name="Type_parameter_0_is_hidden_by_another_type_parameter_1" xml:space="preserve">
    <value>Type parameter '{0}' is hidden by another type parameter '{1}'.</value>
  </data>
  <data name="The_address_of_a_variable_is_used_inside_the_selected_code" xml:space="preserve">
    <value>The address of a variable is used inside the selected code.</value>
  </data>
  <data name="Assigning_to_readonly_fields_must_be_done_in_a_constructor_colon_bracket_0_bracket" xml:space="preserve">
    <value>Assigning to readonly fields must be done in a constructor : [{0}].</value>
  </data>
  <data name="generated_code_is_overlapping_with_hidden_portion_of_the_code" xml:space="preserve">
    <value>generated code is overlapping with hidden portion of the code</value>
  </data>
  <data name="Add_optional_parameters_to_0" xml:space="preserve">
    <value>Add optional parameters to '{0}'</value>
  </data>
  <data name="Add_parameters_to_0" xml:space="preserve">
    <value>Add parameters to '{0}'</value>
  </data>
  <data name="Generate_delegating_constructor_0_1" xml:space="preserve">
    <value>Generate delegating constructor '{0}({1})'</value>
  </data>
  <data name="Generate_constructor_0_1" xml:space="preserve">
    <value>Generate constructor '{0}({1})'</value>
  </data>
  <data name="Generate_field_assigning_constructor_0_1" xml:space="preserve">
    <value>Generate field assigning constructor '{0}({1})'</value>
  </data>
  <data name="Generate_Equals_and_GetHashCode" xml:space="preserve">
    <value>Generate Equals and GetHashCode</value>
  </data>
  <data name="Generate_Equals_object" xml:space="preserve">
    <value>Generate Equals(object)</value>
  </data>
  <data name="Generate_GetHashCode" xml:space="preserve">
    <value>Generate GetHashCode()</value>
  </data>
  <data name="Generate_constructor_in_0" xml:space="preserve">
    <value>Generate constructor in '{0}'</value>
  </data>
  <data name="Generate_all" xml:space="preserve">
    <value>Generate all</value>
  </data>
  <data name="Generate_enum_member_1_0" xml:space="preserve">
    <value>Generate enum member '{1}.{0}'</value>
  </data>
  <data name="Generate_constant_1_0" xml:space="preserve">
    <value>Generate constant '{1}.{0}'</value>
  </data>
  <data name="Generate_read_only_property_1_0" xml:space="preserve">
    <value>Generate read-only property '{1}.{0}'</value>
  </data>
  <data name="Generate_property_1_0" xml:space="preserve">
    <value>Generate property '{1}.{0}'</value>
  </data>
  <data name="Generate_read_only_field_1_0" xml:space="preserve">
    <value>Generate read-only field '{1}.{0}'</value>
  </data>
  <data name="Generate_field_1_0" xml:space="preserve">
    <value>Generate field '{1}.{0}'</value>
  </data>
  <data name="Generate_local_0" xml:space="preserve">
    <value>Generate local '{0}'</value>
  </data>
  <data name="Generate_0_1_in_new_file" xml:space="preserve">
    <value>Generate {0} '{1}' in new file</value>
  </data>
  <data name="Generate_nested_0_1" xml:space="preserve">
    <value>Generate nested {0} '{1}'</value>
  </data>
  <data name="Global_Namespace" xml:space="preserve">
    <value>Global Namespace</value>
  </data>
  <data name="Implement_interface_explicitly" xml:space="preserve">
    <value>Implement interface explicitly</value>
  </data>
  <data name="Implement_interface_abstractly" xml:space="preserve">
    <value>Implement interface abstractly</value>
  </data>
  <data name="Implement_interface_through_0" xml:space="preserve">
    <value>Implement interface through '{0}'</value>
  </data>
  <data name="Implement_interface" xml:space="preserve">
    <value>Implement interface</value>
  </data>
  <data name="Loading_context_from_0" xml:space="preserve">
    <value>Loading context from '{0}'.</value>
  </data>
  <data name="Type_Sharphelp_for_more_information" xml:space="preserve">
    <value>Type "#help" for more information.</value>
  </data>
  <data name="Specified_file_not_found_colon_0" xml:space="preserve">
    <value>Specified file not found: {0}</value>
  </data>
  <data name="Specified_file_not_found" xml:space="preserve">
    <value>Specified file not found.</value>
  </data>
  <data name="Searched_in_directory_colon" xml:space="preserve">
    <value>Searched in directory:</value>
  </data>
  <data name="Searched_in_directories_colon" xml:space="preserve">
    <value>Searched in directories:</value>
  </data>
  <data name="Introduce_field_for_0" xml:space="preserve">
    <value>Introduce field for '{0}'</value>
  </data>
  <data name="Introduce_local_for_0" xml:space="preserve">
    <value>Introduce local for '{0}'</value>
  </data>
  <data name="Introduce_constant_for_0" xml:space="preserve">
    <value>Introduce constant for '{0}'</value>
  </data>
  <data name="Introduce_local_constant_for_0" xml:space="preserve">
    <value>Introduce local constant for '{0}'</value>
  </data>
  <data name="Introduce_field_for_all_occurrences_of_0" xml:space="preserve">
    <value>Introduce field for all occurrences of '{0}'</value>
  </data>
  <data name="Introduce_local_for_all_occurrences_of_0" xml:space="preserve">
    <value>Introduce local for all occurrences of '{0}'</value>
  </data>
  <data name="Introduce_constant_for_all_occurrences_of_0" xml:space="preserve">
    <value>Introduce constant for all occurrences of '{0}'</value>
  </data>
  <data name="Introduce_local_constant_for_all_occurrences_of_0" xml:space="preserve">
    <value>Introduce local constant for all occurrences of '{0}'</value>
  </data>
  <data name="Introduce_query_variable_for_all_occurrences_of_0" xml:space="preserve">
    <value>Introduce query variable for all occurrences of '{0}'</value>
  </data>
  <data name="Introduce_query_variable_for_0" xml:space="preserve">
    <value>Introduce query variable for '{0}'</value>
  </data>
  <data name="Anonymous_Types_colon" xml:space="preserve">
    <value>Anonymous Types:</value>
  </data>
  <data name="is_" xml:space="preserve">
    <value>is</value>
  </data>
  <data name="Represents_an_object_whose_operations_will_be_resolved_at_runtime" xml:space="preserve">
    <value>Represents an object whose operations will be resolved at runtime.</value>
  </data>
  <data name="constant" xml:space="preserve">
    <value>constant</value>
  </data>
  <data name="field" xml:space="preserve">
    <value>field</value>
  </data>
  <data name="local_constant" xml:space="preserve">
    <value>local constant</value>
  </data>
  <data name="local_variable" xml:space="preserve">
    <value>local variable</value>
  </data>
  <data name="label" xml:space="preserve">
    <value>label</value>
  </data>
  <data name="range_variable" xml:space="preserve">
    <value>range variable</value>
  </data>
  <data name="parameter" xml:space="preserve">
    <value>parameter</value>
  </data>
  <data name="in_" xml:space="preserve">
    <value>in</value>
  </data>
  <data name="Summary_colon" xml:space="preserve">
    <value>Summary:</value>
  </data>
  <data name="Locals_and_parameters" xml:space="preserve">
    <value>Locals and parameters</value>
  </data>
  <data name="Type_parameters_colon" xml:space="preserve">
    <value>Type parameters:</value>
  </data>
  <data name="Returns_colon" xml:space="preserve">
    <value>Returns:</value>
  </data>
  <data name="Exceptions_colon" xml:space="preserve">
    <value>Exceptions:</value>
  </data>
  <data name="Remarks_colon" xml:space="preserve">
    <value>Remarks:</value>
  </data>
  <data name="generating_source_for_symbols_of_this_type_is_not_supported" xml:space="preserve">
    <value>generating source for symbols of this type is not supported</value>
  </data>
  <data name="Assembly" xml:space="preserve">
    <value>Assembly</value>
  </data>
  <data name="location_unknown" xml:space="preserve">
    <value>location unknown</value>
  </data>
  <data name="Extract_Interface" xml:space="preserve">
    <value>Extract Interface...</value>
  </data>
  <data name="Updating_0_will_prevent_the_debug_session_from_continuing" xml:space="preserve">
    <value>Updating '{0}' will prevent the debug session from continuing.</value>
  </data>
  <data name="Updating_a_complex_statement_containing_an_await_expression_will_prevent_the_debug_session_from_continuing" xml:space="preserve">
    <value>Updating a complex statement containing an await expression will prevent the debug session from continuing.</value>
  </data>
  <data name="Changing_visibility_of_a_constructor_will_prevent_the_debug_session_from_continuing" xml:space="preserve">
    <value>Changing visibility of a constructor will prevent the debug session from continuing.</value>
  </data>
  <data name="Capturing_variable_0_that_hasn_t_been_captured_before_will_prevent_the_debug_session_from_continuing" xml:space="preserve">
    <value>Capturing variable '{0}' that hasn't been captured before will prevent the debug session from continuing.</value>
  </data>
  <data name="Ceasing_to_capture_variable_0_will_prevent_the_debug_session_from_continuing" xml:space="preserve">
    <value>Ceasing to capture variable '{0}' will prevent the debug session from continuing.</value>
  </data>
  <data name="Deleting_captured_variable_0_will_prevent_the_debug_session_from_continuing" xml:space="preserve">
    <value>Deleting captured variable '{0}' will prevent the debug session from continuing.</value>
  </data>
  <data name="Changing_the_type_of_a_captured_variable_0_previously_of_type_1_will_prevent_the_debug_session_from_continuing" xml:space="preserve">
    <value>Changing the type of a captured variable '{0}' previously of type '{1}' will prevent the debug session from continuing.</value>
  </data>
  <data name="Changing_the_parameters_of_0_will_prevent_the_debug_session_from_continuing" xml:space="preserve">
    <value>Changing the parameters of '{0}' will prevent the debug session from continuing.</value>
  </data>
  <data name="Changing_the_return_type_of_0_will_prevent_the_debug_session_from_continuing" xml:space="preserve">
    <value>Changing the return type of '{0}' will prevent the debug session from continuing.</value>
  </data>
  <data name="Changing_the_type_of_0_will_prevent_the_debug_session_from_continuing" xml:space="preserve">
    <value>Changing the type of '{0}' will prevent the debug session from continuing.</value>
  </data>
  <data name="Changing_the_declaration_scope_of_a_captured_variable_0_will_prevent_the_debug_session_from_continuing" xml:space="preserve">
    <value>Changing the declaration scope of a captured variable '{0}' will prevent the debug session from continuing.</value>
  </data>
  <data name="Accessing_captured_variable_0_that_hasn_t_been_accessed_before_in_1_will_prevent_the_debug_session_from_continuing" xml:space="preserve">
    <value>Accessing captured variable '{0}' that hasn't been accessed before in {1} will prevent the debug session from continuing.</value>
  </data>
  <data name="Ceasing_to_access_captured_variable_0_in_1_will_prevent_the_debug_session_from_continuing" xml:space="preserve">
    <value>Ceasing to access captured variable '{0}' in {1} will prevent the debug session from continuing.</value>
  </data>
  <data name="Adding_0_that_accesses_captured_variables_1_and_2_declared_in_different_scopes_will_prevent_the_debug_session_from_continuing" xml:space="preserve">
    <value>Adding '{0}' that accesses captured variables '{1}' and '{2}' declared in different scopes will prevent the debug session from continuing.</value>
  </data>
  <data name="Removing_0_that_accessed_captured_variables_1_and_2_declared_in_different_scopes_will_prevent_the_debug_session_from_continuing" xml:space="preserve">
    <value>Removing '{0}' that accessed captured variables '{1}' and '{2}' declared in different scopes will prevent the debug session from continuing.</value>
  </data>
  <data name="Adding_0_into_a_1_will_prevent_the_debug_session_from_continuing" xml:space="preserve">
    <value>Adding '{0}' into a '{1}' will prevent the debug session from continuing.</value>
  </data>
  <data name="Adding_0_into_a_class_with_explicit_or_sequential_layout_will_prevent_the_debug_session_from_continuing" xml:space="preserve">
    <value>Adding '{0}' into a class with explicit or sequential layout will prevent the debug session from continuing.</value>
  </data>
  <data name="Updating_the_modifiers_of_0_will_prevent_the_debug_session_from_continuing" xml:space="preserve">
    <value>Updating the modifiers of '{0}' will prevent the debug session from continuing.</value>
  </data>
  <data name="Updating_the_Handles_clause_of_0_will_prevent_the_debug_session_from_continuing" xml:space="preserve">
    <value>Updating the Handles clause of '{0}' will prevent the debug session from continuing.</value>
  </data>
  <data name="Adding_0_with_the_Handles_clause_will_prevent_the_debug_session_from_continuing" xml:space="preserve">
    <value>Adding '{0}' with the Handles clause will prevent the debug session from continuing.</value>
  </data>
  <data name="Updating_the_Implements_clause_of_a_0_will_prevent_the_debug_session_from_continuing" xml:space="preserve">
    <value>Updating the Implements clause of a '{0}' will prevent the debug session from continuing.</value>
  </data>
  <data name="Changing_the_constraint_from_0_to_1_will_prevent_the_debug_session_from_continuing" xml:space="preserve">
    <value>Changing the constraint from '{0}' to '{1}' will prevent the debug session from continuing.</value>
  </data>
  <data name="Updating_the_variance_of_0_will_prevent_the_debug_session_from_continuing" xml:space="preserve">
    <value>Updating the variance of '{0}' will prevent the debug session from continuing.</value>
  </data>
  <data name="Updating_the_type_of_0_will_prevent_the_debug_session_from_continuing" xml:space="preserve">
    <value>Updating the type of '{0}' will prevent the debug session from continuing.</value>
  </data>
  <data name="Updating_the_initializer_of_0_will_prevent_the_debug_session_from_continuing" xml:space="preserve">
    <value>Updating the initializer of '{0}' will prevent the debug session from continuing.</value>
  </data>
  <data name="Updating_the_size_of_a_0_will_prevent_the_debug_session_from_continuing" xml:space="preserve">
    <value>Updating the size of a '{0}' will prevent the debug session from continuing.</value>
  </data>
  <data name="Updating_the_underlying_type_of_0_will_prevent_the_debug_session_from_continuing" xml:space="preserve">
    <value>Updating the underlying type of '{0}' will prevent the debug session from continuing.</value>
  </data>
  <data name="Updating_the_base_class_and_or_base_interface_s_of_0_will_prevent_the_debug_session_from_continuing" xml:space="preserve">
    <value>Updating the base class and/or base interface(s) of '{0}' will prevent the debug session from continuing.</value>
  </data>
  <data name="Updating_a_field_to_an_event_or_vice_versa_will_prevent_the_debug_session_from_continuing" xml:space="preserve">
    <value>Updating a field to an event or vice versa will prevent the debug session from continuing.</value>
  </data>
  <data name="Updating_the_kind_of_a_type_will_prevent_the_debug_session_from_continuing" xml:space="preserve">
    <value>Updating the kind of a type will prevent the debug session from continuing.</value>
  </data>
  <data name="Updating_the_kind_of_an_property_event_accessor_will_prevent_the_debug_session_from_continuing" xml:space="preserve">
    <value>Updating the kind of an property/event accessor will prevent the debug session from continuing.</value>
  </data>
  <data name="Updating_the_kind_of_a_method_Sub_Function_will_prevent_the_debug_session_from_continuing" xml:space="preserve">
    <value>Updating the kind of a method (Sub/Function) will prevent the debug session from continuing.</value>
  </data>
  <data name="Updating_the_library_name_of_Declare_Statement_will_prevent_the_debug_session_from_continuing" xml:space="preserve">
    <value>Updating the library name of Declare Statement will prevent the debug session from continuing.</value>
  </data>
  <data name="Updating_the_alias_of_Declare_Statement_will_prevent_the_debug_session_from_continuing" xml:space="preserve">
    <value>Updating the alias of Declare Statement will prevent the debug session from continuing.</value>
  </data>
  <data name="Renaming_0_will_prevent_the_debug_session_from_continuing" xml:space="preserve">
    <value>Renaming '{0}' will prevent the debug session from continuing.</value>
  </data>
  <data name="Adding_0_will_prevent_the_debug_session_from_continuing" xml:space="preserve">
    <value>Adding '{0}' will prevent the debug session from continuing.</value>
  </data>
  <data name="Adding_an_abstract_0_or_overriding_an_inherited_0_will_prevent_the_debug_session_from_continuing" xml:space="preserve">
    <value>Adding an abstract '{0}' or overriding an inherited '{0}' will prevent the debug session from continuing.</value>
  </data>
  <data name="Adding_a_MustOverride_0_or_overriding_an_inherited_0_will_prevent_the_debug_session_from_continuing" xml:space="preserve">
    <value>Adding a MustOverride '{0}' or overriding an inherited '{0}' will prevent the debug session from continuing.</value>
  </data>
  <data name="Adding_an_extern_0_will_prevent_the_debug_session_from_continuing" xml:space="preserve">
    <value>Adding an extern '{0}' will prevent the debug session from continuing.</value>
  </data>
  <data name="Adding_an_imported_method_will_prevent_the_debug_session_from_continuing" xml:space="preserve">
    <value>Adding an imported method will prevent the debug session from continuing.</value>
  </data>
  <data name="Adding_a_user_defined_0_will_prevent_the_debug_session_from_continuing" xml:space="preserve">
    <value>Adding a user defined '{0}' will prevent the debug session from continuing.</value>
  </data>
  <data name="Adding_a_generic_0_will_prevent_the_debug_session_from_continuing" xml:space="preserve">
    <value>Adding a generic '{0}' will prevent the debug session from continuing.</value>
  </data>
  <data name="Adding_0_around_an_active_statement_will_prevent_the_debug_session_from_continuing" xml:space="preserve">
    <value>Adding '{0}' around an active statement will prevent the debug session from continuing.</value>
  </data>
  <data name="Moving_0_will_prevent_the_debug_session_from_continuing" xml:space="preserve">
    <value>Moving '{0}' will prevent the debug session from continuing.</value>
  </data>
  <data name="Deleting_0_will_prevent_the_debug_session_from_continuing" xml:space="preserve">
    <value>Deleting '{0}' will prevent the debug session from continuing.</value>
  </data>
  <data name="Deleting_0_around_an_active_statement_will_prevent_the_debug_session_from_continuing" xml:space="preserve">
    <value>Deleting '{0}' around an active statement will prevent the debug session from continuing.</value>
  </data>
  <data name="Adding_a_method_body_will_prevent_the_debug_session_from_continuing" xml:space="preserve">
    <value>Adding a method body will prevent the debug session from continuing.</value>
  </data>
  <data name="Deleting_a_method_body_will_prevent_the_debug_session_from_continuing" xml:space="preserve">
    <value>Deleting a method body will prevent the debug session from continuing.</value>
  </data>
  <data name="An_active_statement_has_been_removed_from_its_original_method_You_must_revert_your_changes_to_continue_or_restart_the_debugging_session" xml:space="preserve">
    <value>An active statement has been removed from its original method. You must revert your changes to continue or restart the debugging session.</value>
  </data>
  <data name="Updating_a_0_statement_around_an_active_statement_will_prevent_the_debug_session_from_continuing" xml:space="preserve">
    <value>Updating a '{0}' statement around an active statement will prevent the debug session from continuing.</value>
  </data>
  <data name="Updating_async_or_iterator_modifier_around_an_active_statement_will_prevent_the_debug_session_from_continuing" xml:space="preserve">
    <value>Updating async or iterator modifier around an active statement will prevent the debug session from continuing.</value>
    <comment>{Locked="async"}{Locked="iterator"} "async" and "iterator" are C#/VB keywords and should not be localized.</comment>
  </data>
  <data name="Modifying_a_generic_method_will_prevent_the_debug_session_from_continuing" xml:space="preserve">
    <value>Modifying a generic method will prevent the debug session from continuing.</value>
  </data>
  <data name="Modifying_whitespace_or_comments_in_a_generic_0_will_prevent_the_debug_session_from_continuing" xml:space="preserve">
    <value>Modifying whitespace or comments in a generic '{0}' will prevent the debug session from continuing.</value>
  </data>
  <data name="Modifying_a_method_inside_the_context_of_a_generic_type_will_prevent_the_debug_session_from_continuing" xml:space="preserve">
    <value>Modifying a method inside the context of a generic type will prevent the debug session from continuing.</value>
  </data>
  <data name="Modifying_whitespace_or_comments_in_0_inside_the_context_of_a_generic_type_will_prevent_the_debug_session_from_continuing" xml:space="preserve">
    <value>Modifying whitespace or comments in '{0}' inside the context of a generic type will prevent the debug session from continuing.</value>
  </data>
  <data name="Modifying_the_initializer_of_0_in_a_generic_type_will_prevent_the_debug_session_from_continuing" xml:space="preserve">
    <value>Modifying the initializer of '{0}' in a generic type will prevent the debug session from continuing.</value>
  </data>
  <data name="Modifying_the_initializer_of_0_in_a_partial_type_will_prevent_the_debug_session_from_continuing" xml:space="preserve">
    <value>Modifying the initializer of '{0}' in a partial type will prevent the debug session from continuing.</value>
  </data>
  <data name="Adding_a_constructor_to_a_type_with_a_field_or_property_initializer_that_contains_an_anonymous_function_will_prevent_the_debug_session_from_continuing" xml:space="preserve">
    <value>Adding a constructor to a type with a field or property initializer that contains an anonymous function will prevent the debug session from continuing.</value>
  </data>
  <data name="Renaming_a_captured_variable_from_0_to_1_will_prevent_the_debug_session_from_continuing" xml:space="preserve">
    <value>Renaming a captured variable, from '{0}' to '{1}' will prevent the debug session from continuing.</value>
  </data>
  <data name="Modifying_a_catch_finally_handler_with_an_active_statement_in_the_try_block_will_prevent_the_debug_session_from_continuing" xml:space="preserve">
    <value>Modifying a catch/finally handler with an active statement in the try block will prevent the debug session from continuing.</value>
  </data>
  <data name="Modifying_a_try_catch_finally_statement_when_the_finally_block_is_active_will_prevent_the_debug_session_from_continuing" xml:space="preserve">
    <value>Modifying a try/catch/finally statement when the finally block is active will prevent the debug session from continuing.</value>
  </data>
  <data name="Modifying_a_catch_handler_around_an_active_statement_will_prevent_the_debug_session_from_continuing" xml:space="preserve">
    <value>Modifying a catch handler around an active statement will prevent the debug session from continuing.</value>
  </data>
  <data name="Modifying_0_which_contains_the_stackalloc_operator_will_prevent_the_debug_session_from_continuing" xml:space="preserve">
    <value>Modifying '{0}' which contains the 'stackalloc' operator will prevent the debug session from continuing.</value>
  </data>
  <data name="Modifying_an_active_0_which_contains_On_Error_or_Resume_statements_will_prevent_the_debug_session_from_continuing" xml:space="preserve">
    <value>Modifying an active '{0}' which contains 'On Error' or 'Resume' statements will prevent the debug session from continuing.</value>
  </data>
  <data name="Modifying_0_which_contains_an_Aggregate_Group_By_or_Join_query_clauses_will_prevent_the_debug_session_from_continuing" xml:space="preserve">
    <value>Modifying '{0}' which contains an Aggregate, Group By, or Join query clauses will prevent the debug session from continuing.</value>
  </data>
  <data name="Modifying_source_with_experimental_language_features_enabled_will_prevent_the_debug_session_from_continuing" xml:space="preserve">
    <value>Modifying source with experimental language features enabled will prevent the debug session from continuing.</value>
  </data>
  <data name="Updating_an_active_statement_will_prevent_the_debug_session_from_continuing" xml:space="preserve">
    <value>Updating an active statement will prevent the debug session from continuing.</value>
  </data>
  <data name="Removing_0_that_contains_an_active_statement_will_prevent_the_debug_session_from_continuing" xml:space="preserve">
    <value>Removing '{0}' that contains an active statement will prevent the debug session from continuing.</value>
  </data>
  <data name="Adding_a_new_file_will_prevent_the_debug_session_from_continuing" xml:space="preserve">
    <value>Adding a new file will prevent the debug session from continuing.</value>
  </data>
  <data name="Attribute_0_is_missing_Updating_an_async_method_or_an_iterator_will_prevent_the_debug_session_from_continuing" xml:space="preserve">
    <value>Attribute '{0}' is missing. Updating an async method or an iterator will prevent the debug session from continuing.</value>
  </data>
  <data name="Unexpected_interface_member_kind_colon_0" xml:space="preserve">
    <value>Unexpected interface member kind: {0}</value>
  </data>
  <data name="Unknown_symbol_kind" xml:space="preserve">
    <value>Unknown symbol kind</value>
  </data>
  <data name="Generate_abstract_property_1_0" xml:space="preserve">
    <value>Generate abstract property '{1}.{0}'</value>
  </data>
  <data name="Generate_abstract_method_1_0" xml:space="preserve">
    <value>Generate abstract method '{1}.{0}'</value>
  </data>
  <data name="Generate_method_1_0" xml:space="preserve">
    <value>Generate method '{1}.{0}'</value>
  </data>
  <data name="Failed_to_create_a_remote_process_for_interactive_code_execution" xml:space="preserve">
    <value>Failed to create a remote process for interactive code execution.</value>
  </data>
  <data name="Failed_to_initialize_remote_interactive_process" xml:space="preserve">
    <value>Failed to initialize remote interactive process.</value>
  </data>
  <data name="Attempt_to_connect_to_process_Sharp_0_failed_retrying" xml:space="preserve">
    <value>Attempt to connect to process #{0} failed, retrying ...</value>
  </data>
  <data name="Failed_to_launch_0_process_exit_code_colon_1_with_output_colon" xml:space="preserve">
    <value>Failed to launch '{0}' process (exit code: {1}) with output: </value>
  </data>
  <data name="Hosting_process_exited_with_exit_code_0" xml:space="preserve">
    <value>Hosting process exited with exit code {0}.</value>
  </data>
  <data name="Interactive_Host_not_initialized" xml:space="preserve">
    <value>Interactive Host not initialized.</value>
  </data>
  <data name="Cannot_resolve_reference_0" xml:space="preserve">
    <value>Cannot resolve reference '{0}'.</value>
  </data>
  <data name="Requested_assembly_already_loaded_from_0" xml:space="preserve">
    <value>Requested assembly already loaded from '{0}'.</value>
  </data>
  <data name="plus_additional_0_1" xml:space="preserve">
    <value> + additional {0} {1}</value>
  </data>
  <data name="Unable_to_create_hosting_process" xml:space="preserve">
    <value>Unable to create hosting process.</value>
  </data>
  <data name="The_symbol_does_not_have_an_icon" xml:space="preserve">
    <value>The symbol does not have an icon.</value>
  </data>
  <data name="Unknown" xml:space="preserve">
    <value>Unknown</value>
  </data>
  <data name="Extract_Method" xml:space="preserve">
    <value>Extract Method</value>
  </data>
  <data name="Extract_Method_plus_Local" xml:space="preserve">
    <value>Extract Method + Local</value>
  </data>
  <data name="Asynchronous_method_cannot_have_ref_out_parameters_colon_bracket_0_bracket" xml:space="preserve">
    <value>Asynchronous method cannot have ref/out parameters : [{0}]</value>
  </data>
  <data name="The_member_is_defined_in_metadata" xml:space="preserve">
    <value>The member is defined in metadata.</value>
  </data>
  <data name="You_can_only_change_the_signature_of_a_constructor_indexer_method_or_delegate" xml:space="preserve">
    <value>You can only change the signature of a constructor, indexer, method or delegate.</value>
  </data>
  <data name="This_symbol_has_related_definitions_or_references_in_metadata_Changing_its_signature_may_result_in_build_errors_Do_you_want_to_continue" xml:space="preserve">
    <value>This symbol has related definitions or references in metadata. Changing its signature may result in build errors.

Do you want to continue?</value>
  </data>
  <data name="Change_signature" xml:space="preserve">
    <value>Change signature...</value>
  </data>
  <data name="Generate_new_type" xml:space="preserve">
    <value>Generate new type...</value>
  </data>
  <data name="User_Diagnostic_Analyzer_Failure" xml:space="preserve">
    <value>User Diagnostic Analyzer Failure.</value>
  </data>
  <data name="Analyzer_0_threw_an_exception_of_type_1_with_message_2" xml:space="preserve">
    <value>Analyzer '{0}' threw an exception of type '{1}' with message '{2}'.</value>
  </data>
  <data name="Analyzer_0_threw_the_following_exception_colon_1" xml:space="preserve">
    <value>Analyzer '{0}' threw the following exception:
'{1}'.</value>
  </data>
  <data name="Remove_Unnecessary_Cast" xml:space="preserve">
    <value>Remove Unnecessary Cast</value>
  </data>
  <data name="Simplify_Names" xml:space="preserve">
    <value>Simplify Names</value>
  </data>
  <data name="Simplify_Member_Access" xml:space="preserve">
    <value>Simplify Member Access</value>
  </data>
  <data name="Remove_qualification" xml:space="preserve">
    <value>Remove qualification</value>
  </data>
  <data name="Edit_and_Continue1" xml:space="preserve">
    <value>Edit and Continue</value>
  </data>
  <data name="This_signature_does_not_contain_parameters_that_can_be_changed" xml:space="preserve">
    <value>This signature does not contain parameters that can be changed.</value>
  </data>
  <data name="Unknown_error_occurred" xml:space="preserve">
    <value>Unknown error occurred</value>
  </data>
  <data name="Available" xml:space="preserve">
    <value>Available</value>
  </data>
  <data name="Not_Available" xml:space="preserve">
    <value>Not Available</value>
  </data>
  <data name="_0_1" xml:space="preserve">
    <value>    {0} - {1}</value>
  </data>
  <data name="You_can_use_the_navigation_bar_to_switch_context" xml:space="preserve">
    <value>You can use the navigation bar to switch context.</value>
  </data>
  <data name="in_Source" xml:space="preserve">
    <value>in Source</value>
  </data>
  <data name="in_Suppression_File" xml:space="preserve">
    <value>in Suppression File</value>
  </data>
  <data name="Remove_Suppression_0" xml:space="preserve">
    <value>Remove Suppression {0}</value>
  </data>
  <data name="Remove_Suppression" xml:space="preserve">
    <value>Remove Suppression</value>
  </data>
  <data name="Pending" xml:space="preserve">
    <value>&lt;Pending&gt;</value>
  </data>
  <data name="Awaited_task_returns" xml:space="preserve">
    <value>Awaited task returns</value>
  </data>
  <data name="no_value" xml:space="preserve">
    <value>no value.</value>
  </data>
  <data name="Note_colon_Tab_twice_to_insert_the_0_snippet" xml:space="preserve">
    <value>Note: Tab twice to insert the '{0}' snippet.</value>
  </data>
  <data name="Implement_interface_explicitly_with_Dispose_pattern" xml:space="preserve">
    <value>Implement interface explicitly with Dispose pattern</value>
  </data>
  <data name="Implement_interface_with_Dispose_pattern" xml:space="preserve">
    <value>Implement interface with Dispose pattern</value>
  </data>
  <data name="Compiler1" xml:space="preserve">
    <value>Compiler</value>
  </data>
  <data name="Edit_and_Continue2" xml:space="preserve">
    <value>Edit and Continue</value>
  </data>
  <data name="Style" xml:space="preserve">
    <value>Style</value>
  </data>
  <data name="Suppress_0" xml:space="preserve">
    <value>Suppress {0}</value>
  </data>
  <data name="Re_triage_0_currently_1" xml:space="preserve">
    <value>Re-triage {0}(currently '{1}')</value>
  </data>
  <data name="Argument_cannot_have_a_null_element" xml:space="preserve">
    <value>Argument cannot have a null element.</value>
  </data>
  <data name="Argument_cannot_be_empty" xml:space="preserve">
    <value>Argument cannot be empty.</value>
  </data>
  <data name="Reported_diagnostic_with_ID_0_is_not_supported_by_the_analyzer" xml:space="preserve">
    <value>Reported diagnostic with ID '{0}' is not supported by the analyzer.</value>
  </data>
  <data name="Computing_fix_all_occurrences_code_fix" xml:space="preserve">
    <value>Computing fix all occurrences code fix...</value>
  </data>
  <data name="Fix_all_occurrences" xml:space="preserve">
    <value>Fix all occurrences</value>
  </data>
  <data name="Document" xml:space="preserve">
    <value>Document</value>
  </data>
  <data name="Project" xml:space="preserve">
    <value>Project</value>
  </data>
  <data name="Solution" xml:space="preserve">
    <value>Solution</value>
  </data>
  <data name="TODO_colon_dispose_managed_state_managed_objects" xml:space="preserve">
    <value>TODO: dispose managed state (managed objects).</value>
  </data>
  <data name="TODO_colon_set_large_fields_to_null" xml:space="preserve">
    <value>TODO: set large fields to null.</value>
  </data>
  <data name="To_detect_redundant_calls" xml:space="preserve">
    <value>To detect redundant calls</value>
  </data>
  <data name="Modifying_0_which_contains_a_static_variable_will_prevent_the_debug_session_from_continuing" xml:space="preserve">
    <value>Modifying '{0}' which contains a static variable will prevent the debug session from continuing.</value>
  </data>
  <data name="Compiler2" xml:space="preserve">
    <value>Compiler</value>
  </data>
  <data name="Edit_And_Continue" xml:space="preserve">
    <value>Edit And Continue</value>
  </data>
  <data name="Live" xml:space="preserve">
    <value>Live</value>
  </data>
  <data name="namespace_" xml:space="preserve">
    <value>namespace</value>
    <comment>{Locked}</comment>
  </data>
  <data name="class_" xml:space="preserve">
    <value>class</value>
    <comment>{Locked}</comment>
  </data>
  <data name="interface_" xml:space="preserve">
    <value>interface</value>
    <comment>{Locked}</comment>
  </data>
  <data name="enum_" xml:space="preserve">
    <value>enum</value>
    <comment>{Locked}</comment>
  </data>
  <data name="enum_value" xml:space="preserve">
    <value>enum value</value>
    <comment>{Locked="enum"} "enum" is a C#/VB keyword and should not be localized.</comment>
  </data>
  <data name="delegate_" xml:space="preserve">
    <value>delegate</value>
    <comment>{Locked}</comment>
  </data>
  <data name="const_field" xml:space="preserve">
    <value>const field</value>
    <comment>{Locked="const"} "const" is a C#/VB keyword and should not be localized.</comment>
  </data>
  <data name="method" xml:space="preserve">
    <value>method</value>
  </data>
  <data name="operator_" xml:space="preserve">
    <value>operator</value>
  </data>
  <data name="constructor" xml:space="preserve">
    <value>constructor</value>
  </data>
  <data name="auto_property" xml:space="preserve">
    <value>auto-property</value>
  </data>
  <data name="property_" xml:space="preserve">
    <value>property</value>
  </data>
  <data name="event_" xml:space="preserve">
    <value>event</value>
    <comment>{Locked}</comment>
  </data>
  <data name="event_accessor" xml:space="preserve">
    <value>event accessor</value>
  </data>
  <data name="type_constraint" xml:space="preserve">
    <value>type constraint</value>
  </data>
  <data name="type_parameter" xml:space="preserve">
    <value>type parameter</value>
  </data>
  <data name="attribute" xml:space="preserve">
    <value>attribute</value>
  </data>
  <data name="Use_auto_property" xml:space="preserve">
    <value>Use auto property</value>
  </data>
  <data name="Replace_0_and_1_with_property" xml:space="preserve">
    <value>Replace '{0}' and '{1}' with property</value>
  </data>
  <data name="Replace_0_with_property" xml:space="preserve">
    <value>Replace '{0}' with property</value>
  </data>
  <data name="Method_referenced_implicitly" xml:space="preserve">
    <value>Method referenced implicitly</value>
  </data>
  <data name="Generate_type_0" xml:space="preserve">
    <value>Generate type '{0}'</value>
  </data>
  <data name="Generate_0_1" xml:space="preserve">
    <value>Generate {0} '{1}'</value>
  </data>
  <data name="Change_0_to_1" xml:space="preserve">
    <value>Change '{0}' to '{1}'.</value>
  </data>
  <data name="Non_invoked_method_cannot_be_replaced_with_property" xml:space="preserve">
    <value>Non-invoked method cannot be replaced with property.</value>
  </data>
  <data name="Only_methods_with_a_single_argument_which_is_not_an_out_variable_declaration_can_be_replaced_with_a_property" xml:space="preserve">
    <value>Only methods with a single argument, which is not an out variable declaration, can be replaced with a property.</value>
  </data>
  <data name="Roslyn_HostError" xml:space="preserve">
    <value>Roslyn.HostError</value>
  </data>
  <data name="An_instance_of_analyzer_0_cannot_be_created_from_1_colon_2" xml:space="preserve">
    <value>An instance of analyzer {0} cannot be created from {1}: {2}.</value>
  </data>
  <data name="The_assembly_0_does_not_contain_any_analyzers" xml:space="preserve">
    <value>The assembly {0} does not contain any analyzers.</value>
  </data>
  <data name="Unable_to_load_Analyzer_assembly_0_colon_1" xml:space="preserve">
    <value>Unable to load Analyzer assembly {0}: {1}</value>
  </data>
  <data name="Make_method_synchronous" xml:space="preserve">
    <value>Make method synchronous</value>
  </data>
  <data name="Add_this_or_Me_qualification" xml:space="preserve">
    <value>Add 'this' or 'Me' qualification.</value>
  </data>
  <data name="Fix_Name_Violation_colon_0" xml:space="preserve">
    <value>Fix Name Violation: {0}</value>
  </data>
  <data name="Naming_rule_violation_0" xml:space="preserve">
    <value>Naming rule violation: {0}</value>
    <comment>{0} is the rule title, {1} is the way in which the rule was violated</comment>
  </data>
  <data name="Naming_Styles" xml:space="preserve">
    <value>Naming Styles</value>
  </data>
  <data name="from_0" xml:space="preserve">
    <value>from {0}</value>
  </data>
  <data name="Find_and_install_latest_version" xml:space="preserve">
    <value>Find and install latest version</value>
  </data>
  <data name="Use_local_version_0" xml:space="preserve">
    <value>Use local version '{0}'</value>
  </data>
  <data name="Use_locally_installed_0_version_1_This_version_used_in_colon_2" xml:space="preserve">
    <value>Use locally installed '{0}' version '{1}'
This version used in: {2}</value>
  </data>
  <data name="Find_and_install_latest_version_of_0" xml:space="preserve">
    <value>Find and install latest version of '{0}'</value>
  </data>
  <data name="Install_with_package_manager" xml:space="preserve">
    <value>Install with package manager...</value>
  </data>
  <data name="Install_0_1" xml:space="preserve">
    <value>Install '{0} {1}'</value>
  </data>
  <data name="Install_version_0" xml:space="preserve">
    <value>Install version '{0}'</value>
  </data>
  <data name="Generate_variable_0" xml:space="preserve">
    <value>Generate variable '{0}'</value>
  </data>
  <data name="Classes" xml:space="preserve">
    <value>Classes</value>
  </data>
  <data name="Constants" xml:space="preserve">
    <value>Constants</value>
  </data>
  <data name="Delegates" xml:space="preserve">
    <value>Delegates</value>
  </data>
  <data name="Enums" xml:space="preserve">
    <value>Enums</value>
  </data>
  <data name="Events" xml:space="preserve">
    <value>Events</value>
  </data>
  <data name="Extension_methods" xml:space="preserve">
    <value>Extension methods</value>
  </data>
  <data name="Fields" xml:space="preserve">
    <value>Fields</value>
  </data>
  <data name="Interfaces" xml:space="preserve">
    <value>Interfaces</value>
  </data>
  <data name="Locals" xml:space="preserve">
    <value>Locals</value>
  </data>
  <data name="Methods" xml:space="preserve">
    <value>Methods</value>
  </data>
  <data name="Modules" xml:space="preserve">
    <value>Modules</value>
  </data>
  <data name="Namespaces" xml:space="preserve">
    <value>Namespaces</value>
  </data>
  <data name="Properties" xml:space="preserve">
    <value>Properties</value>
  </data>
  <data name="Structures" xml:space="preserve">
    <value>Structures</value>
  </data>
  <data name="Parameters_colon" xml:space="preserve">
    <value>Parameters:</value>
  </data>
  <data name="Add_missing_cases" xml:space="preserve">
    <value>Add missing cases</value>
  </data>
  <data name="Add_both" xml:space="preserve">
    <value>Add both</value>
  </data>
  <data name="Add_default_case" xml:space="preserve">
    <value>Add default case</value>
  </data>
  <data name="Variadic_SignatureHelpItem_must_have_at_least_one_parameter" xml:space="preserve">
    <value>Variadic SignatureHelpItem must have at least one parameter.</value>
  </data>
  <data name="Add_braces" xml:space="preserve">
    <value>Add braces</value>
  </data>
  <data name="Replace_0_with_method" xml:space="preserve">
    <value>Replace '{0}' with method</value>
  </data>
  <data name="Replace_0_with_methods" xml:space="preserve">
    <value>Replace '{0}' with methods</value>
  </data>
  <data name="Property_referenced_implicitly" xml:space="preserve">
    <value>Property referenced implicitly</value>
  </data>
  <data name="Property_cannot_safely_be_replaced_with_a_method_call" xml:space="preserve">
    <value>Property cannot safely be replaced with a method call</value>
  </data>
  <data name="Convert_to_interpolated_string" xml:space="preserve">
    <value>Convert to interpolated string</value>
  </data>
  <data name="Move_type_to_0" xml:space="preserve">
    <value>Move type to {0}</value>
  </data>
  <data name="Rename_file_to_0" xml:space="preserve">
    <value>Rename file to {0}</value>
  </data>
  <data name="Rename_type_to_0" xml:space="preserve">
    <value>Rename type to {0}</value>
  </data>
  <data name="Remove_tag" xml:space="preserve">
    <value>Remove tag</value>
  </data>
  <data name="Add_missing_param_nodes" xml:space="preserve">
    <value>Add missing param nodes</value>
  </data>
  <data name="Make_containing_scope_async" xml:space="preserve">
    <value>Make containing scope async</value>
  </data>
  <data name="Make_containing_scope_async_return_Task" xml:space="preserve">
    <value>Make containing scope async (return Task)</value>
  </data>
  <data name="paren_Unknown_paren" xml:space="preserve">
    <value>(Unknown)</value>
  </data>
  <data name="Implement_Abstract_Class" xml:space="preserve">
    <value>Implement Abstract Class</value>
  </data>
  <data name="Use_framework_type" xml:space="preserve">
    <value>Use framework type</value>
  </data>
  <data name="Install_package_0" xml:space="preserve">
    <value>Install package '{0}'</value>
  </data>
  <data name="Object_initialization_can_be_simplified" xml:space="preserve">
    <value>Object initialization can be simplified</value>
  </data>
  <data name="Use_throw_expression" xml:space="preserve">
    <value>Use 'throw' expression</value>
  </data>
  <data name="project_0" xml:space="preserve">
    <value>project {0}</value>
  </data>
  <data name="Inline_variable_declaration" xml:space="preserve">
    <value>Inline variable declaration</value>
  </data>
  <data name="Use_pattern_matching" xml:space="preserve">
    <value>Use pattern matching</value>
  </data>
  <data name="Use_interpolated_verbatim_string" xml:space="preserve">
    <value>Use interpolated verbatim string</value>
  </data>
  <data name="Use_expression_body_for_methods" xml:space="preserve">
    <value>Use expression body for methods</value>
  </data>
  <data name="Use_block_body_for_methods" xml:space="preserve">
    <value>Use block body for methods</value>
  </data>
  <data name="Use_block_body_for_accessors" xml:space="preserve">
    <value>Use block body for accessors</value>
  </data>
  <data name="Use_block_body_for_constructors" xml:space="preserve">
    <value>Use block body for constructors</value>
  </data>
  <data name="Use_block_body_for_indexers" xml:space="preserve">
    <value>Use block body for indexers</value>
  </data>
  <data name="Use_block_body_for_operators" xml:space="preserve">
    <value>Use block body for operators</value>
  </data>
  <data name="Use_block_body_for_properties" xml:space="preserve">
    <value>Use block body for properties</value>
  </data>
  <data name="Use_expression_body_for_accessors" xml:space="preserve">
    <value>Use expression body for accessors</value>
  </data>
  <data name="Use_expression_body_for_constructors" xml:space="preserve">
    <value>Use expression body for constructors</value>
  </data>
  <data name="Use_expression_body_for_indexers" xml:space="preserve">
    <value>Use expression body for indexers</value>
  </data>
  <data name="Use_expression_body_for_operators" xml:space="preserve">
    <value>Use expression body for operators</value>
  </data>
  <data name="Use_expression_body_for_properties" xml:space="preserve">
    <value>Use expression body for properties</value>
  </data>
  <data name="Fix_typo_0" xml:space="preserve">
    <value>Fix typo '{0}'</value>
  </data>
  <data name="Fully_qualify_0" xml:space="preserve">
    <value>Fully qualify '{0}'</value>
  </data>
  <data name="Remove_reference_to_0" xml:space="preserve">
    <value>Remove reference to '{0}'.</value>
  </data>
  <data name="Keywords" xml:space="preserve">
    <value>Keywords</value>
  </data>
  <data name="Snippets" xml:space="preserve">
    <value>Snippets</value>
  </data>
  <data name="All_lowercase" xml:space="preserve">
    <value>All lowercase</value>
  </data>
  <data name="All_uppercase" xml:space="preserve">
    <value>All uppercase</value>
  </data>
  <data name="First_word_capitalized" xml:space="preserve">
    <value>First word capitalized</value>
  </data>
  <data name="Pascal_Case" xml:space="preserve">
    <value>Pascal Case</value>
  </data>
  <data name="Collection_initialization_can_be_simplified" xml:space="preserve">
    <value>Collection initialization can be simplified</value>
  </data>
  <data name="Use_coalesce_expression" xml:space="preserve">
    <value>Use coalesce expression</value>
  </data>
  <data name="Use_null_propagation" xml:space="preserve">
    <value>Use null propagation</value>
  </data>
  <data name="Variable_declaration_can_be_inlined" xml:space="preserve">
    <value>Variable declaration can be inlined</value>
  </data>
  <data name="Null_check_can_be_simplified" xml:space="preserve">
    <value>Null check can be simplified</value>
  </data>
  <data name="Simplify_collection_initialization" xml:space="preserve">
    <value>Simplify collection initialization</value>
  </data>
  <data name="Simplify_object_initialization" xml:space="preserve">
    <value>Simplify object initialization</value>
  </data>
  <data name="Prefer_explicitly_provided_tuple_element_name" xml:space="preserve">
    <value>Prefer explicitly provided tuple element name</value>
  </data>
  <data name="Use_explicitly_provided_tuple_name" xml:space="preserve">
    <value>Use explicitly provided tuple name</value>
  </data>
  <data name="Remove_document_0" xml:space="preserve">
    <value>Remove document '{0}'</value>
  </data>
  <data name="Add_document_0" xml:space="preserve">
    <value>Add document '{0}'</value>
  </data>
  <data name="Add_argument_name_0" xml:space="preserve">
    <value>Add argument name '{0}'</value>
  </data>
  <data name="Take_0" xml:space="preserve">
    <value>Take '{0}'</value>
  </data>
  <data name="Take_both" xml:space="preserve">
    <value>Take both</value>
  </data>
  <data name="Take_bottom" xml:space="preserve">
    <value>Take bottom</value>
  </data>
  <data name="Take_top" xml:space="preserve">
    <value>Take top</value>
  </data>
  <data name="Remove_unused_variable" xml:space="preserve">
    <value>Remove unused variable</value>
  </data>
  <data name="Convert_to_binary" xml:space="preserve">
    <value>Convert to binary</value>
  </data>
  <data name="Convert_to_decimal" xml:space="preserve">
    <value>Convert to decimal</value>
  </data>
  <data name="Convert_to_hex" xml:space="preserve">
    <value>Convert to hex</value>
  </data>
  <data name="Separate_thousands" xml:space="preserve">
    <value>Separate thousands</value>
  </data>
  <data name="Separate_words" xml:space="preserve">
    <value>Separate words</value>
  </data>
  <data name="Separate_nibbles" xml:space="preserve">
    <value>Separate nibbles</value>
  </data>
  <data name="Remove_separators" xml:space="preserve">
    <value>Remove separators</value>
  </data>
  <data name="Add_parameter_to_0" xml:space="preserve">
    <value>Add parameter to '{0}'</value>
  </data>
  <data name="Add_parameter_to_0_and_overrides_implementations" xml:space="preserve">
    <value>Add parameter to '{0}' (and overrides/implementations)</value>
  </data>
  <data name="Add_to_0" xml:space="preserve">
    <value>Add to '{0}'</value>
  </data>
  <data name="Related_method_signatures_found_in_metadata_will_not_be_updated" xml:space="preserve">
    <value>Related method signatures found in metadata will not be updated.</value>
  </data>
  <data name="Generate_constructor" xml:space="preserve">
    <value>Generate constructor...</value>
  </data>
  <data name="Pick_members_to_be_used_as_constructor_parameters" xml:space="preserve">
    <value>Pick members to be used as constructor parameters</value>
  </data>
  <data name="Pick_members_to_be_used_in_Equals_GetHashCode" xml:space="preserve">
    <value>Pick members to be used in Equals/GetHashCode</value>
  </data>
  <data name="Changes_to_expression_trees_may_result_in_behavior_changes_at_runtime" xml:space="preserve">
    <value>Changes to expression trees may result in behavior changes at runtime</value>
  </data>
  <data name="Generate_overrides" xml:space="preserve">
    <value>Generate overrides...</value>
  </data>
  <data name="Pick_members_to_override" xml:space="preserve">
    <value>Pick members to override</value>
  </data>
  <data name="Add_null_check" xml:space="preserve">
    <value>Add null check</value>
  </data>
  <data name="Add_string_IsNullOrEmpty_check" xml:space="preserve">
    <value>Add 'string.IsNullOrEmpty' check</value>
  </data>
  <data name="Add_string_IsNullOrWhiteSpace_check" xml:space="preserve">
    <value>Add 'string.IsNullOrWhiteSpace' check</value>
  </data>
  <data name="Create_and_initialize_field_0" xml:space="preserve">
    <value>Create and initialize field '{0}'</value>
  </data>
  <data name="Create_and_initialize_property_0" xml:space="preserve">
    <value>Create and initialize property '{0}'</value>
  </data>
  <data name="Initialize_field_0" xml:space="preserve">
    <value>Initialize field '{0}'</value>
  </data>
  <data name="Initialize_property_0" xml:space="preserve">
    <value>Initialize property '{0}'</value>
  </data>
  <data name="Add_null_checks" xml:space="preserve">
    <value>Add null checks</value>
  </data>
  <data name="Generate_operators" xml:space="preserve">
    <value>Generate operators</value>
  </data>
  <data name="Implement_0" xml:space="preserve">
    <value>Implement {0}</value>
  </data>
  <data name="Simplify_default_expression" xml:space="preserve">
    <value>Simplify 'default' expression</value>
  </data>
  <data name="default_expression_can_be_simplified" xml:space="preserve">
    <value>'default' expression can be simplified</value>
  </data>
  <data name="Format_string_contains_invalid_placeholder" xml:space="preserve">
    <value>Format string contains invalid placeholder</value>
  </data>
  <data name="Invalid_format_string" xml:space="preserve">
    <value>Invalid format string</value>
  </data>
  <data name="Use_inferred_member_name" xml:space="preserve">
    <value>Use inferred member name</value>
  </data>
  <data name="Member_name_can_be_simplified" xml:space="preserve">
    <value>Member name can be simplified</value>
  </data>
  <data name="Reported_diagnostic_0_has_a_source_location_in_file_1_which_is_not_part_of_the_compilation_being_analyzed" xml:space="preserve">
    <value>Reported diagnostic '{0}' has a source location in file '{1}', which is not part of the compilation being analyzed.</value>
  </data>
  <data name="Reported_diagnostic_0_has_a_source_location_1_in_file_2_which_is_outside_of_the_given_file" xml:space="preserve">
    <value>Reported diagnostic '{0}' has a source location '{1}' in file '{2}', which is outside of the given file.</value>
  </data>
  <data name="Unreachable_code_detected" xml:space="preserve">
    <value>Unreachable code detected</value>
  </data>
  <data name="Remove_unreachable_code" xml:space="preserve">
    <value>Remove unreachable code</value>
  </data>
  <data name="Modifiers_are_not_ordered" xml:space="preserve">
    <value>Modifiers are not ordered</value>
  </data>
  <data name="Order_modifiers" xml:space="preserve">
    <value>Order modifiers</value>
  </data>
  <data name="in_0_project_1" xml:space="preserve">
    <value>in {0} (project {1})</value>
  </data>
  <data name="Accessibility_modifiers_required" xml:space="preserve">
    <value>Accessibility modifiers required</value>
  </data>
  <data name="Add_accessibility_modifiers" xml:space="preserve">
    <value>Add accessibility modifiers</value>
  </data>
  <data name="Use_local_function" xml:space="preserve">
    <value>Use local function</value>
  </data>
  <data name="Warning_colon_Declaration_changes_scope_and_may_change_meaning" xml:space="preserve">
    <value>Warning: Declaration changes scope and may change meaning.</value>
  </data>
  <data name="Move_declaration_near_reference" xml:space="preserve">
    <value>Move declaration near reference</value>
  </data>
  <data name="Convert_to_full_property" xml:space="preserve">
    <value>Convert to full property</value>
  </data>
  <data name="Generate_constructor_in_0_without_fields" xml:space="preserve">
    <value>Generate constructor in '{0}' (without fields)</value>
  </data>
  <data name="Parentheses_can_be_removed" xml:space="preserve">
    <value>Parentheses can be removed</value>
  </data>
  <data name="Remove_unnecessary_parentheses" xml:space="preserve">
    <value>Remove unnecessary parentheses</value>
  </data>
  <data name="Add_file_banner" xml:space="preserve">
    <value>Add file banner</value>
  </data>
  <data name="Warning_Method_overrides_symbol_from_metadata" xml:space="preserve">
    <value>Warning: Method overrides symbol from metadata</value>
  </data>
  <data name="Add_parentheses_for_clarity" xml:space="preserve">
    <value>Add parentheses for clarity</value>
  </data>
  <data name="Parentheses_should_be_added_for_clarity" xml:space="preserve">
    <value>Parentheses should be added for clarity</value>
  </data>
  <data name="Use_0" xml:space="preserve">
    <value>Use {0}</value>
  </data>
  <data name="Switching_between_lambda_and_local_function_will_prevent_the_debug_session_from_continuing" xml:space="preserve">
    <value>Switching between a lambda and a local function will prevent the debug session from continuing.</value>
  </data>
  <data name="Deconstruct_variable_declaration" xml:space="preserve">
    <value>Deconstruct variable declaration</value>
  </data>
  <data name="Variable_declaration_can_be_deconstructed" xml:space="preserve">
    <value>Variable declaration can be deconstructed</value>
  </data>
  <data name="Add_argument_name_0_including_trailing_arguments" xml:space="preserve">
    <value>Add argument name '{0}' (including trailing arguments)</value>
  </data>
  <data name="Using_readonly_structs_will_prevent_the_debug_session_from_continuing" xml:space="preserve">
    <value>Using readonly structs will prevent the debug session from continuing.</value>
  </data>
  <data name="Using_ref_structs_will_prevent_the_debug_session_from_continuing" xml:space="preserve">
    <value>Using ref structs will prevent the debug session from continuing.</value>
  </data>
  <data name="Using_readonly_references_will_prevent_the_debug_session_from_continuing" xml:space="preserve">
    <value>Using readonly references will prevent the debug session from continuing.</value>
  </data>
  <data name="local_function" xml:space="preserve">
    <value>local function</value>
  </data>
  <data name="indexer_" xml:space="preserve">
    <value>indexer</value>
  </data>
  <data name="Alias_ambiguous_type_0" xml:space="preserve">
    <value>Alias ambiguous type '{0}'</value>
  </data>
  <data name="Warning_colon_Collection_was_modified_during_iteration" xml:space="preserve">
    <value>Warning: Collection was modified during iteration.</value>
  </data>
  <data name="Warning_colon_Iteration_variable_crossed_function_boundary" xml:space="preserve">
    <value>Warning: Iteration variable crossed function boundary.</value>
  </data>
  <data name="Warning_colon_Collection_may_be_modified_during_iteration" xml:space="preserve">
    <value>Warning: Collection may be modified during iteration.</value>
  </data>
  <data name="Add_readonly_modifier" xml:space="preserve">
    <value>Add readonly modifier</value>
  </data>
  <data name="Make_field_readonly" xml:space="preserve">
    <value>Make field readonly</value>
  </data>
  <data name="Convert_to_conditional_expression" xml:space="preserve">
    <value>Convert to conditional expression</value>
  </data>
  <data name="Convert_to_linq" xml:space="preserve">
    <value>Convert to LINQ</value>
  </data>
  <data name="Convert_to_tuple" xml:space="preserve">
    <value>Convert to tuple</value>
  </data>
  <data name="Convert_to_class" xml:space="preserve">
    <value>Convert to class</value>
  </data>
  <data name="Convert_to_struct" xml:space="preserve">
    <value>Convert to struct</value>
  </data>
  <data name="updating_usages_in_containing_member" xml:space="preserve">
    <value>updating usages in containing member</value>
  </data>
  <data name="updating_usages_in_containing_project" xml:space="preserve">
    <value>updating usages in containing project</value>
  </data>
  <data name="updating_usages_in_containing_type" xml:space="preserve">
    <value>updating usages in containing type</value>
  </data>
  <data name="updating_usages_in_dependent_projects" xml:space="preserve">
    <value>updating usages in dependent projects</value>
  </data>
  <data name="Formatting_document" xml:space="preserve">
    <value>Formatting document</value>
  </data>
  <data name="Add_member_name" xml:space="preserve">
    <value>Add member name</value>
  </data>
  <data name="Use_block_body_for_lambda_expressions" xml:space="preserve">
    <value>Use block body for lambda expressions</value>
  </data>
  <data name="Use_expression_body_for_lambda_expressions" xml:space="preserve">
    <value>Use expression body for lambda expressions</value>
  </data>
  <data name="Convert_to_linq_call_form" xml:space="preserve">
    <value>Convert to LINQ (call form)</value>
  </data>
  <data name="Adding_method_with_explicit_interface_specifier_will_prevernt_the_debug_session_from_continuing" xml:space="preserve">
    <value>Adding a method with an explicit interface specifier will prevent the debug session from continuing.</value>
  </data>
  <data name="Remove_unused_member" xml:space="preserve">
    <value>Remove unused member</value>
  </data>
  <data name="Private_member_0_is_unused" xml:space="preserve">
    <value>Private member '{0}' is unused.</value>
  </data>
  <data name="Remove_unused_private_members" xml:space="preserve">
    <value>Remove unused private members</value>
  </data>
  <data name="Remove_unread_private_members" xml:space="preserve">
    <value>Remove unread private members</value>
  </data>
  <data name="Private_member_0_can_be_removed_as_the_value_assigned_to_it_is_never_read" xml:space="preserve">
    <value>Private member '{0}' can be removed as the value assigned to it is never read.</value>
  </data>
  <data name="Code_Quality" xml:space="preserve">
    <value>Code Quality</value>
  </data>
<<<<<<< HEAD
  <data name="Modifying_source_file_will_prevent_the_debug_session_from_continuing_due_to_internal_error" xml:space="preserve">
    <value>Modifying source file {0} will prevent the debug session from continuing due to internal error: {1}.</value>
=======
  <data name="Use_compound_assignment" xml:space="preserve">
    <value>Use compound assignment</value>
>>>>>>> 4c84e35e
  </data>
  <data name="Invert_conditional" xml:space="preserve">
    <value>Invert conditional</value>
  </data>
  <data name="Replace_0_with_1" xml:space="preserve">
    <value>Replace '{0}' with '{1}' </value>
  </data>
</root><|MERGE_RESOLUTION|>--- conflicted
+++ resolved
@@ -1439,13 +1439,11 @@
   <data name="Code_Quality" xml:space="preserve">
     <value>Code Quality</value>
   </data>
-<<<<<<< HEAD
   <data name="Modifying_source_file_will_prevent_the_debug_session_from_continuing_due_to_internal_error" xml:space="preserve">
     <value>Modifying source file {0} will prevent the debug session from continuing due to internal error: {1}.</value>
-=======
+  </data>
   <data name="Use_compound_assignment" xml:space="preserve">
     <value>Use compound assignment</value>
->>>>>>> 4c84e35e
   </data>
   <data name="Invert_conditional" xml:space="preserve">
     <value>Invert conditional</value>
