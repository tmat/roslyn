<?xml version="1.0" encoding="utf-8"?>
<root>
  <!-- 
    Microsoft ResX Schema 
    
    Version 2.0
    
    The primary goals of this format is to allow a simple XML format 
    that is mostly human readable. The generation and parsing of the 
    various data types are done through the TypeConverter classes 
    associated with the data types.
    
    Example:
    
    ... ado.net/XML headers & schema ...
    <resheader name="resmimetype">text/microsoft-resx</resheader>
    <resheader name="version">2.0</resheader>
    <resheader name="reader">System.Resources.ResXResourceReader, System.Windows.Forms, ...</resheader>
    <resheader name="writer">System.Resources.ResXResourceWriter, System.Windows.Forms, ...</resheader>
    <data name="Name1"><value>this is my long string</value><comment>this is a comment</comment></data>
    <data name="Color1" type="System.Drawing.Color, System.Drawing">Blue</data>
    <data name="Bitmap1" mimetype="application/x-microsoft.net.object.binary.base64">
        <value>[base64 mime encoded serialized .NET Framework object]</value>
    </data>
    <data name="Icon1" type="System.Drawing.Icon, System.Drawing" mimetype="application/x-microsoft.net.object.bytearray.base64">
        <value>[base64 mime encoded string representing a byte array form of the .NET Framework object]</value>
        <comment>This is a comment</comment>
    </data>
                
    There are any number of "resheader" rows that contain simple 
    name/value pairs.
    
    Each data row contains a name, and value. The row also contains a 
    type or mimetype. Type corresponds to a .NET class that support 
    text/value conversion through the TypeConverter architecture. 
    Classes that don't support this are serialized and stored with the 
    mimetype set.
    
    The mimetype is used for serialized objects, and tells the 
    ResXResourceReader how to depersist the object. This is currently not 
    extensible. For a given mimetype the value must be set accordingly:
    
    Note - application/x-microsoft.net.object.binary.base64 is the format 
    that the ResXResourceWriter will generate, however the reader can 
    read any of the formats listed below.
    
    mimetype: application/x-microsoft.net.object.binary.base64
    value   : The object must be serialized with 
            : System.Runtime.Serialization.Formatters.Binary.BinaryFormatter
            : and then encoded with base64 encoding.
    
    mimetype: application/x-microsoft.net.object.soap.base64
    value   : The object must be serialized with 
            : System.Runtime.Serialization.Formatters.Soap.SoapFormatter
            : and then encoded with base64 encoding.

    mimetype: application/x-microsoft.net.object.bytearray.base64
    value   : The object must be serialized into a byte array 
            : using a System.ComponentModel.TypeConverter
            : and then encoded with base64 encoding.
    -->
  <xsd:schema id="root" xmlns="" xmlns:xsd="http://www.w3.org/2001/XMLSchema" xmlns:msdata="urn:schemas-microsoft-com:xml-msdata">
    <xsd:import namespace="http://www.w3.org/XML/1998/namespace" />
    <xsd:element name="root" msdata:IsDataSet="true">
      <xsd:complexType>
        <xsd:choice maxOccurs="unbounded">
          <xsd:element name="metadata">
            <xsd:complexType>
              <xsd:sequence>
                <xsd:element name="value" type="xsd:string" minOccurs="0" />
              </xsd:sequence>
              <xsd:attribute name="name" use="required" type="xsd:string" />
              <xsd:attribute name="type" type="xsd:string" />
              <xsd:attribute name="mimetype" type="xsd:string" />
              <xsd:attribute ref="xml:space" />
            </xsd:complexType>
          </xsd:element>
          <xsd:element name="assembly">
            <xsd:complexType>
              <xsd:attribute name="alias" type="xsd:string" />
              <xsd:attribute name="name" type="xsd:string" />
            </xsd:complexType>
          </xsd:element>
          <xsd:element name="data">
            <xsd:complexType>
              <xsd:sequence>
                <xsd:element name="value" type="xsd:string" minOccurs="0" msdata:Ordinal="1" />
                <xsd:element name="comment" type="xsd:string" minOccurs="0" msdata:Ordinal="2" />
              </xsd:sequence>
              <xsd:attribute name="name" type="xsd:string" use="required" msdata:Ordinal="1" />
              <xsd:attribute name="type" type="xsd:string" msdata:Ordinal="3" />
              <xsd:attribute name="mimetype" type="xsd:string" msdata:Ordinal="4" />
              <xsd:attribute ref="xml:space" />
            </xsd:complexType>
          </xsd:element>
          <xsd:element name="resheader">
            <xsd:complexType>
              <xsd:sequence>
                <xsd:element name="value" type="xsd:string" minOccurs="0" msdata:Ordinal="1" />
              </xsd:sequence>
              <xsd:attribute name="name" type="xsd:string" use="required" />
            </xsd:complexType>
          </xsd:element>
        </xsd:choice>
      </xsd:complexType>
    </xsd:element>
  </xsd:schema>
  <resheader name="resmimetype">
    <value>text/microsoft-resx</value>
  </resheader>
  <resheader name="version">
    <value>2.0</value>
  </resheader>
  <resheader name="reader">
    <value>System.Resources.ResXResourceReader, System.Windows.Forms, Version=4.0.0.0, Culture=neutral, PublicKeyToken=b77a5c561934e089</value>
  </resheader>
  <resheader name="writer">
    <value>System.Resources.ResXResourceWriter, System.Windows.Forms, Version=4.0.0.0, Culture=neutral, PublicKeyToken=b77a5c561934e089</value>
  </resheader>
  <data name="Add_project_reference_to_0" xml:space="preserve">
    <value>Add project reference to '{0}'.</value>
  </data>
  <data name="Add_reference_to_0" xml:space="preserve">
    <value>Add reference to '{0}'.</value>
  </data>
  <data name="Actions_can_not_be_empty" xml:space="preserve">
    <value>Actions can not be empty.</value>
  </data>
  <data name="generic_overload" xml:space="preserve">
    <value>generic overload</value>
  </data>
  <data name="generic_overloads" xml:space="preserve">
    <value>generic overloads</value>
  </data>
  <data name="overload" xml:space="preserve">
    <value>overload</value>
  </data>
  <data name="overloads_" xml:space="preserve">
    <value>overloads</value>
  </data>
  <data name="_0_Keyword" xml:space="preserve">
    <value>{0} Keyword</value>
  </data>
  <data name="Encapsulate_field_colon_0_and_use_property" xml:space="preserve">
    <value>Encapsulate field: '{0}' (and use property)</value>
  </data>
  <data name="Encapsulate_field_colon_0_but_still_use_field" xml:space="preserve">
    <value>Encapsulate field: '{0}' (but still use field)</value>
  </data>
  <data name="Encapsulate_fields_and_use_property" xml:space="preserve">
    <value>Encapsulate fields (and use property)</value>
  </data>
  <data name="Encapsulate_fields_but_still_use_field" xml:space="preserve">
    <value>Encapsulate fields (but still use field)</value>
  </data>
  <data name="Could_not_extract_interface_colon_The_selection_is_not_inside_a_class_interface_struct" xml:space="preserve">
    <value>Could not extract interface: The selection is not inside a class/interface/struct.</value>
  </data>
  <data name="Could_not_extract_interface_colon_The_type_does_not_contain_any_member_that_can_be_extracted_to_an_interface" xml:space="preserve">
    <value>Could not extract interface: The type does not contain any member that can be extracted to an interface.</value>
  </data>
  <data name="can_t_not_construct_final_tree" xml:space="preserve">
    <value>can't not construct final tree</value>
  </data>
  <data name="Parameters_type_or_return_type_cannot_be_an_anonymous_type_colon_bracket_0_bracket" xml:space="preserve">
    <value>Parameters' type or return type cannot be an anonymous type : [{0}]</value>
  </data>
  <data name="The_selection_contains_no_active_statement" xml:space="preserve">
    <value>The selection contains no active statement.</value>
  </data>
  <data name="The_selection_contains_a_local_function_call_without_its_declaration" xml:space="preserve">
    <value>The selection contains a local function call without its declaration.</value>
  </data>
  <data name="The_selection_contains_an_error_or_unknown_type" xml:space="preserve">
    <value>The selection contains an error or unknown type.</value>
  </data>
  <data name="Type_parameter_0_is_hidden_by_another_type_parameter_1" xml:space="preserve">
    <value>Type parameter '{0}' is hidden by another type parameter '{1}'.</value>
  </data>
  <data name="The_address_of_a_variable_is_used_inside_the_selected_code" xml:space="preserve">
    <value>The address of a variable is used inside the selected code.</value>
  </data>
  <data name="Assigning_to_readonly_fields_must_be_done_in_a_constructor_colon_bracket_0_bracket" xml:space="preserve">
    <value>Assigning to readonly fields must be done in a constructor : [{0}].</value>
  </data>
  <data name="generated_code_is_overlapping_with_hidden_portion_of_the_code" xml:space="preserve">
    <value>generated code is overlapping with hidden portion of the code</value>
  </data>
  <data name="Add_optional_parameters_to_0" xml:space="preserve">
    <value>Add optional parameters to '{0}'</value>
  </data>
  <data name="Add_parameters_to_0" xml:space="preserve">
    <value>Add parameters to '{0}'</value>
  </data>
  <data name="Generate_delegating_constructor_0_1" xml:space="preserve">
    <value>Generate delegating constructor '{0}({1})'</value>
  </data>
  <data name="Generate_constructor_0_1" xml:space="preserve">
    <value>Generate constructor '{0}({1})'</value>
  </data>
  <data name="Generate_field_assigning_constructor_0_1" xml:space="preserve">
    <value>Generate field assigning constructor '{0}({1})'</value>
  </data>
  <data name="Generate_Equals_and_GetHashCode" xml:space="preserve">
    <value>Generate Equals and GetHashCode</value>
  </data>
  <data name="Generate_Equals_object" xml:space="preserve">
    <value>Generate Equals(object)</value>
  </data>
  <data name="Generate_GetHashCode" xml:space="preserve">
    <value>Generate GetHashCode()</value>
  </data>
  <data name="Generate_constructor_in_0" xml:space="preserve">
    <value>Generate constructor in '{0}'</value>
  </data>
  <data name="Generate_all" xml:space="preserve">
    <value>Generate all</value>
  </data>
  <data name="Generate_enum_member_1_0" xml:space="preserve">
    <value>Generate enum member '{1}.{0}'</value>
  </data>
  <data name="Generate_constant_1_0" xml:space="preserve">
    <value>Generate constant '{1}.{0}'</value>
  </data>
  <data name="Generate_read_only_property_1_0" xml:space="preserve">
    <value>Generate read-only property '{1}.{0}'</value>
  </data>
  <data name="Generate_property_1_0" xml:space="preserve">
    <value>Generate property '{1}.{0}'</value>
  </data>
  <data name="Generate_read_only_field_1_0" xml:space="preserve">
    <value>Generate read-only field '{1}.{0}'</value>
  </data>
  <data name="Generate_field_1_0" xml:space="preserve">
    <value>Generate field '{1}.{0}'</value>
  </data>
  <data name="Generate_local_0" xml:space="preserve">
    <value>Generate local '{0}'</value>
  </data>
  <data name="Generate_0_1_in_new_file" xml:space="preserve">
    <value>Generate {0} '{1}' in new file</value>
  </data>
  <data name="Generate_nested_0_1" xml:space="preserve">
    <value>Generate nested {0} '{1}'</value>
  </data>
  <data name="Global_Namespace" xml:space="preserve">
    <value>Global Namespace</value>
  </data>
  <data name="Implement_all_members_explicitly" xml:space="preserve">
    <value>Implement all members explicitly</value>
  </data>
  <data name="Implement_interface_abstractly" xml:space="preserve">
    <value>Implement interface abstractly</value>
  </data>
  <data name="Implement_interface_through_0" xml:space="preserve">
    <value>Implement interface through '{0}'</value>
  </data>
  <data name="Implement_interface" xml:space="preserve">
    <value>Implement interface</value>
  </data>
  <data name="Introduce_field_for_0" xml:space="preserve">
    <value>Introduce field for '{0}'</value>
  </data>
  <data name="Introduce_local_for_0" xml:space="preserve">
    <value>Introduce local for '{0}'</value>
  </data>
  <data name="Introduce_constant_for_0" xml:space="preserve">
    <value>Introduce constant for '{0}'</value>
  </data>
  <data name="Introduce_local_constant_for_0" xml:space="preserve">
    <value>Introduce local constant for '{0}'</value>
  </data>
  <data name="Introduce_field_for_all_occurrences_of_0" xml:space="preserve">
    <value>Introduce field for all occurrences of '{0}'</value>
  </data>
  <data name="Introduce_local_for_all_occurrences_of_0" xml:space="preserve">
    <value>Introduce local for all occurrences of '{0}'</value>
  </data>
  <data name="Introduce_constant_for_all_occurrences_of_0" xml:space="preserve">
    <value>Introduce constant for all occurrences of '{0}'</value>
  </data>
  <data name="Introduce_local_constant_for_all_occurrences_of_0" xml:space="preserve">
    <value>Introduce local constant for all occurrences of '{0}'</value>
  </data>
  <data name="Introduce_query_variable_for_all_occurrences_of_0" xml:space="preserve">
    <value>Introduce query variable for all occurrences of '{0}'</value>
  </data>
  <data name="Introduce_query_variable_for_0" xml:space="preserve">
    <value>Introduce query variable for '{0}'</value>
  </data>
  <data name="Anonymous_Types_colon" xml:space="preserve">
    <value>Anonymous Types:</value>
  </data>
  <data name="is_" xml:space="preserve">
    <value>is</value>
  </data>
  <data name="Represents_an_object_whose_operations_will_be_resolved_at_runtime" xml:space="preserve">
    <value>Represents an object whose operations will be resolved at runtime.</value>
  </data>
  <data name="constant" xml:space="preserve">
    <value>constant</value>
  </data>
  <data name="field" xml:space="preserve">
    <value>field</value>
  </data>
  <data name="local_constant" xml:space="preserve">
    <value>local constant</value>
  </data>
  <data name="local_variable" xml:space="preserve">
    <value>local variable</value>
  </data>
  <data name="label" xml:space="preserve">
    <value>label</value>
  </data>
  <data name="range_variable" xml:space="preserve">
    <value>range variable</value>
  </data>
  <data name="parameter" xml:space="preserve">
    <value>parameter</value>
  </data>
  <data name="discard" xml:space="preserve">
    <value>discard</value>
  </data>
  <data name="in_" xml:space="preserve">
    <value>in</value>
  </data>
  <data name="Summary_colon" xml:space="preserve">
    <value>Summary:</value>
  </data>
  <data name="Locals_and_parameters" xml:space="preserve">
    <value>Locals and parameters</value>
  </data>
  <data name="Type_parameters_colon" xml:space="preserve">
    <value>Type parameters:</value>
  </data>
  <data name="Returns_colon" xml:space="preserve">
    <value>Returns:</value>
  </data>
  <data name="Exceptions_colon" xml:space="preserve">
    <value>Exceptions:</value>
  </data>
  <data name="Remarks_colon" xml:space="preserve">
    <value>Remarks:</value>
  </data>
  <data name="generating_source_for_symbols_of_this_type_is_not_supported" xml:space="preserve">
    <value>generating source for symbols of this type is not supported</value>
  </data>
  <data name="Assembly" xml:space="preserve">
    <value>Assembly</value>
  </data>
  <data name="location_unknown" xml:space="preserve">
    <value>location unknown</value>
  </data>
  <data name="Extract_interface" xml:space="preserve">
    <value>Extract interface...</value>
  </data>
  <data name="Updating_0_will_prevent_the_debug_session_from_continuing" xml:space="preserve">
    <value>Updating '{0}' will prevent the debug session from continuing.</value>
  </data>
  <data name="Changing_0_to_1_will_prevent_the_debug_session_from_continuing_because_it_changes_the_shape_of_the_state_machine" xml:space="preserve">
    <value>Changing '{0}' to '{1}' will prevent the debug session from continuing because it changes the shape of the state machine.</value>
  </data>
  <data name="Updating_a_complex_statement_containing_an_await_expression_will_prevent_the_debug_session_from_continuing" xml:space="preserve">
    <value>Updating a complex statement containing an await expression will prevent the debug session from continuing.</value>
  </data>
  <data name="Changing_visibility_of_a_constructor_will_prevent_the_debug_session_from_continuing" xml:space="preserve">
    <value>Changing visibility of a constructor will prevent the debug session from continuing.</value>
  </data>
  <data name="Capturing_variable_0_that_hasn_t_been_captured_before_will_prevent_the_debug_session_from_continuing" xml:space="preserve">
    <value>Capturing variable '{0}' that hasn't been captured before will prevent the debug session from continuing.</value>
  </data>
  <data name="Ceasing_to_capture_variable_0_will_prevent_the_debug_session_from_continuing" xml:space="preserve">
    <value>Ceasing to capture variable '{0}' will prevent the debug session from continuing.</value>
  </data>
  <data name="Deleting_captured_variable_0_will_prevent_the_debug_session_from_continuing" xml:space="preserve">
    <value>Deleting captured variable '{0}' will prevent the debug session from continuing.</value>
  </data>
  <data name="Changing_the_type_of_a_captured_variable_0_previously_of_type_1_will_prevent_the_debug_session_from_continuing" xml:space="preserve">
    <value>Changing the type of a captured variable '{0}' previously of type '{1}' will prevent the debug session from continuing.</value>
  </data>
  <data name="Changing_the_parameters_of_0_will_prevent_the_debug_session_from_continuing" xml:space="preserve">
    <value>Changing the parameters of '{0}' will prevent the debug session from continuing.</value>
  </data>
  <data name="Changing_the_return_type_of_0_will_prevent_the_debug_session_from_continuing" xml:space="preserve">
    <value>Changing the return type of '{0}' will prevent the debug session from continuing.</value>
  </data>
  <data name="Changing_the_type_of_0_will_prevent_the_debug_session_from_continuing" xml:space="preserve">
    <value>Changing the type of '{0}' will prevent the debug session from continuing.</value>
  </data>
  <data name="Changing_the_declaration_scope_of_a_captured_variable_0_will_prevent_the_debug_session_from_continuing" xml:space="preserve">
    <value>Changing the declaration scope of a captured variable '{0}' will prevent the debug session from continuing.</value>
  </data>
  <data name="Accessing_captured_variable_0_that_hasn_t_been_accessed_before_in_1_will_prevent_the_debug_session_from_continuing" xml:space="preserve">
    <value>Accessing captured variable '{0}' that hasn't been accessed before in {1} will prevent the debug session from continuing.</value>
  </data>
  <data name="Ceasing_to_access_captured_variable_0_in_1_will_prevent_the_debug_session_from_continuing" xml:space="preserve">
    <value>Ceasing to access captured variable '{0}' in {1} will prevent the debug session from continuing.</value>
  </data>
  <data name="Adding_0_that_accesses_captured_variables_1_and_2_declared_in_different_scopes_will_prevent_the_debug_session_from_continuing" xml:space="preserve">
    <value>Adding '{0}' that accesses captured variables '{1}' and '{2}' declared in different scopes will prevent the debug session from continuing.</value>
  </data>
  <data name="Removing_0_that_accessed_captured_variables_1_and_2_declared_in_different_scopes_will_prevent_the_debug_session_from_continuing" xml:space="preserve">
    <value>Removing '{0}' that accessed captured variables '{1}' and '{2}' declared in different scopes will prevent the debug session from continuing.</value>
  </data>
  <data name="Adding_0_into_a_1_will_prevent_the_debug_session_from_continuing" xml:space="preserve">
    <value>Adding '{0}' into a '{1}' will prevent the debug session from continuing.</value>
  </data>
  <data name="Adding_0_into_an_interface_will_prevent_the_debug_session_from_continuing" xml:space="preserve">
    <value>Adding '{0}' into an interface will prevent the debug session from continuing.</value>
  </data>
  <data name="Adding_0_into_an_interface_method_will_prevent_the_debug_session_from_continuing" xml:space="preserve">
    <value>Adding '{0}' into an interface method will prevent the debug session from continuing.</value>
  </data>
  <data name="Adding_0_into_a_class_with_explicit_or_sequential_layout_will_prevent_the_debug_session_from_continuing" xml:space="preserve">
    <value>Adding '{0}' into a class with explicit or sequential layout will prevent the debug session from continuing.</value>
  </data>
  <data name="Updating_the_modifiers_of_0_will_prevent_the_debug_session_from_continuing" xml:space="preserve">
    <value>Updating the modifiers of '{0}' will prevent the debug session from continuing.</value>
  </data>
  <data name="Updating_the_Handles_clause_of_0_will_prevent_the_debug_session_from_continuing" xml:space="preserve">
    <value>Updating the Handles clause of '{0}' will prevent the debug session from continuing.</value>
  </data>
  <data name="Adding_0_with_the_Handles_clause_will_prevent_the_debug_session_from_continuing" xml:space="preserve">
    <value>Adding '{0}' with the Handles clause will prevent the debug session from continuing.</value>
  </data>
  <data name="Updating_the_Implements_clause_of_a_0_will_prevent_the_debug_session_from_continuing" xml:space="preserve">
    <value>Updating the Implements clause of a '{0}' will prevent the debug session from continuing.</value>
  </data>
  <data name="Changing_the_constraint_from_0_to_1_will_prevent_the_debug_session_from_continuing" xml:space="preserve">
    <value>Changing the constraint from '{0}' to '{1}' will prevent the debug session from continuing.</value>
  </data>
  <data name="Updating_the_variance_of_0_will_prevent_the_debug_session_from_continuing" xml:space="preserve">
    <value>Updating the variance of '{0}' will prevent the debug session from continuing.</value>
  </data>
  <data name="Updating_the_type_of_0_will_prevent_the_debug_session_from_continuing" xml:space="preserve">
    <value>Updating the type of '{0}' will prevent the debug session from continuing.</value>
  </data>
  <data name="Updating_the_initializer_of_0_will_prevent_the_debug_session_from_continuing" xml:space="preserve">
    <value>Updating the initializer of '{0}' will prevent the debug session from continuing.</value>
  </data>
  <data name="Updating_the_size_of_a_0_will_prevent_the_debug_session_from_continuing" xml:space="preserve">
    <value>Updating the size of a '{0}' will prevent the debug session from continuing.</value>
  </data>
  <data name="Updating_the_underlying_type_of_0_will_prevent_the_debug_session_from_continuing" xml:space="preserve">
    <value>Updating the underlying type of '{0}' will prevent the debug session from continuing.</value>
  </data>
  <data name="Updating_the_base_class_and_or_base_interface_s_of_0_will_prevent_the_debug_session_from_continuing" xml:space="preserve">
    <value>Updating the base class and/or base interface(s) of '{0}' will prevent the debug session from continuing.</value>
  </data>
  <data name="Updating_a_field_to_an_event_or_vice_versa_will_prevent_the_debug_session_from_continuing" xml:space="preserve">
    <value>Updating a field to an event or vice versa will prevent the debug session from continuing.</value>
  </data>
  <data name="Updating_the_kind_of_a_type_will_prevent_the_debug_session_from_continuing" xml:space="preserve">
    <value>Updating the kind of a type will prevent the debug session from continuing.</value>
  </data>
  <data name="Updating_the_kind_of_an_property_event_accessor_will_prevent_the_debug_session_from_continuing" xml:space="preserve">
    <value>Updating the kind of an property/event accessor will prevent the debug session from continuing.</value>
  </data>
  <data name="Updating_the_kind_of_a_method_Sub_Function_will_prevent_the_debug_session_from_continuing" xml:space="preserve">
    <value>Updating the kind of a method (Sub/Function) will prevent the debug session from continuing.</value>
  </data>
  <data name="Updating_the_library_name_of_Declare_Statement_will_prevent_the_debug_session_from_continuing" xml:space="preserve">
    <value>Updating the library name of Declare Statement will prevent the debug session from continuing.</value>
  </data>
  <data name="Updating_the_alias_of_Declare_Statement_will_prevent_the_debug_session_from_continuing" xml:space="preserve">
    <value>Updating the alias of Declare Statement will prevent the debug session from continuing.</value>
  </data>
  <data name="Renaming_0_will_prevent_the_debug_session_from_continuing" xml:space="preserve">
    <value>Renaming '{0}' will prevent the debug session from continuing.</value>
  </data>
  <data name="Adding_0_will_prevent_the_debug_session_from_continuing" xml:space="preserve">
    <value>Adding '{0}' will prevent the debug session from continuing.</value>
  </data>
  <data name="Adding_an_abstract_0_or_overriding_an_inherited_0_will_prevent_the_debug_session_from_continuing" xml:space="preserve">
    <value>Adding an abstract '{0}' or overriding an inherited '{0}' will prevent the debug session from continuing.</value>
  </data>
  <data name="Adding_a_MustOverride_0_or_overriding_an_inherited_0_will_prevent_the_debug_session_from_continuing" xml:space="preserve">
    <value>Adding a MustOverride '{0}' or overriding an inherited '{0}' will prevent the debug session from continuing.</value>
  </data>
  <data name="Adding_an_extern_0_will_prevent_the_debug_session_from_continuing" xml:space="preserve">
    <value>Adding an extern '{0}' will prevent the debug session from continuing.</value>
  </data>
  <data name="Adding_an_imported_method_will_prevent_the_debug_session_from_continuing" xml:space="preserve">
    <value>Adding an imported method will prevent the debug session from continuing.</value>
  </data>
  <data name="Adding_a_user_defined_0_will_prevent_the_debug_session_from_continuing" xml:space="preserve">
    <value>Adding a user defined '{0}' will prevent the debug session from continuing.</value>
  </data>
  <data name="Adding_a_generic_0_will_prevent_the_debug_session_from_continuing" xml:space="preserve">
    <value>Adding a generic '{0}' will prevent the debug session from continuing.</value>
  </data>
  <data name="Adding_0_around_an_active_statement_will_prevent_the_debug_session_from_continuing" xml:space="preserve">
    <value>Adding '{0}' around an active statement will prevent the debug session from continuing.</value>
  </data>
  <data name="Moving_0_will_prevent_the_debug_session_from_continuing" xml:space="preserve">
    <value>Moving '{0}' will prevent the debug session from continuing.</value>
  </data>
  <data name="Deleting_0_will_prevent_the_debug_session_from_continuing" xml:space="preserve">
    <value>Deleting '{0}' will prevent the debug session from continuing.</value>
  </data>
  <data name="Deleting_0_around_an_active_statement_will_prevent_the_debug_session_from_continuing" xml:space="preserve">
    <value>Deleting '{0}' around an active statement will prevent the debug session from continuing.</value>
  </data>
  <data name="Adding_a_method_body_will_prevent_the_debug_session_from_continuing" xml:space="preserve">
    <value>Adding a method body will prevent the debug session from continuing.</value>
  </data>
  <data name="Deleting_a_method_body_will_prevent_the_debug_session_from_continuing" xml:space="preserve">
    <value>Deleting a method body will prevent the debug session from continuing.</value>
  </data>
  <data name="An_active_statement_has_been_removed_from_its_original_method_You_must_revert_your_changes_to_continue_or_restart_the_debugging_session" xml:space="preserve">
    <value>An active statement has been removed from its original method. You must revert your changes to continue or restart the debugging session.</value>
  </data>
  <data name="Updating_a_0_around_an_active_statement_will_prevent_the_debug_session_from_continuing" xml:space="preserve">
    <value>Updating a '{0}' around an active statement will prevent the debug session from continuing.</value>
  </data>
  <data name="Updating_async_or_iterator_modifier_around_an_active_statement_will_prevent_the_debug_session_from_continuing" xml:space="preserve">
    <value>Updating async or iterator modifier around an active statement will prevent the debug session from continuing.</value>
    <comment>{Locked="async"}{Locked="iterator"} "async" and "iterator" are C#/VB keywords and should not be localized.</comment>
  </data>
  <data name="Changing_0_from_asynchronous_to_synchronous_will_prevent_the_debug_session_from_continuing" xml:space="preserve">
    <value>Changing '{0}' from asynchronous to synchronous will prevent the debug session from continuing.</value>
  </data>
  <data name="Modifying_a_generic_method_will_prevent_the_debug_session_from_continuing" xml:space="preserve">
    <value>Modifying a generic method will prevent the debug session from continuing.</value>
  </data>
  <data name="Modifying_whitespace_or_comments_in_a_generic_0_will_prevent_the_debug_session_from_continuing" xml:space="preserve">
    <value>Modifying whitespace or comments in a generic '{0}' will prevent the debug session from continuing.</value>
  </data>
  <data name="Modifying_a_method_inside_the_context_of_a_generic_type_will_prevent_the_debug_session_from_continuing" xml:space="preserve">
    <value>Modifying a method inside the context of a generic type will prevent the debug session from continuing.</value>
  </data>
  <data name="Modifying_whitespace_or_comments_in_0_inside_the_context_of_a_generic_type_will_prevent_the_debug_session_from_continuing" xml:space="preserve">
    <value>Modifying whitespace or comments in '{0}' inside the context of a generic type will prevent the debug session from continuing.</value>
  </data>
  <data name="Modifying_the_initializer_of_0_in_a_generic_type_will_prevent_the_debug_session_from_continuing" xml:space="preserve">
    <value>Modifying the initializer of '{0}' in a generic type will prevent the debug session from continuing.</value>
  </data>
  <data name="Modifying_the_initializer_of_0_in_a_partial_type_will_prevent_the_debug_session_from_continuing" xml:space="preserve">
    <value>Modifying the initializer of '{0}' in a partial type will prevent the debug session from continuing.</value>
  </data>
  <data name="Adding_a_constructor_to_a_type_with_a_field_or_property_initializer_that_contains_an_anonymous_function_will_prevent_the_debug_session_from_continuing" xml:space="preserve">
    <value>Adding a constructor to a type with a field or property initializer that contains an anonymous function will prevent the debug session from continuing.</value>
  </data>
  <data name="Renaming_a_captured_variable_from_0_to_1_will_prevent_the_debug_session_from_continuing" xml:space="preserve">
    <value>Renaming a captured variable, from '{0}' to '{1}' will prevent the debug session from continuing.</value>
  </data>
  <data name="Modifying_a_catch_finally_handler_with_an_active_statement_in_the_try_block_will_prevent_the_debug_session_from_continuing" xml:space="preserve">
    <value>Modifying a catch/finally handler with an active statement in the try block will prevent the debug session from continuing.</value>
  </data>
  <data name="Modifying_a_try_catch_finally_statement_when_the_finally_block_is_active_will_prevent_the_debug_session_from_continuing" xml:space="preserve">
    <value>Modifying a try/catch/finally statement when the finally block is active will prevent the debug session from continuing.</value>
  </data>
  <data name="Modifying_a_catch_handler_around_an_active_statement_will_prevent_the_debug_session_from_continuing" xml:space="preserve">
    <value>Modifying a catch handler around an active statement will prevent the debug session from continuing.</value>
  </data>
  <data name="Modifying_0_which_contains_the_stackalloc_operator_will_prevent_the_debug_session_from_continuing" xml:space="preserve">
    <value>Modifying '{0}' which contains the 'stackalloc' operator will prevent the debug session from continuing.</value>
  </data>
  <data name="Modifying_0_which_contains_a_switch_expression_will_prevent_the_debug_session_from_continuing" xml:space="preserve">
    <value>Modifying '{0}' which contains a switch expression will prevent the debug session from continuing.</value>
  </data>
  <data name="Modifying_an_active_0_which_contains_On_Error_or_Resume_statements_will_prevent_the_debug_session_from_continuing" xml:space="preserve">
    <value>Modifying an active '{0}' which contains 'On Error' or 'Resume' statements will prevent the debug session from continuing.</value>
  </data>
  <data name="Modifying_0_which_contains_an_Aggregate_Group_By_or_Join_query_clauses_will_prevent_the_debug_session_from_continuing" xml:space="preserve">
    <value>Modifying '{0}' which contains an Aggregate, Group By, or Join query clauses will prevent the debug session from continuing.</value>
  </data>
  <data name="Modifying_source_with_experimental_language_features_enabled_will_prevent_the_debug_session_from_continuing" xml:space="preserve">
    <value>Modifying source with experimental language features enabled will prevent the debug session from continuing.</value>
  </data>
  <data name="Updating_an_active_statement_will_prevent_the_debug_session_from_continuing" xml:space="preserve">
    <value>Updating an active statement will prevent the debug session from continuing.</value>
  </data>
  <data name="Removing_0_that_contains_an_active_statement_will_prevent_the_debug_session_from_continuing" xml:space="preserve">
    <value>Removing '{0}' that contains an active statement will prevent the debug session from continuing.</value>
  </data>
  <data name="Adding_a_new_file_will_prevent_the_debug_session_from_continuing" xml:space="preserve">
    <value>Adding a new file will prevent the debug session from continuing.</value>
  </data>
  <data name="Attribute_0_is_missing_Updating_an_async_method_or_an_iterator_will_prevent_the_debug_session_from_continuing" xml:space="preserve">
    <value>Attribute '{0}' is missing. Updating an async method or an iterator will prevent the debug session from continuing.</value>
  </data>
  <data name="Unexpected_interface_member_kind_colon_0" xml:space="preserve">
    <value>Unexpected interface member kind: {0}</value>
  </data>
  <data name="Unknown_symbol_kind" xml:space="preserve">
    <value>Unknown symbol kind</value>
  </data>
  <data name="Generate_abstract_property_1_0" xml:space="preserve">
    <value>Generate abstract property '{1}.{0}'</value>
  </data>
  <data name="Generate_abstract_method_1_0" xml:space="preserve">
    <value>Generate abstract method '{1}.{0}'</value>
  </data>
  <data name="Generate_method_1_0" xml:space="preserve">
    <value>Generate method '{1}.{0}'</value>
  </data>
  <data name="Requested_assembly_already_loaded_from_0" xml:space="preserve">
    <value>Requested assembly already loaded from '{0}'.</value>
  </data>
  <data name="The_symbol_does_not_have_an_icon" xml:space="preserve">
    <value>The symbol does not have an icon.</value>
  </data>
  <data name="Unknown" xml:space="preserve">
    <value>Unknown</value>
  </data>
  <data name="Extract_local_function" xml:space="preserve">
    <value>Extract local function</value>
  </data>
  <data name="Extract_method" xml:space="preserve">
    <value>Extract method</value>
  </data>
  <data name="Asynchronous_method_cannot_have_ref_out_parameters_colon_bracket_0_bracket" xml:space="preserve">
    <value>Asynchronous method cannot have ref/out parameters : [{0}]</value>
  </data>
  <data name="The_member_is_defined_in_metadata" xml:space="preserve">
    <value>The member is defined in metadata.</value>
  </data>
  <data name="You_can_only_change_the_signature_of_a_constructor_indexer_method_or_delegate" xml:space="preserve">
    <value>You can only change the signature of a constructor, indexer, method or delegate.</value>
  </data>
  <data name="This_symbol_has_related_definitions_or_references_in_metadata_Changing_its_signature_may_result_in_build_errors_Do_you_want_to_continue" xml:space="preserve">
    <value>This symbol has related definitions or references in metadata. Changing its signature may result in build errors.

Do you want to continue?</value>
  </data>
  <data name="Change_signature" xml:space="preserve">
    <value>Change signature...</value>
  </data>
  <data name="Generate_new_type" xml:space="preserve">
    <value>Generate new type...</value>
  </data>
  <data name="User_Diagnostic_Analyzer_Failure" xml:space="preserve">
    <value>User Diagnostic Analyzer Failure.</value>
  </data>
  <data name="Analyzer_0_threw_an_exception_of_type_1_with_message_2" xml:space="preserve">
    <value>Analyzer '{0}' threw an exception of type '{1}' with message '{2}'.</value>
  </data>
  <data name="Analyzer_0_threw_the_following_exception_colon_1" xml:space="preserve">
    <value>Analyzer '{0}' threw the following exception:
'{1}'.</value>
  </data>
  <data name="Simplify_Names" xml:space="preserve">
    <value>Simplify Names</value>
  </data>
  <data name="Simplify_Member_Access" xml:space="preserve">
    <value>Simplify Member Access</value>
  </data>
  <data name="Remove_qualification" xml:space="preserve">
    <value>Remove qualification</value>
  </data>
  <data name="This_signature_does_not_contain_parameters_that_can_be_changed" xml:space="preserve">
    <value>This signature does not contain parameters that can be changed.</value>
  </data>
  <data name="Unknown_error_occurred" xml:space="preserve">
    <value>Unknown error occurred</value>
  </data>
  <data name="Available" xml:space="preserve">
    <value>Available</value>
  </data>
  <data name="Not_Available" xml:space="preserve">
    <value>Not Available</value>
  </data>
  <data name="_0_1" xml:space="preserve">
    <value>    {0} - {1}</value>
  </data>
  <data name="You_can_use_the_navigation_bar_to_switch_context" xml:space="preserve">
    <value>You can use the navigation bar to switch context.</value>
  </data>
  <data name="in_Source" xml:space="preserve">
    <value>in Source</value>
  </data>
  <data name="in_Suppression_File" xml:space="preserve">
    <value>in Suppression File</value>
  </data>
  <data name="Remove_Suppression_0" xml:space="preserve">
    <value>Remove Suppression {0}</value>
  </data>
  <data name="Remove_Suppression" xml:space="preserve">
    <value>Remove Suppression</value>
  </data>
  <data name="Configure_0_severity" xml:space="preserve">
    <value>Configure {0} severity</value>
  </data>
  <data name="Configure_0_code_style" xml:space="preserve">
    <value>Configure {0} code style</value>
  </data>
  <data name="Configure_severity_for_all_0_analyzers" xml:space="preserve">
    <value>Configure severity for all '{0}' analyzers</value>
  </data>
  <data name="Configure_severity_for_all_analyzers" xml:space="preserve">
    <value>Configure severity for all analyzers</value>
  </data>
  <data name="Pending" xml:space="preserve">
    <value>&lt;Pending&gt;</value>
  </data>
  <data name="Awaited_task_returns_0" xml:space="preserve">
    <value>Awaited task returns '{0}'</value>
  </data>
  <data name="Awaited_task_returns_no_value" xml:space="preserve">
    <value>Awaited task returns no value</value>
  </data>
  <data name="Note_colon_Tab_twice_to_insert_the_0_snippet" xml:space="preserve">
    <value>Note: Tab twice to insert the '{0}' snippet.</value>
  </data>
  <data name="Implement_interface_explicitly_with_Dispose_pattern" xml:space="preserve">
    <value>Implement interface explicitly with Dispose pattern</value>
  </data>
  <data name="Implement_interface_with_Dispose_pattern" xml:space="preserve">
    <value>Implement interface with Dispose pattern</value>
  </data>
  <data name="Suppress_0" xml:space="preserve">
    <value>Suppress {0}</value>
  </data>
  <data name="Re_triage_0_currently_1" xml:space="preserve">
    <value>Re-triage {0}(currently '{1}')</value>
  </data>
  <data name="Argument_cannot_have_a_null_element" xml:space="preserve">
    <value>Argument cannot have a null element.</value>
  </data>
  <data name="Argument_cannot_be_empty" xml:space="preserve">
    <value>Argument cannot be empty.</value>
  </data>
  <data name="Reported_diagnostic_with_ID_0_is_not_supported_by_the_analyzer" xml:space="preserve">
    <value>Reported diagnostic with ID '{0}' is not supported by the analyzer.</value>
  </data>
  <data name="Computing_fix_all_occurrences_code_fix" xml:space="preserve">
    <value>Computing fix all occurrences code fix...</value>
  </data>
  <data name="Fix_all_occurrences" xml:space="preserve">
    <value>Fix all occurrences</value>
  </data>
  <data name="Document" xml:space="preserve">
    <value>Document</value>
  </data>
  <data name="Project" xml:space="preserve">
    <value>Project</value>
  </data>
  <data name="Solution" xml:space="preserve">
    <value>Solution</value>
  </data>
  <data name="TODO_colon_dispose_managed_state_managed_objects" xml:space="preserve">
    <value>TODO: dispose managed state (managed objects)</value>
  </data>
  <data name="TODO_colon_set_large_fields_to_null" xml:space="preserve">
    <value>TODO: set large fields to null</value>
  </data>
  <data name="Modifying_0_which_contains_a_static_variable_will_prevent_the_debug_session_from_continuing" xml:space="preserve">
    <value>Modifying '{0}' which contains a static variable will prevent the debug session from continuing.</value>
  </data>
  <data name="Compiler2" xml:space="preserve">
    <value>Compiler</value>
  </data>
  <data name="EditAndContinue" xml:space="preserve">
    <value>Edit and Continue</value>
  </data>
  <data name="Live" xml:space="preserve">
    <value>Live</value>
  </data>
  <data name="namespace_" xml:space="preserve">
    <value>namespace</value>
    <comment>{Locked}</comment>
  </data>
  <data name="class_" xml:space="preserve">
    <value>class</value>
    <comment>{Locked}</comment>
  </data>
  <data name="interface_" xml:space="preserve">
    <value>interface</value>
    <comment>{Locked}</comment>
  </data>
  <data name="enum_" xml:space="preserve">
    <value>enum</value>
    <comment>{Locked}</comment>
  </data>
  <data name="enum_value" xml:space="preserve">
    <value>enum value</value>
    <comment>{Locked="enum"} "enum" is a C#/VB keyword and should not be localized.</comment>
  </data>
  <data name="delegate_" xml:space="preserve">
    <value>delegate</value>
    <comment>{Locked}</comment>
  </data>
  <data name="const_field" xml:space="preserve">
    <value>const field</value>
    <comment>{Locked="const"} "const" is a C#/VB keyword and should not be localized.</comment>
  </data>
  <data name="method" xml:space="preserve">
    <value>method</value>
  </data>
  <data name="operator_" xml:space="preserve">
    <value>operator</value>
  </data>
  <data name="constructor" xml:space="preserve">
    <value>constructor</value>
  </data>
  <data name="auto_property" xml:space="preserve">
    <value>auto-property</value>
  </data>
  <data name="property_" xml:space="preserve">
    <value>property</value>
  </data>
  <data name="event_" xml:space="preserve">
    <value>event</value>
    <comment>{Locked}</comment>
  </data>
  <data name="event_accessor" xml:space="preserve">
    <value>event accessor</value>
  </data>
  <data name="type_constraint" xml:space="preserve">
    <value>type constraint</value>
  </data>
  <data name="type_parameter" xml:space="preserve">
    <value>type parameter</value>
  </data>
  <data name="attribute" xml:space="preserve">
    <value>attribute</value>
  </data>
  <data name="Use_auto_property" xml:space="preserve">
    <value>Use auto property</value>
  </data>
  <data name="Replace_0_and_1_with_property" xml:space="preserve">
    <value>Replace '{0}' and '{1}' with property</value>
  </data>
  <data name="Replace_0_with_property" xml:space="preserve">
    <value>Replace '{0}' with property</value>
  </data>
  <data name="Method_referenced_implicitly" xml:space="preserve">
    <value>Method referenced implicitly</value>
  </data>
  <data name="Generate_type_0" xml:space="preserve">
    <value>Generate type '{0}'</value>
  </data>
  <data name="Generate_0_1" xml:space="preserve">
    <value>Generate {0} '{1}'</value>
  </data>
  <data name="Change_0_to_1" xml:space="preserve">
    <value>Change '{0}' to '{1}'.</value>
  </data>
  <data name="Non_invoked_method_cannot_be_replaced_with_property" xml:space="preserve">
    <value>Non-invoked method cannot be replaced with property.</value>
  </data>
  <data name="Only_methods_with_a_single_argument_which_is_not_an_out_variable_declaration_can_be_replaced_with_a_property" xml:space="preserve">
    <value>Only methods with a single argument, which is not an out variable declaration, can be replaced with a property.</value>
  </data>
  <data name="Roslyn_HostError" xml:space="preserve">
    <value>Roslyn.HostError</value>
  </data>
  <data name="An_instance_of_analyzer_0_cannot_be_created_from_1_colon_2" xml:space="preserve">
    <value>An instance of analyzer {0} cannot be created from {1}: {2}.</value>
  </data>
  <data name="The_assembly_0_does_not_contain_any_analyzers" xml:space="preserve">
    <value>The assembly {0} does not contain any analyzers.</value>
  </data>
  <data name="Unable_to_load_Analyzer_assembly_0_colon_1" xml:space="preserve">
    <value>Unable to load Analyzer assembly {0}: {1}</value>
  </data>
  <data name="Make_method_synchronous" xml:space="preserve">
    <value>Make method synchronous</value>
  </data>
  <data name="from_0" xml:space="preserve">
    <value>from {0}</value>
  </data>
  <data name="Find_and_install_latest_version" xml:space="preserve">
    <value>Find and install latest version</value>
  </data>
  <data name="Use_local_version_0" xml:space="preserve">
    <value>Use local version '{0}'</value>
  </data>
  <data name="Use_locally_installed_0_version_1_This_version_used_in_colon_2" xml:space="preserve">
    <value>Use locally installed '{0}' version '{1}'
This version used in: {2}</value>
  </data>
  <data name="Find_and_install_latest_version_of_0" xml:space="preserve">
    <value>Find and install latest version of '{0}'</value>
  </data>
  <data name="Install_with_package_manager" xml:space="preserve">
    <value>Install with package manager...</value>
  </data>
  <data name="Install_0_1" xml:space="preserve">
    <value>Install '{0} {1}'</value>
  </data>
  <data name="Install_version_0" xml:space="preserve">
    <value>Install version '{0}'</value>
  </data>
  <data name="Generate_variable_0" xml:space="preserve">
    <value>Generate variable '{0}'</value>
  </data>
  <data name="Classes" xml:space="preserve">
    <value>Classes</value>
  </data>
  <data name="Constants" xml:space="preserve">
    <value>Constants</value>
  </data>
  <data name="Delegates" xml:space="preserve">
    <value>Delegates</value>
  </data>
  <data name="Enums" xml:space="preserve">
    <value>Enums</value>
  </data>
  <data name="Events" xml:space="preserve">
    <value>Events</value>
  </data>
  <data name="Extension_methods" xml:space="preserve">
    <value>Extension methods</value>
  </data>
  <data name="Fields" xml:space="preserve">
    <value>Fields</value>
  </data>
  <data name="Interfaces" xml:space="preserve">
    <value>Interfaces</value>
  </data>
  <data name="Locals" xml:space="preserve">
    <value>Locals</value>
  </data>
  <data name="Methods" xml:space="preserve">
    <value>Methods</value>
  </data>
  <data name="Modules" xml:space="preserve">
    <value>Modules</value>
  </data>
  <data name="Namespaces" xml:space="preserve">
    <value>Namespaces</value>
  </data>
  <data name="Properties" xml:space="preserve">
    <value>Properties</value>
  </data>
  <data name="Structures" xml:space="preserve">
    <value>Structures</value>
  </data>
  <data name="Parameters_colon" xml:space="preserve">
    <value>Parameters:</value>
  </data>
  <data name="Variadic_SignatureHelpItem_must_have_at_least_one_parameter" xml:space="preserve">
    <value>Variadic SignatureHelpItem must have at least one parameter.</value>
  </data>
  <data name="Replace_0_with_method" xml:space="preserve">
    <value>Replace '{0}' with method</value>
  </data>
  <data name="Replace_0_with_methods" xml:space="preserve">
    <value>Replace '{0}' with methods</value>
  </data>
  <data name="Property_referenced_implicitly" xml:space="preserve">
    <value>Property referenced implicitly</value>
  </data>
  <data name="Property_cannot_safely_be_replaced_with_a_method_call" xml:space="preserve">
    <value>Property cannot safely be replaced with a method call</value>
  </data>
  <data name="Convert_to_interpolated_string" xml:space="preserve">
    <value>Convert to interpolated string</value>
  </data>
  <data name="Move_type_to_0" xml:space="preserve">
    <value>Move type to {0}</value>
  </data>
  <data name="Rename_file_to_0" xml:space="preserve">
    <value>Rename file to {0}</value>
  </data>
  <data name="Rename_type_to_0" xml:space="preserve">
    <value>Rename type to {0}</value>
  </data>
  <data name="Remove_tag" xml:space="preserve">
    <value>Remove tag</value>
  </data>
  <data name="Add_missing_param_nodes" xml:space="preserve">
    <value>Add missing param nodes</value>
  </data>
  <data name="Make_containing_scope_async" xml:space="preserve">
    <value>Make containing scope async</value>
  </data>
  <data name="Make_containing_scope_async_return_Task" xml:space="preserve">
    <value>Make containing scope async (return Task)</value>
  </data>
  <data name="paren_Unknown_paren" xml:space="preserve">
    <value>(Unknown)</value>
  </data>
  <data name="Implement_abstract_class" xml:space="preserve">
    <value>Implement abstract class</value>
  </data>
  <data name="Use_framework_type" xml:space="preserve">
    <value>Use framework type</value>
  </data>
  <data name="Install_package_0" xml:space="preserve">
    <value>Install package '{0}'</value>
  </data>
  <data name="project_0" xml:space="preserve">
    <value>project {0}</value>
  </data>
  <data name="Inline_variable_declaration" xml:space="preserve">
    <value>Inline variable declaration</value>
  </data>
  <data name="Use_interpolated_verbatim_string" xml:space="preserve">
    <value>Use interpolated verbatim string</value>
  </data>
  <data name="Fix_typo_0" xml:space="preserve">
    <value>Fix typo '{0}'</value>
  </data>
  <data name="Fully_qualify_0" xml:space="preserve">
    <value>Fully qualify '{0}'</value>
  </data>
  <data name="Remove_reference_to_0" xml:space="preserve">
    <value>Remove reference to '{0}'.</value>
  </data>
  <data name="Keywords" xml:space="preserve">
    <value>Keywords</value>
  </data>
  <data name="Snippets" xml:space="preserve">
    <value>Snippets</value>
  </data>
  <data name="All_lowercase" xml:space="preserve">
    <value>All lowercase</value>
  </data>
  <data name="All_uppercase" xml:space="preserve">
    <value>All uppercase</value>
  </data>
  <data name="First_word_capitalized" xml:space="preserve">
    <value>First word capitalized</value>
  </data>
  <data name="Pascal_Case" xml:space="preserve">
    <value>Pascal Case</value>
  </data>
  <data name="Variable_declaration_can_be_inlined" xml:space="preserve">
    <value>Variable declaration can be inlined</value>
  </data>
  <data name="Remove_document_0" xml:space="preserve">
    <value>Remove document '{0}'</value>
  </data>
  <data name="Add_document_0" xml:space="preserve">
    <value>Add document '{0}'</value>
  </data>
  <data name="Add_argument_name_0" xml:space="preserve">
    <value>Add argument name '{0}'</value>
  </data>
  <data name="Add_tuple_element_name_0" xml:space="preserve">
    <value>Add tuple element name '{0}'</value>
  </data>
  <data name="Take_0" xml:space="preserve">
    <value>Take '{0}'</value>
  </data>
  <data name="Take_both" xml:space="preserve">
    <value>Take both</value>
  </data>
  <data name="Take_bottom" xml:space="preserve">
    <value>Take bottom</value>
  </data>
  <data name="Take_top" xml:space="preserve">
    <value>Take top</value>
  </data>
  <data name="Remove_unused_variable" xml:space="preserve">
    <value>Remove unused variable</value>
  </data>
  <data name="Convert_to_binary" xml:space="preserve">
    <value>Convert to binary</value>
  </data>
  <data name="Convert_to_decimal" xml:space="preserve">
    <value>Convert to decimal</value>
  </data>
  <data name="Convert_to_hex" xml:space="preserve">
    <value>Convert to hex</value>
  </data>
  <data name="Separate_thousands" xml:space="preserve">
    <value>Separate thousands</value>
  </data>
  <data name="Separate_words" xml:space="preserve">
    <value>Separate words</value>
  </data>
  <data name="Separate_nibbles" xml:space="preserve">
    <value>Separate nibbles</value>
  </data>
  <data name="Remove_separators" xml:space="preserve">
    <value>Remove separators</value>
  </data>
  <data name="Add_parameter_to_0" xml:space="preserve">
    <value>Add parameter to '{0}'</value>
  </data>
  <data name="Add_parameter_to_0_and_overrides_implementations" xml:space="preserve">
    <value>Add parameter to '{0}' (and overrides/implementations)</value>
  </data>
  <data name="Add_to_0" xml:space="preserve">
    <value>Add to '{0}'</value>
  </data>
  <data name="Related_method_signatures_found_in_metadata_will_not_be_updated" xml:space="preserve">
    <value>Related method signatures found in metadata will not be updated.</value>
  </data>
  <data name="Generate_constructor" xml:space="preserve">
    <value>Generate constructor...</value>
  </data>
  <data name="Pick_members_to_be_used_as_constructor_parameters" xml:space="preserve">
    <value>Pick members to be used as constructor parameters</value>
  </data>
  <data name="Pick_members_to_be_used_in_Equals_GetHashCode" xml:space="preserve">
    <value>Pick members to be used in Equals/GetHashCode</value>
  </data>
  <data name="Generate_overrides" xml:space="preserve">
    <value>Generate overrides...</value>
  </data>
  <data name="Pick_members_to_override" xml:space="preserve">
    <value>Pick members to override</value>
  </data>
  <data name="Add_null_check" xml:space="preserve">
    <value>Add null check</value>
  </data>
  <data name="Add_string_IsNullOrEmpty_check" xml:space="preserve">
    <value>Add 'string.IsNullOrEmpty' check</value>
  </data>
  <data name="Add_string_IsNullOrWhiteSpace_check" xml:space="preserve">
    <value>Add 'string.IsNullOrWhiteSpace' check</value>
  </data>
  <data name="Create_and_initialize_field_0" xml:space="preserve">
    <value>Create and initialize field '{0}'</value>
  </data>
  <data name="Create_and_initialize_property_0" xml:space="preserve">
    <value>Create and initialize property '{0}'</value>
  </data>
  <data name="Initialize_field_0" xml:space="preserve">
    <value>Initialize field '{0}'</value>
  </data>
  <data name="Initialize_property_0" xml:space="preserve">
    <value>Initialize property '{0}'</value>
  </data>
  <data name="Add_null_checks" xml:space="preserve">
    <value>Add null checks</value>
  </data>
  <data name="Generate_operators" xml:space="preserve">
    <value>Generate operators</value>
  </data>
  <data name="Implement_0" xml:space="preserve">
    <value>Implement {0}</value>
  </data>
  <data name="Use_inferred_member_name" xml:space="preserve">
    <value>Use inferred member name</value>
  </data>
  <data name="Member_name_can_be_simplified" xml:space="preserve">
    <value>Member name can be simplified</value>
  </data>
  <data name="Reported_diagnostic_0_has_a_source_location_in_file_1_which_is_not_part_of_the_compilation_being_analyzed" xml:space="preserve">
    <value>Reported diagnostic '{0}' has a source location in file '{1}', which is not part of the compilation being analyzed.</value>
  </data>
  <data name="Reported_diagnostic_0_has_a_source_location_1_in_file_2_which_is_outside_of_the_given_file" xml:space="preserve">
    <value>Reported diagnostic '{0}' has a source location '{1}' in file '{2}', which is outside of the given file.</value>
  </data>
  <data name="in_0_project_1" xml:space="preserve">
    <value>in {0} (project {1})</value>
  </data>
  <data name="Add_accessibility_modifiers" xml:space="preserve">
    <value>Add accessibility modifiers</value>
  </data>
  <data name="Use_local_function" xml:space="preserve">
    <value>Use local function</value>
  </data>
  <data name="Move_declaration_near_reference" xml:space="preserve">
    <value>Move declaration near reference</value>
  </data>
  <data name="Convert_to_full_property" xml:space="preserve">
    <value>Convert to full property</value>
  </data>
  <data name="Generate_constructor_in_0_without_fields" xml:space="preserve">
    <value>Generate constructor in '{0}' (without fields)</value>
  </data>
  <data name="Warning_Method_overrides_symbol_from_metadata" xml:space="preserve">
    <value>Warning: Method overrides symbol from metadata</value>
  </data>
  <data name="Use_0" xml:space="preserve">
    <value>Use {0}</value>
  </data>
  <data name="Switching_between_lambda_and_local_function_will_prevent_the_debug_session_from_continuing" xml:space="preserve">
    <value>Switching between a lambda and a local function will prevent the debug session from continuing.</value>
  </data>
  <data name="Add_argument_name_0_including_trailing_arguments" xml:space="preserve">
    <value>Add argument name '{0}' (including trailing arguments)</value>
  </data>
  <data name="local_function" xml:space="preserve">
    <value>local function</value>
  </data>
  <data name="indexer_" xml:space="preserve">
    <value>indexer</value>
  </data>
  <data name="Alias_ambiguous_type_0" xml:space="preserve">
    <value>Alias ambiguous type '{0}'</value>
  </data>
  <data name="Warning_colon_Collection_was_modified_during_iteration" xml:space="preserve">
    <value>Warning: Collection was modified during iteration.</value>
  </data>
  <data name="Warning_colon_Iteration_variable_crossed_function_boundary" xml:space="preserve">
    <value>Warning: Iteration variable crossed function boundary.</value>
  </data>
  <data name="Warning_colon_Collection_may_be_modified_during_iteration" xml:space="preserve">
    <value>Warning: Collection may be modified during iteration.</value>
  </data>
  <data name="Convert_to_linq" xml:space="preserve">
    <value>Convert to LINQ</value>
  </data>
  <data name="Convert_to_class" xml:space="preserve">
    <value>Convert to class</value>
  </data>
  <data name="Convert_to_struct" xml:space="preserve">
    <value>Convert to struct</value>
  </data>
  <data name="updating_usages_in_containing_member" xml:space="preserve">
    <value>updating usages in containing member</value>
  </data>
  <data name="updating_usages_in_containing_project" xml:space="preserve">
    <value>updating usages in containing project</value>
  </data>
  <data name="updating_usages_in_containing_type" xml:space="preserve">
    <value>updating usages in containing type</value>
  </data>
  <data name="updating_usages_in_dependent_projects" xml:space="preserve">
    <value>updating usages in dependent projects</value>
  </data>
  <data name="Formatting_document" xml:space="preserve">
    <value>Formatting document</value>
  </data>
  <data name="Add_member_name" xml:space="preserve">
    <value>Add member name</value>
  </data>
  <data name="Use_block_body_for_lambda_expressions" xml:space="preserve">
    <value>Use block body for lambda expressions</value>
  </data>
  <data name="Use_expression_body_for_lambda_expressions" xml:space="preserve">
    <value>Use expression body for lambda expressions</value>
  </data>
  <data name="Convert_to_linq_call_form" xml:space="preserve">
    <value>Convert to LINQ (call form)</value>
  </data>
  <data name="Adding_method_with_explicit_interface_specifier_will_prevernt_the_debug_session_from_continuing" xml:space="preserve">
    <value>Adding a method with an explicit interface specifier will prevent the debug session from continuing.</value>
  </data>
  <data name="Modifying_source_file_will_prevent_the_debug_session_from_continuing_due_to_internal_error" xml:space="preserve">
    <value>Modifying source file {0} will prevent the debug session from continuing due to internal error: {1}.</value>
  </data>
  <data name="Change_namespace_to_0" xml:space="preserve">
    <value>Change namespace to '{0}'</value>
  </data>
  <data name="Move_file_to_0" xml:space="preserve">
    <value>Move file to '{0}'</value>
  </data>
  <data name="Move_file_to_project_root_folder" xml:space="preserve">
    <value>Move file to project root folder</value>
  </data>
  <data name="Move_to_namespace" xml:space="preserve">
    <value>Move to namespace...</value>
  </data>
  <data name="Change_to_global_namespace" xml:space="preserve">
    <value>Change to global namespace</value>
  </data>
  <data name="Warning_colon_changing_namespace_may_produce_invalid_code_and_change_code_meaning" xml:space="preserve">
    <value>Warning: Changing namespace may produce invalid code and change code meaning.</value>
  </data>
  <data name="Invert_conditional" xml:space="preserve">
    <value>Invert conditional</value>
  </data>
  <data name="Replace_0_with_1" xml:space="preserve">
    <value>Replace '{0}' with '{1}' </value>
  </data>
  <data name="Align_wrapped_parameters" xml:space="preserve">
    <value>Align wrapped parameters</value>
  </data>
  <data name="Indent_all_parameters" xml:space="preserve">
    <value>Indent all parameters</value>
  </data>
  <data name="Indent_wrapped_parameters" xml:space="preserve">
    <value>Indent wrapped parameters</value>
  </data>
  <data name="Unwrap_all_parameters" xml:space="preserve">
    <value>Unwrap all parameters</value>
  </data>
  <data name="Unwrap_and_indent_all_parameters" xml:space="preserve">
    <value>Unwrap and indent all parameters</value>
  </data>
  <data name="Wrap_every_parameter" xml:space="preserve">
    <value>Wrap every parameter</value>
  </data>
  <data name="Wrap_long_parameter_list" xml:space="preserve">
    <value>Wrap long parameter list</value>
  </data>
  <data name="Unwrap_parameter_list" xml:space="preserve">
    <value>Unwrap parameter list</value>
  </data>
  <data name="Align_wrapped_arguments" xml:space="preserve">
    <value>Align wrapped arguments</value>
  </data>
  <data name="Indent_all_arguments" xml:space="preserve">
    <value>Indent all arguments</value>
  </data>
  <data name="Indent_wrapped_arguments" xml:space="preserve">
    <value>Indent wrapped arguments</value>
  </data>
  <data name="Unwrap_all_arguments" xml:space="preserve">
    <value>Unwrap all arguments</value>
  </data>
  <data name="Unwrap_and_indent_all_arguments" xml:space="preserve">
    <value>Unwrap and indent all arguments</value>
  </data>
  <data name="Wrap_every_argument" xml:space="preserve">
    <value>Wrap every argument</value>
  </data>
  <data name="Wrap_long_argument_list" xml:space="preserve">
    <value>Wrap long argument list</value>
  </data>
  <data name="Unwrap_argument_list" xml:space="preserve">
    <value>Unwrap argument list</value>
  </data>
  <data name="Introduce_constant" xml:space="preserve">
    <value>Introduce constant</value>
  </data>
  <data name="Introduce_field" xml:space="preserve">
    <value>Introduce field</value>
  </data>
  <data name="Introduce_local" xml:space="preserve">
    <value>Introduce local</value>
  </data>
  <data name="Introduce_query_variable" xml:space="preserve">
    <value>Introduce query variable</value>
  </data>
  <data name="Failed_to_analyze_data_flow_for_0" xml:space="preserve">
    <value>Failed to analyze data-flow for: {0}</value>
  </data>
  <data name="Fix_formatting" xml:space="preserve">
    <value>Fix formatting</value>
  </data>
  <data name="Split_into_nested_0_statements" xml:space="preserve">
    <value>Split into nested '{0}' statements</value>
  </data>
  <data name="Merge_with_outer_0_statement" xml:space="preserve">
    <value>Merge with outer '{0}' statement</value>
  </data>
  <data name="Split_into_consecutive_0_statements" xml:space="preserve">
    <value>Split into consecutive '{0}' statements</value>
  </data>
  <data name="Merge_with_previous_0_statement" xml:space="preserve">
    <value>Merge with previous '{0}' statement</value>
  </data>
  <data name="Unwrap_expression" xml:space="preserve">
    <value>Unwrap expression</value>
  </data>
  <data name="Wrap_expression" xml:space="preserve">
    <value>Wrap expression</value>
  </data>
  <data name="Wrapping" xml:space="preserve">
    <value>Wrapping</value>
  </data>
  <data name="Merge_with_nested_0_statement" xml:space="preserve">
    <value>Merge with nested '{0}' statement</value>
  </data>
  <data name="Merge_with_next_0_statement" xml:space="preserve">
    <value>Merge with next '{0}' statement</value>
  </data>
  <data name="Pull_0_up" xml:space="preserve">
    <value>Pull '{0}' up</value>
  </data>
  <data name="Pull_members_up_to_base_type" xml:space="preserve">
    <value>Pull members up to base type...</value>
  </data>
  <data name="Unwrap_call_chain" xml:space="preserve">
    <value>Unwrap call chain</value>
  </data>
  <data name="Wrap_call_chain" xml:space="preserve">
    <value>Wrap call chain</value>
  </data>
  <data name="Wrap_long_call_chain" xml:space="preserve">
    <value>Wrap long call chain</value>
  </data>
  <data name="Pull_0_up_to_1" xml:space="preserve">
    <value>Pull '{0}' up to '{1}'</value>
  </data>
  <data name="Wrap_and_align_expression" xml:space="preserve">
    <value>Wrap and align expression</value>
  </data>
  <data name="Move_contents_to_namespace" xml:space="preserve">
    <value>Move contents to namespace...</value>
  </data>
  <data name="Add_optional_parameter_to_constructor" xml:space="preserve">
    <value>Add optional parameter to constructor</value>
  </data>
  <data name="Add_parameter_to_constructor" xml:space="preserve">
    <value>Add parameter to constructor</value>
  </data>
  <data name="Target_type_matches" xml:space="preserve">
    <value>Target type matches</value>
  </data>
  <data name="Generate_parameter_0" xml:space="preserve">
    <value>Generate parameter '{0}'</value>
  </data>
  <data name="Generate_parameter_0_and_overrides_implementations" xml:space="preserve">
    <value>Generate parameter '{0}' (and overrides/implementations)</value>
  </data>
  <data name="in_Source_attribute" xml:space="preserve">
    <value>in Source (attribute)</value>
  </data>
  <data name="StreamMustSupportReadAndSeek" xml:space="preserve">
    <value>Stream must support read and seek operations.</value>
  </data>
  <data name="MethodMustReturnStreamThatSupportsReadAndSeek" xml:space="preserve">
    <value>{0} must return a stream that supports read and seek operations.</value>
  </data>
  <data name="RudeEdit" xml:space="preserve">
    <value>Rude edit</value>
  </data>
  <data name="EditAndContinueDisallowedByModule" xml:space="preserve">
    <value>Edit and Continue disallowed by module</value>
  </data>
  <data name="CannotApplyChangesUnexpectedError" xml:space="preserve">
    <value>Cannot apply changes -- unexpected error: '{0}'</value>
  </data>
  <data name="ErrorReadingFile" xml:space="preserve">
    <value>Error while reading file '{0}': {1}</value>
  </data>
  <data name="EditAndContinueDisallowedByProject" xml:space="preserve">
    <value>Changes made in project '{0}' will prevent the debug session from continuing: {1}</value>
  </data>
  <data name="ChangesNotAppliedWhileRunning" xml:space="preserve">
    <value>Changes made in project '{0}' will not be applied while the application is running</value>
  </data>
  <data name="DocumentIsOutOfSyncWithDebuggee" xml:space="preserve">
    <value>The current content of source file '{0}' does not match the built source. Any changes made to this file while debugging won't be applied until its content matches the built source.</value>
  </data>
  <data name="UnableToReadSourceFileOrPdb" xml:space="preserve">
    <value>Unable to read source file '{0}' or the PDB built for the containing project. Any changes made to this file while debugging won't be applied until its content matches the built source.</value>
  </data>
  <data name="ChangesDisallowedWhileStoppedAtException" xml:space="preserve">
    <value>Changes are not allowed while stopped at exception</value>
  </data>
  <data name="Dispose_objects_before_losing_scope" xml:space="preserve">
    <value>Dispose objects before losing scope</value>
  </data>
  <data name="Disposable_object_created_by_0_is_never_disposed" xml:space="preserve">
    <value>Disposable object created by '{0}' is never disposed</value>
  </data>
  <data name="Use_recommended_dispose_pattern" xml:space="preserve">
    <value>Use recommended dispose pattern</value>
  </data>
  <data name="Use_recommended_dispose_pattern_to_ensure_that_object_created_by_0_is_disposed_on_all_paths_using_statement_declaration_or_try_finally" xml:space="preserve">
    <value>Use recommended dispose pattern to ensure that object created by '{0}' is disposed on all paths: using statement/declaration or try/finally</value>
    <comment>{Locked="using"}{Locked="try"}{Locked="finally"} "using", "try" and "finally" are C# keywords and should not be localized.</comment>
  </data>
  <data name="UseRecommendedDisposePatternDescription" xml:space="preserve">
    <value>Use recommended dispose pattern to ensure that locally scoped disposable objects are disposed on all paths. If possible, wrap the creation within a 'using' statement or a 'using' declaration. Otherwise, use a try-finally pattern, with a dedicated local variable declared before the try region and an unconditional Dispose invocation on non-null value in the 'finally' region, say 'x?.Dispose()'. If the object is explicitly disposed within the try region or the dispose ownership is transferred to another object or method, assign 'null' to the local variable just after such an operation to prevent double dispose in 'finally'</value>
  </data>
  <data name="Disposable_fields_should_be_disposed" xml:space="preserve">
    <value>Disposable fields should be disposed</value>
  </data>
  <data name="Disposable_field_0_is_never_disposed" xml:space="preserve">
    <value>Disposable field '{0}' is never disposed</value>
  </data>
  <data name="DisposableFieldsShouldBeDisposedDescription" xml:space="preserve">
    <value>A type that implements System.IDisposable declares fields that are of types that also implement IDisposable. The Dispose method of the field is not called by the Dispose method of the declaring type. To fix a violation of this rule, call Dispose on fields that are of types that implement IDisposable if you are responsible for allocating and releasing the unmanaged resources held by the field.</value>
  </data>
  <data name="Wrap_and_align_call_chain" xml:space="preserve">
    <value>Wrap and align call chain</value>
  </data>
  <data name="Wrap_and_align_long_call_chain" xml:space="preserve">
    <value>Wrap and align long call chain</value>
  </data>
  <data name="Warning_colon_semantics_may_change_when_converting_statement" xml:space="preserve">
    <value>Warning: Semantics may change when converting statement.</value>
  </data>
  <data name="Add_null_checks_for_all_parameters" xml:space="preserve">
    <value>Add null checks for all parameters</value>
  </data>
  <data name="Implement_0_implicitly" xml:space="preserve">
    <value>Implement '{0}' implicitly</value>
  </data>
  <data name="Implement_all_interfaces_implicitly" xml:space="preserve">
    <value>Implement all interfaces implicitly</value>
  </data>
  <data name="Implement_implicitly" xml:space="preserve">
    <value>Implement implicitly</value>
  </data>
  <data name="Implement_0_explicitly" xml:space="preserve">
    <value>Implement '{0}' explicitly</value>
  </data>
  <data name="Interpolation_can_be_simplified" xml:space="preserve">
    <value>Interpolation can be simplified</value>
  </data>
  <data name="Simplify_interpolation" xml:space="preserve">
    <value>Simplify interpolation</value>
  </data>
  <data name="Make_member_static" xml:space="preserve">
    <value>Make static</value>
  </data>
  <data name="Value_colon" xml:space="preserve">
    <value>Value:</value>
  </data>
  <data name="Implement_through_0" xml:space="preserve">
    <value>Implement through '{0}'</value>
  </data>
  <data name="Implement_all_interfaces_explicitly" xml:space="preserve">
    <value>Implement all interfaces explicitly</value>
  </data>
  <data name="Implement_explicitly" xml:space="preserve">
    <value>Implement explicitly</value>
  </data>
<<<<<<< HEAD
  <data name="cannot_be_null_or_empty" xml:space="preserve">
    <value>cannot be null or empty</value>
  </data>
  <data name="cannot_be_null_or_whitespace" xml:space="preserve">
    <value>cannot be null or whitespace</value>
  </data>
  <data name="Struct_contains_assignment_to_this_outside_of_constructor_Make_readonly_fields_writable" xml:space="preserve">
    <value>Struct contains assignment to 'this' outside of constructor. Make readonly fields writable</value>
    <comment>{Locked="Struct"}{Locked="this"} these are C#/VB keywords and should not be localized.</comment>
  </data>
=======
>>>>>>> efa5d647
  <data name="Resolve_conflict_markers" xml:space="preserve">
    <value>Resolve conflict markers</value>
  </data>
  <data name="Base_classes_contain_inaccessible_unimplemented_members" xml:space="preserve">
    <value>Base classes contain inaccessible unimplemented members</value>
  </data>
  <data name="Do_not_change_this_code_Put_cleanup_code_in_0_method" xml:space="preserve">
    <value>Do not change this code. Put cleanup code in '{0}' method</value>
  </data>
  <data name="TODO_colon_free_unmanaged_resources_unmanaged_objects_and_override_finalizer" xml:space="preserve">
    <value>TODO: free unmanaged resources (unmanaged objects) and override finalizer</value>
  </data>
  <data name="TODO_colon_override_finalizer_only_if_0_has_code_to_free_unmanaged_resources" xml:space="preserve">
    <value>TODO: override finalizer only if '{0}' has code to free unmanaged resources</value>
  </data>
  <data name="Simplify_conditional_expression" xml:space="preserve">
    <value>Simplify conditional expression</value>
  </data>
  <data name="Conditional_expression_can_be_simplified" xml:space="preserve">
    <value>Conditional expression can be simplified</value>
  </data>
  <data name="Implement_remaining_members_explicitly" xml:space="preserve">
    <value>Implement remaining members explicitly</value>
  </data>
</root><|MERGE_RESOLUTION|>--- conflicted
+++ resolved
@@ -1490,7 +1490,6 @@
   <data name="Implement_explicitly" xml:space="preserve">
     <value>Implement explicitly</value>
   </data>
-<<<<<<< HEAD
   <data name="cannot_be_null_or_empty" xml:space="preserve">
     <value>cannot be null or empty</value>
   </data>
@@ -1501,8 +1500,6 @@
     <value>Struct contains assignment to 'this' outside of constructor. Make readonly fields writable</value>
     <comment>{Locked="Struct"}{Locked="this"} these are C#/VB keywords and should not be localized.</comment>
   </data>
-=======
->>>>>>> efa5d647
   <data name="Resolve_conflict_markers" xml:space="preserve">
     <value>Resolve conflict markers</value>
   </data>
