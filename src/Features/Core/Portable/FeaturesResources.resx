<?xml version="1.0" encoding="utf-8"?>
<root>
  <!-- 
    Microsoft ResX Schema 
    
    Version 2.0
    
    The primary goals of this format is to allow a simple XML format 
    that is mostly human readable. The generation and parsing of the 
    various data types are done through the TypeConverter classes 
    associated with the data types.
    
    Example:
    
    ... ado.net/XML headers & schema ...
    <resheader name="resmimetype">text/microsoft-resx</resheader>
    <resheader name="version">2.0</resheader>
    <resheader name="reader">System.Resources.ResXResourceReader, System.Windows.Forms, ...</resheader>
    <resheader name="writer">System.Resources.ResXResourceWriter, System.Windows.Forms, ...</resheader>
    <data name="Name1"><value>this is my long string</value><comment>this is a comment</comment></data>
    <data name="Color1" type="System.Drawing.Color, System.Drawing">Blue</data>
    <data name="Bitmap1" mimetype="application/x-microsoft.net.object.binary.base64">
        <value>[base64 mime encoded serialized .NET Framework object]</value>
    </data>
    <data name="Icon1" type="System.Drawing.Icon, System.Drawing" mimetype="application/x-microsoft.net.object.bytearray.base64">
        <value>[base64 mime encoded string representing a byte array form of the .NET Framework object]</value>
        <comment>This is a comment</comment>
    </data>
                
    There are any number of "resheader" rows that contain simple 
    name/value pairs.
    
    Each data row contains a name, and value. The row also contains a 
    type or mimetype. Type corresponds to a .NET class that support 
    text/value conversion through the TypeConverter architecture. 
    Classes that don't support this are serialized and stored with the 
    mimetype set.
    
    The mimetype is used for serialized objects, and tells the 
    ResXResourceReader how to depersist the object. This is currently not 
    extensible. For a given mimetype the value must be set accordingly:
    
    Note - application/x-microsoft.net.object.binary.base64 is the format 
    that the ResXResourceWriter will generate, however the reader can 
    read any of the formats listed below.
    
    mimetype: application/x-microsoft.net.object.binary.base64
    value   : The object must be serialized with 
            : System.Runtime.Serialization.Formatters.Binary.BinaryFormatter
            : and then encoded with base64 encoding.
    
    mimetype: application/x-microsoft.net.object.soap.base64
    value   : The object must be serialized with 
            : System.Runtime.Serialization.Formatters.Soap.SoapFormatter
            : and then encoded with base64 encoding.

    mimetype: application/x-microsoft.net.object.bytearray.base64
    value   : The object must be serialized into a byte array 
            : using a System.ComponentModel.TypeConverter
            : and then encoded with base64 encoding.
    -->
  <xsd:schema id="root" xmlns="" xmlns:xsd="http://www.w3.org/2001/XMLSchema" xmlns:msdata="urn:schemas-microsoft-com:xml-msdata">
    <xsd:import namespace="http://www.w3.org/XML/1998/namespace" />
    <xsd:element name="root" msdata:IsDataSet="true">
      <xsd:complexType>
        <xsd:choice maxOccurs="unbounded">
          <xsd:element name="metadata">
            <xsd:complexType>
              <xsd:sequence>
                <xsd:element name="value" type="xsd:string" minOccurs="0" />
              </xsd:sequence>
              <xsd:attribute name="name" use="required" type="xsd:string" />
              <xsd:attribute name="type" type="xsd:string" />
              <xsd:attribute name="mimetype" type="xsd:string" />
              <xsd:attribute ref="xml:space" />
            </xsd:complexType>
          </xsd:element>
          <xsd:element name="assembly">
            <xsd:complexType>
              <xsd:attribute name="alias" type="xsd:string" />
              <xsd:attribute name="name" type="xsd:string" />
            </xsd:complexType>
          </xsd:element>
          <xsd:element name="data">
            <xsd:complexType>
              <xsd:sequence>
                <xsd:element name="value" type="xsd:string" minOccurs="0" msdata:Ordinal="1" />
                <xsd:element name="comment" type="xsd:string" minOccurs="0" msdata:Ordinal="2" />
              </xsd:sequence>
              <xsd:attribute name="name" type="xsd:string" use="required" msdata:Ordinal="1" />
              <xsd:attribute name="type" type="xsd:string" msdata:Ordinal="3" />
              <xsd:attribute name="mimetype" type="xsd:string" msdata:Ordinal="4" />
              <xsd:attribute ref="xml:space" />
            </xsd:complexType>
          </xsd:element>
          <xsd:element name="resheader">
            <xsd:complexType>
              <xsd:sequence>
                <xsd:element name="value" type="xsd:string" minOccurs="0" msdata:Ordinal="1" />
              </xsd:sequence>
              <xsd:attribute name="name" type="xsd:string" use="required" />
            </xsd:complexType>
          </xsd:element>
        </xsd:choice>
      </xsd:complexType>
    </xsd:element>
  </xsd:schema>
  <resheader name="resmimetype">
    <value>text/microsoft-resx</value>
  </resheader>
  <resheader name="version">
    <value>2.0</value>
  </resheader>
  <resheader name="reader">
    <value>System.Resources.ResXResourceReader, System.Windows.Forms, Version=4.0.0.0, Culture=neutral, PublicKeyToken=b77a5c561934e089</value>
  </resheader>
  <resheader name="writer">
    <value>System.Resources.ResXResourceWriter, System.Windows.Forms, Version=4.0.0.0, Culture=neutral, PublicKeyToken=b77a5c561934e089</value>
  </resheader>
  <data name="Add_project_reference_to_0" xml:space="preserve">
    <value>Add project reference to '{0}'.</value>
  </data>
  <data name="Add_reference_to_0" xml:space="preserve">
    <value>Add reference to '{0}'.</value>
  </data>
  <data name="Actions_can_not_be_empty" xml:space="preserve">
    <value>Actions can not be empty.</value>
  </data>
  <data name="generic_overload" xml:space="preserve">
    <value>generic overload</value>
  </data>
  <data name="generic_overloads" xml:space="preserve">
    <value>generic overloads</value>
  </data>
  <data name="overload" xml:space="preserve">
    <value>overload</value>
  </data>
  <data name="overloads_" xml:space="preserve">
    <value>overloads</value>
  </data>
  <data name="_0_Keyword" xml:space="preserve">
    <value>{0} Keyword</value>
  </data>
  <data name="Encapsulate_field_colon_0_and_use_property" xml:space="preserve">
    <value>Encapsulate field: '{0}' (and use property)</value>
  </data>
  <data name="Encapsulate_field_colon_0_but_still_use_field" xml:space="preserve">
    <value>Encapsulate field: '{0}' (but still use field)</value>
  </data>
  <data name="Encapsulate_fields_and_use_property" xml:space="preserve">
    <value>Encapsulate fields (and use property)</value>
  </data>
  <data name="Encapsulate_fields_but_still_use_field" xml:space="preserve">
    <value>Encapsulate fields (but still use field)</value>
  </data>
  <data name="Could_not_extract_interface_colon_The_selection_is_not_inside_a_class_interface_struct" xml:space="preserve">
    <value>Could not extract interface: The selection is not inside a class/interface/struct.</value>
  </data>
  <data name="Could_not_extract_interface_colon_The_type_does_not_contain_any_member_that_can_be_extracted_to_an_interface" xml:space="preserve">
    <value>Could not extract interface: The type does not contain any member that can be extracted to an interface.</value>
  </data>
  <data name="can_t_not_construct_final_tree" xml:space="preserve">
    <value>can't not construct final tree</value>
  </data>
  <data name="Parameters_type_or_return_type_cannot_be_an_anonymous_type_colon_bracket_0_bracket" xml:space="preserve">
    <value>Parameters' type or return type cannot be an anonymous type : [{0}]</value>
  </data>
  <data name="The_selection_contains_no_active_statement" xml:space="preserve">
    <value>The selection contains no active statement.</value>
  </data>
  <data name="The_selection_contains_an_error_or_unknown_type" xml:space="preserve">
    <value>The selection contains an error or unknown type.</value>
  </data>
  <data name="Type_parameter_0_is_hidden_by_another_type_parameter_1" xml:space="preserve">
    <value>Type parameter '{0}' is hidden by another type parameter '{1}'.</value>
  </data>
  <data name="The_address_of_a_variable_is_used_inside_the_selected_code" xml:space="preserve">
    <value>The address of a variable is used inside the selected code.</value>
  </data>
  <data name="Assigning_to_readonly_fields_must_be_done_in_a_constructor_colon_bracket_0_bracket" xml:space="preserve">
    <value>Assigning to readonly fields must be done in a constructor : [{0}].</value>
  </data>
  <data name="generated_code_is_overlapping_with_hidden_portion_of_the_code" xml:space="preserve">
    <value>generated code is overlapping with hidden portion of the code</value>
  </data>
  <data name="Add_optional_parameters_to_0" xml:space="preserve">
    <value>Add optional parameters to '{0}'</value>
  </data>
  <data name="Add_parameters_to_0" xml:space="preserve">
    <value>Add parameters to '{0}'</value>
  </data>
  <data name="Generate_delegating_constructor_0_1" xml:space="preserve">
    <value>Generate delegating constructor '{0}({1})'</value>
  </data>
  <data name="Generate_constructor_0_1" xml:space="preserve">
    <value>Generate constructor '{0}({1})'</value>
  </data>
  <data name="Generate_field_assigning_constructor_0_1" xml:space="preserve">
    <value>Generate field assigning constructor '{0}({1})'</value>
  </data>
  <data name="Generate_Equals_and_GetHashCode" xml:space="preserve">
    <value>Generate Equals and GetHashCode</value>
  </data>
  <data name="Generate_Equals_object" xml:space="preserve">
    <value>Generate Equals(object)</value>
  </data>
  <data name="Generate_GetHashCode" xml:space="preserve">
    <value>Generate GetHashCode()</value>
  </data>
  <data name="Generate_constructor_in_0" xml:space="preserve">
    <value>Generate constructor in '{0}'</value>
  </data>
  <data name="Generate_all" xml:space="preserve">
    <value>Generate all</value>
  </data>
  <data name="Generate_enum_member_1_0" xml:space="preserve">
    <value>Generate enum member '{1}.{0}'</value>
  </data>
  <data name="Generate_constant_1_0" xml:space="preserve">
    <value>Generate constant '{1}.{0}'</value>
  </data>
  <data name="Generate_read_only_property_1_0" xml:space="preserve">
    <value>Generate read-only property '{1}.{0}'</value>
  </data>
  <data name="Generate_property_1_0" xml:space="preserve">
    <value>Generate property '{1}.{0}'</value>
  </data>
  <data name="Generate_read_only_field_1_0" xml:space="preserve">
    <value>Generate read-only field '{1}.{0}'</value>
  </data>
  <data name="Generate_field_1_0" xml:space="preserve">
    <value>Generate field '{1}.{0}'</value>
  </data>
  <data name="Generate_local_0" xml:space="preserve">
    <value>Generate local '{0}'</value>
  </data>
  <data name="Generate_0_1_in_new_file" xml:space="preserve">
    <value>Generate {0} '{1}' in new file</value>
  </data>
  <data name="Generate_nested_0_1" xml:space="preserve">
    <value>Generate nested {0} '{1}'</value>
  </data>
  <data name="Global_Namespace" xml:space="preserve">
    <value>Global Namespace</value>
  </data>
  <data name="Implement_interface_explicitly" xml:space="preserve">
    <value>Implement interface explicitly</value>
  </data>
  <data name="Implement_interface_abstractly" xml:space="preserve">
    <value>Implement interface abstractly</value>
  </data>
  <data name="Implement_interface_through_0" xml:space="preserve">
    <value>Implement interface through '{0}'</value>
  </data>
  <data name="Implement_interface" xml:space="preserve">
    <value>Implement interface</value>
  </data>
  <data name="Loading_context_from_0" xml:space="preserve">
    <value>Loading context from '{0}'.</value>
  </data>
  <data name="Type_Sharphelp_for_more_information" xml:space="preserve">
    <value>Type "#help" for more information.</value>
  </data>
  <data name="Specified_file_not_found_colon_0" xml:space="preserve">
    <value>Specified file not found: {0}</value>
  </data>
  <data name="Specified_file_not_found" xml:space="preserve">
    <value>Specified file not found.</value>
  </data>
  <data name="Searched_in_directory_colon" xml:space="preserve">
    <value>Searched in directory:</value>
  </data>
  <data name="Searched_in_directories_colon" xml:space="preserve">
    <value>Searched in directories:</value>
  </data>
  <data name="Introduce_field_for_0" xml:space="preserve">
    <value>Introduce field for '{0}'</value>
  </data>
  <data name="Introduce_local_for_0" xml:space="preserve">
    <value>Introduce local for '{0}'</value>
  </data>
  <data name="Introduce_constant_for_0" xml:space="preserve">
    <value>Introduce constant for '{0}'</value>
  </data>
  <data name="Introduce_local_constant_for_0" xml:space="preserve">
    <value>Introduce local constant for '{0}'</value>
  </data>
  <data name="Introduce_field_for_all_occurrences_of_0" xml:space="preserve">
    <value>Introduce field for all occurrences of '{0}'</value>
  </data>
  <data name="Introduce_local_for_all_occurrences_of_0" xml:space="preserve">
    <value>Introduce local for all occurrences of '{0}'</value>
  </data>
  <data name="Introduce_constant_for_all_occurrences_of_0" xml:space="preserve">
    <value>Introduce constant for all occurrences of '{0}'</value>
  </data>
  <data name="Introduce_local_constant_for_all_occurrences_of_0" xml:space="preserve">
    <value>Introduce local constant for all occurrences of '{0}'</value>
  </data>
  <data name="Introduce_query_variable_for_all_occurrences_of_0" xml:space="preserve">
    <value>Introduce query variable for all occurrences of '{0}'</value>
  </data>
  <data name="Introduce_query_variable_for_0" xml:space="preserve">
    <value>Introduce query variable for '{0}'</value>
  </data>
  <data name="Anonymous_Types_colon" xml:space="preserve">
    <value>Anonymous Types:</value>
  </data>
  <data name="is_" xml:space="preserve">
    <value>is</value>
  </data>
  <data name="Represents_an_object_whose_operations_will_be_resolved_at_runtime" xml:space="preserve">
    <value>Represents an object whose operations will be resolved at runtime.</value>
  </data>
  <data name="constant" xml:space="preserve">
    <value>constant</value>
  </data>
  <data name="field" xml:space="preserve">
    <value>field</value>
  </data>
  <data name="local_constant" xml:space="preserve">
    <value>local constant</value>
  </data>
  <data name="local_variable" xml:space="preserve">
    <value>local variable</value>
  </data>
  <data name="label" xml:space="preserve">
    <value>label</value>
  </data>
  <data name="range_variable" xml:space="preserve">
    <value>range variable</value>
  </data>
  <data name="parameter" xml:space="preserve">
    <value>parameter</value>
  </data>
  <data name="in_" xml:space="preserve">
    <value>in</value>
  </data>
  <data name="Summary_colon" xml:space="preserve">
    <value>Summary:</value>
  </data>
  <data name="Locals_and_parameters" xml:space="preserve">
    <value>Locals and parameters</value>
  </data>
  <data name="Type_parameters_colon" xml:space="preserve">
    <value>Type parameters:</value>
  </data>
  <data name="Returns_colon" xml:space="preserve">
    <value>Returns:</value>
  </data>
  <data name="Exceptions_colon" xml:space="preserve">
    <value>Exceptions:</value>
  </data>
  <data name="Remarks_colon" xml:space="preserve">
    <value>Remarks:</value>
  </data>
  <data name="generating_source_for_symbols_of_this_type_is_not_supported" xml:space="preserve">
    <value>generating source for symbols of this type is not supported</value>
  </data>
  <data name="Assembly" xml:space="preserve">
    <value>Assembly</value>
  </data>
  <data name="location_unknown" xml:space="preserve">
    <value>location unknown</value>
  </data>
  <data name="Extract_Interface" xml:space="preserve">
    <value>Extract Interface...</value>
  </data>
  <data name="Updating_0_will_prevent_the_debug_session_from_continuing" xml:space="preserve">
    <value>Updating '{0}' will prevent the debug session from continuing.</value>
  </data>
  <data name="Updating_a_complex_statement_containing_an_await_expression_will_prevent_the_debug_session_from_continuing" xml:space="preserve">
    <value>Updating a complex statement containing an await expression will prevent the debug session from continuing.</value>
  </data>
  <data name="Changing_visibility_of_a_constructor_will_prevent_the_debug_session_from_continuing" xml:space="preserve">
    <value>Changing visibility of a constructor will prevent the debug session from continuing.</value>
  </data>
  <data name="Capturing_variable_0_that_hasn_t_been_captured_before_will_prevent_the_debug_session_from_continuing" xml:space="preserve">
    <value>Capturing variable '{0}' that hasn't been captured before will prevent the debug session from continuing.</value>
  </data>
  <data name="Ceasing_to_capture_variable_0_will_prevent_the_debug_session_from_continuing" xml:space="preserve">
    <value>Ceasing to capture variable '{0}' will prevent the debug session from continuing.</value>
  </data>
  <data name="Deleting_captured_variable_0_will_prevent_the_debug_session_from_continuing" xml:space="preserve">
    <value>Deleting captured variable '{0}' will prevent the debug session from continuing.</value>
  </data>
  <data name="Changing_the_type_of_a_captured_variable_0_previously_of_type_1_will_prevent_the_debug_session_from_continuing" xml:space="preserve">
    <value>Changing the type of a captured variable '{0}' previously of type '{1}' will prevent the debug session from continuing.</value>
  </data>
  <data name="Changing_the_parameters_of_0_will_prevent_the_debug_session_from_continuing" xml:space="preserve">
    <value>Changing the parameters of '{0}' will prevent the debug session from continuing.</value>
  </data>
  <data name="Changing_the_return_type_of_0_will_prevent_the_debug_session_from_continuing" xml:space="preserve">
    <value>Changing the return type of '{0}' will prevent the debug session from continuing.</value>
  </data>
  <data name="Changing_the_type_of_0_will_prevent_the_debug_session_from_continuing" xml:space="preserve">
    <value>Changing the type of '{0}' will prevent the debug session from continuing.</value>
  </data>
  <data name="Changing_the_declaration_scope_of_a_captured_variable_0_will_prevent_the_debug_session_from_continuing" xml:space="preserve">
    <value>Changing the declaration scope of a captured variable '{0}' will prevent the debug session from continuing.</value>
  </data>
  <data name="Accessing_captured_variable_0_that_hasn_t_been_accessed_before_in_1_will_prevent_the_debug_session_from_continuing" xml:space="preserve">
    <value>Accessing captured variable '{0}' that hasn't been accessed before in {1} will prevent the debug session from continuing.</value>
  </data>
  <data name="Ceasing_to_access_captured_variable_0_in_1_will_prevent_the_debug_session_from_continuing" xml:space="preserve">
    <value>Ceasing to access captured variable '{0}' in {1} will prevent the debug session from continuing.</value>
  </data>
  <data name="Adding_0_that_accesses_captured_variables_1_and_2_declared_in_different_scopes_will_prevent_the_debug_session_from_continuing" xml:space="preserve">
    <value>Adding '{0}' that accesses captured variables '{1}' and '{2}' declared in different scopes will prevent the debug session from continuing.</value>
  </data>
  <data name="Removing_0_that_accessed_captured_variables_1_and_2_declared_in_different_scopes_will_prevent_the_debug_session_from_continuing" xml:space="preserve">
    <value>Removing '{0}' that accessed captured variables '{1}' and '{2}' declared in different scopes will prevent the debug session from continuing.</value>
  </data>
  <data name="Adding_0_into_a_1_will_prevent_the_debug_session_from_continuing" xml:space="preserve">
    <value>Adding '{0}' into a '{1}' will prevent the debug session from continuing.</value>
  </data>
  <data name="Adding_0_into_a_class_with_explicit_or_sequential_layout_will_prevent_the_debug_session_from_continuing" xml:space="preserve">
    <value>Adding '{0}' into a class with explicit or sequential layout will prevent the debug session from continuing.</value>
  </data>
  <data name="Updating_the_modifiers_of_0_will_prevent_the_debug_session_from_continuing" xml:space="preserve">
    <value>Updating the modifiers of '{0}' will prevent the debug session from continuing.</value>
  </data>
  <data name="Updating_the_Handles_clause_of_0_will_prevent_the_debug_session_from_continuing" xml:space="preserve">
    <value>Updating the Handles clause of '{0}' will prevent the debug session from continuing.</value>
  </data>
  <data name="Adding_0_with_the_Handles_clause_will_prevent_the_debug_session_from_continuing" xml:space="preserve">
    <value>Adding '{0}' with the Handles clause will prevent the debug session from continuing.</value>
  </data>
  <data name="Updating_the_Implements_clause_of_a_0_will_prevent_the_debug_session_from_continuing" xml:space="preserve">
    <value>Updating the Implements clause of a '{0}' will prevent the debug session from continuing.</value>
  </data>
  <data name="Changing_the_constraint_from_0_to_1_will_prevent_the_debug_session_from_continuing" xml:space="preserve">
    <value>Changing the constraint from '{0}' to '{1}' will prevent the debug session from continuing.</value>
  </data>
  <data name="Updating_the_variance_of_0_will_prevent_the_debug_session_from_continuing" xml:space="preserve">
    <value>Updating the variance of '{0}' will prevent the debug session from continuing.</value>
  </data>
  <data name="Updating_the_type_of_0_will_prevent_the_debug_session_from_continuing" xml:space="preserve">
    <value>Updating the type of '{0}' will prevent the debug session from continuing.</value>
  </data>
  <data name="Updating_the_initializer_of_0_will_prevent_the_debug_session_from_continuing" xml:space="preserve">
    <value>Updating the initializer of '{0}' will prevent the debug session from continuing.</value>
  </data>
  <data name="Updating_the_size_of_a_0_will_prevent_the_debug_session_from_continuing" xml:space="preserve">
    <value>Updating the size of a '{0}' will prevent the debug session from continuing.</value>
  </data>
  <data name="Updating_the_underlying_type_of_0_will_prevent_the_debug_session_from_continuing" xml:space="preserve">
    <value>Updating the underlying type of '{0}' will prevent the debug session from continuing.</value>
  </data>
  <data name="Updating_the_base_class_and_or_base_interface_s_of_0_will_prevent_the_debug_session_from_continuing" xml:space="preserve">
    <value>Updating the base class and/or base interface(s) of '{0}' will prevent the debug session from continuing.</value>
  </data>
  <data name="Updating_a_field_to_an_event_or_vice_versa_will_prevent_the_debug_session_from_continuing" xml:space="preserve">
    <value>Updating a field to an event or vice versa will prevent the debug session from continuing.</value>
  </data>
  <data name="Updating_the_kind_of_a_type_will_prevent_the_debug_session_from_continuing" xml:space="preserve">
    <value>Updating the kind of a type will prevent the debug session from continuing.</value>
  </data>
  <data name="Updating_the_kind_of_an_property_event_accessor_will_prevent_the_debug_session_from_continuing" xml:space="preserve">
    <value>Updating the kind of an property/event accessor will prevent the debug session from continuing.</value>
  </data>
  <data name="Updating_the_kind_of_a_method_Sub_Function_will_prevent_the_debug_session_from_continuing" xml:space="preserve">
    <value>Updating the kind of a method (Sub/Function) will prevent the debug session from continuing.</value>
  </data>
  <data name="Updating_the_library_name_of_Declare_Statement_will_prevent_the_debug_session_from_continuing" xml:space="preserve">
    <value>Updating the library name of Declare Statement will prevent the debug session from continuing.</value>
  </data>
  <data name="Updating_the_alias_of_Declare_Statement_will_prevent_the_debug_session_from_continuing" xml:space="preserve">
    <value>Updating the alias of Declare Statement will prevent the debug session from continuing.</value>
  </data>
  <data name="Renaming_0_will_prevent_the_debug_session_from_continuing" xml:space="preserve">
    <value>Renaming '{0}' will prevent the debug session from continuing.</value>
  </data>
  <data name="Adding_0_will_prevent_the_debug_session_from_continuing" xml:space="preserve">
    <value>Adding '{0}' will prevent the debug session from continuing.</value>
  </data>
  <data name="Adding_an_abstract_0_or_overriding_an_inherited_0_will_prevent_the_debug_session_from_continuing" xml:space="preserve">
    <value>Adding an abstract '{0}' or overriding an inherited '{0}' will prevent the debug session from continuing.</value>
  </data>
  <data name="Adding_a_MustOverride_0_or_overriding_an_inherited_0_will_prevent_the_debug_session_from_continuing" xml:space="preserve">
    <value>Adding a MustOverride '{0}' or overriding an inherited '{0}' will prevent the debug session from continuing.</value>
  </data>
  <data name="Adding_an_extern_0_will_prevent_the_debug_session_from_continuing" xml:space="preserve">
    <value>Adding an extern '{0}' will prevent the debug session from continuing.</value>
  </data>
  <data name="Adding_an_imported_method_will_prevent_the_debug_session_from_continuing" xml:space="preserve">
    <value>Adding an imported method will prevent the debug session from continuing.</value>
  </data>
  <data name="Adding_a_user_defined_0_will_prevent_the_debug_session_from_continuing" xml:space="preserve">
    <value>Adding a user defined '{0}' will prevent the debug session from continuing.</value>
  </data>
  <data name="Adding_a_generic_0_will_prevent_the_debug_session_from_continuing" xml:space="preserve">
    <value>Adding a generic '{0}' will prevent the debug session from continuing.</value>
  </data>
  <data name="Adding_0_around_an_active_statement_will_prevent_the_debug_session_from_continuing" xml:space="preserve">
    <value>Adding '{0}' around an active statement will prevent the debug session from continuing.</value>
  </data>
  <data name="Moving_0_will_prevent_the_debug_session_from_continuing" xml:space="preserve">
    <value>Moving '{0}' will prevent the debug session from continuing.</value>
  </data>
  <data name="Deleting_0_will_prevent_the_debug_session_from_continuing" xml:space="preserve">
    <value>Deleting '{0}' will prevent the debug session from continuing.</value>
  </data>
  <data name="Deleting_0_around_an_active_statement_will_prevent_the_debug_session_from_continuing" xml:space="preserve">
    <value>Deleting '{0}' around an active statement will prevent the debug session from continuing.</value>
  </data>
  <data name="Adding_a_method_body_will_prevent_the_debug_session_from_continuing" xml:space="preserve">
    <value>Adding a method body will prevent the debug session from continuing.</value>
  </data>
  <data name="Deleting_a_method_body_will_prevent_the_debug_session_from_continuing" xml:space="preserve">
    <value>Deleting a method body will prevent the debug session from continuing.</value>
  </data>
  <data name="An_active_statement_has_been_removed_from_its_original_method_You_must_revert_your_changes_to_continue_or_restart_the_debugging_session" xml:space="preserve">
    <value>An active statement has been removed from its original method. You must revert your changes to continue or restart the debugging session.</value>
  </data>
  <data name="Updating_a_0_statement_around_an_active_statement_will_prevent_the_debug_session_from_continuing" xml:space="preserve">
    <value>Updating a '{0}' statement around an active statement will prevent the debug session from continuing.</value>
  </data>
  <data name="Updating_async_or_iterator_modifier_around_an_active_statement_will_prevent_the_debug_session_from_continuing" xml:space="preserve">
    <value>Updating async or iterator modifier around an active statement will prevent the debug session from continuing.</value>
    <comment>{Locked="async"}{Locked="iterator"} "async" and "iterator" are C#/VB keywords and should not be localized.</comment>
  </data>
  <data name="Modifying_a_generic_method_will_prevent_the_debug_session_from_continuing" xml:space="preserve">
    <value>Modifying a generic method will prevent the debug session from continuing.</value>
  </data>
  <data name="Modifying_whitespace_or_comments_in_a_generic_0_will_prevent_the_debug_session_from_continuing" xml:space="preserve">
    <value>Modifying whitespace or comments in a generic '{0}' will prevent the debug session from continuing.</value>
  </data>
  <data name="Modifying_a_method_inside_the_context_of_a_generic_type_will_prevent_the_debug_session_from_continuing" xml:space="preserve">
    <value>Modifying a method inside the context of a generic type will prevent the debug session from continuing.</value>
  </data>
  <data name="Modifying_whitespace_or_comments_in_0_inside_the_context_of_a_generic_type_will_prevent_the_debug_session_from_continuing" xml:space="preserve">
    <value>Modifying whitespace or comments in '{0}' inside the context of a generic type will prevent the debug session from continuing.</value>
  </data>
  <data name="Modifying_the_initializer_of_0_in_a_generic_type_will_prevent_the_debug_session_from_continuing" xml:space="preserve">
    <value>Modifying the initializer of '{0}' in a generic type will prevent the debug session from continuing.</value>
  </data>
  <data name="Modifying_the_initializer_of_0_in_a_partial_type_will_prevent_the_debug_session_from_continuing" xml:space="preserve">
    <value>Modifying the initializer of '{0}' in a partial type will prevent the debug session from continuing.</value>
  </data>
  <data name="Adding_a_constructor_to_a_type_with_a_field_or_property_initializer_that_contains_an_anonymous_function_will_prevent_the_debug_session_from_continuing" xml:space="preserve">
    <value>Adding a constructor to a type with a field or property initializer that contains an anonymous function will prevent the debug session from continuing.</value>
  </data>
  <data name="Renaming_a_captured_variable_from_0_to_1_will_prevent_the_debug_session_from_continuing" xml:space="preserve">
    <value>Renaming a captured variable, from '{0}' to '{1}' will prevent the debug session from continuing.</value>
  </data>
  <data name="Modifying_a_catch_finally_handler_with_an_active_statement_in_the_try_block_will_prevent_the_debug_session_from_continuing" xml:space="preserve">
    <value>Modifying a catch/finally handler with an active statement in the try block will prevent the debug session from continuing.</value>
  </data>
  <data name="Modifying_a_try_catch_finally_statement_when_the_finally_block_is_active_will_prevent_the_debug_session_from_continuing" xml:space="preserve">
    <value>Modifying a try/catch/finally statement when the finally block is active will prevent the debug session from continuing.</value>
  </data>
  <data name="Modifying_a_catch_handler_around_an_active_statement_will_prevent_the_debug_session_from_continuing" xml:space="preserve">
    <value>Modifying a catch handler around an active statement will prevent the debug session from continuing.</value>
  </data>
  <data name="Modifying_0_which_contains_the_stackalloc_operator_will_prevent_the_debug_session_from_continuing" xml:space="preserve">
    <value>Modifying '{0}' which contains the 'stackalloc' operator will prevent the debug session from continuing.</value>
  </data>
  <data name="Modifying_an_active_0_which_contains_On_Error_or_Resume_statements_will_prevent_the_debug_session_from_continuing" xml:space="preserve">
    <value>Modifying an active '{0}' which contains 'On Error' or 'Resume' statements will prevent the debug session from continuing.</value>
  </data>
  <data name="Modifying_0_which_contains_an_Aggregate_Group_By_or_Join_query_clauses_will_prevent_the_debug_session_from_continuing" xml:space="preserve">
    <value>Modifying '{0}' which contains an Aggregate, Group By, or Join query clauses will prevent the debug session from continuing.</value>
  </data>
  <data name="Modifying_source_with_experimental_language_features_enabled_will_prevent_the_debug_session_from_continuing" xml:space="preserve">
    <value>Modifying source with experimental language features enabled will prevent the debug session from continuing.</value>
  </data>
  <data name="Updating_an_active_statement_will_prevent_the_debug_session_from_continuing" xml:space="preserve">
    <value>Updating an active statement will prevent the debug session from continuing.</value>
  </data>
  <data name="Removing_0_that_contains_an_active_statement_will_prevent_the_debug_session_from_continuing" xml:space="preserve">
    <value>Removing '{0}' that contains an active statement will prevent the debug session from continuing.</value>
  </data>
  <data name="Adding_a_new_file_will_prevent_the_debug_session_from_continuing" xml:space="preserve">
    <value>Adding a new file will prevent the debug session from continuing.</value>
  </data>
  <data name="Attribute_0_is_missing_Updating_an_async_method_or_an_iterator_will_prevent_the_debug_session_from_continuing" xml:space="preserve">
    <value>Attribute '{0}' is missing. Updating an async method or an iterator will prevent the debug session from continuing.</value>
  </data>
  <data name="Unexpected_interface_member_kind_colon_0" xml:space="preserve">
    <value>Unexpected interface member kind: {0}</value>
  </data>
  <data name="Unknown_symbol_kind" xml:space="preserve">
    <value>Unknown symbol kind</value>
  </data>
  <data name="Generate_abstract_property_1_0" xml:space="preserve">
    <value>Generate abstract property '{1}.{0}'</value>
  </data>
  <data name="Generate_abstract_method_1_0" xml:space="preserve">
    <value>Generate abstract method '{1}.{0}'</value>
  </data>
  <data name="Generate_method_1_0" xml:space="preserve">
    <value>Generate method '{1}.{0}'</value>
  </data>
  <data name="Failed_to_create_a_remote_process_for_interactive_code_execution" xml:space="preserve">
    <value>Failed to create a remote process for interactive code execution.</value>
  </data>
  <data name="Failed_to_initialize_remote_interactive_process" xml:space="preserve">
    <value>Failed to initialize remote interactive process.</value>
  </data>
  <data name="Attempt_to_connect_to_process_Sharp_0_failed_retrying" xml:space="preserve">
    <value>Attempt to connect to process #{0} failed, retrying ...</value>
  </data>
  <data name="Failed_to_launch_0_process_exit_code_colon_1_with_output_colon" xml:space="preserve">
    <value>Failed to launch '{0}' process (exit code: {1}) with output: </value>
  </data>
  <data name="Hosting_process_exited_with_exit_code_0" xml:space="preserve">
    <value>Hosting process exited with exit code {0}.</value>
  </data>
  <data name="Interactive_Host_not_initialized" xml:space="preserve">
    <value>Interactive Host not initialized.</value>
  </data>
  <data name="Cannot_resolve_reference_0" xml:space="preserve">
    <value>Cannot resolve reference '{0}'.</value>
  </data>
  <data name="Requested_assembly_already_loaded_from_0" xml:space="preserve">
    <value>Requested assembly already loaded from '{0}'.</value>
  </data>
  <data name="plus_additional_0_1" xml:space="preserve">
    <value> + additional {0} {1}</value>
  </data>
  <data name="Unable_to_create_hosting_process" xml:space="preserve">
    <value>Unable to create hosting process.</value>
  </data>
  <data name="The_symbol_does_not_have_an_icon" xml:space="preserve">
    <value>The symbol does not have an icon.</value>
  </data>
  <data name="Unknown" xml:space="preserve">
    <value>Unknown</value>
  </data>
  <data name="Extract_Method" xml:space="preserve">
    <value>Extract Method</value>
  </data>
  <data name="Extract_Method_plus_Local" xml:space="preserve">
    <value>Extract Method + Local</value>
  </data>
  <data name="Asynchronous_method_cannot_have_ref_out_parameters_colon_bracket_0_bracket" xml:space="preserve">
    <value>Asynchronous method cannot have ref/out parameters : [{0}]</value>
  </data>
  <data name="The_member_is_defined_in_metadata" xml:space="preserve">
    <value>The member is defined in metadata.</value>
  </data>
  <data name="You_can_only_change_the_signature_of_a_constructor_indexer_method_or_delegate" xml:space="preserve">
    <value>You can only change the signature of a constructor, indexer, method or delegate.</value>
  </data>
  <data name="This_symbol_has_related_definitions_or_references_in_metadata_Changing_its_signature_may_result_in_build_errors_Do_you_want_to_continue" xml:space="preserve">
    <value>This symbol has related definitions or references in metadata. Changing its signature may result in build errors.

Do you want to continue?</value>
  </data>
  <data name="Change_signature" xml:space="preserve">
    <value>Change signature...</value>
  </data>
  <data name="Generate_new_type" xml:space="preserve">
    <value>Generate new type...</value>
  </data>
  <data name="User_Diagnostic_Analyzer_Failure" xml:space="preserve">
    <value>User Diagnostic Analyzer Failure.</value>
  </data>
  <data name="Analyzer_0_threw_an_exception_of_type_1_with_message_2" xml:space="preserve">
    <value>Analyzer '{0}' threw an exception of type '{1}' with message '{2}'.</value>
  </data>
  <data name="Analyzer_0_threw_the_following_exception_colon_1" xml:space="preserve">
    <value>Analyzer '{0}' threw the following exception:
'{1}'.</value>
  </data>
  <data name="Remove_Unnecessary_Cast" xml:space="preserve">
    <value>Remove Unnecessary Cast</value>
  </data>
  <data name="Simplify_Names" xml:space="preserve">
    <value>Simplify Names</value>
  </data>
  <data name="Simplify_Member_Access" xml:space="preserve">
    <value>Simplify Member Access</value>
  </data>
  <data name="Remove_qualification" xml:space="preserve">
    <value>Remove qualification</value>
  </data>
  <data name="Edit_and_Continue1" xml:space="preserve">
    <value>Edit and Continue</value>
  </data>
  <data name="This_signature_does_not_contain_parameters_that_can_be_changed" xml:space="preserve">
    <value>This signature does not contain parameters that can be changed.</value>
  </data>
  <data name="Unknown_error_occurred" xml:space="preserve">
    <value>Unknown error occurred</value>
  </data>
  <data name="Available" xml:space="preserve">
    <value>Available</value>
  </data>
  <data name="Not_Available" xml:space="preserve">
    <value>Not Available</value>
  </data>
  <data name="_0_1" xml:space="preserve">
    <value>    {0} - {1}</value>
  </data>
  <data name="You_can_use_the_navigation_bar_to_switch_context" xml:space="preserve">
    <value>You can use the navigation bar to switch context.</value>
  </data>
  <data name="in_Source" xml:space="preserve">
    <value>in Source</value>
  </data>
  <data name="in_Suppression_File" xml:space="preserve">
    <value>in Suppression File</value>
  </data>
  <data name="Remove_Suppression_0" xml:space="preserve">
    <value>Remove Suppression {0}</value>
  </data>
  <data name="Remove_Suppression" xml:space="preserve">
    <value>Remove Suppression</value>
  </data>
  <data name="Pending" xml:space="preserve">
    <value>&lt;Pending&gt;</value>
  </data>
  <data name="Awaited_task_returns" xml:space="preserve">
    <value>Awaited task returns</value>
  </data>
  <data name="no_value" xml:space="preserve">
    <value>no value.</value>
  </data>
  <data name="Note_colon_Tab_twice_to_insert_the_0_snippet" xml:space="preserve">
    <value>Note: Tab twice to insert the '{0}' snippet.</value>
  </data>
  <data name="Implement_interface_explicitly_with_Dispose_pattern" xml:space="preserve">
    <value>Implement interface explicitly with Dispose pattern</value>
  </data>
  <data name="Implement_interface_with_Dispose_pattern" xml:space="preserve">
    <value>Implement interface with Dispose pattern</value>
  </data>
  <data name="Compiler1" xml:space="preserve">
    <value>Compiler</value>
  </data>
  <data name="Edit_and_Continue2" xml:space="preserve">
    <value>Edit and Continue</value>
  </data>
  <data name="Style" xml:space="preserve">
    <value>Style</value>
  </data>
  <data name="Suppress_0" xml:space="preserve">
    <value>Suppress {0}</value>
  </data>
  <data name="Re_triage_0_currently_1" xml:space="preserve">
    <value>Re-triage {0}(currently '{1}')</value>
  </data>
  <data name="Argument_cannot_have_a_null_element" xml:space="preserve">
    <value>Argument cannot have a null element.</value>
  </data>
  <data name="Argument_cannot_be_empty" xml:space="preserve">
    <value>Argument cannot be empty.</value>
  </data>
  <data name="Reported_diagnostic_with_ID_0_is_not_supported_by_the_analyzer" xml:space="preserve">
    <value>Reported diagnostic with ID '{0}' is not supported by the analyzer.</value>
  </data>
  <data name="Computing_fix_all_occurrences_code_fix" xml:space="preserve">
    <value>Computing fix all occurrences code fix...</value>
  </data>
  <data name="Fix_all_occurrences" xml:space="preserve">
    <value>Fix all occurrences</value>
  </data>
  <data name="Document" xml:space="preserve">
    <value>Document</value>
  </data>
  <data name="Project" xml:space="preserve">
    <value>Project</value>
  </data>
  <data name="Solution" xml:space="preserve">
    <value>Solution</value>
  </data>
  <data name="TODO_colon_dispose_managed_state_managed_objects" xml:space="preserve">
    <value>TODO: dispose managed state (managed objects).</value>
  </data>
  <data name="TODO_colon_set_large_fields_to_null" xml:space="preserve">
    <value>TODO: set large fields to null.</value>
  </data>
  <data name="To_detect_redundant_calls" xml:space="preserve">
    <value>To detect redundant calls</value>
  </data>
  <data name="Modifying_0_which_contains_a_static_variable_will_prevent_the_debug_session_from_continuing" xml:space="preserve">
    <value>Modifying '{0}' which contains a static variable will prevent the debug session from continuing.</value>
  </data>
  <data name="Compiler2" xml:space="preserve">
    <value>Compiler</value>
  </data>
  <data name="Edit_And_Continue" xml:space="preserve">
    <value>Edit And Continue</value>
  </data>
  <data name="Live" xml:space="preserve">
    <value>Live</value>
  </data>
  <data name="namespace_" xml:space="preserve">
    <value>namespace</value>
    <comment>{Locked}</comment>
  </data>
  <data name="class_" xml:space="preserve">
    <value>class</value>
    <comment>{Locked}</comment>
  </data>
  <data name="interface_" xml:space="preserve">
    <value>interface</value>
    <comment>{Locked}</comment>
  </data>
  <data name="enum_" xml:space="preserve">
    <value>enum</value>
    <comment>{Locked}</comment>
  </data>
  <data name="enum_value" xml:space="preserve">
    <value>enum value</value>
    <comment>{Locked="enum"} "enum" is a C#/VB keyword and should not be localized.</comment>
  </data>
  <data name="delegate_" xml:space="preserve">
    <value>delegate</value>
    <comment>{Locked}</comment>
  </data>
  <data name="const_field" xml:space="preserve">
    <value>const field</value>
    <comment>{Locked="const"} "const" is a C#/VB keyword and should not be localized.</comment>
  </data>
  <data name="method" xml:space="preserve">
    <value>method</value>
  </data>
  <data name="operator_" xml:space="preserve">
    <value>operator</value>
  </data>
  <data name="constructor" xml:space="preserve">
    <value>constructor</value>
  </data>
  <data name="auto_property" xml:space="preserve">
    <value>auto-property</value>
  </data>
  <data name="property_" xml:space="preserve">
    <value>property</value>
  </data>
  <data name="event_" xml:space="preserve">
    <value>event</value>
    <comment>{Locked}</comment>
  </data>
  <data name="event_accessor" xml:space="preserve">
    <value>event accessor</value>
  </data>
  <data name="type_constraint" xml:space="preserve">
    <value>type constraint</value>
  </data>
  <data name="type_parameter" xml:space="preserve">
    <value>type parameter</value>
  </data>
  <data name="attribute" xml:space="preserve">
    <value>attribute</value>
  </data>
  <data name="Use_auto_property" xml:space="preserve">
    <value>Use auto property</value>
  </data>
  <data name="Replace_0_and_1_with_property" xml:space="preserve">
    <value>Replace '{0}' and '{1}' with property</value>
  </data>
  <data name="Replace_0_with_property" xml:space="preserve">
    <value>Replace '{0}' with property</value>
  </data>
  <data name="Method_referenced_implicitly" xml:space="preserve">
    <value>Method referenced implicitly</value>
  </data>
  <data name="Generate_type_0" xml:space="preserve">
    <value>Generate type '{0}'</value>
  </data>
  <data name="Generate_0_1" xml:space="preserve">
    <value>Generate {0} '{1}'</value>
  </data>
  <data name="Change_0_to_1" xml:space="preserve">
    <value>Change '{0}' to '{1}'.</value>
  </data>
  <data name="Non_invoked_method_cannot_be_replaced_with_property" xml:space="preserve">
    <value>Non-invoked method cannot be replaced with property.</value>
  </data>
  <data name="Only_methods_with_a_single_argument_which_is_not_an_out_variable_declaration_can_be_replaced_with_a_property" xml:space="preserve">
    <value>Only methods with a single argument, which is not an out variable declaration, can be replaced with a property.</value>
  </data>
  <data name="Roslyn_HostError" xml:space="preserve">
    <value>Roslyn.HostError</value>
  </data>
  <data name="An_instance_of_analyzer_0_cannot_be_created_from_1_colon_2" xml:space="preserve">
    <value>An instance of analyzer {0} cannot be created from {1}: {2}.</value>
  </data>
  <data name="The_assembly_0_does_not_contain_any_analyzers" xml:space="preserve">
    <value>The assembly {0} does not contain any analyzers.</value>
  </data>
  <data name="Unable_to_load_Analyzer_assembly_0_colon_1" xml:space="preserve">
    <value>Unable to load Analyzer assembly {0}: {1}</value>
  </data>
  <data name="Make_method_synchronous" xml:space="preserve">
    <value>Make method synchronous</value>
  </data>
  <data name="Add_this_or_Me_qualification" xml:space="preserve">
    <value>Add 'this' or 'Me' qualification.</value>
  </data>
  <data name="Fix_Name_Violation_colon_0" xml:space="preserve">
    <value>Fix Name Violation: {0}</value>
  </data>
  <data name="Naming_rule_violation_0" xml:space="preserve">
    <value>Naming rule violation: {0}</value>
    <comment>{0} is the rule title, {1} is the way in which the rule was violated</comment>
  </data>
  <data name="Naming_Styles" xml:space="preserve">
    <value>Naming Styles</value>
  </data>
  <data name="from_0" xml:space="preserve">
    <value>from {0}</value>
  </data>
  <data name="Find_and_install_latest_version" xml:space="preserve">
    <value>Find and install latest version</value>
  </data>
  <data name="Use_local_version_0" xml:space="preserve">
    <value>Use local version '{0}'</value>
  </data>
  <data name="Use_locally_installed_0_version_1_This_version_used_in_colon_2" xml:space="preserve">
    <value>Use locally installed '{0}' version '{1}'
This version used in: {2}</value>
  </data>
  <data name="Find_and_install_latest_version_of_0" xml:space="preserve">
    <value>Find and install latest version of '{0}'</value>
  </data>
  <data name="Install_with_package_manager" xml:space="preserve">
    <value>Install with package manager...</value>
  </data>
  <data name="Install_0_1" xml:space="preserve">
    <value>Install '{0} {1}'</value>
  </data>
  <data name="Install_version_0" xml:space="preserve">
    <value>Install version '{0}'</value>
  </data>
  <data name="Generate_variable_0" xml:space="preserve">
    <value>Generate variable '{0}'</value>
  </data>
  <data name="Classes" xml:space="preserve">
    <value>Classes</value>
  </data>
  <data name="Constants" xml:space="preserve">
    <value>Constants</value>
  </data>
  <data name="Delegates" xml:space="preserve">
    <value>Delegates</value>
  </data>
  <data name="Enums" xml:space="preserve">
    <value>Enums</value>
  </data>
  <data name="Events" xml:space="preserve">
    <value>Events</value>
  </data>
  <data name="Extension_methods" xml:space="preserve">
    <value>Extension methods</value>
  </data>
  <data name="Fields" xml:space="preserve">
    <value>Fields</value>
  </data>
  <data name="Interfaces" xml:space="preserve">
    <value>Interfaces</value>
  </data>
  <data name="Locals" xml:space="preserve">
    <value>Locals</value>
  </data>
  <data name="Methods" xml:space="preserve">
    <value>Methods</value>
  </data>
  <data name="Modules" xml:space="preserve">
    <value>Modules</value>
  </data>
  <data name="Namespaces" xml:space="preserve">
    <value>Namespaces</value>
  </data>
  <data name="Properties" xml:space="preserve">
    <value>Properties</value>
  </data>
  <data name="Structures" xml:space="preserve">
    <value>Structures</value>
  </data>
  <data name="Parameters_colon" xml:space="preserve">
    <value>Parameters:</value>
  </data>
  <data name="Add_missing_cases" xml:space="preserve">
    <value>Add missing cases</value>
  </data>
  <data name="Add_both" xml:space="preserve">
    <value>Add both</value>
  </data>
  <data name="Add_default_case" xml:space="preserve">
    <value>Add default case</value>
  </data>
  <data name="Variadic_SignatureHelpItem_must_have_at_least_one_parameter" xml:space="preserve">
    <value>Variadic SignatureHelpItem must have at least one parameter.</value>
  </data>
  <data name="Add_braces" xml:space="preserve">
    <value>Add braces</value>
  </data>
  <data name="Replace_0_with_method" xml:space="preserve">
    <value>Replace '{0}' with method</value>
  </data>
  <data name="Replace_0_with_methods" xml:space="preserve">
    <value>Replace '{0}' with methods</value>
  </data>
  <data name="Property_referenced_implicitly" xml:space="preserve">
    <value>Property referenced implicitly</value>
  </data>
  <data name="Property_cannot_safely_be_replaced_with_a_method_call" xml:space="preserve">
    <value>Property cannot safely be replaced with a method call</value>
  </data>
  <data name="Convert_to_interpolated_string" xml:space="preserve">
    <value>Convert to interpolated string</value>
  </data>
  <data name="Move_type_to_0" xml:space="preserve">
    <value>Move type to {0}</value>
  </data>
  <data name="Rename_file_to_0" xml:space="preserve">
    <value>Rename file to {0}</value>
  </data>
  <data name="Rename_type_to_0" xml:space="preserve">
    <value>Rename type to {0}</value>
  </data>
  <data name="Remove_tag" xml:space="preserve">
    <value>Remove tag</value>
  </data>
  <data name="Add_missing_param_nodes" xml:space="preserve">
    <value>Add missing param nodes</value>
  </data>
  <data name="Make_containing_scope_async" xml:space="preserve">
    <value>Make containing scope async</value>
  </data>
  <data name="Make_containing_scope_async_return_Task" xml:space="preserve">
    <value>Make containing scope async (return Task)</value>
  </data>
  <data name="paren_Unknown_paren" xml:space="preserve">
    <value>(Unknown)</value>
  </data>
  <data name="Implement_Abstract_Class" xml:space="preserve">
    <value>Implement Abstract Class</value>
  </data>
  <data name="Use_framework_type" xml:space="preserve">
    <value>Use framework type</value>
  </data>
  <data name="Install_package_0" xml:space="preserve">
    <value>Install package '{0}'</value>
  </data>
  <data name="Object_initialization_can_be_simplified" xml:space="preserve">
    <value>Object initialization can be simplified</value>
  </data>
  <data name="Use_throw_expression" xml:space="preserve">
    <value>Use 'throw' expression</value>
  </data>
  <data name="project_0" xml:space="preserve">
    <value>project {0}</value>
  </data>
  <data name="Inline_variable_declaration" xml:space="preserve">
    <value>Inline variable declaration</value>
  </data>
  <data name="Use_pattern_matching" xml:space="preserve">
    <value>Use pattern matching</value>
  </data>
  <data name="Use_interpolated_verbatim_string" xml:space="preserve">
    <value>Use interpolated verbatim string</value>
  </data>
  <data name="Use_expression_body_for_methods" xml:space="preserve">
    <value>Use expression body for methods</value>
  </data>
  <data name="Use_block_body_for_methods" xml:space="preserve">
    <value>Use block body for methods</value>
  </data>
  <data name="Use_block_body_for_accessors" xml:space="preserve">
    <value>Use block body for accessors</value>
  </data>
  <data name="Use_block_body_for_constructors" xml:space="preserve">
    <value>Use block body for constructors</value>
  </data>
  <data name="Use_block_body_for_indexers" xml:space="preserve">
    <value>Use block body for indexers</value>
  </data>
  <data name="Use_block_body_for_operators" xml:space="preserve">
    <value>Use block body for operators</value>
  </data>
  <data name="Use_block_body_for_properties" xml:space="preserve">
    <value>Use block body for properties</value>
  </data>
  <data name="Use_expression_body_for_accessors" xml:space="preserve">
    <value>Use expression body for accessors</value>
  </data>
  <data name="Use_expression_body_for_constructors" xml:space="preserve">
    <value>Use expression body for constructors</value>
  </data>
  <data name="Use_expression_body_for_indexers" xml:space="preserve">
    <value>Use expression body for indexers</value>
  </data>
  <data name="Use_expression_body_for_operators" xml:space="preserve">
    <value>Use expression body for operators</value>
  </data>
  <data name="Use_expression_body_for_properties" xml:space="preserve">
    <value>Use expression body for properties</value>
  </data>
  <data name="Fix_typo_0" xml:space="preserve">
    <value>Fix typo '{0}'</value>
  </data>
  <data name="Fully_qualify_0" xml:space="preserve">
    <value>Fully qualify '{0}'</value>
  </data>
  <data name="Remove_reference_to_0" xml:space="preserve">
    <value>Remove reference to '{0}'.</value>
  </data>
  <data name="Keywords" xml:space="preserve">
    <value>Keywords</value>
  </data>
  <data name="Snippets" xml:space="preserve">
    <value>Snippets</value>
  </data>
  <data name="All_lowercase" xml:space="preserve">
    <value>All lowercase</value>
  </data>
  <data name="All_uppercase" xml:space="preserve">
    <value>All uppercase</value>
  </data>
  <data name="First_word_capitalized" xml:space="preserve">
    <value>First word capitalized</value>
  </data>
  <data name="Pascal_Case" xml:space="preserve">
    <value>Pascal Case</value>
  </data>
  <data name="Collection_initialization_can_be_simplified" xml:space="preserve">
    <value>Collection initialization can be simplified</value>
  </data>
  <data name="Use_coalesce_expression" xml:space="preserve">
    <value>Use coalesce expression</value>
  </data>
  <data name="Use_null_propagation" xml:space="preserve">
    <value>Use null propagation</value>
  </data>
  <data name="Variable_declaration_can_be_inlined" xml:space="preserve">
    <value>Variable declaration can be inlined</value>
  </data>
  <data name="Null_check_can_be_simplified" xml:space="preserve">
    <value>Null check can be simplified</value>
  </data>
  <data name="Simplify_collection_initialization" xml:space="preserve">
    <value>Simplify collection initialization</value>
  </data>
  <data name="Simplify_object_initialization" xml:space="preserve">
    <value>Simplify object initialization</value>
  </data>
  <data name="Prefer_explicitly_provided_tuple_element_name" xml:space="preserve">
    <value>Prefer explicitly provided tuple element name</value>
  </data>
  <data name="Use_explicitly_provided_tuple_name" xml:space="preserve">
    <value>Use explicitly provided tuple name</value>
  </data>
  <data name="Remove_document_0" xml:space="preserve">
    <value>Remove document '{0}'</value>
  </data>
  <data name="Add_document_0" xml:space="preserve">
    <value>Add document '{0}'</value>
  </data>
  <data name="Add_argument_name_0" xml:space="preserve">
    <value>Add argument name '{0}'</value>
  </data>
  <data name="Take_0" xml:space="preserve">
    <value>Take '{0}'</value>
  </data>
  <data name="Take_both" xml:space="preserve">
    <value>Take both</value>
  </data>
  <data name="Take_bottom" xml:space="preserve">
    <value>Take bottom</value>
  </data>
  <data name="Take_top" xml:space="preserve">
    <value>Take top</value>
  </data>
  <data name="Remove_unused_variable" xml:space="preserve">
    <value>Remove unused variable</value>
  </data>
  <data name="Convert_to_binary" xml:space="preserve">
    <value>Convert to binary</value>
  </data>
  <data name="Convert_to_decimal" xml:space="preserve">
    <value>Convert to decimal</value>
  </data>
  <data name="Convert_to_hex" xml:space="preserve">
    <value>Convert to hex</value>
  </data>
  <data name="Separate_thousands" xml:space="preserve">
    <value>Separate thousands</value>
  </data>
  <data name="Separate_words" xml:space="preserve">
    <value>Separate words</value>
  </data>
  <data name="Separate_nibbles" xml:space="preserve">
    <value>Separate nibbles</value>
  </data>
  <data name="Remove_separators" xml:space="preserve">
    <value>Remove separators</value>
  </data>
  <data name="Add_parameter_to_0" xml:space="preserve">
    <value>Add parameter to '{0}'</value>
  </data>
  <data name="Add_parameter_to_0_and_overrides_implementations" xml:space="preserve">
    <value>Add parameter to '{0}' (and overrides/implementations)</value>
  </data>
  <data name="Add_to_0" xml:space="preserve">
    <value>Add to '{0}'</value>
  </data>
  <data name="Related_method_signatures_found_in_metadata_will_not_be_updated" xml:space="preserve">
    <value>Related method signatures found in metadata will not be updated.</value>
  </data>
  <data name="Generate_constructor" xml:space="preserve">
    <value>Generate constructor...</value>
  </data>
  <data name="Pick_members_to_be_used_as_constructor_parameters" xml:space="preserve">
    <value>Pick members to be used as constructor parameters</value>
  </data>
  <data name="Pick_members_to_be_used_in_Equals_GetHashCode" xml:space="preserve">
    <value>Pick members to be used in Equals/GetHashCode</value>
  </data>
  <data name="Changes_to_expression_trees_may_result_in_behavior_changes_at_runtime" xml:space="preserve">
    <value>Changes to expression trees may result in behavior changes at runtime</value>
  </data>
  <data name="Generate_overrides" xml:space="preserve">
    <value>Generate overrides...</value>
  </data>
  <data name="Pick_members_to_override" xml:space="preserve">
    <value>Pick members to override</value>
  </data>
  <data name="Add_null_check" xml:space="preserve">
    <value>Add null check</value>
  </data>
  <data name="Add_string_IsNullOrEmpty_check" xml:space="preserve">
    <value>Add 'string.IsNullOrEmpty' check</value>
  </data>
  <data name="Add_string_IsNullOrWhiteSpace_check" xml:space="preserve">
    <value>Add 'string.IsNullOrWhiteSpace' check</value>
  </data>
  <data name="Create_and_initialize_field_0" xml:space="preserve">
    <value>Create and initialize field '{0}'</value>
  </data>
  <data name="Create_and_initialize_property_0" xml:space="preserve">
    <value>Create and initialize property '{0}'</value>
  </data>
  <data name="Initialize_field_0" xml:space="preserve">
    <value>Initialize field '{0}'</value>
  </data>
  <data name="Initialize_property_0" xml:space="preserve">
    <value>Initialize property '{0}'</value>
  </data>
  <data name="Add_null_checks" xml:space="preserve">
    <value>Add null checks</value>
  </data>
  <data name="Generate_operators" xml:space="preserve">
    <value>Generate operators</value>
  </data>
  <data name="Implement_0" xml:space="preserve">
    <value>Implement {0}</value>
  </data>
  <data name="Simplify_default_expression" xml:space="preserve">
    <value>Simplify 'default' expression</value>
  </data>
  <data name="default_expression_can_be_simplified" xml:space="preserve">
    <value>'default' expression can be simplified</value>
  </data>
  <data name="Format_string_contains_invalid_placeholder" xml:space="preserve">
    <value>Format string contains invalid placeholder</value>
  </data>
  <data name="Invalid_format_string" xml:space="preserve">
    <value>Invalid format string</value>
  </data>
  <data name="Use_inferred_member_name" xml:space="preserve">
    <value>Use inferred member name</value>
  </data>
  <data name="Member_name_can_be_simplified" xml:space="preserve">
    <value>Member name can be simplified</value>
  </data>
  <data name="Reported_diagnostic_0_has_a_source_location_in_file_1_which_is_not_part_of_the_compilation_being_analyzed" xml:space="preserve">
    <value>Reported diagnostic '{0}' has a source location in file '{1}', which is not part of the compilation being analyzed.</value>
  </data>
  <data name="Reported_diagnostic_0_has_a_source_location_1_in_file_2_which_is_outside_of_the_given_file" xml:space="preserve">
    <value>Reported diagnostic '{0}' has a source location '{1}' in file '{2}', which is outside of the given file.</value>
  </data>
  <data name="Unreachable_code_detected" xml:space="preserve">
    <value>Unreachable code detected</value>
  </data>
  <data name="Remove_unreachable_code" xml:space="preserve">
    <value>Remove unreachable code</value>
  </data>
  <data name="Modifiers_are_not_ordered" xml:space="preserve">
    <value>Modifiers are not ordered</value>
  </data>
  <data name="Order_modifiers" xml:space="preserve">
    <value>Order modifiers</value>
  </data>
  <data name="in_0_project_1" xml:space="preserve">
    <value>in {0} (project {1})</value>
  </data>
  <data name="Accessibility_modifiers_required" xml:space="preserve">
    <value>Accessibility modifiers required</value>
  </data>
  <data name="Add_accessibility_modifiers" xml:space="preserve">
    <value>Add accessibility modifiers</value>
  </data>
  <data name="Use_local_function" xml:space="preserve">
    <value>Use local function</value>
  </data>
  <data name="Warning_colon_Declaration_changes_scope_and_may_change_meaning" xml:space="preserve">
    <value>Warning: Declaration changes scope and may change meaning.</value>
  </data>
  <data name="Move_declaration_near_reference" xml:space="preserve">
    <value>Move declaration near reference</value>
  </data>
  <data name="Convert_to_full_property" xml:space="preserve">
    <value>Convert to full property</value>
  </data>
  <data name="Generate_constructor_in_0_without_fields" xml:space="preserve">
    <value>Generate constructor in '{0}' (without fields)</value>
  </data>
  <data name="Parentheses_can_be_removed" xml:space="preserve">
    <value>Parentheses can be removed</value>
  </data>
  <data name="Remove_unnecessary_parentheses" xml:space="preserve">
    <value>Remove unnecessary parentheses</value>
  </data>
  <data name="Add_file_banner" xml:space="preserve">
    <value>Add file banner</value>
  </data>
  <data name="Warning_Method_overrides_symbol_from_metadata" xml:space="preserve">
    <value>Warning: Method overrides symbol from metadata</value>
  </data>
  <data name="Add_parentheses_for_clarity" xml:space="preserve">
    <value>Add parentheses for clarity</value>
  </data>
  <data name="Parentheses_should_be_added_for_clarity" xml:space="preserve">
    <value>Parentheses should be added for clarity</value>
  </data>
  <data name="Use_0" xml:space="preserve">
    <value>Use {0}</value>
  </data>
  <data name="Switching_between_lambda_and_local_function_will_prevent_the_debug_session_from_continuing" xml:space="preserve">
    <value>Switching between a lambda and a local function will prevent the debug session from continuing.</value>
  </data>
  <data name="Deconstruct_variable_declaration" xml:space="preserve">
    <value>Deconstruct variable declaration</value>
  </data>
  <data name="Variable_declaration_can_be_deconstructed" xml:space="preserve">
    <value>Variable declaration can be deconstructed</value>
  </data>
  <data name="Add_argument_name_0_including_trailing_arguments" xml:space="preserve">
    <value>Add argument name '{0}' (including trailing arguments)</value>
  </data>
  <data name="Using_readonly_structs_will_prevent_the_debug_session_from_continuing" xml:space="preserve">
    <value>Using readonly structs will prevent the debug session from continuing.</value>
  </data>
  <data name="Using_ref_structs_will_prevent_the_debug_session_from_continuing" xml:space="preserve">
    <value>Using ref structs will prevent the debug session from continuing.</value>
  </data>
  <data name="Using_readonly_references_will_prevent_the_debug_session_from_continuing" xml:space="preserve">
    <value>Using readonly references will prevent the debug session from continuing.</value>
  </data>
  <data name="local_function" xml:space="preserve">
    <value>local function</value>
  </data>
  <data name="indexer_" xml:space="preserve">
    <value>indexer</value>
  </data>
  <data name="Alias_ambiguous_type_0" xml:space="preserve">
    <value>Alias ambiguous type '{0}'</value>
  </data>
  <data name="Warning_colon_Collection_was_modified_during_iteration" xml:space="preserve">
    <value>Warning: Collection was modified during iteration.</value>
  </data>
  <data name="Warning_colon_Iteration_variable_crossed_function_boundary" xml:space="preserve">
    <value>Warning: Iteration variable crossed function boundary.</value>
  </data>
  <data name="Warning_colon_Collection_may_be_modified_during_iteration" xml:space="preserve">
    <value>Warning: Collection may be modified during iteration.</value>
  </data>
  <data name="Add_readonly_modifier" xml:space="preserve">
    <value>Add readonly modifier</value>
  </data>
  <data name="Make_field_readonly" xml:space="preserve">
    <value>Make field readonly</value>
  </data>
  <data name="Convert_to_conditional_expression" xml:space="preserve">
    <value>Convert to conditional expression</value>
  </data>
  <data name="Convert_to_linq" xml:space="preserve">
    <value>Convert to LINQ</value>
  </data>
  <data name="Convert_to_tuple" xml:space="preserve">
    <value>Convert to tuple</value>
  </data>
  <data name="Convert_to_class" xml:space="preserve">
    <value>Convert to class</value>
  </data>
  <data name="Convert_to_struct" xml:space="preserve">
    <value>Convert to struct</value>
  </data>
  <data name="updating_usages_in_containing_member" xml:space="preserve">
    <value>updating usages in containing member</value>
  </data>
  <data name="updating_usages_in_containing_project" xml:space="preserve">
    <value>updating usages in containing project</value>
  </data>
  <data name="updating_usages_in_containing_type" xml:space="preserve">
    <value>updating usages in containing type</value>
  </data>
  <data name="updating_usages_in_dependent_projects" xml:space="preserve">
    <value>updating usages in dependent projects</value>
  </data>
  <data name="Formatting_document" xml:space="preserve">
    <value>Formatting document</value>
  </data>
  <data name="Add_member_name" xml:space="preserve">
    <value>Add member name</value>
  </data>
  <data name="Use_block_body_for_lambda_expressions" xml:space="preserve">
    <value>Use block body for lambda expressions</value>
  </data>
  <data name="Use_expression_body_for_lambda_expressions" xml:space="preserve">
    <value>Use expression body for lambda expressions</value>
  </data>
  <data name="Convert_to_linq_call_form" xml:space="preserve">
    <value>Convert to LINQ (call form)</value>
  </data>
  <data name="Adding_method_with_explicit_interface_specifier_will_prevernt_the_debug_session_from_continuing" xml:space="preserve">
    <value>Adding a method with an explicit interface specifier will prevent the debug session from continuing.</value>
  </data>
  <data name="Remove_unused_member" xml:space="preserve">
    <value>Remove unused member</value>
  </data>
  <data name="Private_member_0_is_unused" xml:space="preserve">
    <value>Private member '{0}' is unused.</value>
  </data>
  <data name="Remove_unused_private_members" xml:space="preserve">
    <value>Remove unused private members</value>
  </data>
  <data name="Remove_unread_private_members" xml:space="preserve">
    <value>Remove unread private members</value>
  </data>
  <data name="Private_member_0_can_be_removed_as_the_value_assigned_to_it_is_never_read" xml:space="preserve">
    <value>Private member '{0}' can be removed as the value assigned to it is never read.</value>
  </data>
  <data name="Code_Quality" xml:space="preserve">
    <value>Code Quality</value>
  </data>
<<<<<<< HEAD
  <data name="Modifying_source_file_will_prevent_the_debug_session_from_continuing_due_to_internal_error" xml:space="preserve">
    <value>Modifying source file {0} will prevent the debug session from continuing due to internal error: {1}.</value>
=======
  <data name="Invert_conditional" xml:space="preserve">
    <value>Invert conditional</value>
  </data>
  <data name="Replace_0_with_1" xml:space="preserve">
    <value>Replace '{0}' with '{1}' </value>
>>>>>>> 1060b7c1
  </data>
</root><|MERGE_RESOLUTION|>--- conflicted
+++ resolved
@@ -1439,15 +1439,13 @@
   <data name="Code_Quality" xml:space="preserve">
     <value>Code Quality</value>
   </data>
-<<<<<<< HEAD
   <data name="Modifying_source_file_will_prevent_the_debug_session_from_continuing_due_to_internal_error" xml:space="preserve">
     <value>Modifying source file {0} will prevent the debug session from continuing due to internal error: {1}.</value>
-=======
+  </data>
   <data name="Invert_conditional" xml:space="preserve">
     <value>Invert conditional</value>
   </data>
   <data name="Replace_0_with_1" xml:space="preserve">
     <value>Replace '{0}' with '{1}' </value>
->>>>>>> 1060b7c1
   </data>
 </root>