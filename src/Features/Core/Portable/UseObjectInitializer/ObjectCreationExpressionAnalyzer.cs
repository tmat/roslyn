﻿// Copyright (c) Microsoft.  All Rights Reserved.  Licensed under the Apache License, Version 2.0.  See License.txt in the project root for license information.

using System.Collections.Generic;
using System.Collections.Immutable;
using System.Threading;
using Microsoft.CodeAnalysis.LanguageServices;
using Microsoft.CodeAnalysis.PooledObjects;
using Microsoft.CodeAnalysis.Shared.Extensions;
using Microsoft.CodeAnalysis.UseCollectionInitializer;
using Roslyn.Utilities;

namespace Microsoft.CodeAnalysis.UseObjectInitializer
{
    internal class ObjectCreationExpressionAnalyzer<
        TExpressionSyntax,
        TStatementSyntax,
        TObjectCreationExpressionSyntax,
        TMemberAccessExpressionSyntax,
        TAssignmentStatementSyntax,
        TVariableDeclaratorSyntax> : AbstractObjectCreationExpressionAnalyzer<
            TExpressionSyntax, TStatementSyntax, TObjectCreationExpressionSyntax, TVariableDeclaratorSyntax, 
            Match<TExpressionSyntax, TStatementSyntax, TMemberAccessExpressionSyntax, TAssignmentStatementSyntax>>
        where TExpressionSyntax : SyntaxNode
        where TStatementSyntax : SyntaxNode
        where TObjectCreationExpressionSyntax : TExpressionSyntax
        where TMemberAccessExpressionSyntax : TExpressionSyntax
        where TAssignmentStatementSyntax : TStatementSyntax
        where TVariableDeclaratorSyntax : SyntaxNode
    {
        private static readonly ObjectPool<ObjectCreationExpressionAnalyzer<TExpressionSyntax, TStatementSyntax, TObjectCreationExpressionSyntax, TMemberAccessExpressionSyntax, TAssignmentStatementSyntax, TVariableDeclaratorSyntax>> s_pool
            = new ObjectPool<ObjectCreationExpressionAnalyzer<TExpressionSyntax, TStatementSyntax, TObjectCreationExpressionSyntax, TMemberAccessExpressionSyntax, TAssignmentStatementSyntax, TVariableDeclaratorSyntax>>(
                () => new ObjectCreationExpressionAnalyzer<TExpressionSyntax, TStatementSyntax, TObjectCreationExpressionSyntax, TMemberAccessExpressionSyntax, TAssignmentStatementSyntax, TVariableDeclaratorSyntax>());

        private ObjectCreationExpressionAnalyzer()
        {
        }

        public static ImmutableArray<Match<TExpressionSyntax, TStatementSyntax, TMemberAccessExpressionSyntax, TAssignmentStatementSyntax>>? Analyze(
            SemanticModel semanticModel,
            ISyntaxFactsService syntaxFacts,
            TObjectCreationExpressionSyntax objectCreationExpression,
            CancellationToken cancellationToken)
        {
            var analyzer = s_pool.Allocate();
            analyzer.Initialize(semanticModel, syntaxFacts, objectCreationExpression, cancellationToken);
            try
            {
                return analyzer.AnalyzeWorker();
            }
            finally
            {
                analyzer.Clear();
                s_pool.Free(analyzer);
            }
        }

        protected override void AddMatches(ArrayBuilder<Match<TExpressionSyntax, TStatementSyntax, TMemberAccessExpressionSyntax, TAssignmentStatementSyntax>> matches)
        {
            var containingBlock = _containingStatement.Parent;
            var foundStatement = false;

            HashSet<string> seenNames = null;

            foreach (var child in containingBlock.ChildNodesAndTokens())
            {
                if (!foundStatement)
                {
                    if (child == _containingStatement)
                    {
                        foundStatement = true;
                        continue;
                    }

                    continue;
                }

                if (child.IsToken)
                {
                    break;
                }

                var statement = child.AsNode() as TAssignmentStatementSyntax;
                if (statement == null)
                {
                    break;
                }

                if (!_syntaxFacts.IsSimpleAssignmentStatement(statement))
                {
                    break;
                }

                _syntaxFacts.GetPartsOfAssignmentStatement(
                    statement, out var left, out var right);

                var rightExpression = right as TExpressionSyntax;
                var leftMemberAccess = left as TMemberAccessExpressionSyntax;

                if (!_syntaxFacts.IsSimpleMemberAccessExpression(leftMemberAccess))
                {
                    break;
                }

                var expression = (TExpressionSyntax)_syntaxFacts.GetExpressionOfMemberAccessExpression(leftMemberAccess);
                if (!ValuePatternMatches(expression))
                {
                    break;
                }

                var leftSymbol = _semanticModel.GetSymbolInfo(leftMemberAccess, _cancellationToken).GetAnySymbol();
                if (leftSymbol?.IsStatic == true)
                {
                    // Static members cannot be initialized through an object initializer.
                    break;
                }

                var type = _semanticModel.GetSymbolInfo(_syntaxFacts.GetObjectCreationType(_objectCreationExpression), _cancellationToken).Symbol as INamedTypeSymbol;
                if (IsExplicitlyImplemented(type, leftSymbol))
                {
                    break;
                }

                // Don't offer this fix if the value we're initializing is itself referenced
                // on the RHS of the assignment.  For example:
                //
                //      var v = new X();
                //      v.Prop = v.Prop.WithSomething();
                //
                // Or with
                //
                //      v = new X();
                //      v.Prop = v.Prop.WithSomething();
                //
                // In the first case, 'v' is being initialized, and so will not be available 
                // in the object initializer we create.
                // 
                // In the second case we'd change semantics because we'd access the old value 
                // before the new value got written.
                if (ExpressionContainsValuePatternOrReferencesInitializedSymbol(rightExpression))
                {
                    break;
                }

                // If we have code like "x.v = .Length.ToString()"
                // then we don't want to change this into:
                //
                //      var x = new Whatever() With { .v = .Length.ToString() }
                //
                // The problem here is that .Length will change it's meaning to now refer to the 
                // object that we're creating in our object-creation expression.
                if (ImplicitMemberAccessWouldBeAffected(rightExpression))
                {
                    break;
                }

                // found a match!
                seenNames = seenNames ?? new HashSet<string>();

                // If we see an assignment to the same property/field, we can't convert it
                // to an initializer.
                var name = _syntaxFacts.GetNameOfMemberAccessExpression(leftMemberAccess);
                var identifier = _syntaxFacts.GetIdentifierOfSimpleName(name);
                if (!seenNames.Add(identifier.ValueText))
                {
                    break;
                }

                matches.Add(new Match<TExpressionSyntax, TStatementSyntax, TMemberAccessExpressionSyntax, TAssignmentStatementSyntax>(
                    statement, leftMemberAccess, rightExpression));
            }
        }

<<<<<<< HEAD
        private static bool IsExplicitlyImplemented(
            INamedTypeSymbol classOrStructType,
            ISymbol member)
        {
            var implementation = classOrStructType?.FindImplementationForInterfaceMember(member);
            return implementation is IPropertySymbol property && 
                property.ExplicitInterfaceImplementations.Length > 0 && 
                property.DeclaredAccessibility == Accessibility.Private;
        }
=======
        protected override bool ShouldAnalyze() => true;
>>>>>>> 2acdc866

        private bool ImplicitMemberAccessWouldBeAffected(SyntaxNode node)
        {
            if (node != null)
            {
                foreach (var child in node.ChildNodesAndTokens())
                {
                    if (child.IsNode)
                    {
                        if (ImplicitMemberAccessWouldBeAffected(child.AsNode()))
                        {
                            return true;
                        }
                    }
                }

                if (_syntaxFacts.IsSimpleMemberAccessExpression(node))
                {
                    var expression = _syntaxFacts.GetExpressionOfMemberAccessExpression(
                        node, allowImplicitTarget: true);

                    // If we're implicitly referencing some target that is before the 
                    // object creation expression, then our semantics will change.
                    if (expression != null && expression.SpanStart < _objectCreationExpression.SpanStart)
                    {
                        return true;
                    }
                }
            }

            return false;
        }
    }

    internal struct Match<
        TExpressionSyntax,
        TStatementSyntax,
        TMemberAccessExpressionSyntax,
        TAssignmentStatementSyntax>
        where TExpressionSyntax : SyntaxNode
        where TStatementSyntax : SyntaxNode
        where TMemberAccessExpressionSyntax : TExpressionSyntax
        where TAssignmentStatementSyntax : TStatementSyntax
    {
        public readonly TAssignmentStatementSyntax Statement;
        public readonly TMemberAccessExpressionSyntax MemberAccessExpression;
        public readonly TExpressionSyntax Initializer;

        public Match(
            TAssignmentStatementSyntax statement,
            TMemberAccessExpressionSyntax memberAccessExpression,
            TExpressionSyntax initializer)
        {
            Statement = statement;
            MemberAccessExpression = memberAccessExpression;
            Initializer = initializer;
        }
    }
}<|MERGE_RESOLUTION|>--- conflicted
+++ resolved
@@ -170,7 +170,6 @@
             }
         }
 
-<<<<<<< HEAD
         private static bool IsExplicitlyImplemented(
             INamedTypeSymbol classOrStructType,
             ISymbol member)
@@ -180,9 +179,10 @@
                 property.ExplicitInterfaceImplementations.Length > 0 && 
                 property.DeclaredAccessibility == Accessibility.Private;
         }
-=======
+
         protected override bool ShouldAnalyze() => true;
->>>>>>> 2acdc866
+
+        protected override bool ShouldAnalyze() => true;
 
         private bool ImplicitMemberAccessWouldBeAffected(SyntaxNode node)
         {
