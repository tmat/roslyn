--- conflicted
+++ resolved
@@ -23,12 +23,7 @@
                 return;
             }
 
-<<<<<<< HEAD
-            var generatedCodeRecognitionService = workspace.Services.GetService<IGeneratedCodeRecognitionService>();
-            if (generatedCodeRecognitionService.IsGeneratedCode(document, cancellationToken))
-=======
-            if (document.IsGeneratedCode())
->>>>>>> 6fb019f2
+            if (document.IsGeneratedCode(cancellationToken))
             {
                 return;
             }
