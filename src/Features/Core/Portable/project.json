--- conflicted
+++ resolved
@@ -1,12 +1,4 @@
 {
-<<<<<<< HEAD
-    "dependencies": {
-        "System.Reflection": "4.1.0"
-    },
-    "frameworks": {
-        ".NETPortable,Version=v4.5,Profile=Profile7": { }
-    }
-=======
   "dependencies": {
     "System.Reflection": "4.1.0"
   },
@@ -15,5 +7,4 @@
       "imports": [ "portable-net45+win8", "dotnet" ]
     }
   }
->>>>>>> 4cdc3d8b
 }