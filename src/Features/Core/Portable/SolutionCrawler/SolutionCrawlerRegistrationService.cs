--- conflicted
+++ resolved
@@ -16,176 +16,194 @@
 using Roslyn.Utilities;
 using ReferenceEqualityComparer = Roslyn.Utilities.ReferenceEqualityComparer;
 
-namespace Microsoft.CodeAnalysis.SolutionCrawler;
-
-[ExportWorkspaceService(typeof(ISolutionCrawlerRegistrationService), ServiceLayer.Host), Shared]
-internal partial class SolutionCrawlerRegistrationService : ISolutionCrawlerRegistrationService
+namespace Microsoft.CodeAnalysis.SolutionCrawler
 {
-    private const string Default = "*";
-
-    private readonly object _gate = new();
-    private readonly SolutionCrawlerProgressReporter _progressReporter = new();
-
-    private readonly IAsynchronousOperationListener _listener;
-    private readonly Dictionary<Workspace, WorkCoordinator> _documentWorkCoordinatorMap;
-
-    private ImmutableDictionary<string, ImmutableArray<Lazy<IIncrementalAnalyzerProvider, IncrementalAnalyzerProviderMetadata>>> _analyzerProviders;
-
-    [ImportingConstructor]
-    [Obsolete(MefConstruction.ImportingConstructorMessage, error: true)]
-    public SolutionCrawlerRegistrationService(
-        [ImportMany] IEnumerable<Lazy<IIncrementalAnalyzerProvider, IncrementalAnalyzerProviderMetadata>> analyzerProviders,
-        IAsynchronousOperationListenerProvider listenerProvider)
+    [ExportWorkspaceService(typeof(ISolutionCrawlerRegistrationService), ServiceLayer.Host), Shared]
+    internal partial class SolutionCrawlerRegistrationService : ISolutionCrawlerRegistrationService
     {
-        _analyzerProviders = analyzerProviders.GroupBy(kv => kv.Metadata.Name).ToImmutableDictionary(g => g.Key, g => g.ToImmutableArray());
-        AssertAnalyzerProviders(_analyzerProviders);
-
-        _documentWorkCoordinatorMap = new Dictionary<Workspace, WorkCoordinator>(ReferenceEqualityComparer.Instance);
-        _listener = listenerProvider.GetListener(FeatureAttribute.SolutionCrawlerLegacy);
-    }
-
-    void ISolutionCrawlerRegistrationService.Register(Workspace workspace)
-        => Register(workspace);
-
-    public bool Register(Workspace workspace)
-    {
-        // Do not crawl the preview workspace.  It's pure overhead and serves no purpose.  Diagnostics for the
-        // preview workspace are provided either through Roslyn-Native-Pull-Tagging (which does not need solution
-        // crawler).  Or will be something LSP needs to handle if Native-Pull-Tagging is off and
-        // LSP-Pull-Diagnostics is on.
-        if (workspace.Kind == WorkspaceKind.Preview)
-            return false;
-
-        EnsureRegistration(workspace, initializeLazily: true);
-        return true;
-    }
-
-    /// <summary>
-    /// make sure solution cralwer is registered for the given workspace.
-    /// </summary>
-    /// <param name="workspace"><see cref="Workspace"/> this solution crawler runs for</param>
-    /// <param name="initializeLazily">
-    /// when true, solution crawler will be initialized when there is the first workspace event fired. 
-    /// otherwise, it will be initialized when workspace is registered right away. 
-    /// something like "Build" will use initializeLazily:false to make sure diagnostic analyzer engine (incremental analyzer)
-    /// is initialized. otherwise, if build is called before workspace is fully populated, we will think some errors from build
-    /// doesn't belong to us since diagnostic analyzer engine is not there yet and 
-    /// let project system to take care of these unknown errors.
-    /// </param>
-    public void EnsureRegistration(Workspace workspace, bool initializeLazily)
-    {
-        Contract.ThrowIfNull(workspace.Kind);
-
-        var correlationId = CorrelationIdFactory.GetNextId();
-
-        lock (_gate)
-        {
-            if (_documentWorkCoordinatorMap.ContainsKey(workspace))
-            {
-                // already registered.
-                return;
-            }
-
-            var coordinator = new WorkCoordinator(
-                _listener,
-                GetAnalyzerProviders(workspace.Kind),
-                initializeLazily,
-                new Registration(correlationId, workspace, _progressReporter));
-
-            _documentWorkCoordinatorMap.Add(workspace, coordinator);
-        }
-
-        SolutionCrawlerLogger.LogRegistration(correlationId, workspace);
-    }
-
-    public void Unregister(Workspace workspace, bool blockingShutdown = false)
-    {
-        WorkCoordinator? coordinator;
-
-        lock (_gate)
-        {
-            if (!_documentWorkCoordinatorMap.TryGetValue(workspace, out coordinator))
-            {
-                // already unregistered
-                return;
-            }
-
-            _documentWorkCoordinatorMap.Remove(workspace);
-            coordinator.Shutdown(blockingShutdown);
-        }
-
-        SolutionCrawlerLogger.LogUnregistration(coordinator.CorrelationId);
-    }
-
-    public void AddAnalyzerProvider(IIncrementalAnalyzerProvider provider, IncrementalAnalyzerProviderMetadata metadata)
-    {
-        // now update all existing work coordinator
-        lock (_gate)
-        {
-            var lazyProvider = new Lazy<IIncrementalAnalyzerProvider, IncrementalAnalyzerProviderMetadata>(() => provider, metadata);
-
-            // update existing map for future solution crawler registration - no need for interlock but this makes add or update easier
-            ImmutableInterlocked.AddOrUpdate(ref _analyzerProviders, metadata.Name, n => [lazyProvider], (n, v) => v.Add(lazyProvider));
-
-            // assert map integrity
+        private const string Default = "*";
+
+        private readonly object _gate = new();
+        private readonly SolutionCrawlerProgressReporter _progressReporter = new();
+
+        private readonly IAsynchronousOperationListener _listener;
+        private readonly Dictionary<Workspace, WorkCoordinator> _documentWorkCoordinatorMap;
+
+        private ImmutableDictionary<string, ImmutableArray<Lazy<IIncrementalAnalyzerProvider, IncrementalAnalyzerProviderMetadata>>> _analyzerProviders;
+
+        [ImportingConstructor]
+        [Obsolete(MefConstruction.ImportingConstructorMessage, error: true)]
+        public SolutionCrawlerRegistrationService(
+            [ImportMany] IEnumerable<Lazy<IIncrementalAnalyzerProvider, IncrementalAnalyzerProviderMetadata>> analyzerProviders,
+            IAsynchronousOperationListenerProvider listenerProvider)
+        {
+            _analyzerProviders = analyzerProviders.GroupBy(kv => kv.Metadata.Name).ToImmutableDictionary(g => g.Key, g => g.ToImmutableArray());
             AssertAnalyzerProviders(_analyzerProviders);
 
-            // find existing coordinator to update
-            var lazyProviders = _analyzerProviders[metadata.Name];
-            foreach (var (workspace, coordinator) in _documentWorkCoordinatorMap)
-            {
-                Contract.ThrowIfNull(workspace.Kind);
-
-                if (!TryGetProvider(workspace.Kind, lazyProviders, out var picked) || picked != lazyProvider)
-                {
-                    // check whether new provider belong to current workspace
+            _documentWorkCoordinatorMap = new Dictionary<Workspace, WorkCoordinator>(ReferenceEqualityComparer.Instance);
+            _listener = listenerProvider.GetListener(FeatureAttribute.SolutionCrawlerLegacy);
+        }
+
+        void ISolutionCrawlerRegistrationService.Register(Workspace workspace)
+            => Register(workspace);
+
+        public bool Register(Workspace workspace)
+        {
+            // Do not crawl the preview workspace.  It's pure overhead and serves no purpose.  Diagnostics for the
+            // preview workspace are provided either through Roslyn-Native-Pull-Tagging (which does not need solution
+            // crawler).  Or will be something LSP needs to handle if Native-Pull-Tagging is off and
+            // LSP-Pull-Diagnostics is on.
+            if (workspace.Kind == WorkspaceKind.Preview)
+                return false;
+
+            EnsureRegistration(workspace, initializeLazily: true);
+            return true;
+        }
+
+        /// <summary>
+        /// make sure solution cralwer is registered for the given workspace.
+        /// </summary>
+        /// <param name="workspace"><see cref="Workspace"/> this solution crawler runs for</param>
+        /// <param name="initializeLazily">
+        /// when true, solution crawler will be initialized when there is the first workspace event fired. 
+        /// otherwise, it will be initialized when workspace is registered right away. 
+        /// something like "Build" will use initializeLazily:false to make sure diagnostic analyzer engine (incremental analyzer)
+        /// is initialized. otherwise, if build is called before workspace is fully populated, we will think some errors from build
+        /// doesn't belong to us since diagnostic analyzer engine is not there yet and 
+        /// let project system to take care of these unknown errors.
+        /// </param>
+        public void EnsureRegistration(Workspace workspace, bool initializeLazily)
+        {
+            Contract.ThrowIfNull(workspace.Kind);
+
+            var correlationId = CorrelationIdFactory.GetNextId();
+
+            lock (_gate)
+            {
+                if (_documentWorkCoordinatorMap.ContainsKey(workspace))
+                {
+                    // already registered.
+                    return;
+                }
+
+                var coordinator = new WorkCoordinator(
+                    _listener,
+                    GetAnalyzerProviders(workspace.Kind),
+                    initializeLazily,
+                    new Registration(correlationId, workspace, _progressReporter));
+
+                _documentWorkCoordinatorMap.Add(workspace, coordinator);
+            }
+
+            SolutionCrawlerLogger.LogRegistration(correlationId, workspace);
+        }
+
+        public void Unregister(Workspace workspace, bool blockingShutdown = false)
+        {
+            WorkCoordinator? coordinator;
+
+            lock (_gate)
+            {
+                if (!_documentWorkCoordinatorMap.TryGetValue(workspace, out coordinator))
+                {
+                    // already unregistered
+                    return;
+                }
+
+                _documentWorkCoordinatorMap.Remove(workspace);
+                coordinator.Shutdown(blockingShutdown);
+            }
+
+            SolutionCrawlerLogger.LogUnregistration(coordinator.CorrelationId);
+        }
+
+        public void AddAnalyzerProvider(IIncrementalAnalyzerProvider provider, IncrementalAnalyzerProviderMetadata metadata)
+        {
+            // now update all existing work coordinator
+            lock (_gate)
+            {
+                var lazyProvider = new Lazy<IIncrementalAnalyzerProvider, IncrementalAnalyzerProviderMetadata>(() => provider, metadata);
+
+                // update existing map for future solution crawler registration - no need for interlock but this makes add or update easier
+                ImmutableInterlocked.AddOrUpdate(ref _analyzerProviders, metadata.Name, n => [lazyProvider], (n, v) => v.Add(lazyProvider));
+
+                // assert map integrity
+                AssertAnalyzerProviders(_analyzerProviders);
+
+                // find existing coordinator to update
+                var lazyProviders = _analyzerProviders[metadata.Name];
+                foreach (var (workspace, coordinator) in _documentWorkCoordinatorMap)
+                {
+                    Contract.ThrowIfNull(workspace.Kind);
+
+                    if (!TryGetProvider(workspace.Kind, lazyProviders, out var picked) || picked != lazyProvider)
+                    {
+                        // check whether new provider belong to current workspace
+                        continue;
+                    }
+
+                    var analyzer = lazyProvider.Value.CreateIncrementalAnalyzer(workspace);
+                    if (analyzer != null)
+                    {
+                        coordinator.AddAnalyzer(analyzer, metadata.HighPriorityForActiveFile);
+                    }
+                }
+            }
+        }
+
+        public void Reanalyze(Workspace workspace, IIncrementalAnalyzer analyzer, IEnumerable<ProjectId>? projectIds, IEnumerable<DocumentId>? documentIds, bool highPriority)
+        {
+            lock (_gate)
+            {
+                if (!_documentWorkCoordinatorMap.TryGetValue(workspace, out var coordinator))
+                {
+                    // this can happen if solution crawler is already unregistered from workspace.
+                    // one of those example will be VS shutting down so roslyn package is disposed but there is a pending
+                    // async operation.
+                    return;
+                }
+
+                // no specific projects or documents provided
+                if (projectIds == null && documentIds == null)
+                {
+                    coordinator.Reanalyze(analyzer, new ReanalyzeScope(workspace.CurrentSolution.Id), highPriority);
+                    return;
+                }
+
+                coordinator.Reanalyze(analyzer, new ReanalyzeScope(projectIds, documentIds), highPriority);
+            }
+        }
+
+        private IEnumerable<Lazy<IIncrementalAnalyzerProvider, IncrementalAnalyzerProviderMetadata>> GetAnalyzerProviders(string workspaceKind)
+        {
+            foreach (var (_, lazyProviders) in _analyzerProviders)
+            {
+                // try get provider for the specific workspace kind
+                if (TryGetProvider(workspaceKind, lazyProviders, out var lazyProvider))
+                {
+                    yield return lazyProvider;
                     continue;
                 }
 
-                var analyzer = lazyProvider.Value.CreateIncrementalAnalyzer(workspace);
-                if (analyzer != null)
-                {
-                    coordinator.AddAnalyzer(analyzer, metadata.HighPriorityForActiveFile);
-                }
-            }
-        }
-    }
-
-    public void Reanalyze(Workspace workspace, IIncrementalAnalyzer analyzer, IEnumerable<ProjectId>? projectIds, IEnumerable<DocumentId>? documentIds, bool highPriority)
-    {
-        lock (_gate)
-        {
-            if (!_documentWorkCoordinatorMap.TryGetValue(workspace, out var coordinator))
-            {
-                // this can happen if solution crawler is already unregistered from workspace.
-                // one of those example will be VS shutting down so roslyn package is disposed but there is a pending
-                // async operation.
-                return;
-            }
-
-            // no specific projects or documents provided
-            if (projectIds == null && documentIds == null)
-            {
-                coordinator.Reanalyze(analyzer, new ReanalyzeScope(workspace.CurrentSolution.Id), highPriority);
-                return;
-            }
-
-            coordinator.Reanalyze(analyzer, new ReanalyzeScope(projectIds, documentIds), highPriority);
-        }
-    }
-
-    private IEnumerable<Lazy<IIncrementalAnalyzerProvider, IncrementalAnalyzerProviderMetadata>> GetAnalyzerProviders(string workspaceKind)
-    {
-        foreach (var (_, lazyProviders) in _analyzerProviders)
-        {
-            // try get provider for the specific workspace kind
-            if (TryGetProvider(workspaceKind, lazyProviders, out var lazyProvider))
-            {
-<<<<<<< HEAD
-                yield return lazyProvider;
-                continue;
-            }
-=======
+                // try get default provider
+                if (TryGetProvider(Default, lazyProviders, out lazyProvider))
+                {
+                    yield return lazyProvider;
+                }
+            }
+        }
+
+        private static bool TryGetProvider(
+            string kind,
+            ImmutableArray<Lazy<IIncrementalAnalyzerProvider, IncrementalAnalyzerProviderMetadata>> lazyProviders,
+            [NotNullWhen(true)] out Lazy<IIncrementalAnalyzerProvider, IncrementalAnalyzerProviderMetadata>? lazyProvider)
+        {
+            // set out param
+            lazyProvider = null;
+
+            // try find provider for specific workspace kind
+            if (kind != Default)
+            {
                 foreach (var provider in lazyProviders)
                 {
                     if (provider.Metadata.WorkspaceKinds.Any(wk => wk == kind))
@@ -194,71 +212,36 @@
                         return true;
                     }
                 }
->>>>>>> 815f0269
-
-            // try get default provider
-            if (TryGetProvider(Default, lazyProviders, out lazyProvider))
-            {
-                yield return lazyProvider;
-            }
-        }
-    }
-
-    private static bool TryGetProvider(
-        string kind,
-        ImmutableArray<Lazy<IIncrementalAnalyzerProvider, IncrementalAnalyzerProviderMetadata>> lazyProviders,
-        [NotNullWhen(true)] out Lazy<IIncrementalAnalyzerProvider, IncrementalAnalyzerProviderMetadata>? lazyProvider)
-    {
-        // set out param
-        lazyProvider = null;
-
-        // try find provider for specific workspace kind
-        if (kind != Default)
-        {
+
+                return false;
+            }
+
+            // try find default provider
             foreach (var provider in lazyProviders)
             {
-                if (provider.Metadata.WorkspaceKinds?.Any(wk => wk == kind) == true)
+                if (IsDefaultProvider(provider.Metadata))
                 {
                     lazyProvider = provider;
                     return true;
                 }
+
+                return false;
             }
 
             return false;
         }
 
-        // try find default provider
-        foreach (var provider in lazyProviders)
-        {
-            if (IsDefaultProvider(provider.Metadata))
-            {
-                lazyProvider = provider;
-                return true;
-            }
-
-            return false;
-        }
-
-        return false;
-    }
-
-    [Conditional("DEBUG")]
-    private static void AssertAnalyzerProviders(
-        ImmutableDictionary<string, ImmutableArray<Lazy<IIncrementalAnalyzerProvider, IncrementalAnalyzerProviderMetadata>>> analyzerProviders)
-    {
+        [Conditional("DEBUG")]
+        private static void AssertAnalyzerProviders(
+            ImmutableDictionary<string, ImmutableArray<Lazy<IIncrementalAnalyzerProvider, IncrementalAnalyzerProviderMetadata>>> analyzerProviders)
+        {
 #if DEBUG
-        // make sure there is duplicated provider defined for same workspace.
-        var set = new HashSet<string>();
-        foreach (var kv in analyzerProviders)
-        {
-            foreach (var lazyProvider in kv.Value)
-            {
-                if (IsDefaultProvider(lazyProvider.Metadata))
-                {
-<<<<<<< HEAD
-                    Debug.Assert(set.Add(Default));
-                    continue;
-=======
+            // make sure there is duplicated provider defined for same workspace.
+            var set = new HashSet<string>();
+            foreach (var kv in analyzerProviders)
+            {
+                foreach (var lazyProvider in kv.Value)
+                {
                     if (IsDefaultProvider(lazyProvider.Metadata))
                     {
                         Debug.Assert(set.Add(Default));
@@ -269,77 +252,66 @@
                     {
                         Debug.Assert(set.Add(kind));
                     }
->>>>>>> 815f0269
-                }
-
-                foreach (var kind in lazyProvider.Metadata.WorkspaceKinds!)
-                {
-                    Debug.Assert(set.Add(kind));
-                }
-            }
-
-            set.Clear();
-        }
+                }
+
+                set.Clear();
+            }
 #endif
-    }
-
-<<<<<<< HEAD
-    private static bool IsDefaultProvider(IncrementalAnalyzerProviderMetadata providerMetadata)
-        => providerMetadata.WorkspaceKinds == null || providerMetadata.WorkspaceKinds.Count == 0;
-
-    internal TestAccessor GetTestAccessor()
-    {
-        return new TestAccessor(this);
-    }
-
-    internal readonly struct TestAccessor
-    {
-        private readonly SolutionCrawlerRegistrationService _solutionCrawlerRegistrationService;
-=======
+        }
+
         private static bool IsDefaultProvider(IncrementalAnalyzerProviderMetadata providerMetadata)
             => providerMetadata.WorkspaceKinds is [];
->>>>>>> 815f0269
-
-        internal TestAccessor(SolutionCrawlerRegistrationService solutionCrawlerRegistrationService)
-        {
-            _solutionCrawlerRegistrationService = solutionCrawlerRegistrationService;
-        }
-
-        internal ref ImmutableDictionary<string, ImmutableArray<Lazy<IIncrementalAnalyzerProvider, IncrementalAnalyzerProviderMetadata>>> AnalyzerProviders
-            => ref _solutionCrawlerRegistrationService._analyzerProviders;
-
-        internal bool TryGetWorkCoordinator(Workspace workspace, [NotNullWhen(true)] out WorkCoordinator? coordinator)
-        {
-            lock (_solutionCrawlerRegistrationService._gate)
-            {
-                return _solutionCrawlerRegistrationService._documentWorkCoordinatorMap.TryGetValue(workspace, out coordinator);
-            }
-        }
-
-        internal void WaitUntilCompletion(Workspace workspace, ImmutableArray<IIncrementalAnalyzer> workers)
-        {
-            if (TryGetWorkCoordinator(workspace, out var coordinator))
-            {
-                coordinator.GetTestAccessor().WaitUntilCompletion(workers);
-            }
-        }
-
-        internal void WaitUntilCompletion(Workspace workspace)
-        {
-            if (TryGetWorkCoordinator(workspace, out var coordinator))
-            {
-                coordinator.GetTestAccessor().WaitUntilCompletion();
-            }
-        }
-    }
-
-    internal sealed class Registration(int correlationId, Workspace workspace, SolutionCrawlerProgressReporter progressReporter)
-    {
-        public readonly int CorrelationId = correlationId;
-        public readonly Workspace Workspace = workspace;
-        public readonly SolutionCrawlerProgressReporter ProgressReporter = progressReporter;
-
-        public Solution GetSolutionToAnalyze()
-            => Workspace.CurrentSolution;
+
+        internal TestAccessor GetTestAccessor()
+        {
+            return new TestAccessor(this);
+        }
+
+        internal readonly struct TestAccessor
+        {
+            private readonly SolutionCrawlerRegistrationService _solutionCrawlerRegistrationService;
+
+            internal TestAccessor(SolutionCrawlerRegistrationService solutionCrawlerRegistrationService)
+            {
+                _solutionCrawlerRegistrationService = solutionCrawlerRegistrationService;
+            }
+
+            internal ref ImmutableDictionary<string, ImmutableArray<Lazy<IIncrementalAnalyzerProvider, IncrementalAnalyzerProviderMetadata>>> AnalyzerProviders
+                => ref _solutionCrawlerRegistrationService._analyzerProviders;
+
+            internal bool TryGetWorkCoordinator(Workspace workspace, [NotNullWhen(true)] out WorkCoordinator? coordinator)
+            {
+                lock (_solutionCrawlerRegistrationService._gate)
+                {
+                    return _solutionCrawlerRegistrationService._documentWorkCoordinatorMap.TryGetValue(workspace, out coordinator);
+                }
+            }
+
+            internal void WaitUntilCompletion(Workspace workspace, ImmutableArray<IIncrementalAnalyzer> workers)
+            {
+                if (TryGetWorkCoordinator(workspace, out var coordinator))
+                {
+                    coordinator.GetTestAccessor().WaitUntilCompletion(workers);
+                }
+            }
+
+            internal void WaitUntilCompletion(Workspace workspace)
+            {
+                if (TryGetWorkCoordinator(workspace, out var coordinator))
+                {
+                    coordinator.GetTestAccessor().WaitUntilCompletion();
+                }
+            }
+        }
+
+        internal sealed class Registration(int correlationId, Workspace workspace, SolutionCrawlerProgressReporter progressReporter)
+        {
+            public readonly int CorrelationId = correlationId;
+            public readonly Workspace Workspace = workspace;
+            public readonly SolutionCrawlerProgressReporter ProgressReporter = progressReporter;
+
+            public Solution GetSolutionToAnalyze()
+                => Workspace.CurrentSolution;
+        }
     }
 }