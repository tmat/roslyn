--- conflicted
+++ resolved
@@ -1,12 +1,8 @@
 ﻿// Copyright (c) Microsoft.  All Rights Reserved.  Licensed under the Apache License, Version 2.0.  See License.txt in the project root for license information.
 
-<<<<<<< HEAD
 using System.Collections.Immutable;
 using Microsoft.CodeAnalysis.CodeFixes;
 using Microsoft.CodeAnalysis.CodeStyle;
-=======
->>>>>>> 28b05a9a
-using Microsoft.CodeAnalysis.Diagnostics;
 using Microsoft.CodeAnalysis.DocumentHighlighting;
 using Microsoft.CodeAnalysis.EmbeddedLanguages.LanguageServices;
 using Microsoft.CodeAnalysis.EmbeddedLanguages.RegularExpressions.LanguageServices;
@@ -16,12 +12,10 @@
     internal class RegexEmbeddedLanguageFeatures : RegexEmbeddedLanguage, IEmbeddedLanguageFeatures
     {
         public IDocumentHighlightsService DocumentHighlightsService { get; }
-<<<<<<< HEAD
         public ImmutableArray<AbstractCodeStyleDiagnosticAnalyzer> DiagnosticAnalyzers { get; }
-        public SyntaxEditorBasedCodeFixProvider CodeFixProvider { get; }
-=======
-        public DiagnosticAnalyzer DiagnosticAnalyzer { get; }
->>>>>>> 28b05a9a
+
+        // No CodeFixProvider for any regex diagnostics.
+        public SyntaxEditorBasedCodeFixProvider CodeFixProvider => null;
 
         public RegexEmbeddedLanguageFeatures(EmbeddedLanguageInfo info) : base(info)
         {
