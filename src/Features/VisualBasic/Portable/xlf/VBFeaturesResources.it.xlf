--- conflicted
+++ resolved
@@ -27,19 +27,11 @@
         <target state="translated">Aggiungi 'Shadows'</target>
         <note>{Locked="Shadows"} "Shadows" is a VB keyword and should not be localized.</note>
       </trans-unit>
-<<<<<<< HEAD
       <trans-unit id="Cast_0_to_1">
         <source>Cast '{0}' to '{1}'</source>
         <target state="new">Cast '{0}' to '{1}'</target>
         <note />
       </trans-unit>
-      <trans-unit id="If_statement_can_be_simplified">
-        <source>'If' statement can be simplified</source>
-        <target state="translated">L'istruzione 'If' può essere semplificata</target>
-        <note />
-      </trans-unit>
-=======
->>>>>>> 5b130763
       <trans-unit id="Insert_0">
         <source>Insert '{0}'.</source>
         <target state="translated">Inserisci '{0}'.</target>
