--- conflicted
+++ resolved
@@ -43,11 +43,7 @@
             New OverrideCompletionProvider(),
             New XmlDocCommentCompletionProvider(),
             New InternalsVisibleToCompletionProvider(),
-<<<<<<< HEAD
-            New VisualBasicEmbeddedLanguageCompletionProvider())
-=======
             New EmbeddedLanguageCompletionProvider(VisualBasicEmbeddedLanguageFeaturesProvider.Instance))
->>>>>>> 344f0625
 
         Private ReadOnly _workspace As Workspace
 
