--- conflicted
+++ resolved
@@ -25,37 +25,7 @@
         <ImportingConstructor>
         <Obsolete(MefConstruction.ImportingConstructorMessage, True)>
         Public Sub New()
-<<<<<<< HEAD
             MyBase.New(ImmutableArray.Create(Of IKeywordRecommender(Of VisualBasicSyntaxContext))(
-=======
-            MyBase.New(GetKeywordRecommenders())
-        End Sub
-
-        Friend Overrides Function IsInsertionTrigger(text As SourceText, characterPosition As Integer, options As OptionSet) As Boolean
-            ' We show 'Of' after dim x as new list(
-            Return CompletionUtilities.IsDefaultTriggerCharacterOrParen(text, characterPosition, options)
-        End Function
-
-        Friend Overrides ReadOnly Property TriggerCharacters As ImmutableHashSet(Of Char) = CompletionUtilities.CommonTriggerCharsAndParen
-
-        Private Shared ReadOnly s_tupleRules As CompletionItemRules = CompletionItemRules.Default.
-            WithCommitCharacterRule(CharacterSetModificationRule.Create(CharacterSetModificationKind.Remove, ":"c))
-
-        Protected Overrides Function CreateItem(keyword As RecommendedKeyword, context As VisualBasicSyntaxContext) As CompletionItem
-            Dim rules = If(context.IsPossibleTupleContext, s_tupleRules, CompletionItemRules.Default)
-
-            Return CommonCompletionItem.Create(
-                displayText:=keyword.Keyword,
-                displayTextSuffix:="",
-                description:=keyword.DescriptionFactory(CancellationToken.None),
-                glyph:=Glyph.Keyword,
-                tags:=s_Tags,
-                rules:=rules.WithMatchPriority(keyword.MatchPriority))
-        End Function
-
-        Private Shared Function GetKeywordRecommenders() As ImmutableArray(Of IKeywordRecommender(Of VisualBasicSyntaxContext))
-            Return New IKeywordRecommender(Of VisualBasicSyntaxContext)() {
->>>>>>> c36b5d39
                 New KeywordRecommenders.ArrayStatements.EraseKeywordRecommender(),
                 New KeywordRecommenders.ArrayStatements.PreserveKeywordRecommender(),
                 New KeywordRecommenders.ArrayStatements.ReDimKeywordRecommender(),
@@ -198,11 +168,6 @@
                 New KeywordRecommenders.Types.BuiltInTypesKeywordRecommender()))
         End Sub
 
-        Protected Overrides Async Function CreateContextAsync(document As Document, position As Integer, cancellationToken As CancellationToken) As Task(Of VisualBasicSyntaxContext)
-            Dim semanticModel = Await document.ReuseExistingSpeculativeModelAsync(position, cancellationToken).ConfigureAwait(False)
-            Return VisualBasicSyntaxContext.CreateContext(document.Project.Solution.Workspace, semanticModel, position, cancellationToken)
-        End Function
-
         Friend Overrides Function IsInsertionTrigger(text As SourceText, characterPosition As Integer, options As OptionSet) As Boolean
             ' We show 'Of' after dim x as new list(
             Return CompletionUtilities.IsDefaultTriggerCharacterOrParen(text, characterPosition, options)
