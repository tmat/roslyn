﻿// Copyright (c) Microsoft.  All Rights Reserved.  Licensed under the Apache License, Version 2.0.  See License.txt in the project root for license information.

using System.Collections.Immutable;
using Roslyn.Utilities;

namespace Microsoft.CodeAnalysis.Operations
{
    internal abstract class OperationCloner : OperationVisitor<object, IOperation>
    {
        protected T Visit<T>(T node) where T : IOperation
        {
            return (T)Visit(node, argument: null);
        }

        public IOperation Visit(IOperation operation)
        {
            return Visit(operation, argument: null);
        }

        public override IOperation DefaultVisit(IOperation operation, object argument)
        {
            // this should never reach, otherwise, there is missing override for IOperation type
            throw ExceptionUtilities.Unreachable;
        }

        internal override IOperation VisitNoneOperation(IOperation operation, object argument)
        {
            return Operation.CreateOperationNone(((Operation)operation).SemanticModel, operation.Syntax, operation.ConstantValue, () => VisitArray(operation.Children.ToImmutableArray()), operation.IsImplicit);
        }

        private ImmutableArray<T> VisitArray<T>(ImmutableArray<T> nodes) where T : IOperation
        {
            // clone the array
            return nodes.SelectAsArray(n => Visit(n));
        }

        public override IOperation VisitBlock(IBlockOperation operation, object argument)
        {
            return new BlockStatement(VisitArray(operation.Operations), operation.Locals, ((Operation)operation).SemanticModel, operation.Syntax, operation.Type, operation.ConstantValue, operation.IsImplicit);
        }

        public override IOperation VisitVariableDeclarationGroup(IVariableDeclarationGroupOperation operation, object argument)
        {
            return new VariableDeclarationGroupOperation(VisitArray(operation.Declarations), ((Operation)operation).SemanticModel, operation.Syntax, operation.Type, operation.ConstantValue, operation.IsImplicit);
        }

        public override IOperation VisitVariableDeclarator(IVariableDeclaratorOperation operation, object argument)
        {
            return new VariableDeclarator(operation.Symbol, Visit(operation.Initializer), VisitArray(operation.IgnoredArguments), ((Operation)operation).SemanticModel, operation.Syntax, operation.Type, operation.ConstantValue, operation.IsImplicit);
        }

        public override IOperation VisitVariableDeclaration(IVariableDeclarationOperation operation, object argument)
        {
            return new VariableDeclaration(VisitArray(operation.Declarators), Visit(operation.Initializer), ((Operation)operation).SemanticModel, operation.Syntax, operation.Type, operation.ConstantValue, operation.IsImplicit);
        }

        public override IOperation VisitSwitch(ISwitchOperation operation, object argument)
        {
            return new SwitchStatement(Visit(operation.Value), VisitArray(operation.Cases), ((Operation)operation).SemanticModel, operation.Syntax, operation.Type, operation.ConstantValue, operation.IsImplicit);
        }

        public override IOperation VisitSwitchCase(ISwitchCaseOperation operation, object argument)
        {
            return new SwitchCase(VisitArray(operation.Clauses), VisitArray(operation.Body), ((Operation)operation).SemanticModel, operation.Syntax, operation.Type, operation.ConstantValue, operation.IsImplicit);
        }

        public override IOperation VisitSingleValueCaseClause(ISingleValueCaseClauseOperation operation, object argument)
        {
            return new SingleValueCaseClause(Visit(operation.Value), ((Operation)operation).SemanticModel, operation.Syntax, operation.Type, operation.ConstantValue, operation.IsImplicit);
        }

        public override IOperation VisitRelationalCaseClause(IRelationalCaseClauseOperation operation, object argument)
        {
            return new RelationalCaseClause(Visit(operation.Value), operation.Relation, ((Operation)operation).SemanticModel, operation.Syntax, operation.Type, operation.ConstantValue, operation.IsImplicit);
        }

        public override IOperation VisitRangeCaseClause(IRangeCaseClauseOperation operation, object argument)
        {
            return new RangeCaseClause(Visit(operation.MinimumValue), Visit(operation.MaximumValue), ((Operation)operation).SemanticModel, operation.Syntax, operation.Type, operation.ConstantValue, operation.IsImplicit);
        }

        public override IOperation VisitDefaultCaseClause(IDefaultCaseClauseOperation operation, object argument)
        {
            return new DefaultCaseClause(((Operation)operation).SemanticModel, operation.Syntax, operation.Type, operation.ConstantValue, operation.IsImplicit);
        }

        public override IOperation VisitWhileLoop(IWhileLoopOperation operation, object argument)
        {
            return new WhileLoopStatement(Visit(operation.Condition), Visit(operation.Body), Visit(operation.IgnoredCondition), operation.Locals, operation.ConditionIsTop, operation.ConditionIsUntil, ((Operation)operation).SemanticModel, operation.Syntax, operation.Type, operation.ConstantValue, operation.IsImplicit);
        }

        public override IOperation VisitForLoop(IForLoopOperation operation, object argument)
        {
            return new ForLoopStatement(VisitArray(operation.Before), Visit(operation.Condition), VisitArray(operation.AtLoopBottom), operation.Locals, Visit(operation.Body), ((Operation)operation).SemanticModel, operation.Syntax, operation.Type, operation.ConstantValue, operation.IsImplicit);
        }

        public override IOperation VisitForToLoop(IForToLoopOperation operation, object argument)
        {
            return new ForToLoopStatement(operation.Locals, Visit(operation.LoopControlVariable), Visit(operation.InitialValue), Visit(operation.LimitValue), Visit(operation.StepValue), Visit(operation.Body), VisitArray(operation.NextVariables), ((Operation)operation).SemanticModel, operation.Syntax, operation.Type, operation.ConstantValue, operation.IsImplicit);
        }

        public override IOperation VisitForEachLoop(IForEachLoopOperation operation, object argument)
        {
            return new ForEachLoopStatement(operation.Locals, Visit(operation.LoopControlVariable), Visit(operation.Collection), VisitArray(operation.NextVariables), Visit(operation.Body), ((Operation)operation).SemanticModel, operation.Syntax, operation.Type, operation.ConstantValue, operation.IsImplicit);
        }

        public override IOperation VisitLabeled(ILabeledOperation operation, object argument)
        {
            return new LabeledStatement(operation.Label, Visit(operation.Operation), ((Operation)operation).SemanticModel, operation.Syntax, operation.Type, operation.ConstantValue, operation.IsImplicit);
        }

        public override IOperation VisitBranch(IBranchOperation operation, object argument)
        {
            return new BranchStatement(operation.Target, operation.BranchKind, ((Operation)operation).SemanticModel, operation.Syntax, operation.Type, operation.ConstantValue, operation.IsImplicit);
        }

        public override IOperation VisitEmpty(IEmptyOperation operation, object argument)
        {
            return new EmptyStatement(((Operation)operation).SemanticModel, operation.Syntax, operation.Type, operation.ConstantValue, operation.IsImplicit);
        }

        public override IOperation VisitReturn(IReturnOperation operation, object argument)
        {
            return new ReturnStatement(operation.Kind, Visit(operation.ReturnedValue), ((Operation)operation).SemanticModel, operation.Syntax, operation.Type, operation.ConstantValue, operation.IsImplicit);
        }

        public override IOperation VisitLock(ILockOperation operation, object argument)
        {
            return new LockStatement(Visit(operation.LockedValue), Visit(operation.Body), ((Operation)operation).SemanticModel, operation.Syntax, operation.Type, operation.ConstantValue, operation.IsImplicit);
        }

        public override IOperation VisitTry(ITryOperation operation, object argument)
        {
            return new TryStatement(Visit(operation.Body), VisitArray(operation.Catches), Visit(operation.Finally), ((Operation)operation).SemanticModel, operation.Syntax, operation.Type, operation.ConstantValue, operation.IsImplicit);
        }

        public override IOperation VisitCatchClause(ICatchClauseOperation operation, object argument)
        {
            return new CatchClause(Visit(operation.ExceptionDeclarationOrExpression), operation.ExceptionType, operation.Locals, Visit(operation.Filter), Visit(operation.Handler), ((Operation)operation).SemanticModel, operation.Syntax, operation.Type, operation.ConstantValue, operation.IsImplicit);
        }

        public override IOperation VisitUsing(IUsingOperation operation, object argument)
        {
            return new UsingStatement(Visit(operation.Resources), Visit(operation.Body), ((Operation)operation).SemanticModel, operation.Syntax, operation.Type, operation.ConstantValue, operation.IsImplicit);
        }

        // https://github.com/dotnet/roslyn/issues/21281
        internal override IOperation VisitFixed(IFixedOperation operation, object argument)
        {
            return new FixedStatement(Visit(operation.Variables), Visit(operation.Body), ((Operation)operation).SemanticModel, operation.Syntax, operation.Type, operation.ConstantValue, operation.IsImplicit);
        }

        public override IOperation VisitExpressionStatement(IExpressionStatementOperation operation, object argument)
        {
            return new ExpressionStatement(Visit(operation.Operation), ((Operation)operation).SemanticModel, operation.Syntax, operation.Type, operation.ConstantValue, operation.IsImplicit);
        }

        internal override IOperation VisitWith(IWithOperation operation, object argument)
        {
            return new WithStatement(Visit(operation.Body), Visit(operation.Value), ((Operation)operation).SemanticModel, operation.Syntax, operation.Type, operation.ConstantValue, operation.IsImplicit);
        }

        public override IOperation VisitStop(IStopOperation operation, object argument)
        {
            return new StopStatement(((Operation)operation).SemanticModel, operation.Syntax, operation.Type, operation.ConstantValue, operation.IsImplicit);
        }

        public override IOperation VisitEnd(IEndOperation operation, object argument)
        {
            return new EndStatement(((Operation)operation).SemanticModel, operation.Syntax, operation.Type, operation.ConstantValue, operation.IsImplicit);
        }

        public override IOperation VisitInvocation(IInvocationOperation operation, object argument)
        {
            return new InvocationExpression(operation.TargetMethod, Visit(operation.Instance), operation.IsVirtual, VisitArray(operation.Arguments), ((Operation)operation).SemanticModel, operation.Syntax, operation.Type, operation.ConstantValue, operation.IsImplicit);
        }

        public override IOperation VisitOmittedArgument(IOmittedArgumentOperation operation, object argument)
        {
            return new OmittedArgumentExpression(((Operation)operation).SemanticModel, operation.Syntax, operation.Type, operation.ConstantValue, operation.IsImplicit);
        }

        public override IOperation VisitArrayElementReference(IArrayElementReferenceOperation operation, object argument)
        {
            return new ArrayElementReferenceExpression(Visit(operation.ArrayReference), VisitArray(operation.Indices), ((Operation)operation).SemanticModel, operation.Syntax, operation.Type, operation.ConstantValue, operation.IsImplicit);
        }

        internal override IOperation VisitPointerIndirectionReference(IPointerIndirectionReferenceOperation operation, object argument)
        {
            return new PointerIndirectionReferenceExpression(Visit(operation.Pointer), ((Operation)operation).SemanticModel, operation.Syntax, operation.Type, operation.ConstantValue, operation.IsImplicit);
        }

        public override IOperation VisitLocalReference(ILocalReferenceOperation operation, object argument)
        {
            return new LocalReferenceExpression(operation.Local, operation.IsDeclaration, ((Operation)operation).SemanticModel, operation.Syntax, operation.Type, operation.ConstantValue, operation.IsImplicit);
        }

        public override IOperation VisitParameterReference(IParameterReferenceOperation operation, object argument)
        {
            return new ParameterReferenceExpression(operation.Parameter, ((Operation)operation).SemanticModel, operation.Syntax, operation.Type, operation.ConstantValue, operation.IsImplicit);
        }

        public override IOperation VisitInstanceReference(IInstanceReferenceOperation operation, object argument)
        {
            return new InstanceReferenceExpression(((Operation)operation).SemanticModel, operation.Syntax, operation.Type, operation.ConstantValue, operation.IsImplicit);
        }

        public override IOperation VisitFieldReference(IFieldReferenceOperation operation, object argument)
        {
            return new FieldReferenceExpression(operation.Field, operation.IsDeclaration, Visit(operation.Instance), ((Operation)operation).SemanticModel, operation.Syntax, operation.Type, operation.ConstantValue, operation.IsImplicit);
        }

        public override IOperation VisitMethodReference(IMethodReferenceOperation operation, object argument)
        {
            return new MethodReferenceExpression(operation.Method, operation.IsVirtual, Visit(operation.Instance), ((Operation)operation).SemanticModel, operation.Syntax, operation.Type, operation.ConstantValue, operation.IsImplicit);
        }

        public override IOperation VisitPropertyReference(IPropertyReferenceOperation operation, object argument)
        {
            return new PropertyReferenceExpression(operation.Property, Visit(operation.Instance), VisitArray(operation.Arguments), ((Operation)operation).SemanticModel, operation.Syntax, operation.Type, operation.ConstantValue, operation.IsImplicit);
        }

        public override IOperation VisitEventReference(IEventReferenceOperation operation, object argument)
        {
            return new EventReferenceExpression(operation.Event, Visit(operation.Instance), ((Operation)operation).SemanticModel, operation.Syntax, operation.Type, operation.ConstantValue, operation.IsImplicit);
        }

        public override IOperation VisitEventAssignment(IEventAssignmentOperation operation, object argument)
        {
            return new EventAssignmentOperation(Visit(operation.EventReference), Visit(operation.HandlerValue), operation.Adds, ((Operation)operation).SemanticModel, operation.Syntax, operation.Type, operation.ConstantValue, operation.IsImplicit);
        }

        public override IOperation VisitConditionalAccess(IConditionalAccessOperation operation, object argument)
        {
            return new ConditionalAccessExpression(Visit(operation.WhenNotNull), Visit(operation.Operation), ((Operation)operation).SemanticModel, operation.Syntax, operation.Type, operation.ConstantValue, operation.IsImplicit);
        }

        public override IOperation VisitConditionalAccessInstance(IConditionalAccessInstanceOperation operation, object argument)
        {
            return new ConditionalAccessInstanceExpression(((Operation)operation).SemanticModel, operation.Syntax, operation.Type, operation.ConstantValue, operation.IsImplicit);
        }

        internal override IOperation VisitPlaceholder(IPlaceholderOperation operation, object argument)
        {
            return new PlaceholderExpression(((Operation)operation).SemanticModel, operation.Syntax, operation.Type, operation.ConstantValue, operation.IsImplicit);
        }

        public override IOperation VisitUnaryOperator(IUnaryOperation operation, object argument)
        {
            return new UnaryOperatorExpression(operation.OperatorKind, Visit(operation.Operand), operation.IsLifted, operation.IsChecked, operation.OperatorMethod, ((Operation)operation).SemanticModel, operation.Syntax, operation.Type, operation.ConstantValue, operation.IsImplicit);
        }

        public override IOperation VisitBinaryOperator(IBinaryOperation operation, object argument)
        {
            return new BinaryOperatorExpression(operation.OperatorKind, Visit(operation.LeftOperand), Visit(operation.RightOperand), operation.IsLifted, operation.IsChecked, operation.IsCompareText, operation.OperatorMethod, ((Operation)operation).SemanticModel, operation.Syntax, operation.Type, operation.ConstantValue, operation.IsImplicit);
        }

        public override IOperation VisitConditional(IConditionalOperation operation, object argument)
        {
            return new ConditionalOperation(Visit(operation.Condition), Visit(operation.WhenTrue), Visit(operation.WhenFalse), operation.IsRef, ((Operation)operation).SemanticModel, operation.Syntax, operation.Type, operation.ConstantValue, operation.IsImplicit);
        }

        public override IOperation VisitCoalesce(ICoalesceOperation operation, object argument)
        {
            return new CoalesceExpression(Visit(operation.Value), Visit(operation.WhenNull), ((Operation)operation).SemanticModel, operation.Syntax, operation.Type, operation.ConstantValue, operation.IsImplicit);
        }

        public override IOperation VisitIsType(IIsTypeOperation operation, object argument)
        {
            return new IsTypeExpression(Visit(operation.ValueOperand), operation.TypeOperand, operation.IsNegated, ((Operation)operation).SemanticModel, operation.Syntax, operation.Type, operation.ConstantValue, operation.IsImplicit);
        }

        public override IOperation VisitSizeOf(ISizeOfOperation operation, object argument)
        {
            return new SizeOfExpression(operation.TypeOperand, ((Operation)operation).SemanticModel, operation.Syntax, operation.Type, operation.ConstantValue, operation.IsImplicit);
        }

        public override IOperation VisitTypeOf(ITypeOfOperation operation, object argument)
        {
            return new TypeOfExpression(operation.TypeOperand, ((Operation)operation).SemanticModel, operation.Syntax, operation.Type, operation.ConstantValue, operation.IsImplicit);
        }

        public override IOperation VisitAnonymousFunction(IAnonymousFunctionOperation operation, object argument)
        {
            return new AnonymousFunctionExpression(operation.Symbol, Visit(operation.Body), ((Operation)operation).SemanticModel, operation.Syntax, operation.Type, operation.ConstantValue, operation.IsImplicit);
        }

        public override IOperation VisitDelegateCreation(IDelegateCreationOperation operation, object argument)
        {
            return new DelegateCreationExpression(Visit(operation.Target), ((Operation)operation).SemanticModel, operation.Syntax, operation.Type, operation.ConstantValue, operation.IsImplicit);
        }

        public override IOperation VisitLiteral(ILiteralOperation operation, object argument)
        {
            return new LiteralExpression(((Operation)operation).SemanticModel, operation.Syntax, operation.Type, operation.ConstantValue, operation.IsImplicit);
        }

        public override IOperation VisitAwait(IAwaitOperation operation, object argument)
        {
            return new AwaitExpression(Visit(operation.Operation), ((Operation)operation).SemanticModel, operation.Syntax, operation.Type, operation.ConstantValue, operation.IsImplicit);
        }

        public override IOperation VisitNameOf(INameOfOperation operation, object argument)
        {
            return new NameOfExpression(Visit(operation.Argument), ((Operation)operation).SemanticModel, operation.Syntax, operation.Type, operation.ConstantValue, operation.IsImplicit);
        }

        public override IOperation VisitThrow(IThrowOperation operation, object argument)
        {
            return new ThrowExpression(Visit(operation.Exception), ((Operation)operation).SemanticModel, operation.Syntax, operation.Type, operation.ConstantValue, operation.IsImplicit);
        }

        public override IOperation VisitAddressOf(IAddressOfOperation operation, object argument)
        {
            return new AddressOfExpression(Visit(operation.Reference), ((Operation)operation).SemanticModel, operation.Syntax, operation.Type, operation.ConstantValue, operation.IsImplicit);
        }

        public override IOperation VisitObjectCreation(IObjectCreationOperation operation, object argument)
        {
            return new ObjectCreationExpression(operation.Constructor, Visit(operation.Initializer), VisitArray(operation.Arguments), ((Operation)operation).SemanticModel, operation.Syntax, operation.Type, operation.ConstantValue, operation.IsImplicit);
        }

        public override IOperation VisitAnonymousObjectCreation(IAnonymousObjectCreationOperation operation, object argument)
        {
            return new AnonymousObjectCreationExpression(VisitArray(operation.Initializers), ((Operation)operation).SemanticModel, operation.Syntax, operation.Type, operation.ConstantValue, operation.IsImplicit);
        }

        public override IOperation VisitObjectOrCollectionInitializer(IObjectOrCollectionInitializerOperation operation, object argument)
        {
            return new ObjectOrCollectionInitializerExpression(VisitArray(operation.Initializers), ((Operation)operation).SemanticModel, operation.Syntax, operation.Type, operation.ConstantValue, operation.IsImplicit);
        }

        public override IOperation VisitMemberInitializer(IMemberInitializerOperation operation, object argument)
        {
            return new MemberInitializerExpression(Visit(operation.InitializedMember), Visit(operation.Initializer), ((Operation)operation).SemanticModel, operation.Syntax, operation.Type, operation.ConstantValue, operation.IsImplicit);
        }

        public override IOperation VisitCollectionElementInitializer(ICollectionElementInitializerOperation operation, object argument)
        {
            return new CollectionElementInitializerExpression(operation.AddMethod, operation.IsDynamic, VisitArray(operation.Arguments), ((Operation)operation).SemanticModel, operation.Syntax, operation.Type, operation.ConstantValue, operation.IsImplicit);
        }

        public override IOperation VisitFieldInitializer(IFieldInitializerOperation operation, object argument)
        {
            return new FieldInitializer(operation.InitializedFields, Visit(operation.Value), operation.Kind, ((Operation)operation).SemanticModel, operation.Syntax, operation.Type, operation.ConstantValue, operation.IsImplicit);
        }

        public override IOperation VisitVariableInitializer(IVariableInitializerOperation operation, object argument)
        {
            return new VariableInitializer(Visit(operation.Value), ((Operation)operation).SemanticModel, operation.Syntax, operation.Type, operation.ConstantValue, operation.IsImplicit);
        }

        public override IOperation VisitPropertyInitializer(IPropertyInitializerOperation operation, object argument)
        {
            return new PropertyInitializer(operation.InitializedProperties, Visit(operation.Value), operation.Kind, ((Operation)operation).SemanticModel, operation.Syntax, operation.Type, operation.ConstantValue, operation.IsImplicit);
        }

        public override IOperation VisitParameterInitializer(IParameterInitializerOperation operation, object argument)
        {
            return new ParameterInitializer(operation.Parameter, Visit(operation.Value), operation.Kind, ((Operation)operation).SemanticModel, operation.Syntax, operation.Type, operation.ConstantValue, operation.IsImplicit);
        }

        public override IOperation VisitArrayCreation(IArrayCreationOperation operation, object argument)
        {
            return new ArrayCreationExpression(VisitArray(operation.DimensionSizes), Visit(operation.Initializer), ((Operation)operation).SemanticModel, operation.Syntax, operation.Type, operation.ConstantValue, operation.IsImplicit);
        }

        public override IOperation VisitArrayInitializer(IArrayInitializerOperation operation, object argument)
        {
            return new ArrayInitializer(VisitArray(operation.ElementValues), ((Operation)operation).SemanticModel, operation.Syntax, operation.ConstantValue, operation.IsImplicit);
        }

        public override IOperation VisitSimpleAssignment(ISimpleAssignmentOperation operation, object argument)
        {
            return new SimpleAssignmentExpression(Visit(operation.Target), operation.IsRef, Visit(operation.Value), ((Operation)operation).SemanticModel, operation.Syntax, operation.Type, operation.ConstantValue, operation.IsImplicit);
        }

        public override IOperation VisitDeconstructionAssignment(IDeconstructionAssignmentOperation operation, object argument)
        {
            return new DeconstructionAssignmentExpression(Visit(operation.Target), Visit(operation.Value), ((Operation)operation).SemanticModel, operation.Syntax, operation.Type, operation.ConstantValue, operation.IsImplicit);
        }

        public override IOperation VisitDeclarationExpression(IDeclarationExpressionOperation operation, object argument)
        {
            return new DeclarationExpression(Visit(operation.Expression), ((Operation)operation).SemanticModel, operation.Syntax, operation.Type, operation.ConstantValue, operation.IsImplicit);
        }

        public override IOperation VisitIncrementOrDecrement(IIncrementOrDecrementOperation operation, object argument)
        {
            bool isDecrement = operation.Kind == OperationKind.Decrement;
            return new IncrementExpression(isDecrement, operation.IsPostfix, operation.IsLifted, operation.IsChecked, Visit(operation.Target), operation.OperatorMethod, ((Operation)operation).SemanticModel, operation.Syntax, operation.Type, operation.ConstantValue, operation.IsImplicit);
        }

        public override IOperation VisitParenthesized(IParenthesizedOperation operation, object argument)
        {
            return new ParenthesizedExpression(Visit(operation.Operand), ((Operation)operation).SemanticModel, operation.Syntax, operation.Type, operation.ConstantValue, operation.IsImplicit);
        }

        public override IOperation VisitDynamicMemberReference(IDynamicMemberReferenceOperation operation, object argument)
        {
            return new DynamicMemberReferenceExpression(Visit(operation.Instance), operation.MemberName, operation.TypeArguments, operation.ContainingType, ((Operation)operation).SemanticModel, operation.Syntax, operation.Type, operation.ConstantValue, operation.IsImplicit);
        }

        public override IOperation VisitDynamicObjectCreation(IDynamicObjectCreationOperation operation, object argument)
        {
            return new DynamicObjectCreationExpression(VisitArray(operation.Arguments), ((HasDynamicArgumentsExpression)operation).ArgumentNames, ((HasDynamicArgumentsExpression)operation).ArgumentRefKinds, Visit(operation.Initializer), ((Operation)operation).SemanticModel, operation.Syntax, operation.Type, operation.ConstantValue, operation.IsImplicit);
        }

        public override IOperation VisitDynamicInvocation(IDynamicInvocationOperation operation, object argument)
        {
            return new DynamicInvocationExpression(Visit(operation.Operation), VisitArray(operation.Arguments), ((HasDynamicArgumentsExpression)operation).ArgumentNames, ((HasDynamicArgumentsExpression)operation).ArgumentRefKinds, ((Operation)operation).SemanticModel, operation.Syntax, operation.Type, operation.ConstantValue, operation.IsImplicit);
        }

        public override IOperation VisitDynamicIndexerAccess(IDynamicIndexerAccessOperation operation, object argument)
        {
            return new DynamicIndexerAccessExpression(Visit(operation.Operation), VisitArray(operation.Arguments), ((HasDynamicArgumentsExpression)operation).ArgumentNames, ((HasDynamicArgumentsExpression)operation).ArgumentRefKinds, ((Operation)operation).SemanticModel, operation.Syntax, operation.Type, operation.ConstantValue, operation.IsImplicit);
        }

        public override IOperation VisitDefaultValue(IDefaultValueOperation operation, object argument)
        {
            return new DefaultValueExpression(((Operation)operation).SemanticModel, operation.Syntax, operation.Type, operation.ConstantValue, operation.IsImplicit);
        }

        public override IOperation VisitTypeParameterObjectCreation(ITypeParameterObjectCreationOperation operation, object argument)
        {
            return new TypeParameterObjectCreationExpression(Visit(operation.Initializer), ((Operation)operation).SemanticModel, operation.Syntax, operation.Type, operation.ConstantValue, operation.IsImplicit);
        }

        public override IOperation VisitInvalid(IInvalidOperation operation, object argument)
        {
            return new InvalidOperation(VisitArray(operation.Children.ToImmutableArray()), ((Operation)operation).SemanticModel, operation.Syntax, operation.Type, operation.ConstantValue, operation.IsImplicit);
        }

        public override IOperation VisitLocalFunction(ILocalFunctionOperation operation, object argument)
        {
            return new LocalFunctionStatement(operation.Symbol, Visit(operation.Body), ((Operation)operation).SemanticModel, operation.Syntax, operation.Type, operation.ConstantValue, operation.IsImplicit);
        }

        public override IOperation VisitInterpolatedString(IInterpolatedStringOperation operation, object argument)
        {
            return new InterpolatedStringExpression(VisitArray(operation.Parts), ((Operation)operation).SemanticModel, operation.Syntax, operation.Type, operation.ConstantValue, operation.IsImplicit);
        }

        public override IOperation VisitInterpolatedStringText(IInterpolatedStringTextOperation operation, object argument)
        {
            return new InterpolatedStringText(Visit(operation.Text), ((Operation)operation).SemanticModel, operation.Syntax, operation.Type, operation.ConstantValue, operation.IsImplicit);
        }

        public override IOperation VisitInterpolation(IInterpolationOperation operation, object argument)
        {
            return new Interpolation(Visit(operation.Expression), Visit(operation.Alignment), Visit(operation.FormatString), ((Operation)operation).SemanticModel, operation.Syntax, operation.Type, operation.ConstantValue, operation.IsImplicit);
        }

        public override IOperation VisitIsPattern(IIsPatternOperation operation, object argument)
        {
            return new IsPatternExpression(Visit(operation.Value), Visit(operation.Pattern), ((Operation)operation).SemanticModel, operation.Syntax, operation.Type, operation.ConstantValue, operation.IsImplicit);
        }

        public override IOperation VisitConstantPattern(IConstantPatternOperation operation, object argument)
        {
            return new ConstantPattern(Visit(operation.Value), ((Operation)operation).SemanticModel, operation.Syntax, operation.Type, operation.ConstantValue, operation.IsImplicit);
        }

        public override IOperation VisitDeclarationPattern(IDeclarationPatternOperation operation, object argument)
        {
            return new DeclarationPattern(operation.DeclaredSymbol, ((Operation)operation).SemanticModel, operation.Syntax, operation.Type, operation.ConstantValue, operation.IsImplicit);
        }

<<<<<<< HEAD
        public override IOperation VisitDiscardPattern(IDiscardPattern operation, object argument)
        {
            return new DiscardPattern(((Operation)operation).SemanticModel, operation.Syntax, operation.Type, operation.ConstantValue, operation.IsImplicit);
        }

        public override IOperation VisitRecursivePattern(IRecursivePattern operation, object argument)
        {
            return new RecursivePattern(operation.DeclaredSymbol, ((Operation)operation).SemanticModel, operation.Syntax, operation.Type, operation.ConstantValue, operation.IsImplicit);
        }

        public override IOperation VisitPatternCaseClause(IPatternCaseClause operation, object argument)
=======
        public override IOperation VisitPatternCaseClause(IPatternCaseClauseOperation operation, object argument)
>>>>>>> 230845c7
        {
            return new PatternCaseClause(operation.Label, Visit(operation.Pattern), Visit(operation.Guard), ((Operation)operation).SemanticModel, operation.Syntax, operation.Type, operation.ConstantValue, operation.IsImplicit);
        }

        public override IOperation VisitTuple(ITupleOperation operation, object argument)
        {
            return new TupleExpression(VisitArray(operation.Elements), ((Operation)operation).SemanticModel, operation.Syntax, operation.Type, operation.NaturalType, operation.ConstantValue, operation.IsImplicit);
        }

        public override IOperation VisitTranslatedQuery(ITranslatedQueryOperation operation, object argument)
        {
            return new TranslatedQueryExpression(Visit(operation.Operation), ((Operation)operation).SemanticModel, operation.Syntax, operation.Type, operation.ConstantValue, operation.IsImplicit);
        }

        public override IOperation VisitRaiseEvent(IRaiseEventOperation operation, object argument)
        {
            return new RaiseEventStatement(Visit(operation.EventReference), VisitArray(operation.Arguments), ((Operation)operation).SemanticModel, operation.Syntax, operation.Type, operation.ConstantValue, operation.IsImplicit);
        }
    }
}<|MERGE_RESOLUTION|>--- conflicted
+++ resolved
@@ -466,21 +466,17 @@
             return new DeclarationPattern(operation.DeclaredSymbol, ((Operation)operation).SemanticModel, operation.Syntax, operation.Type, operation.ConstantValue, operation.IsImplicit);
         }
 
-<<<<<<< HEAD
-        public override IOperation VisitDiscardPattern(IDiscardPattern operation, object argument)
+        public override IOperation VisitDiscardPattern(IDiscardPatternOperation operation, object argument)
         {
             return new DiscardPattern(((Operation)operation).SemanticModel, operation.Syntax, operation.Type, operation.ConstantValue, operation.IsImplicit);
         }
 
-        public override IOperation VisitRecursivePattern(IRecursivePattern operation, object argument)
+        public override IOperation VisitRecursivePattern(IRecursivePatternOperation operation, object argument)
         {
             return new RecursivePattern(operation.DeclaredSymbol, ((Operation)operation).SemanticModel, operation.Syntax, operation.Type, operation.ConstantValue, operation.IsImplicit);
         }
 
-        public override IOperation VisitPatternCaseClause(IPatternCaseClause operation, object argument)
-=======
         public override IOperation VisitPatternCaseClause(IPatternCaseClauseOperation operation, object argument)
->>>>>>> 230845c7
         {
             return new PatternCaseClause(operation.Label, Visit(operation.Pattern), Visit(operation.Guard), ((Operation)operation).SemanticModel, operation.Syntax, operation.Type, operation.ConstantValue, operation.IsImplicit);
         }
