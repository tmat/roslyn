--- conflicted
+++ resolved
@@ -138,13 +138,10 @@
         NameOfExpression = 0x123,
         /// <summary>Indicates an <see cref="ITupleExpression"/>.</summary>
         TupleExpression = 0x124,
-<<<<<<< HEAD
-        /// <summary>Indicates an <see cref="IDynamicMemberReferenceExpression"/>.</summary>
-        DynamicMemberReferenceExpression = 0x125,
-=======
         /// <summary>Indicates an <see cref="IDynamicObjectCreationExpression"/>.</summary>
         DynamicObjectCreationExpression = 0x125,
->>>>>>> b75796be
+        /// <summary>Indicates an <see cref="IDynamicMemberReferenceExpression"/>.</summary>
+        DynamicMemberReferenceExpression = 0x126,
 
         // Expressions that occur only in C#.
 
