﻿// Copyright (c) Microsoft.  All Rights Reserved.  Licensed under the Apache License, Version 2.0.  See License.txt in the project root for license information.

using System;
using System.Collections.Generic;
using System.Collections.Immutable;
using System.Diagnostics;

namespace Microsoft.CodeAnalysis
{
    /// <summary>
    /// Represents a type.
    /// </summary>
    /// <remarks>
    /// This interface is reserved for implementation by its associated APIs. We reserve the right to
    /// change it in the future.
    /// </remarks>
    public interface ITypeSymbol : INamespaceOrTypeSymbol
    {
        /// <summary>
        /// An enumerated value that identifies whether this type is an array, pointer, enum, and so on.
        /// </summary>
        TypeKind TypeKind { get; }

        /// <summary>
        /// The declared base type of this type, or null. The object type, interface types,
        /// and pointer types do not have a base type. The base type of a type parameter
        /// is its effective base class.
        /// </summary>
        INamedTypeSymbol BaseType { get; }

        /// <summary>
        /// Gets the set of interfaces that this type directly implements. This set does not include
        /// interfaces that are base interfaces of directly implemented interfaces. This does
        /// include the interfaces declared as constraints on type parameters.
        /// </summary>
        ImmutableArray<INamedTypeSymbol> Interfaces { get; }

        /// <summary>
        /// The list of all interfaces of which this type is a declared subtype, excluding this type
        /// itself. This includes all declared base interfaces, all declared base interfaces of base
        /// types, and all declared base interfaces of those results (recursively). This also is the effective
        /// interface set of a type parameter. Each result
        /// appears exactly once in the list. This list is topologically sorted by the inheritance
        /// relationship: if interface type A extends interface type B, then A precedes B in the
        /// list. This is not quite the same as "all interfaces of which this type is a proper
        /// subtype" because it does not take into account variance: AllInterfaces for
        /// IEnumerable&lt;string&gt; will not include IEnumerable&lt;object&gt;.
        /// </summary>
        ImmutableArray<INamedTypeSymbol> AllInterfaces { get; }

        /// <summary>
        /// True if this type is known to be a reference type. It is never the case that
        /// <see cref="IsReferenceType"/> and <see cref="IsValueType"/> both return true. However, for an unconstrained type
        /// parameter, <see cref="IsReferenceType"/> and <see cref="IsValueType"/> will both return false.
        /// </summary>
        bool IsReferenceType { get; }

        /// <summary>
        /// True if this type is known to be a value type. It is never the case that
        /// <see cref="IsReferenceType"/> and <see cref="IsValueType"/> both return true. However, for an unconstrained type
        /// parameter, <see cref="IsReferenceType"/> and <see cref="IsValueType"/> will both return false.
        /// </summary>
        bool IsValueType { get; }

        /// <summary>
        /// Is this a symbol for an anonymous type (including anonymous VB delegate).
        /// </summary>
        bool IsAnonymousType { get; }

        /// <summary>
        /// Is this a symbol for a tuple .
        /// </summary>
        bool IsTupleType { get; }

        /// <summary>
        /// The original definition of this symbol. If this symbol is constructed from another
        /// symbol by type substitution then <see cref="OriginalDefinition"/> gets the original symbol as it was defined in
        /// source or metadata.
        /// </summary>
        new ITypeSymbol OriginalDefinition { get; }

        /// <summary>
        /// An enumerated value that identifies certain 'special' types such as <see cref="System.Object"/>. 
        /// Returns <see cref="Microsoft.CodeAnalysis.SpecialType.None"/> if the type is not special.
        /// </summary>
        SpecialType SpecialType { get; }

        /// <summary>
        /// Returns the corresponding symbol in this type or a base type that implements 
        /// interfaceMember (either implicitly or explicitly), or null if no such symbol exists
        /// (which might be either because this type doesn't implement the container of
        /// interfaceMember, or this type doesn't supply a member that successfully implements
        /// interfaceMember).
        /// </summary>
        /// <param name="interfaceMember">
        /// Must be a non-null interface property, method, or event.
        /// </param>
        ISymbol FindImplementationForInterfaceMember(ISymbol interfaceMember);

        /// <summary>
        /// True if the type is ref-like, meaning it follows rules similar to CLR by-ref variables. False if the type
        /// is not ref-like or if the language has no concept of ref-like types.
        /// </summary>
        /// <remarks>
        /// <see cref="Span{T}" /> is a commonly used ref-like type.
        /// </remarks>
        bool IsRefLikeType { get; }

        /// <summary>
        /// True if the type is unmanaged according to language rules. False if managed or if the language
        /// has no concept of unmanaged types.
        /// </summary>
        bool IsUnmanagedType { get; }

        /// <summary>
<<<<<<< HEAD
        /// Converts an <c>ITypeSymbol</c> and a nullable flow state to a string representation.
        /// </summary>
        /// <param name="topLevelNullability">The top-level nullability to use for formatting.</param>
        /// <param name="format">Format or null for the default.</param>
        /// <returns>A formatted string representation of the symbol with the given nullability.</returns>
        string ToDisplayString(NullableFlowState topLevelNullability, SymbolDisplayFormat format = null);

        /// <summary>
        /// Converts a symbol to an array of string parts, each of which has a kind. Useful
        /// for colorizing the display string.
        /// </summary>
        /// <param name="topLevelNullability">The top-level nullability to use for formatting.</param>
        /// <param name="format">Format or null for the default.</param>
        /// <returns>A read-only array of string parts.</returns>
        ImmutableArray<SymbolDisplayPart> ToDisplayParts(NullableFlowState topLevelNullability, SymbolDisplayFormat format = null);

        /// <summary>
        /// Converts a symbol to a string that can be displayed to the user. May be tailored to a
        /// specific location in the source code.
        /// </summary>
        /// <param name="semanticModel">Bidning information (for determining names appropriate to
        /// the context).</param>
        /// <param name="topLevelNullability">The top-level nullability to use for formatting.</param>
        /// <param name="position">A position in the source code (context).</param>
        /// <param name="format">Formatting rules - null implies <see cref="SymbolDisplayFormat.MinimallyQualifiedFormat"/></param>
        /// <returns>A formatted string that can be displayed to the user.</returns>
        string ToMinimalDisplayString(
            SemanticModel semanticModel,
            NullableFlowState topLevelNullability,
            int position,
            SymbolDisplayFormat format = null);

        /// <summary>
        /// Convert a symbol to an array of string parts, each of which has a kind. May be tailored
        /// to a specific location in the source code. Useful for colorizing the display string.
        /// </summary>
        /// <param name="semanticModel">Binding information (for determining names appropriate to
        /// the context).</param>
        /// <param name="topLevelNullability">The top-level nullability to use for formatting.</param>
        /// <param name="position">A position in the source code (context).</param>
        /// <param name="format">Formatting rules - null implies <see cref="SymbolDisplayFormat.MinimallyQualifiedFormat"/></param>
        /// <returns>A read-only array of string parts.</returns>
        ImmutableArray<SymbolDisplayPart> ToMinimalDisplayParts(
            SemanticModel semanticModel,
            NullableFlowState topLevelNullability,
            int position,
            SymbolDisplayFormat format = null);
=======
        /// True if the type is readonly.
        /// </summary>
        bool IsReadOnly { get; }
>>>>>>> d6e44b80
    }

    // Intentionally not extension methods. We don't want them ever be called for symbol classes
    // Once Default Interface Implementations are supported, we can move these methods into the interface. 
    static internal class ITypeSymbolHelpers
    {
        internal static bool IsNullableType(ITypeSymbol typeOpt)
        {
            return typeOpt?.OriginalDefinition.SpecialType == SpecialType.System_Nullable_T;
        }

        internal static bool IsNullableOfBoolean(ITypeSymbol type)
        {
            return IsNullableType(type) && IsBooleanType(GetNullableUnderlyingType(type));
        }

        internal static ITypeSymbol GetNullableUnderlyingType(ITypeSymbol type)
        {
            Debug.Assert(IsNullableType(type));
            return ((INamedTypeSymbol)type).TypeArguments[0];
        }

        internal static bool IsBooleanType(ITypeSymbol type)
        {
            return type?.SpecialType == SpecialType.System_Boolean;
        }

        internal static bool IsObjectType(ITypeSymbol type)
        {
            return type?.SpecialType == SpecialType.System_Object;
        }

        internal static bool IsSignedIntegralType(ITypeSymbol type)
        {
            return type?.SpecialType.IsSignedIntegralType() == true;
        }

        internal static bool IsUnsignedIntegralType(ITypeSymbol type)
        {
            return type?.SpecialType.IsUnsignedIntegralType() == true;
        }

        internal static bool IsNumericType(ITypeSymbol type)
        {
            return type?.SpecialType.IsNumericType() == true;
        }

        internal static ITypeSymbol GetEnumUnderlyingType(ITypeSymbol type)
        {
            return (type as INamedTypeSymbol)?.EnumUnderlyingType;
        }

        internal static ITypeSymbol GetEnumUnderlyingTypeOrSelf(ITypeSymbol type)
        {
            return GetEnumUnderlyingType(type) ?? type;
        }

        internal static bool IsDynamicType(ITypeSymbol type)
        {
            return type?.Kind == SymbolKind.DynamicType;
        }
    }
}<|MERGE_RESOLUTION|>--- conflicted
+++ resolved
@@ -113,7 +113,11 @@
         bool IsUnmanagedType { get; }
 
         /// <summary>
-<<<<<<< HEAD
+        /// True if the type is readonly.
+        /// </summary>
+        bool IsReadOnly { get; }
+
+        /// <summary>
         /// Converts an <c>ITypeSymbol</c> and a nullable flow state to a string representation.
         /// </summary>
         /// <param name="topLevelNullability">The top-level nullability to use for formatting.</param>
@@ -161,11 +165,6 @@
             NullableFlowState topLevelNullability,
             int position,
             SymbolDisplayFormat format = null);
-=======
-        /// True if the type is readonly.
-        /// </summary>
-        bool IsReadOnly { get; }
->>>>>>> d6e44b80
     }
 
     // Intentionally not extension methods. We don't want them ever be called for symbol classes
