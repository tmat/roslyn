﻿// Licensed to the .NET Foundation under one or more agreements.
// The .NET Foundation licenses this file to you under the MIT license.
// See the LICENSE file in the project root for more information.

#if !NETCOREAPP

using System;
using System.Collections.Generic;
using System.Collections.Immutable;
using System.Diagnostics;
using System.Diagnostics.CodeAnalysis;
using System.Linq;
using System.Reflection;
using System.Threading;
using Roslyn.Utilities;

namespace Microsoft.CodeAnalysis
{
    /// <summary>
    /// Loads analyzer assemblies from their original locations in the file system.
    /// Assemblies will only be loaded from the locations specified when the loader
    /// is instantiated.
    /// </summary>
    /// <remarks>
    /// This type is meant to be used in scenarios where it is OK for the analyzer
    /// assemblies to be locked on disk for the lifetime of the host; for example,
    /// csc.exe and vbc.exe. In scenarios where support for updating or deleting
    /// the analyzer on disk is required a different loader should be used.
    /// </remarks>
    internal class DefaultAnalyzerAssemblyLoader : AnalyzerAssemblyLoader
    {
        private readonly object _guard = new();

        private readonly Dictionary<AssemblyIdentity, Assembly> _loadedAssembliesByIdentity = new();
        private readonly Dictionary<string, AssemblyIdentity?> _loadedAssemblyIdentitiesByPath = new();

        private int _hookedAssemblyResolve;

        protected override Assembly LoadFromPathUncheckedImpl(string fullPath)
        {
            if (Interlocked.CompareExchange(ref _hookedAssemblyResolve, 0, 1) == 0)
            {
                AppDomain.CurrentDomain.AssemblyResolve += CurrentDomain_AssemblyResolve;
            }

<<<<<<< HEAD
            var pathToLoad = GetPathToLoad(fullPath);
            return Assembly.LoadFrom(pathToLoad);
        }

        private Assembly CurrentDomain_AssemblyResolve(object sender, ResolveEventArgs args)
=======
            AssemblyIdentity? identity;

            lock (_guard)
            {
                identity = GetOrAddAssemblyIdentity(fullPath);
                if (identity != null && _loadedAssembliesByIdentity.TryGetValue(identity, out var existingAssembly))
                {
                    return existingAssembly;
                }
            }

            var pathToLoad = GetPathToLoad(fullPath);
            var loadedAssembly = Assembly.LoadFrom(pathToLoad);

            lock (_guard)
            {
                identity ??= identity ?? AssemblyIdentity.FromAssemblyDefinition(loadedAssembly);

                // The same assembly may be loaded from two different full paths (e.g. when loaded from GAC, etc.),
                // or another thread might have loaded the assembly after we checked above.
                if (_loadedAssembliesByIdentity.TryGetValue(identity, out var existingAssembly))
                {
                    loadedAssembly = existingAssembly;
                }
                else
                {
                    _loadedAssembliesByIdentity.Add(identity, loadedAssembly);
                }

                return loadedAssembly;
            }
        }

        private Assembly? CurrentDomain_AssemblyResolve(object sender, ResolveEventArgs args)
>>>>>>> 67d940c4
        {
            // In the .NET Framework, if a handler to AssemblyResolve throws an exception, other handlers
            // are not called. To avoid any bug in our handler breaking other handlers running in the same process
            // we catch exceptions here. We do not expect exceptions to be thrown though.
            try
            {
                return GetOrLoad(AppDomain.CurrentDomain.ApplyPolicy(args.Name));
            }
            catch
            {
                return null;
            }
        }

        private AssemblyIdentity? GetOrAddAssemblyIdentity(string fullPath)
        {
            Debug.Assert(PathUtilities.IsAbsolute(fullPath));

            lock (_guard)
            {
                if (_loadedAssemblyIdentitiesByPath.TryGetValue(fullPath, out var existingIdentity))
                {
                    return existingIdentity;
                }
            }

            var identity = AssemblyIdentityUtils.TryGetAssemblyIdentity(fullPath);

            lock (_guard)
            {
                if (_loadedAssemblyIdentitiesByPath.TryGetValue(fullPath, out var existingIdentity) && existingIdentity != null)
                {
                    // Somebody else beat us, so used the cached value
                    identity = existingIdentity;
                }
                else
                {
                    _loadedAssemblyIdentitiesByPath[fullPath] = identity;
                }
            }

            return identity;
        }

        private Assembly? GetOrLoad(string displayName)
        {
            if (!AssemblyIdentity.TryParseDisplayName(displayName, out var requestedIdentity))
            {
                return null;
            }

            ImmutableHashSet<string> candidatePaths;
            lock (_guard)
            {

                // First, check if this loader already loaded the requested assembly:
                if (_loadedAssembliesByIdentity.TryGetValue(requestedIdentity, out var existingAssembly))
                {
                    return existingAssembly;
                }
                // Second, check if an assembly file of the same simple name was registered with the loader:
                candidatePaths = GetPaths(requestedIdentity.Name);
                if (candidatePaths is null)
                {
                    return null;
                }

                Debug.Assert(candidatePaths.Count > 0);
            }

            // Find the highest version that satisfies the original request. We'll match for the highest version we can, assuming it
            // actually matches the original request
            string? bestPath = null;
            Version? bestIdentityVersion = null;

            // Sort the candidate paths by ordinal, to ensure determinism with the same inputs if you were to have multiple assemblies
            // providing the same version.
            foreach (var candidatePath in candidatePaths.OrderBy(StringComparer.Ordinal))
            {
                var candidateIdentity = GetOrAddAssemblyIdentity(candidatePath);

                if (candidateIdentity is not null &&
                    candidateIdentity.Version >= requestedIdentity.Version &&
                    candidateIdentity.PublicKeyToken.SequenceEqual(requestedIdentity.PublicKeyToken))
                {
                    if (bestIdentityVersion is null || candidateIdentity.Version > bestIdentityVersion)
                    {
                        bestPath = candidatePath;
                        bestIdentityVersion = candidateIdentity.Version;
                    }
                }
            }

            if (bestPath != null)
            {
                return LoadFromPathUnchecked(bestPath);
            }

            return null;
        }
    }
}

#endif<|MERGE_RESOLUTION|>--- conflicted
+++ resolved
@@ -43,13 +43,6 @@
                 AppDomain.CurrentDomain.AssemblyResolve += CurrentDomain_AssemblyResolve;
             }
 
-<<<<<<< HEAD
-            var pathToLoad = GetPathToLoad(fullPath);
-            return Assembly.LoadFrom(pathToLoad);
-        }
-
-        private Assembly CurrentDomain_AssemblyResolve(object sender, ResolveEventArgs args)
-=======
             AssemblyIdentity? identity;
 
             lock (_guard)
@@ -84,7 +77,6 @@
         }
 
         private Assembly? CurrentDomain_AssemblyResolve(object sender, ResolveEventArgs args)
->>>>>>> 67d940c4
         {
             // In the .NET Framework, if a handler to AssemblyResolve throws an exception, other handlers
             // are not called. To avoid any bug in our handler breaking other handlers running in the same process
