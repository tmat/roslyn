--- conflicted
+++ resolved
@@ -1801,7 +1801,6 @@
                 },
                 OperationKind.PlaceholderExpression);
         }
-<<<<<<< HEAD
     }
 
     public class ConversionExpressionCSharpTestAnalyzer : DiagnosticAnalyzer
@@ -1836,9 +1835,6 @@
                  OperationKind.ConversionExpression);
         }
     }
-=======
-    }    
->>>>>>> 871e0bec
 
     public class ForLoopConditionCrashVBTestAnalyzer : DiagnosticAnalyzer
     {
