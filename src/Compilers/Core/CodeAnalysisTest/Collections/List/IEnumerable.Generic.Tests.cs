﻿// Licensed to the .NET Foundation under one or more agreements.
// The .NET Foundation licenses this file to you under the MIT license.
// See the LICENSE file in the project root for more information.

// NOTE: This code is derived from an implementation originally in dotnet/runtime:
// https://github.com/dotnet/runtime/blob/v8.0.3/src/libraries/Common/tests/System/Collections/IEnumerable.Generic.Tests.cs
//
// See the commentary in https://github.com/dotnet/roslyn/pull/50156 for notes on incorporating changes made to the
// reference implementation.

using System;
using System.Collections;
using System.Collections.Generic;
using System.IO;
using System.Linq;
using System.Reflection;
using Xunit;

namespace Microsoft.CodeAnalysis.UnitTests.Collections
{
    /// <summary>
    /// Contains tests that ensure the correctness of any class that implements the generic
    /// IEnumerable interface.
    /// </summary>
    public abstract partial class IEnumerable_Generic_Tests<T> : TestBase<T>
        where T : notnull
    {
        #region IEnumerable<T> Helper Methods

        /// <summary>
        /// Creates an instance of an IEnumerable{T} that can be used for testing.
        /// </summary>
        /// <param name="count">The number of unique items that the returned IEnumerable{T} contains.</param>
        /// <returns>An instance of an IEnumerable{T} that can be used for testing.</returns>
        protected abstract IEnumerable<T> GenericIEnumerableFactory(int count);

        /// <summary>
        /// Modifies the given IEnumerable such that any enumerators for that IEnumerable will be
        /// invalidated.
        /// </summary>
        /// <param name="enumerable">An IEnumerable to modify</param>
        /// <returns>true if the enumerable was successfully modified. Else false.</returns>
        protected delegate bool ModifyEnumerable(IEnumerable<T> enumerable);

        /// <summary>
        /// To be implemented in the concrete collections test classes. Returns a set of ModifyEnumerable delegates
        /// that modify the enumerable passed to them.
        /// </summary>
        protected abstract IEnumerable<ModifyEnumerable> GetModifyEnumerables(ModifyOperation operations);

        protected virtual ModifyOperation ModifyEnumeratorThrows => ModifyOperation.Add | ModifyOperation.Insert | ModifyOperation.Overwrite | ModifyOperation.Remove | ModifyOperation.Clear;

        protected virtual ModifyOperation ModifyEnumeratorAllowed => ModifyOperation.None;

        /// <summary>
        /// The Reset method is provided for COM interoperability. It does not necessarily need to be
        /// implemented; instead, the implementer can simply throw a NotSupportedException.
        ///
        /// If Reset is not implemented, this property must return False. The default value is true.
        /// </summary>
        protected virtual bool ResetImplemented => true;

        /// <summary>
        /// When calling Current of the enumerator before the first MoveNext, after the end of the collection,
        /// or after modification of the enumeration, the resulting behavior is undefined. Tests are included
        /// to cover two behavioral scenarios:
        ///   - Throwing an InvalidOperationException
        ///   - Returning an undefined value.
        ///
        /// If this property is set to true, the tests ensure that the exception is thrown. The default value is
        /// false.
        /// </summary>
        protected virtual bool Enumerator_Current_UndefinedOperation_Throws => false;

        /// <summary>
<<<<<<< HEAD
        /// Same as <see cref="Enumerator_Current_UndefinedOperation_Throws"/> but only on empty collections.
        /// </summary>
        protected virtual bool Enumerator_Current_UndefinedOperation_Throws_On_Empty => false;
=======
        /// When calling Current of the empty enumerator before the first MoveNext, after the end of the collection,
        /// or after modification of the enumeration, the resulting behavior is undefined. Tests are included
        /// to cover two behavioral scenarios:
        ///   - Throwing an InvalidOperationException
        ///   - Returning an undefined value.
        ///
        /// If this property is set to true, the tests ensure that the exception is thrown. The default value is
        /// <see cref="Enumerator_Current_UndefinedOperation_Throws"/>.
        /// </summary>
        protected virtual bool Enumerator_Empty_Current_UndefinedOperation_Throws => Enumerator_Current_UndefinedOperation_Throws;
>>>>>>> 65fe974b

        /// <summary>
        /// When calling MoveNext or Reset after modification of the enumeration, the resulting behavior is
        /// undefined. Tests are included to cover two behavioral scenarios:
        ///   - Throwing an InvalidOperationException
        ///   - Execute MoveNext or Reset.
        ///
        /// If this property is set to true, the tests ensure that the exception is thrown. The default value is
        /// true.
        /// </summary>
        protected virtual bool Enumerator_ModifiedDuringEnumeration_ThrowsInvalidOperationException => true;

        /// <summary>
        /// When calling MoveNext or Reset after modification of an empty enumeration, the resulting behavior is
        /// undefined. Tests are included to cover two behavioral scenarios:
        ///   - Throwing an InvalidOperationException
        ///   - Execute MoveNext or Reset.
        ///
        /// If this property is set to true, the tests ensure that the exception is thrown. The default value is
        /// <see cref="Enumerator_ModifiedDuringEnumeration_ThrowsInvalidOperationException"/>.
        /// </summary>
        protected virtual bool Enumerator_Empty_ModifiedDuringEnumeration_ThrowsInvalidOperationException => Enumerator_ModifiedDuringEnumeration_ThrowsInvalidOperationException;

        /// <summary>Whether the enumerator returned from GetEnumerator is a singleton instance when the collection is empty.</summary>
        protected virtual bool Enumerator_Empty_UsesSingletonInstance => false;

        /// <summary>
        /// Specifies whether this IEnumerable follows some sort of ordering pattern.
        /// </summary>
        protected virtual EnumerableOrder Order => EnumerableOrder.Sequential;

        /// <summary>
        /// An enum to allow specification of the order of the Enumerable. Used in validation for enumerables.
        /// </summary>
        protected enum EnumerableOrder
        {
            Unspecified,
            Sequential
        }

        #endregion

        #region Validation

        private void RepeatTest(
            Action<IEnumerator<T>, T[], int> testCode,
            int iters = 3)
        {
            IEnumerable<T> enumerable = GenericIEnumerableFactory(32);
            T[] items = enumerable.ToArray();
            IEnumerator<T> enumerator = enumerable.GetEnumerator();
            for (int i = 0; i < iters; i++)
            {
                testCode(enumerator, items, i);
                if (!ResetImplemented)
                {
                    enumerator = enumerable.GetEnumerator();
                }
                else
                {
                    enumerator.Reset();
                }
            }
        }

        private void RepeatTest(
            Action<IEnumerator<T>, T[]> testCode,
            int iters = 3)
        {
            RepeatTest((e, i, it) => testCode(e, i), iters);
        }

        private void VerifyModifiedEnumerator(
            IEnumerator<T> enumerator,
            object expectedCurrent,
            bool expectCurrentThrow,
            bool atEnd)
        {
            if (expectCurrentThrow)
            {
                Assert.Throws<InvalidOperationException>(
                    () => enumerator.Current);
            }
            else
            {
<<<<<<< HEAD
                object? current = enumerator.Current;
                for (var i = 0; i < 3; i++)
=======
                object current = enumerator.Current;
                for (int i = 0; i < 3; i++)
>>>>>>> 65fe974b
                {
                    Assert.Equal(expectedCurrent, current);
                    current = enumerator.Current;
                }
            }

            Assert.Throws<InvalidOperationException>(
                () => enumerator.MoveNext());

            if (!!ResetImplemented)
            {
                Assert.Throws<InvalidOperationException>(
                    () => enumerator.Reset());
            }
        }

        private void VerifyEnumerator(
            IEnumerator<T> enumerator,
            T[] expectedItems)
        {
            VerifyEnumerator(
                enumerator,
                expectedItems,
                0,
                expectedItems.Length,
                true,
                true);
        }

        private void VerifyEnumerator(
            IEnumerator<T> enumerator,
            T[] expectedItems,
            int startIndex,
            int count,
            bool validateStart,
            bool validateEnd)
        {
            bool needToMatchAllExpectedItems = count - startIndex == expectedItems.Length;
            if (validateStart)
            {
                for (int i = 0; i < 3; i++)
                {
                    if (Enumerator_Current_UndefinedOperation_Throws)
                    {
                        Assert.Throws<InvalidOperationException>(() => enumerator.Current);
                    }
                    else
                    {
                        _ = enumerator.Current;
                    }
                }
            }

            int iterations;
            if (Order == EnumerableOrder.Unspecified)
            {
                var itemsVisited =
                    new BitArray(
                        needToMatchAllExpectedItems
                            ? count
                            : expectedItems.Length,
                        false);
                for (iterations = 0;
                     iterations < count && enumerator.MoveNext();
                     iterations++)
                {
<<<<<<< HEAD
                    object? currentItem = enumerator.Current;
                    var itemFound = false;
                    for (var i = 0; i < itemsVisited.Length; ++i)
=======
                    object currentItem = enumerator.Current;
                    bool itemFound = false;
                    for (int i = 0; i < itemsVisited.Length; ++i)
>>>>>>> 65fe974b
                    {
                        if (!itemsVisited[i]
                            && Equals(
                                currentItem,
                                expectedItems[
                                    i
                                    + (needToMatchAllExpectedItems
                                           ? startIndex
                                           : 0)]))
                        {
                            itemsVisited[i] = true;
                            itemFound = true;
                            break;
                        }
                    }
                    Assert.True(itemFound, "itemFound");

                    for (int i = 0; i < 3; i++)
                    {
                        object? tempItem = enumerator.Current;
                        Assert.Equal(currentItem, tempItem);
                    }
                }
                if (needToMatchAllExpectedItems)
                {
                    for (int i = 0; i < itemsVisited.Length; i++)
                    {
                        Assert.True(itemsVisited[i]);
                    }
                }
                else
                {
                    int visitedItemCount = 0;
                    for (int i = 0; i < itemsVisited.Length; i++)
                    {
                        if (itemsVisited[i])
                        {
                            ++visitedItemCount;
                        }
                    }
                    Assert.Equal(count, visitedItemCount);
                }
            }
            else if (Order == EnumerableOrder.Sequential)
            {
                for (iterations = 0;
                     iterations < count && enumerator.MoveNext();
                     iterations++)
                {
                    object? currentItem = enumerator.Current;
                    Assert.Equal(expectedItems[iterations], currentItem);
                    for (int i = 0; i < 3; i++)
                    {
                        object? tempItem = enumerator.Current;
                        Assert.Equal(currentItem, tempItem);
                    }
                }
            }
            else
            {
                throw new ArgumentException(
                    "EnumerableOrder is invalid.");
            }
            Assert.Equal(count, iterations);

            if (validateEnd)
            {
                for (int i = 0; i < 3; i++)
                {
                    Assert.False(enumerator.MoveNext(), "enumerator.MoveNext() returned true past the expected end.");

                    if (Enumerator_Current_UndefinedOperation_Throws)
                    {
                        Assert.Throws<InvalidOperationException>(() => enumerator.Current);
                    }
                    else
                    {
                        _ = enumerator.Current;
                    }
                }
            }
        }

        #endregion

        #region GetEnumerator()

        [Fact]
        public void IEnumerable_NonGeneric_GetEnumerator_EmptyCollection_UsesSingleton()
        {
            IEnumerable enumerable = GenericIEnumerableFactory(0);

            IEnumerator enumerator1 = enumerable.GetEnumerator();
            try
            {
                IEnumerator enumerator2 = enumerable.GetEnumerator();
                try
                {
                    Assert.Equal(Enumerator_Empty_UsesSingletonInstance, ReferenceEquals(enumerator1, enumerator2));
                }
                finally
                {
                    if (enumerator2 is IDisposable d2) d2.Dispose();
                }
            }
            finally
            {
                if (enumerator1 is IDisposable d1) d1.Dispose();
            }
        }

        [Theory]
        [MemberData(nameof(ValidCollectionSizes))]
        public void IEnumerable_Generic_GetEnumerator_NoExceptionsWhileGetting(int count)
        {
            IEnumerable<T> enumerable = GenericIEnumerableFactory(count);
            enumerable.GetEnumerator().Dispose();
        }

        [Theory]
        [MemberData(nameof(ValidCollectionSizes))]
        public void IEnumerable_Generic_GetEnumerator_ReturnsUniqueEnumerator(int count)
        {
            //Tests that the enumerators returned by GetEnumerator operate independently of one another
            IEnumerable<T> enumerable = GenericIEnumerableFactory(count);
            int iterations = 0;
            foreach (T item in enumerable)
                foreach (T item2 in enumerable)
                    foreach (T item3 in enumerable)
                        iterations++;
            Assert.Equal(count * count * count, iterations);
        }

        #endregion

        #region Enumerator.MoveNext

        [Theory]
        [MemberData(nameof(ValidCollectionSizes))]
        public void IEnumerable_Generic_Enumerator_MoveNext_FromStartToFinish(int count)
        {
            int iterations = 0;
            using (IEnumerator<T> enumerator = GenericIEnumerableFactory(count).GetEnumerator())
            {
                while (enumerator.MoveNext())
                    iterations++;
                Assert.Equal(count, iterations);
            }
        }

        /// <summary>
        /// For most collections, all calls to MoveNext after disposal of an enumerator will return false.
        /// Some collections (SortedList), however, treat a call to dispose as if it were a call to Reset. Since the docs
        /// specify neither of these as being strictly correct, we leave the method virtual.
        /// </summary>
        [Theory]
        [MemberData(nameof(ValidCollectionSizes))]
        public virtual void Enumerator_MoveNext_AfterDisposal(int count)
        {
            IEnumerator<T> enumerator = GenericIEnumerableFactory(count).GetEnumerator();
            for (int i = 0; i < count; i++)
                enumerator.MoveNext();
            enumerator.Dispose();
            Assert.False(enumerator.MoveNext());
        }

        [Theory]
        [MemberData(nameof(ValidCollectionSizes))]
        public void IEnumerable_Generic_Enumerator_MoveNext_AfterEndOfCollection(int count)
        {
            using (IEnumerator<T> enumerator = GenericIEnumerableFactory(count).GetEnumerator())
            {
                for (int i = 0; i < count; i++)
                    enumerator.MoveNext();
                Assert.False(enumerator.MoveNext());
                Assert.False(enumerator.MoveNext());
            }
        }

        [Theory]
        [MemberData(nameof(ValidCollectionSizes))]
        public void IEnumerable_Generic_Enumerator_MoveNext_ModifiedBeforeEnumeration_ThrowsInvalidOperationException(int count)
        {
            Assert.All(GetModifyEnumerables(ModifyEnumeratorThrows), ModifyEnumerable =>
            {
                IEnumerable<T> enumerable = GenericIEnumerableFactory(count);
                using (IEnumerator<T> enumerator = enumerable.GetEnumerator())
                {
                    if (ModifyEnumerable(enumerable))
                    {
                        if (count == 0 ? Enumerator_Empty_ModifiedDuringEnumeration_ThrowsInvalidOperationException : Enumerator_ModifiedDuringEnumeration_ThrowsInvalidOperationException)
                        {
                            Assert.Throws<InvalidOperationException>(() => enumerator.MoveNext());
                        }
                        else
                        {
                            enumerator.MoveNext();
                        }
                    }
                }
            });
        }

        [Theory]
        [MemberData(nameof(ValidCollectionSizes))]
        public void IEnumerable_Generic_Enumerator_MoveNext_ModifiedBeforeEnumeration_Succeeds(int count)
        {
            Assert.All(GetModifyEnumerables(ModifyEnumeratorAllowed), ModifyEnumerable =>
            {
                IEnumerable<T> enumerable = GenericIEnumerableFactory(count);
                using (IEnumerator<T> enumerator = enumerable.GetEnumerator())
                {
                    if (ModifyEnumerable(enumerable))
                    {
                        if (Enumerator_ModifiedDuringEnumeration_ThrowsInvalidOperationException)
                        {
                            enumerator.MoveNext();
                        }
                    }
                }
            });
        }

        [Theory]
        [MemberData(nameof(ValidCollectionSizes))]
        public void IEnumerable_Generic_Enumerator_MoveNext_ModifiedDuringEnumeration_ThrowsInvalidOperationException(int count)
        {
            Assert.All(GetModifyEnumerables(ModifyEnumeratorThrows), ModifyEnumerable =>
            {
                IEnumerable<T> enumerable = GenericIEnumerableFactory(count);
                using (IEnumerator<T> enumerator = enumerable.GetEnumerator())
                {
                    for (int i = 0; i < count / 2; i++)
                        enumerator.MoveNext();
                    if (ModifyEnumerable(enumerable))
                    {
                        if (count == 0 ? Enumerator_Empty_ModifiedDuringEnumeration_ThrowsInvalidOperationException : Enumerator_ModifiedDuringEnumeration_ThrowsInvalidOperationException)
                        {
                            Assert.Throws<InvalidOperationException>(() => enumerator.MoveNext());
                        }
                        else
                        {
                            enumerator.MoveNext();
                        }
                    }
                }
            });
        }

        [Theory]
        [MemberData(nameof(ValidCollectionSizes))]
        public void IEnumerable_Generic_Enumerator_MoveNext_ModifiedDuringEnumeration_Succeeds(int count)
        {
            Assert.All(GetModifyEnumerables(ModifyEnumeratorAllowed), ModifyEnumerable =>
            {
                IEnumerable<T> enumerable = GenericIEnumerableFactory(count);
                using (IEnumerator<T> enumerator = enumerable.GetEnumerator())
                {
                    for (int i = 0; i < count / 2; i++)
                        enumerator.MoveNext();
                    if (ModifyEnumerable(enumerable))
                    {
                        enumerator.MoveNext();
                    }
                }
            });
        }

        [Theory]
        [MemberData(nameof(ValidCollectionSizes))]
        public void IEnumerable_Generic_Enumerator_MoveNext_ModifiedAfterEnumeration_ThrowsInvalidOperationException(int count)
        {
            Assert.All(GetModifyEnumerables(ModifyEnumeratorThrows), ModifyEnumerable =>
            {
                IEnumerable<T> enumerable = GenericIEnumerableFactory(count);
                using (IEnumerator<T> enumerator = enumerable.GetEnumerator())
                {
                    while (enumerator.MoveNext()) ;
                    if (ModifyEnumerable(enumerable))
                    {
                        if (count == 0 ? Enumerator_Empty_ModifiedDuringEnumeration_ThrowsInvalidOperationException : Enumerator_ModifiedDuringEnumeration_ThrowsInvalidOperationException)
                        {
                            Assert.Throws<InvalidOperationException>(() => enumerator.MoveNext());
                        }
                        else
                        {
                            enumerator.MoveNext();
                        }
                    }
                }
            });
        }

        [Theory]
        [MemberData(nameof(ValidCollectionSizes))]
        public void IEnumerable_Generic_Enumerator_MoveNext_ModifiedAfterEnumeration_Succeeds(int count)
        {
            Assert.All(GetModifyEnumerables(ModifyEnumeratorAllowed), ModifyEnumerable =>
            {
                IEnumerable<T> enumerable = GenericIEnumerableFactory(count);
                using (IEnumerator<T> enumerator = enumerable.GetEnumerator())
                {
                    while (enumerator.MoveNext())
                        ;
                    if (ModifyEnumerable(enumerable))
                    {
                        enumerator.MoveNext();
                    }
                }
            });
        }

        [Fact]
        public void IEnumerable_Generic_Enumerator_MoveNextHitsAllItems()
        {
            RepeatTest(
                (enumerator, items) =>
                {
                    int iterations = 0;
                    while (enumerator.MoveNext())
                    {
                        iterations++;
                    }
                    Assert.Equal(items.Length, iterations);
                });
        }

        [Fact]
        public void IEnumerable_Generic_Enumerator_MoveNextFalseAfterEndOfCollection()
        {
            RepeatTest(
                (enumerator, items) =>
                {
                    while (enumerator.MoveNext())
                    {
                    }

                    Assert.False(enumerator.MoveNext());
                });
        }

        #endregion

        #region Enumerator.Current

        [Fact]
        public void IEnumerable_Generic_Enumerator_Current()
        {
            // Verify that current returns proper result.
            RepeatTest(
                (enumerator, items, iteration) =>
                {
                    if (iteration == 1)
                    {
                        VerifyEnumerator(
                            enumerator,
                            items,
                            0,
                            items.Length / 2,
                            true,
                            false);
                    }
                    else
                    {
                        VerifyEnumerator(enumerator, items);
                    }
                });
        }

        [Theory]
        [MemberData(nameof(ValidCollectionSizes))]
        public void IEnumerable_Generic_Enumerator_Current_ReturnsSameValueOnRepeatedCalls(int count)
        {
            using (IEnumerator<T> enumerator = GenericIEnumerableFactory(count).GetEnumerator())
            {
                while (enumerator.MoveNext())
                {
                    T current = enumerator.Current;
                    Assert.Equal(current, enumerator.Current);
                    Assert.Equal(current, enumerator.Current);
                    Assert.Equal(current, enumerator.Current);
                }
            }
        }

        [Theory]
        [MemberData(nameof(ValidCollectionSizes))]
        public void IEnumerable_Generic_Enumerator_Current_ReturnsSameObjectsOnDifferentEnumerators(int count)
        {
            // Ensures that the elements returned from enumeration are exactly the same collection of
            // elements returned from a previous enumeration
            IEnumerable<T> enumerable = GenericIEnumerableFactory(count);
            HashSet<T> firstValues = new HashSet<T>(count);
            HashSet<T> secondValues = new HashSet<T>(count);
            foreach (T item in enumerable)
                Assert.True(firstValues.Add(item));
            foreach (T item in enumerable)
                Assert.True(secondValues.Add(item));
            Assert.Equal(firstValues.Count, secondValues.Count);
            foreach (T item in firstValues)
                Assert.True(secondValues.Contains(item));
        }

        [Theory]
        [MemberData(nameof(ValidCollectionSizes))]
        public void IEnumerable_Generic_Enumerator_Current_BeforeFirstMoveNext_UndefinedBehavior(int count)
        {
            T current;
            IEnumerable<T> enumerable = GenericIEnumerableFactory(count);
            using (IEnumerator<T> enumerator = enumerable.GetEnumerator())
            {
                if (count == 0 ? Enumerator_Empty_Current_UndefinedOperation_Throws : Enumerator_Current_UndefinedOperation_Throws)
                    Assert.Throws<InvalidOperationException>(() => enumerator.Current);
                else if (Enumerator_Current_UndefinedOperation_Throws_On_Empty && count == 0)
                    Assert.Throws<InvalidOperationException>(() => enumerator.Current);
                else
                    current = enumerator.Current;
            }
        }

        [Theory]
        [MemberData(nameof(ValidCollectionSizes))]
        public void IEnumerable_Generic_Enumerator_Current_AfterEndOfEnumerable_UndefinedBehavior(int count)
        {
            T current;
            IEnumerable<T> enumerable = GenericIEnumerableFactory(count);
            using (IEnumerator<T> enumerator = enumerable.GetEnumerator())
            {
                while (enumerator.MoveNext()) ;
                if (count == 0 ? Enumerator_Empty_Current_UndefinedOperation_Throws : Enumerator_Current_UndefinedOperation_Throws)
                    Assert.Throws<InvalidOperationException>(() => enumerator.Current);
                else if (Enumerator_Current_UndefinedOperation_Throws_On_Empty && count == 0)
                    Assert.Throws<InvalidOperationException>(() => enumerator.Current);
                else
                    current = enumerator.Current;
            }
        }

        [Theory]
        [MemberData(nameof(ValidCollectionSizes))]
        public void IEnumerable_Generic_Enumerator_Current_ModifiedDuringEnumeration_UndefinedBehavior(int count)
        {
            Assert.All(GetModifyEnumerables(ModifyEnumeratorThrows), ModifyEnumerable =>
            {
                T current;
                IEnumerable<T> enumerable = GenericIEnumerableFactory(count);
                using (IEnumerator<T> enumerator = enumerable.GetEnumerator())
                {
                    if (ModifyEnumerable(enumerable))
                    {
                        if (count == 0 ? Enumerator_Empty_Current_UndefinedOperation_Throws : Enumerator_Current_UndefinedOperation_Throws)
                            Assert.Throws<InvalidOperationException>(() => enumerator.Current);
                        else
                            current = enumerator.Current;
                    }
                }
            });
        }

        [Theory]
        [MemberData(nameof(ValidCollectionSizes))]
        public void IEnumerable_Generic_Enumerator_Current_ModifiedDuringEnumeration_Succeeds(int count)
        {
            Assert.All(GetModifyEnumerables(ModifyEnumeratorAllowed), ModifyEnumerable =>
            {
                T current;
                IEnumerable<T> enumerable = GenericIEnumerableFactory(count);
                using (IEnumerator<T> enumerator = enumerable.GetEnumerator())
                {
                    if (ModifyEnumerable(enumerable))
                    {
                        current = enumerator.Current;
                    }
                }
            });
        }

        #endregion

        #region Enumerator.Reset

        [Theory]
        [MemberData(nameof(ValidCollectionSizes))]
        public void IEnumerable_Generic_Enumerator_Reset_BeforeIteration_Support(int count)
        {
            using (IEnumerator<T> enumerator = GenericIEnumerableFactory(count).GetEnumerator())
            {
                if (ResetImplemented)
                    enumerator.Reset();
                else
                    Assert.Throws<NotSupportedException>(() => enumerator.Reset());
            }
        }

        [Theory]
        [MemberData(nameof(ValidCollectionSizes))]
        public void IEnumerable_Generic_Enumerator_Reset_ModifiedBeforeEnumeration_ThrowsInvalidOperationException(int count)
        {
            Assert.All(GetModifyEnumerables(ModifyEnumeratorThrows), ModifyEnumerable =>
            {
                IEnumerable<T> enumerable = GenericIEnumerableFactory(count);
                using (IEnumerator<T> enumerator = enumerable.GetEnumerator())
                {
                    if (ModifyEnumerable(enumerable))
                    {
                        if (count == 0 ? Enumerator_Empty_ModifiedDuringEnumeration_ThrowsInvalidOperationException : Enumerator_ModifiedDuringEnumeration_ThrowsInvalidOperationException)
                        {
                            Assert.Throws<InvalidOperationException>(() => enumerator.Reset());
                        }
                        else
                        {
                            enumerator.Reset();
                        }
                    }
                }
            });
        }

        [Theory]
        [MemberData(nameof(ValidCollectionSizes))]
        public void IEnumerable_Generic_Enumerator_Reset_ModifiedBeforeEnumeration_Succeeds(int count)
        {
            Assert.All(GetModifyEnumerables(ModifyEnumeratorAllowed), ModifyEnumerable =>
            {
                IEnumerable<T> enumerable = GenericIEnumerableFactory(count);
                using (IEnumerator<T> enumerator = enumerable.GetEnumerator())
                {
                    if (ModifyEnumerable(enumerable))
                    {
                        enumerator.Reset();
                    }
                }
            });
        }

        [Theory]
        [MemberData(nameof(ValidCollectionSizes))]
        public void IEnumerable_Generic_Enumerator_Reset_ModifiedDuringEnumeration_ThrowsInvalidOperationException(int count)
        {
            Assert.All(GetModifyEnumerables(ModifyEnumeratorThrows), ModifyEnumerable =>
            {
                IEnumerable<T> enumerable = GenericIEnumerableFactory(count);
                using (IEnumerator<T> enumerator = enumerable.GetEnumerator())
                {
                    for (int i = 0; i < count / 2; i++)
                        enumerator.MoveNext();
                    if (ModifyEnumerable(enumerable))
                    {
                        if (count == 0 ? Enumerator_Empty_ModifiedDuringEnumeration_ThrowsInvalidOperationException : Enumerator_ModifiedDuringEnumeration_ThrowsInvalidOperationException)
                        {
                            Assert.Throws<InvalidOperationException>(() => enumerator.Reset());
                        }
                        else
                        {
                            enumerator.Reset();
                        }
                    }
                }
            });
        }

        [Theory]
        [MemberData(nameof(ValidCollectionSizes))]
        public void IEnumerable_Generic_Enumerator_Reset_ModifiedDuringEnumeration_Succeeds(int count)
        {
            Assert.All(GetModifyEnumerables(ModifyEnumeratorAllowed), ModifyEnumerable =>
            {
                IEnumerable<T> enumerable = GenericIEnumerableFactory(count);
                using (IEnumerator<T> enumerator = enumerable.GetEnumerator())
                {
                    for (int i = 0; i < count / 2; i++)
                        enumerator.MoveNext();
                    if (ModifyEnumerable(enumerable))
                    {
                        enumerator.Reset();
                    }
                }
            });
        }

        [Theory]
        [MemberData(nameof(ValidCollectionSizes))]
        public void IEnumerable_Generic_Enumerator_Reset_ModifiedAfterEnumeration_ThrowsInvalidOperationException(int count)
        {
            Assert.All(GetModifyEnumerables(ModifyEnumeratorThrows), ModifyEnumerable =>
            {
                IEnumerable<T> enumerable = GenericIEnumerableFactory(count);
                using (IEnumerator<T> enumerator = enumerable.GetEnumerator())
                {
                    while (enumerator.MoveNext()) ;
                    if (ModifyEnumerable(enumerable))
                    {
                        if (count == 0 ? Enumerator_Empty_ModifiedDuringEnumeration_ThrowsInvalidOperationException : Enumerator_ModifiedDuringEnumeration_ThrowsInvalidOperationException)
                        {
                            Assert.Throws<InvalidOperationException>(() => enumerator.Reset());
                        }
                        else
                        {
                            enumerator.Reset();
                        }
                    }
                }
            });
        }

        [Theory]
        [MemberData(nameof(ValidCollectionSizes))]
        public void IEnumerable_Generic_Enumerator_Reset_ModifiedAfterEnumeration_Succeeds(int count)
        {
            Assert.All(GetModifyEnumerables(ModifyEnumeratorAllowed), ModifyEnumerable =>
            {
                IEnumerable<T> enumerable = GenericIEnumerableFactory(count);
                using (IEnumerator<T> enumerator = enumerable.GetEnumerator())
                {
                    while (enumerator.MoveNext())
                        ;
                    if (ModifyEnumerable(enumerable))
                    {
                        enumerator.Reset();
                    }
                }
            });
        }

        [Fact]
        public void IEnumerable_Generic_Enumerator_Reset()
        {
            if (!ResetImplemented)
            {
                RepeatTest(
                    (enumerator, items) =>
                    {
                        Assert.Throws<NotSupportedException>(
                            () => enumerator.Reset());
                    });
                RepeatTest(
                    (enumerator, items, iter) =>
                    {
                        if (iter == 1)
                        {
                            VerifyEnumerator(
                                enumerator,
                                items,
                                0,
                                items.Length / 2,
                                true,
                                false);
                            for (int i = 0; i < 3; i++)
                            {
                                Assert.Throws<NotSupportedException>(
                                    () => enumerator.Reset());
                            }
                            VerifyEnumerator(
                                enumerator,
                                items,
                                items.Length / 2,
                                items.Length - (items.Length / 2),
                                false,
                                true);
                        }
                        else if (iter == 2)
                        {
                            VerifyEnumerator(enumerator, items);
                            for (int i = 0; i < 3; i++)
                            {
                                Assert.Throws<NotSupportedException>(
                                    () => enumerator.Reset());
                            }
                            VerifyEnumerator(
                                enumerator,
                                items,
                                0,
                                0,
                                false,
                                true);
                        }
                        else
                        {
                            VerifyEnumerator(enumerator, items);
                        }
                    });
            }
            else
            {
                RepeatTest(
                    (enumerator, items, iter) =>
                    {
                        if (iter == 1)
                        {
                            VerifyEnumerator(
                                enumerator,
                                items,
                                0,
                                items.Length / 2,
                                true,
                                false);
                            enumerator.Reset();
                            enumerator.Reset();
                        }
                        else if (iter == 3)
                        {
                            VerifyEnumerator(enumerator, items);
                            enumerator.Reset();
                            enumerator.Reset();
                        }
                        else
                        {
                            VerifyEnumerator(enumerator, items);
                        }
                    },
                    5);
            }
        }

        #endregion
    }
}<|MERGE_RESOLUTION|>--- conflicted
+++ resolved
@@ -73,11 +73,6 @@
         protected virtual bool Enumerator_Current_UndefinedOperation_Throws => false;
 
         /// <summary>
-<<<<<<< HEAD
-        /// Same as <see cref="Enumerator_Current_UndefinedOperation_Throws"/> but only on empty collections.
-        /// </summary>
-        protected virtual bool Enumerator_Current_UndefinedOperation_Throws_On_Empty => false;
-=======
         /// When calling Current of the empty enumerator before the first MoveNext, after the end of the collection,
         /// or after modification of the enumeration, the resulting behavior is undefined. Tests are included
         /// to cover two behavioral scenarios:
@@ -88,7 +83,6 @@
         /// <see cref="Enumerator_Current_UndefinedOperation_Throws"/>.
         /// </summary>
         protected virtual bool Enumerator_Empty_Current_UndefinedOperation_Throws => Enumerator_Current_UndefinedOperation_Throws;
->>>>>>> 65fe974b
 
         /// <summary>
         /// When calling MoveNext or Reset after modification of the enumeration, the resulting behavior is
@@ -174,13 +168,8 @@
             }
             else
             {
-<<<<<<< HEAD
                 object? current = enumerator.Current;
-                for (var i = 0; i < 3; i++)
-=======
-                object current = enumerator.Current;
                 for (int i = 0; i < 3; i++)
->>>>>>> 65fe974b
                 {
                     Assert.Equal(expectedCurrent, current);
                     current = enumerator.Current;
@@ -247,15 +236,9 @@
                      iterations < count && enumerator.MoveNext();
                      iterations++)
                 {
-<<<<<<< HEAD
                     object? currentItem = enumerator.Current;
-                    var itemFound = false;
-                    for (var i = 0; i < itemsVisited.Length; ++i)
-=======
-                    object currentItem = enumerator.Current;
                     bool itemFound = false;
                     for (int i = 0; i < itemsVisited.Length; ++i)
->>>>>>> 65fe974b
                     {
                         if (!itemsVisited[i]
                             && Equals(
@@ -669,8 +652,6 @@
             {
                 if (count == 0 ? Enumerator_Empty_Current_UndefinedOperation_Throws : Enumerator_Current_UndefinedOperation_Throws)
                     Assert.Throws<InvalidOperationException>(() => enumerator.Current);
-                else if (Enumerator_Current_UndefinedOperation_Throws_On_Empty && count == 0)
-                    Assert.Throws<InvalidOperationException>(() => enumerator.Current);
                 else
                     current = enumerator.Current;
             }
@@ -686,8 +667,6 @@
             {
                 while (enumerator.MoveNext()) ;
                 if (count == 0 ? Enumerator_Empty_Current_UndefinedOperation_Throws : Enumerator_Current_UndefinedOperation_Throws)
-                    Assert.Throws<InvalidOperationException>(() => enumerator.Current);
-                else if (Enumerator_Current_UndefinedOperation_Throws_On_Empty && count == 0)
                     Assert.Throws<InvalidOperationException>(() => enumerator.Current);
                 else
                     current = enumerator.Current;
