--- conflicted
+++ resolved
@@ -19,17 +19,10 @@
         public readonly CompletionReason CompletionReason;
         public readonly TimeSpan? KeepAlive;
 
-<<<<<<< HEAD
-        public async Task<IClientConnection> ListenAsync(CancellationToken cancellationToken)
-        {
-            var pipeStream = await ListenCoreAsync(cancellationToken).ConfigureAwait(false);
-            return new NamedPipeClientConnection(_compilerServerHost, _loggingIdentifier++.ToString(), pipeStream);
-=======
         public ConnectionData(CompletionReason completionReason, TimeSpan? keepAlive = null)
         {
             CompletionReason = completionReason;
             KeepAlive = keepAlive;
->>>>>>> e0567782
         }
     }
 
@@ -39,33 +32,7 @@
         /// There was an error creating the <see cref="BuildRequest"/> object and a compilation was never
         /// created.
         /// </summary>
-<<<<<<< HEAD
-        /// <param name="cancellationToken">Used to cancel the connection sequence.</param>
-        private async Task<NamedPipeServerStream> ListenCoreAsync(CancellationToken cancellationToken)
-        {
-            // Create the pipe and begin waiting for a connection. This 
-            // doesn't block, but could fail in certain circumstances, such
-            // as Windows refusing to create the pipe for some reason 
-            // (out of handles?), or the pipe was disconnected before we 
-            // starting listening.
-            NamedPipeServerStream pipeStream = ConstructPipe(_pipeName);
-
-            CompilerServerLogger.Log("Waiting for new connection");
-            await pipeStream.WaitForConnectionAsync(cancellationToken).ConfigureAwait(false);
-            CompilerServerLogger.Log("Pipe connection detected.");
-
-            if (Environment.Is64BitProcess || MemoryHelper.IsMemoryAvailable())
-            {
-                CompilerServerLogger.Log("Memory available - accepting connection");
-                return pipeStream;
-            }
-
-            pipeStream.Close();
-            throw new Exception("Insufficient resources to process new connection.");
-        }
-=======
         CompilationNotStarted,
->>>>>>> e0567782
 
         /// <summary>
         /// The compilation completed and results were provided to the client.
@@ -116,15 +83,9 @@
         ///
         /// This will return true if the pipe was disconnected.
         /// </summary>
-<<<<<<< HEAD
-        protected override Task MonitorDisconnectAsync(CancellationToken cancellationToken)
-        {
-            return BuildServerConnection.MonitorDisconnectAsync(_pipeStream, LoggingIdentifier, cancellationToken);
-=======
-        private Task CreateMonitorDisconnectTask(CancellationToken cancellationToken)
-        {
-            return BuildServerConnection.CreateMonitorDisconnectTask(_stream, LoggingIdentifier, cancellationToken);
->>>>>>> e0567782
+        private Task MonitorDisconnectAsync(CancellationToken cancellationToken)
+        {
+            return BuildServerConnection.MonitorDisconnectAsync(_stream, LoggingIdentifier, cancellationToken);
         }
 
         private void ValidateBuildRequest(BuildRequest request)
@@ -156,7 +117,7 @@
             }
         }
 
-        public async Task<ConnectionData> HandleConnection(bool allowCompilationRequests = true, CancellationToken cancellationToken = default(CancellationToken))
+        public async Task<ConnectionData> HandleConnectionAsync(bool allowCompilationRequests = true, CancellationToken cancellationToken = default(CancellationToken))
         {
             try
             {
@@ -176,23 +137,23 @@
 
                 if (request.ProtocolVersion != BuildProtocolConstants.ProtocolVersion)
                 {
-                    return await HandleMismatchedVersionRequest(cancellationToken).ConfigureAwait(false);
+                    return await HandleMismatchedVersionRequestAsync(cancellationToken).ConfigureAwait(false);
                 }
                 else if (!string.Equals(request.CompilerHash, BuildProtocolConstants.GetCommitHash(), StringComparison.OrdinalIgnoreCase))
                 {
-                    return await HandleIncorrectHashRequest(cancellationToken).ConfigureAwait(false);
+                    return await HandleIncorrectHashRequestAsync(cancellationToken).ConfigureAwait(false);
                 }
                 else if (IsShutdownRequest(request))
                 {
-                    return await HandleShutdownRequest(cancellationToken).ConfigureAwait(false);
+                    return await HandleShutdownRequestAsync(cancellationToken).ConfigureAwait(false);
                 }
                 else if (!allowCompilationRequests)
                 {
-                    return await HandleRejectedRequest(cancellationToken).ConfigureAwait(false);
+                    return await HandleRejectedRequestAsync(cancellationToken).ConfigureAwait(false);
                 }
                 else
                 {
-                    return await HandleCompilationRequest(request, cancellationToken).ConfigureAwait(false);
+                    return await HandleCompilationRequestAsync(request, cancellationToken).ConfigureAwait(false);
                 }
             }
             finally
@@ -201,14 +162,14 @@
             }
         }
 
-        private async Task<ConnectionData> HandleCompilationRequest(BuildRequest request, CancellationToken cancellationToken)
+        private async Task<ConnectionData> HandleCompilationRequestAsync(BuildRequest request, CancellationToken cancellationToken)
         {
             var keepAlive = CheckForNewKeepAlive(request);
 
             // Kick off both the compilation and a task to monitor the pipe for closing.
             var buildCts = CancellationTokenSource.CreateLinkedTokenSource(cancellationToken);
-            var compilationTask = ServeBuildRequest(request, buildCts.Token);
-            var monitorTask = CreateMonitorDisconnectTask(buildCts.Token);
+            var compilationTask = ServeBuildRequestAsync(request, buildCts.Token);
+            var monitorTask = MonitorDisconnectAsync(buildCts.Token);
             await Task.WhenAny(compilationTask, monitorTask).ConfigureAwait(false);
 
             // Do an 'await' on the completed task, preference being compilation, to force
@@ -241,28 +202,28 @@
             return new ConnectionData(reason, keepAlive);
         }
 
-        private async Task<ConnectionData> HandleMismatchedVersionRequest(CancellationToken cancellationToken)
+        private async Task<ConnectionData> HandleMismatchedVersionRequestAsync(CancellationToken cancellationToken)
         {
             var response = new MismatchedVersionBuildResponse();
             await response.WriteAsync(_stream, cancellationToken).ConfigureAwait(false);
             return new ConnectionData(CompletionReason.CompilationNotStarted);
         }
 
-        private async Task<ConnectionData> HandleIncorrectHashRequest(CancellationToken cancellationToken)
+        private async Task<ConnectionData> HandleIncorrectHashRequestAsync(CancellationToken cancellationToken)
         {
             var response = new IncorrectHashBuildResponse();
             await response.WriteAsync(_stream, cancellationToken).ConfigureAwait(false);
             return new ConnectionData(CompletionReason.CompilationNotStarted);
         }
 
-        private async Task<ConnectionData> HandleRejectedRequest(CancellationToken cancellationToken)
+        private async Task<ConnectionData> HandleRejectedRequestAsync(CancellationToken cancellationToken)
         {
             var response = new RejectedBuildResponse();
             await response.WriteAsync(_stream, cancellationToken).ConfigureAwait(false);
             return new ConnectionData(CompletionReason.CompilationNotStarted);
         }
 
-        private async Task<ConnectionData> HandleShutdownRequest(CancellationToken cancellationToken)
+        private async Task<ConnectionData> HandleShutdownRequestAsync(CancellationToken cancellationToken)
         {
             var id = Process.GetCurrentProcess().Id;
             var response = new ShutdownBuildResponse(id);
@@ -301,7 +262,7 @@
             return request.Arguments.Count == 1 && request.Arguments[0].ArgumentId == BuildProtocolConstants.ArgumentId.Shutdown;
         }
 
-        private Task<BuildResponse> ServeBuildRequest(BuildRequest buildRequest, CancellationToken cancellationToken)
+        private Task<BuildResponse> ServeBuildRequestAsync(BuildRequest buildRequest, CancellationToken cancellationToken)
         {
             Func<BuildResponse> func = () =>
             {
