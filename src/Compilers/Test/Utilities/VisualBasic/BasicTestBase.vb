﻿' Copyright (c) Microsoft.  All Rights Reserved.  Licensed under the Apache License, Version 2.0.  See License.txt in the project root for license information.

Imports System.Collections.Immutable
Imports System.Linq
Imports System.Xml.Linq
Imports Microsoft.CodeAnalysis.CodeGen
Imports Microsoft.CodeAnalysis.Emit
Imports Microsoft.CodeAnalysis.Test.Utilities
Imports Microsoft.CodeAnalysis.Text
Imports Roslyn.Test.Utilities
Imports Xunit

Public MustInherit Class BasicTestBase
    Inherits CommonTestBase

    Protected Overloads Function GetCompilationForEmit(
        source As IEnumerable(Of String),
        additionalRefs() As MetadataReference,
        options As VisualBasicCompilationOptions,
        parseOptions As VisualBasicParseOptions
    ) As VisualBasicCompilation
        Return DirectCast(MyClass.GetCompilationForEmit(source, additionalRefs, options, parseOptions), VisualBasicCompilation)
    End Function

    Public Function XCDataToString(Optional data As XCData = Nothing) As String
        Return data?.Value.Replace(vbLf, Environment.NewLine)
    End Function

    Private Function Translate(action As Action(Of ModuleSymbol)) As Action(Of IModuleSymbol)
        If action IsNot Nothing Then
            Return Sub(m) action(DirectCast(m, ModuleSymbol))
        Else
            Return Nothing
        End If
    End Function

    Friend Shadows Function CompileAndVerify(
        source As XElement,
        expectedOutput As XCData,
        Optional expectedReturnCode As Integer? = Nothing,
        Optional args As String() = Nothing,
        Optional references As MetadataReference() = Nothing,
        Optional dependencies As IEnumerable(Of ModuleData) = Nothing,
        Optional sourceSymbolValidator As Action(Of ModuleSymbol) = Nothing,
        Optional validator As Action(Of PEAssembly) = Nothing,
        Optional symbolValidator As Action(Of ModuleSymbol) = Nothing,
        Optional expectedSignatures As SignatureDescription() = Nothing,
        Optional options As VisualBasicCompilationOptions = Nothing,
        Optional parseOptions As VisualBasicParseOptions = Nothing,
        Optional emitOptions As EmitOptions = Nothing,
        Optional verify As Verification = Verification.Passes
    ) As CompilationVerifier

        Return CompileAndVerify(
            source,
            XCDataToString(expectedOutput),
            expectedReturnCode,
            args,
            references,
            dependencies,
            sourceSymbolValidator,
            validator,
            symbolValidator,
            expectedSignatures,
            options,
            parseOptions,
            emitOptions,
            verify)
    End Function

    Friend Shadows Function CompileAndVerify(
        compilation As Compilation,
        Optional manifestResources As IEnumerable(Of ResourceDescription) = Nothing,
        Optional dependencies As IEnumerable(Of ModuleData) = Nothing,
        Optional sourceSymbolValidator As Action(Of ModuleSymbol) = Nothing,
        Optional validator As Action(Of PEAssembly) = Nothing,
        Optional symbolValidator As Action(Of ModuleSymbol) = Nothing,
        Optional expectedSignatures As SignatureDescription() = Nothing,
        Optional expectedOutput As String = Nothing,
        Optional expectedReturnCode As Integer? = Nothing,
        Optional args As String() = Nothing,
        Optional emitOptions As EmitOptions = Nothing,
        Optional verify As Verification = Verification.Passes) As CompilationVerifier

        Return MyBase.CompileAndVerifyCommon(
            compilation,
            manifestResources,
            dependencies,
            Translate(sourceSymbolValidator),
            validator,
            Translate(symbolValidator),
            expectedSignatures,
            expectedOutput,
            expectedReturnCode,
            args,
            emitOptions,
            verify)
    End Function

    Friend Shadows Function CompileAndVerify(
        compilation As Compilation,
        expectedOutput As XCData,
        Optional args As String() = Nothing,
        Optional manifestResources As IEnumerable(Of ResourceDescription) = Nothing,
        Optional dependencies As IEnumerable(Of ModuleData) = Nothing,
        Optional sourceSymbolValidator As Action(Of ModuleSymbol) = Nothing,
        Optional validator As Action(Of PEAssembly) = Nothing,
        Optional symbolValidator As Action(Of ModuleSymbol) = Nothing,
        Optional expectedSignatures As SignatureDescription() = Nothing,
        Optional emitOptions As EmitOptions = Nothing,
        Optional verify As Verification = Verification.Passes) As CompilationVerifier

        Return CompileAndVerify(
            compilation,
            manifestResources,
            dependencies,
            sourceSymbolValidator,
            validator,
            symbolValidator,
            expectedSignatures,
            XCDataToString(expectedOutput),
            Nothing,
            args,
            emitOptions,
            verify)
    End Function

    Friend Shadows Function CompileAndVerify(
        source As XElement,
        Optional expectedOutput As String = Nothing,
        Optional expectedReturnCode As Integer? = Nothing,
        Optional args As String() = Nothing,
        Optional references As MetadataReference() = Nothing,
        Optional dependencies As IEnumerable(Of ModuleData) = Nothing,
        Optional sourceSymbolValidator As Action(Of ModuleSymbol) = Nothing,
        Optional validator As Action(Of PEAssembly) = Nothing,
        Optional symbolValidator As Action(Of ModuleSymbol) = Nothing,
        Optional expectedSignatures As SignatureDescription() = Nothing,
        Optional options As VisualBasicCompilationOptions = Nothing,
        Optional parseOptions As VisualBasicParseOptions = Nothing,
        Optional emitOptions As EmitOptions = Nothing,
        Optional verify As Verification = Verification.Passes,
        Optional useLatestFramework As Boolean = False
    ) As CompilationVerifier

        Dim defaultRefs = If(useLatestFramework, LatestVbReferences, DefaultVbReferences)
        Dim allReferences = If(references IsNot Nothing, defaultRefs.Concat(references), defaultRefs)

        Return Me.CompileAndVerify(source,
                                   allReferences,
                                   expectedOutput,
                                   expectedReturnCode,
                                   args,
                                   dependencies,
                                   sourceSymbolValidator,
                                   validator,
                                   symbolValidator,
                                   expectedSignatures,
                                   options,
                                   parseOptions,
                                   emitOptions,
                                   verify)

    End Function

    Friend Shadows Function CompileAndVerify(
        source As XElement,
        allReferences As IEnumerable(Of MetadataReference),
        Optional expectedOutput As String = Nothing,
        Optional expectedReturnCode As Integer? = Nothing,
        Optional args As String() = Nothing,
        Optional dependencies As IEnumerable(Of ModuleData) = Nothing,
        Optional sourceSymbolValidator As Action(Of ModuleSymbol) = Nothing,
        Optional validator As Action(Of PEAssembly) = Nothing,
        Optional symbolValidator As Action(Of ModuleSymbol) = Nothing,
        Optional expectedSignatures As SignatureDescription() = Nothing,
        Optional options As VisualBasicCompilationOptions = Nothing,
        Optional parseOptions As VisualBasicParseOptions = Nothing,
        Optional emitOptions As EmitOptions = Nothing,
        Optional verify As Verification = Verification.Passes
    ) As CompilationVerifier

        If options Is Nothing Then
            options = If(expectedOutput Is Nothing, TestOptions.ReleaseDll, TestOptions.ReleaseExe)
        End If

        Dim assemblyName As String = Nothing
        Dim sourceTrees = ParseSourceXml(source, parseOptions, assemblyName)
        Dim compilation = CreateEmptyCompilation(sourceTrees, allReferences, options, assemblyName)

        Return MyBase.CompileAndVerifyCommon(
            compilation,
            Nothing,
            dependencies,
            Translate(sourceSymbolValidator),
            validator,
            Translate(symbolValidator),
            expectedSignatures,
            expectedOutput,
            expectedReturnCode,
            args,
            emitOptions,
            verify)
    End Function

    Friend Shadows Function CompileAndVerify(
        source As String,
        allReferences As IEnumerable(Of MetadataReference),
        Optional expectedOutput As String = Nothing,
        Optional expectedReturnCode As Integer? = Nothing,
        Optional args As String() = Nothing,
        Optional dependencies As IEnumerable(Of ModuleData) = Nothing,
        Optional sourceSymbolValidator As Action(Of ModuleSymbol) = Nothing,
        Optional validator As Action(Of PEAssembly) = Nothing,
        Optional symbolValidator As Action(Of ModuleSymbol) = Nothing,
        Optional expectedSignatures As SignatureDescription() = Nothing,
        Optional options As VisualBasicCompilationOptions = Nothing,
        Optional parseOptions As VisualBasicParseOptions = Nothing,
        Optional emitOptions As EmitOptions = Nothing,
        Optional assemblyName As String = Nothing,
        Optional verify As Verification = Verification.Passes
    ) As CompilationVerifier

        If options Is Nothing Then
            options = If(expectedOutput Is Nothing, TestOptions.ReleaseDll, TestOptions.ReleaseExe)
        End If

        Dim compilation = CreateEmptyCompilation(source, allReferences, options, assemblyName, parseOptions)

        Return MyBase.CompileAndVerifyCommon(
            compilation,
            Nothing,
            dependencies,
            Translate(sourceSymbolValidator),
            validator,
            Translate(symbolValidator),
            expectedSignatures,
            expectedOutput,
            expectedReturnCode,
            args,
            emitOptions,
            verify)
    End Function

    Friend Shadows Function CompileAndVerifyOnWin8Only(
        source As XElement,
        allReferences As IEnumerable(Of MetadataReference),
        Optional expectedOutput As String = Nothing,
        Optional expectedReturnCode As Integer? = Nothing,
        Optional args As String() = Nothing,
        Optional dependencies As IEnumerable(Of ModuleData) = Nothing,
        Optional sourceSymbolValidator As Action(Of ModuleSymbol) = Nothing,
        Optional validator As Action(Of PEAssembly) = Nothing,
        Optional symbolValidator As Action(Of ModuleSymbol) = Nothing,
        Optional expectedSignatures As SignatureDescription() = Nothing,
        Optional options As VisualBasicCompilationOptions = Nothing,
        Optional parseOptions As VisualBasicParseOptions = Nothing,
        Optional verify As Verification = Verification.Passes
    ) As CompilationVerifier
        Return Me.CompileAndVerify(
            source,
            allReferences,
            If(OSVersion.IsWin8, expectedOutput, Nothing),
            If(OSVersion.IsWin8, expectedReturnCode, Nothing),
            args,
            dependencies,
            sourceSymbolValidator,
            validator,
            symbolValidator,
            expectedSignatures,
            options,
            parseOptions,
            verify:=If(OSVersion.IsWin8, verify, Verification.Skipped))
    End Function

    Friend Shadows Function CompileAndVerifyOnWin8Only(
        source As XElement,
        expectedOutput As XCData,
        Optional expectedReturnCode As Integer? = Nothing,
        Optional args As String() = Nothing,
        Optional allReferences() As MetadataReference = Nothing,
        Optional dependencies As IEnumerable(Of ModuleData) = Nothing,
        Optional sourceSymbolValidator As Action(Of ModuleSymbol) = Nothing,
        Optional validator As Action(Of PEAssembly) = Nothing,
        Optional symbolValidator As Action(Of ModuleSymbol) = Nothing,
        Optional expectedSignatures As SignatureDescription() = Nothing,
        Optional options As VisualBasicCompilationOptions = Nothing,
        Optional parseOptions As VisualBasicParseOptions = Nothing,
        Optional verify As Verification = Verification.Passes
    ) As CompilationVerifier
        Return CompileAndVerifyOnWin8Only(
            source,
            allReferences,
            XCDataToString(expectedOutput),
            expectedReturnCode,
            args,
            dependencies,
            sourceSymbolValidator,
            validator,
            symbolValidator,
            expectedSignatures,
            options,
            parseOptions,
            verify)
    End Function

    Friend Shadows Function CompileAndVerifyOnWin8Only(
        source As XElement,
        Optional expectedOutput As String = Nothing,
        Optional references() As MetadataReference = Nothing,
        Optional dependencies As IEnumerable(Of ModuleData) = Nothing,
        Optional sourceSymbolValidator As Action(Of ModuleSymbol) = Nothing,
        Optional validator As Action(Of PEAssembly) = Nothing,
        Optional symbolValidator As Action(Of ModuleSymbol) = Nothing,
        Optional expectedSignatures As SignatureDescription() = Nothing,
        Optional options As VisualBasicCompilationOptions = Nothing,
        Optional parseOptions As VisualBasicParseOptions = Nothing,
        Optional verify As Verification = Verification.Passes,
        Optional useLatestFramework As Boolean = False
    ) As CompilationVerifier
        Return CompileAndVerify(
            source,
            expectedOutput:=If(OSVersion.IsWin8, expectedOutput, Nothing),
            references:=references,
            dependencies:=dependencies,
            sourceSymbolValidator:=sourceSymbolValidator,
            validator:=validator,
            symbolValidator:=symbolValidator,
            expectedSignatures:=expectedSignatures,
            options:=options,
            parseOptions:=parseOptions,
            verify:=If(OSVersion.IsWin8, verify, Verification.Skipped),
            useLatestFramework:=useLatestFramework)
    End Function

    ''' <summary>
    ''' Compile sources and adds a custom reference using a custom IL
    ''' </summary>
    ''' <param name="source">The sources compile according to the following schema
    ''' &lt;compilation name="assemblyname[optional]"&gt;
    ''' &lt;file name="file1.vb[optional]"&gt;
    ''' source
    ''' &lt;/file&gt;
    ''' &lt;/compilation&gt;
    ''' </param>
    Friend Function CompileWithCustomILSource(source As XElement, ilSource As XCData) As CompilationVerifier
        Return CompileWithCustomILSource(source, ilSource.Value)
    End Function

    ''' <summary>
    ''' Compile sources and adds a custom reference using a custom IL
    ''' </summary>
    ''' <param name="source">The sources compile according to the following schema
    ''' &lt;compilation name="assemblyname[optional]"&gt;
    ''' &lt;file name="file1.vb[optional]"&gt;
    ''' source
    ''' &lt;/file&gt;
    ''' &lt;/compilation&gt;
    ''' </param>
    Friend Function CompileWithCustomILSource(source As XElement,
                                              ilSource As String,
                                              Optional options As VisualBasicCompilationOptions = Nothing,
                                              Optional compilationVerifier As Action(Of VisualBasicCompilation) = Nothing,
                                              Optional expectedOutput As String = Nothing) As CompilationVerifier
        If expectedOutput IsNot Nothing Then
            options = options.WithOutputKind(OutputKind.ConsoleApplication)
        End If

        If ilSource = Nothing Then
            Return CompileAndVerify(source)
        End If

        Dim reference As MetadataReference = Nothing
        Using tempAssembly = IlasmUtilities.CreateTempAssembly(ilSource)
            reference = MetadataReference.CreateFromImage(ReadFromFile(tempAssembly.Path))
        End Using

        Dim compilation = CreateEmptyCompilationWithReferences(source, {MscorlibRef, MsvbRef, reference}, options)

        If compilationVerifier IsNot Nothing Then
            compilationVerifier(compilation)
        End If


        Return CompileAndVerify(compilation, expectedOutput:=expectedOutput)
    End Function

    Friend Overloads Function CompileAndVerifyFieldMarshal(source As XElement,
                                                           expectedBlobs As Dictionary(Of String, Byte()),
                                                           Optional getExpectedBlob As Func(Of String, PEAssembly, Byte()) = Nothing,
                                                           Optional expectedSignatures As SignatureDescription() = Nothing,
                                                           Optional isField As Boolean = True) As CompilationVerifier
        Return CompileAndVerifyFieldMarshal(source,
                                            Function(s, _omitted1)
                                                Assert.True(expectedBlobs.ContainsKey(s), "Expecting marshalling blob for " & If(isField, "field ", "parameter ") & s)
                                                Return expectedBlobs(s)
                                            End Function,
                                            expectedSignatures,
                                            isField)
    End Function

    Friend Overloads Function CompileAndVerifyFieldMarshal(source As XElement,
                                                           getExpectedBlob As Func(Of String, PEAssembly, Byte()),
                                                           Optional expectedSignatures As SignatureDescription() = Nothing,
                                                           Optional isField As Boolean = True) As CompilationVerifier
        Return CompileAndVerify(source,
                                options:=TestOptions.ReleaseDll,
                                validator:=Sub(assembly) MetadataValidation.MarshalAsMetadataValidator(assembly, getExpectedBlob, isField),
                                expectedSignatures:=expectedSignatures)
    End Function

    Protected Overrides ReadOnly Property CompilationOptionsReleaseDll As CompilationOptions
        Get
            Return TestOptions.ReleaseDll
        End Get
    End Property

    Protected Overrides Function GetCompilationForEmit(
        source As IEnumerable(Of String),
        references As IEnumerable(Of MetadataReference),
        options As CompilationOptions,
        parseOptions As ParseOptions
    ) As Compilation
        Return VisualBasicCompilation.Create(
            GetUniqueName(),
            syntaxTrees:=source.Select(Function(t) VisualBasicSyntaxTree.ParseText(t, options:=DirectCast(parseOptions, VisualBasicParseOptions))),
            references:=If(references IsNot Nothing, DefaultVbReferences.Concat(references), DefaultVbReferences),
            options:=DirectCast(options, VisualBasicCompilationOptions))
    End Function

    Public Shared Function CreateSubmission(code As String,
                                            Optional references As IEnumerable(Of MetadataReference) = Nothing,
                                            Optional options As VisualBasicCompilationOptions = Nothing,
                                            Optional parseOptions As VisualBasicParseOptions = Nothing,
                                            Optional previous As VisualBasicCompilation = Nothing,
                                            Optional returnType As Type = Nothing,
                                            Optional hostObjectType As Type = Nothing) As VisualBasicCompilation
        Return VisualBasicCompilation.CreateScriptCompilation(
                GetUniqueName(),
                references:=If(references Is Nothing, {MscorlibRef_v4_0_30316_17626, MsvbRef_v4_0_30319_17929}, {MscorlibRef_v4_0_30316_17626, MsvbRef_v4_0_30319_17929}.Concat(references)),
                options:=options,
                syntaxTree:=Parse(code, options:=If(parseOptions, TestOptions.Script)),
                previousScriptCompilation:=previous,
                returnType:=returnType,
                globalsType:=hostObjectType)
    End Function

    Friend Shared Function GetAttributeNames(attributes As ImmutableArray(Of SynthesizedAttributeData)) As IEnumerable(Of String)
        Return attributes.Select(Function(a) a.AttributeClass.Name)
    End Function

    Friend Shared Function GetAttributeNames(attributes As ImmutableArray(Of VisualBasicAttributeData)) As IEnumerable(Of String)
        Return attributes.Select(Function(a) a.AttributeClass.Name)
    End Function

    Friend Overrides Function VisualizeRealIL(peModule As IModuleSymbol, methodData As CompilationTestData.MethodData, markers As IReadOnlyDictionary(Of Integer, String)) As String
        Throw New NotImplementedException()
    End Function

    Friend Function GetSymbolsFromBinaryReference(bytes() As Byte) As AssemblySymbol
        Return MetadataTestHelpers.GetSymbolsForReferences({bytes}).Single()
    End Function

    Public Shared Shadows Function GetPdbXml(compilation As VisualBasicCompilation, Optional methodName As String = "") As XElement
        Return XElement.Parse(PdbValidation.GetPdbXml(compilation, qualifiedMethodName:=methodName))
    End Function

    Public Shared Shadows Function GetPdbXml(source As XElement, Optional options As VisualBasicCompilationOptions = Nothing, Optional methodName As String = "") As XElement
        Dim compilation = CreateCompilationWithMscorlib40(source, options)
        compilation.VerifyDiagnostics()
        Return GetPdbXml(compilation, methodName)
    End Function

    Public Shared Shadows Function GetSequencePoints(pdbXml As XElement) As XElement
        Return <sequencePoints>
                   <%= From entry In pdbXml.<methods>.<method>.<sequencePoints>.<entry>
                       Select <entry
                                  startLine=<%= entry.@startLine %>
                                  startColumn=<%= entry.@startColumn %>
                                  endLine=<%= entry.@endLine %>
                                  endColumn=<%= entry.@endColumn %>/> %>
               </sequencePoints>
    End Function

    Public Shared ReadOnly ClassesWithReadWriteProperties As XCData = <![CDATA[
.class public auto ansi beforefieldinit B
       extends [mscorlib]System.Object
{
  .method public hidebysig newslot specialname virtual
          instance int32  get_P_rw_r_w() cil managed
  {
    // Code size       2 (0x2)
    .maxstack  8
    IL_0000:  ldc.i4.1
    IL_0001:  ret
  } // end of method B::get_P_rw_r_w

  .method public hidebysig newslot specialname virtual
          instance void  set_P_rw_r_w(int32 'value') cil managed
  {
    // Code size       1 (0x1)
    .maxstack  8
    IL_0000:  ret
  } // end of method B::set_P_rw_r_w

  .method public hidebysig newslot specialname virtual
          instance int32  get_P_rw_rw_w() cil managed
  {
    // Code size       2 (0x2)
    .maxstack  8
    IL_0000:  ldc.i4.1
    IL_0001:  ret
  } // end of method B::get_P_rw_rw_w

  .method public hidebysig newslot specialname virtual
          instance void  set_P_rw_rw_w(int32 'value') cil managed
  {
    // Code size       1 (0x1)
    .maxstack  8
    IL_0000:  ret
  } // end of method B::set_P_rw_rw_w

  .method public hidebysig newslot specialname virtual
          instance int32  get_P_rw_rw_r() cil managed
  {
    // Code size       2 (0x2)
    .maxstack  8
    IL_0000:  ldc.i4.1
    IL_0001:  ret
  } // end of method B::get_P_rw_rw_r

  .method public hidebysig newslot specialname virtual
          instance void  set_P_rw_rw_r(int32 'value') cil managed
  {
    // Code size       1 (0x1)
    .maxstack  8
    IL_0000:  ret
  } // end of method B::set_P_rw_rw_r

  .method public hidebysig specialname rtspecialname
          instance void  .ctor() cil managed
  {
    // Code size       7 (0x7)
    .maxstack  8
    IL_0000:  ldarg.0
    IL_0001:  call       instance void [mscorlib]System.Object::.ctor()
    IL_0006:  ret
  } // end of method B::.ctor

  .property instance int32 P_rw_r_w()
  {
    .get instance int32 B::get_P_rw_r_w()
    .set instance void B::set_P_rw_r_w(int32)
  } // end of property B::P_rw_r_w
  .property instance int32 P_rw_rw_w()
  {
    .set instance void B::set_P_rw_rw_w(int32)
    .get instance int32 B::get_P_rw_rw_w()
  } // end of property B::P_rw_rw_w
  .property instance int32 P_rw_rw_r()
  {
    .get instance int32 B::get_P_rw_rw_r()
    .set instance void B::set_P_rw_rw_r(int32)
  } // end of property B::P_rw_rw_r
} // end of class B

.class public auto ansi beforefieldinit D1
       extends B
{
  .method public hidebysig specialname virtual
          instance int32  get_P_rw_r_w() cil managed
  {
    // Code size       2 (0x2)
    .maxstack  8
    IL_0000:  ldc.i4.1
    IL_0001:  ret
  } // end of method D1::get_P_rw_r_w

  .method public hidebysig specialname virtual
          instance int32  get_P_rw_rw_w() cil managed
  {
    // Code size       2 (0x2)
    .maxstack  8
    IL_0000:  ldc.i4.1
    IL_0001:  ret
  } // end of method D1::get_P_rw_rw_w

  .method public hidebysig specialname virtual
          instance void  set_P_rw_rw_w(int32 'value') cil managed
  {
    // Code size       1 (0x1)
    .maxstack  8
    IL_0000:  ret
  } // end of method D1::set_P_rw_rw_w

  .method public hidebysig specialname virtual
          instance int32  get_P_rw_rw_r() cil managed
  {
    // Code size       2 (0x2)
    .maxstack  8
    IL_0000:  ldc.i4.1
    IL_0001:  ret
  } // end of method D1::get_P_rw_rw_r

  .method public hidebysig specialname virtual
          instance void  set_P_rw_rw_r(int32 'value') cil managed
  {
    // Code size       1 (0x1)
    .maxstack  8
    IL_0000:  ret
  } // end of method D1::set_P_rw_rw_r

  .method public hidebysig specialname rtspecialname
          instance void  .ctor() cil managed
  {
    // Code size       7 (0x7)
    .maxstack  8
    IL_0000:  ldarg.0
    IL_0001:  call       instance void B::.ctor()
    IL_0006:  ret
  } // end of method D1::.ctor

  .property instance int32 P_rw_r_w()
  {
    .get instance int32 D1::get_P_rw_r_w()
  } // end of property D1::P_rw_r_w
  .property instance int32 P_rw_rw_w()
  {
    .get instance int32 D1::get_P_rw_rw_w()
    .set instance void D1::set_P_rw_rw_w(int32)
  } // end of property D1::P_rw_rw_w
  .property instance int32 P_rw_rw_r()
  {
    .get instance int32 D1::get_P_rw_rw_r()
    .set instance void D1::set_P_rw_rw_r(int32)
  } // end of property D1::P_rw_rw_r
} // end of class D1

.class public auto ansi beforefieldinit D2
       extends D1
{
  .method public hidebysig specialname virtual
          instance void  set_P_rw_r_w(int32 'value') cil managed
  {
    // Code size       1 (0x1)
    .maxstack  8
    IL_0000:  ret
  } // end of method D2::set_P_rw_r_w

  .method public hidebysig specialname virtual
          instance void  set_P_rw_rw_w(int32 'value') cil managed
  {
    // Code size       1 (0x1)
    .maxstack  8
    IL_0000:  ret
  } // end of method D2::set_P_rw_rw_w

  .method public hidebysig specialname virtual
          instance int32  get_P_rw_rw_r() cil managed
  {
    // Code size       2 (0x2)
    .maxstack  8
    IL_0000:  ldc.i4.1
    IL_0001:  ret
  } // end of method D2::get_P_rw_rw_r

  .method public hidebysig specialname rtspecialname
          instance void  .ctor() cil managed
  {
    // Code size       7 (0x7)
    .maxstack  8
    IL_0000:  ldarg.0
    IL_0001:  call       instance void D1::.ctor()
    IL_0006:  ret
  } // end of method D2::.ctor

  .property instance int32 P_rw_r_w()
  {
    .set instance void D2::set_P_rw_r_w(int32)
  } // end of property D2::P_rw_r_w
  .property instance int32 P_rw_rw_w()
  {
    .set instance void D2::set_P_rw_rw_w(int32)
  } // end of property D2::P_rw_rw_w
  .property instance int32 P_rw_rw_r()
  {
    .get instance int32 D2::get_P_rw_rw_r()
  } // end of property D2::P_rw_rw_r
} // end of class D2
]]>

    Public Class NameSyntaxFinder
        Inherits VisualBasicSyntaxWalker

        Private Sub New()
            MyBase.New(SyntaxWalkerDepth.StructuredTrivia)
        End Sub

        Public Overrides Sub DefaultVisit(node As SyntaxNode)
            Dim name = TryCast(node, NameSyntax)
            If name IsNot Nothing Then
                Me._names.Add(name)
            End If

            MyBase.DefaultVisit(node)
        End Sub

        Private ReadOnly _names As New List(Of NameSyntax)

        Public Shared Function FindNames(node As SyntaxNode) As List(Of NameSyntax)
            Dim finder As New NameSyntaxFinder()
            finder.Visit(node)
            Return finder._names
        End Function
    End Class

    Public Class ExpressionSyntaxFinder
        Inherits VisualBasicSyntaxWalker

        Private Sub New()
            MyBase.New(SyntaxWalkerDepth.StructuredTrivia)
        End Sub

        Public Overrides Sub DefaultVisit(node As SyntaxNode)
            Dim expr = TryCast(node, ExpressionSyntax)
            If expr IsNot Nothing Then
                Me._expressions.Add(expr)
            End If

            MyBase.DefaultVisit(node)
        End Sub

        Private ReadOnly _expressions As New List(Of ExpressionSyntax)

        Public Shared Function FindExpression(node As SyntaxNode) As List(Of ExpressionSyntax)
            Dim finder As New ExpressionSyntaxFinder()
            finder.Visit(node)
            Return finder._expressions
        End Function
    End Class

    Public Class SyntaxNodeFinder
        Inherits VisualBasicSyntaxWalker

        Private Sub New()
            MyBase.New(SyntaxWalkerDepth.StructuredTrivia)
        End Sub

        Public Overrides Sub DefaultVisit(node As SyntaxNode)
            If node IsNot Nothing AndAlso Me._kinds.Contains(node.Kind) Then
                Me._nodes.Add(node)
            End If

            MyBase.DefaultVisit(node)
        End Sub

        Private ReadOnly _nodes As New List(Of SyntaxNode)
        Private ReadOnly _kinds As New HashSet(Of SyntaxKind)(SyntaxFacts.EqualityComparer)

        Public Shared Function FindNodes(Of T As SyntaxNode)(node As SyntaxNode, ParamArray kinds() As SyntaxKind) As List(Of T)
            Return New List(Of T)(From s In FindNodes(node, kinds) Select DirectCast(s, T))
        End Function

        Public Shared Function FindNodes(node As SyntaxNode, ParamArray kinds() As SyntaxKind) As List(Of SyntaxNode)
            Dim finder As New SyntaxNodeFinder()
            finder._kinds.AddAll(kinds)
            finder.Visit(node)
            Return finder._nodes
        End Function
    End Class

    Public Class TypeComparer
        Implements IComparer(Of NamedTypeSymbol)

        Private Function Compare(x As NamedTypeSymbol, y As NamedTypeSymbol) As Integer Implements IComparer(Of NamedTypeSymbol).Compare
            Dim result As Integer = StringComparer.OrdinalIgnoreCase.Compare(x.Name, y.Name)

            If result <> 0 Then
                Return result
            End If

            Return x.Arity - y.Arity
        End Function
    End Class

#Region "IOperation tree validation"

    Friend Shared Function GetOperationTreeForTest(Of TSyntaxNode As SyntaxNode)(compilation As VisualBasicCompilation, fileName As String, Optional which As Integer = 0) As (tree As String, syntax As SyntaxNode, operation As IOperation)
        Dim node As SyntaxNode = CompilationUtils.FindBindingText(Of TSyntaxNode)(compilation, fileName, which, prefixMatch:=True)
        If node Is Nothing Then
            Return Nothing
        End If

        Dim tree = (From t In compilation.SyntaxTrees Where t.FilePath = fileName).Single()
        Dim semanticModel = compilation.GetSemanticModel(tree)
        Dim operation = semanticModel.GetOperation(node)
        If operation IsNot Nothing Then
            Return (OperationTreeVerifier.GetOperationTree(compilation, operation), node, operation)
        Else
            Return (Nothing, Nothing, Nothing)
        End If
    End Function

    Friend Shared Function GetOperationTreeForTest(Of TSyntaxNode As SyntaxNode)(
        source As String,
        Optional compilationOptions As VisualBasicCompilationOptions = Nothing,
        Optional parseOptions As VisualBasicParseOptions = Nothing,
        Optional which As Integer = 0,
        Optional useLatestFrameworkReferences As Boolean = False) As (tree As String, syntax As SyntaxNode, operation As IOperation, compilation As Compilation)

        Dim fileName = "a.vb"
        Dim syntaxTree = Parse(source, fileName, parseOptions)
        Dim defaultRefs = If(useLatestFrameworkReferences, LatestVbReferences, DefaultVbReferences)
        Dim compilation = CreateCompilationWithMscorlib45AndVBRuntime({syntaxTree}, references:=defaultRefs.Append({ValueTupleRef, SystemRuntimeFacadeRef}), options:=If(compilationOptions, TestOptions.ReleaseDll))
        Dim operationTree = GetOperationTreeForTest(Of TSyntaxNode)(compilation, fileName, which)
        Return (operationTree.tree, operationTree.syntax, operationTree.operation, compilation)
    End Function

    Friend Shared Sub VerifyOperationTreeForTest(Of TSyntaxNode As SyntaxNode)(compilation As VisualBasicCompilation, fileName As String, expectedOperationTree As String, Optional which As Integer = 0, Optional additionalOperationTreeVerifier As Action(Of IOperation, Compilation, SyntaxNode) = Nothing)
        Dim operationTree = GetOperationTreeForTest(Of TSyntaxNode)(compilation, fileName, which)
        OperationTreeVerifier.Verify(expectedOperationTree, operationTree.tree)
        If additionalOperationTreeVerifier IsNot Nothing Then
            additionalOperationTreeVerifier(operationTree.operation, compilation, operationTree.syntax)
        End If
    End Sub

    Protected Shared Sub VerifyFlowGraphForTest(Of TSyntaxNode As SyntaxNode)(compilation As VisualBasicCompilation, expectedFlowGraph As String, Optional which As Integer = 0)
        Dim tree = compilation.SyntaxTrees(0)
        Dim model = compilation.GetSemanticModel(tree)
        Dim syntaxNode As SyntaxNode = CompilationUtils.FindBindingText(Of TSyntaxNode)(compilation, tree.FilePath, which, prefixMatch:=True)

<<<<<<< HEAD
        Dim graph As Operations.ControlFlowGraph = ControlFlowGraphVerifier.GetControlFlowGraph(syntaxNode, model)
=======
        Dim body As Operations.IBlockOperation = DirectCast(model.GetOperation(syntaxNode), Operations.IBlockOperation)
        TestOperationVisitor.VerifySubTree(body)
        Dim graph As Operations.ControlFlowGraph = SemanticModel.GetControlFlowGraph(body)
>>>>>>> 5ca84940
        ControlFlowGraphVerifier.VerifyGraph(compilation, expectedFlowGraph, graph)
    End Sub

    Friend Shared Sub VerifyOperationTreeForTest(Of TSyntaxNode As SyntaxNode)(
        source As String,
        expectedOperationTree As String,
        Optional compilationOptions As VisualBasicCompilationOptions = Nothing,
        Optional parseOptions As VisualBasicParseOptions = Nothing,
        Optional which As Integer = 0,
        Optional additionalOperationTreeVerifier As Action(Of IOperation, Compilation, SyntaxNode) = Nothing,
        Optional useLatestFrameworkReferences As Boolean = False)

        Dim operationTree = GetOperationTreeForTest(Of TSyntaxNode)(source, compilationOptions, parseOptions, which, useLatestFrameworkReferences)
        OperationTreeVerifier.Verify(expectedOperationTree, operationTree.tree)
        If additionalOperationTreeVerifier IsNot Nothing Then
            additionalOperationTreeVerifier(operationTree.operation, operationTree.compilation, operationTree.syntax)
        End If
    End Sub

    Friend Shared Sub VerifyNoOperationTreeForTest(Of TSyntaxNode As SyntaxNode)(
        source As String,
        Optional compilationOptions As VisualBasicCompilationOptions = Nothing,
        Optional parseOptions As VisualBasicParseOptions = Nothing,
        Optional which As Integer = 0,
        Optional useLatestFrameworkReferences As Boolean = False)

        Dim operationTree = GetOperationTreeForTest(Of TSyntaxNode)(source, compilationOptions, parseOptions, which, useLatestFrameworkReferences)
        Assert.Null(operationTree.tree)
    End Sub

    Friend Shared Sub VerifyOperationTreeAndDiagnosticsForTest(Of TSyntaxNode As SyntaxNode)(compilation As VisualBasicCompilation, fileName As String, expectedOperationTree As String, expectedDiagnostics As String, Optional which As Integer = 0, Optional additionalOperationTreeVerifier As Action(Of IOperation, Compilation, SyntaxNode) = Nothing)
        compilation.AssertTheseDiagnostics(FilterString(expectedDiagnostics))
        VerifyOperationTreeForTest(Of TSyntaxNode)(compilation, fileName, expectedOperationTree, which, additionalOperationTreeVerifier)
    End Sub

    Friend Shared Sub VerifyFlowGraphAndDiagnosticsForTest(Of TSyntaxNode As SyntaxNode)(compilation As VisualBasicCompilation, expectedOperationTree As String, expectedDiagnostics As String, Optional which As Integer = 0)
        compilation.AssertTheseDiagnostics(FilterString(expectedDiagnostics))
        VerifyFlowGraphForTest(Of TSyntaxNode)(compilation, expectedOperationTree, which)
    End Sub

    Friend Shared Sub VerifyOperationTreeAndDiagnosticsForTest(Of TSyntaxNode As SyntaxNode)(
        source As String,
        expectedOperationTree As String,
        expectedDiagnostics As String,
        Optional compilationOptions As VisualBasicCompilationOptions = Nothing,
        Optional parseOptions As VisualBasicParseOptions = Nothing,
        Optional which As Integer = 0,
        Optional references As IEnumerable(Of MetadataReference) = Nothing,
        Optional additionalOperationTreeVerifier As Action(Of IOperation, Compilation, SyntaxNode) = Nothing,
        Optional useLatestFramework As Boolean = False)

        Dim fileName = "a.vb"
        Dim syntaxTree = Parse(source, fileName, parseOptions)
        Dim defaultRefs = If(useLatestFramework, LatestVbReferences, DefaultVbReferences)
        Dim allReferences = defaultRefs.Concat({ValueTupleRef, SystemRuntimeFacadeRef})
        allReferences = If(references IsNot Nothing, allReferences.Concat(references), allReferences)
        Dim compilation = CreateCompilationWithMscorlib45AndVBRuntime({syntaxTree}, references:=allReferences, options:=If(compilationOptions, TestOptions.ReleaseDll))
        VerifyOperationTreeAndDiagnosticsForTest(Of TSyntaxNode)(compilation, fileName, expectedOperationTree, expectedDiagnostics, which, additionalOperationTreeVerifier)
    End Sub

    Friend Shared Sub VerifyFlowGraphAndDiagnosticsForTest(Of TSyntaxNode As SyntaxNode)(
        testSrc As String,
        expectedOperationTree As String,
        expectedDiagnostics As String,
        Optional compilationOptions As VisualBasicCompilationOptions = Nothing,
        Optional parseOptions As VisualBasicParseOptions = Nothing,
        Optional which As Integer = 0,
        Optional additionalReferences As IEnumerable(Of MetadataReference) = Nothing,
        Optional useLatestFramework As Boolean = False)

        Dim fileName = "a.vb"
        parseOptions = If(parseOptions?.WithFlowAnalysisFeature(), TestOptions.RegularWithFlowAnalysisFeature)
        Dim syntaxTree = Parse(testSrc, fileName, parseOptions)
        Dim defaultRefs = If(useLatestFramework, LatestVbReferences, DefaultVbReferences)
        Dim references = defaultRefs.Concat({ValueTupleRef, SystemRuntimeFacadeRef})
        references = If(additionalReferences IsNot Nothing, references.Concat(additionalReferences), references)
        Dim compilation = CreateCompilationWithMscorlib45AndVBRuntime({syntaxTree}, references:=references, options:=If(compilationOptions, TestOptions.ReleaseDll))
        VerifyFlowGraphAndDiagnosticsForTest(Of TSyntaxNode)(compilation, expectedOperationTree, expectedDiagnostics, which)
    End Sub


    Public Shared Function GetAssertTheseDiagnosticsString(allDiagnostics As ImmutableArray(Of Diagnostic), suppressInfos As Boolean) As String
        Return DumpAllDiagnostics(allDiagnostics, suppressInfos)
    End Function

    Friend Shared Function GetOperationAndSyntaxForTest(Of TSyntaxNode As SyntaxNode)(compilation As Compilation, fileName As String, Optional which As Integer = 0) As (operation As IOperation, syntaxNode As SyntaxNode)
        Dim node As SyntaxNode = CompilationUtils.FindBindingText(Of TSyntaxNode)(compilation, fileName, which, prefixMatch:=True)
        If node Is Nothing Then
            Return (Nothing, Nothing)
        End If

        Dim semanticModel = compilation.GetSemanticModel(node.SyntaxTree)
        Dim operation = semanticModel.GetOperation(node)
        Return (operation, node)
    End Function

#End Region

End Class<|MERGE_RESOLUTION|>--- conflicted
+++ resolved
@@ -829,13 +829,9 @@
         Dim model = compilation.GetSemanticModel(tree)
         Dim syntaxNode As SyntaxNode = CompilationUtils.FindBindingText(Of TSyntaxNode)(compilation, tree.FilePath, which, prefixMatch:=True)
 
-<<<<<<< HEAD
-        Dim graph As Operations.ControlFlowGraph = ControlFlowGraphVerifier.GetControlFlowGraph(syntaxNode, model)
-=======
-        Dim body As Operations.IBlockOperation = DirectCast(model.GetOperation(syntaxNode), Operations.IBlockOperation)
-        TestOperationVisitor.VerifySubTree(body)
-        Dim graph As Operations.ControlFlowGraph = SemanticModel.GetControlFlowGraph(body)
->>>>>>> 5ca84940
+        Dim operationRoot As IOperation = Nothing
+        Dim graph As Operations.ControlFlowGraph = ControlFlowGraphVerifier.GetControlFlowGraph(syntaxNode, model, operationRoot)
+        TestOperationVisitor.VerifySubTree(operationRoot)
         ControlFlowGraphVerifier.VerifyGraph(compilation, expectedFlowGraph, graph)
     End Sub
 
