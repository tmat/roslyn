--- conflicted
+++ resolved
@@ -236,13 +236,8 @@
         ''' This is a lossy conversion; it is not possible to recover the original <see cref="Conversion"/>
         ''' from the <see cref="CommonConversion"/> struct.
         ''' </remarks>
-<<<<<<< HEAD
         Public Function ToCommonConversion() As CommonConversion Implements IConvertibleConversion.ToCommonConversion
-            Return New CommonConversion(Exists, IsIdentity, IsNumeric, IsReference, MethodSymbol)
-=======
-        Public Function ToCommonConversion() As CommonConversion
             Return New CommonConversion(Exists, IsIdentity, IsNumeric, IsReference, IsWidening, MethodSymbol)
->>>>>>> 1e8ba786
         End Function
 
         ''' <summary>
