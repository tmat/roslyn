﻿' Copyright (c) Microsoft.  All Rights Reserved.  Licensed under the Apache License, Version 2.0.  See License.txt in the project root for license information.

Imports System.Collections.Concurrent
Imports System.Collections.Immutable
Imports Microsoft.CodeAnalysis.PooledObjects
Imports Microsoft.CodeAnalysis.VisualBasic
Imports Microsoft.CodeAnalysis.VisualBasic.Symbols
Imports Microsoft.CodeAnalysis.VisualBasic.Syntax

Namespace Microsoft.CodeAnalysis.Semantics
    Partial Friend NotInheritable Class VisualBasicOperationFactory

        Private ReadOnly _cache As ConcurrentDictionary(Of BoundNode, IOperation) =
            New ConcurrentDictionary(Of BoundNode, IOperation)(concurrencyLevel:=2, capacity:=10)

        Private ReadOnly _semanticModel As SemanticModel

        Public Sub New(semanticModel As SemanticModel)
            _semanticModel = semanticModel
        End Sub

        Public Function Create(boundNode As BoundNode) As IOperation
            If boundNode Is Nothing Then
                Return Nothing
            End If

            ' this should be removed once this issue is fixed
            ' https://github.com/dotnet/roslyn/issues/21186
            If TypeOf boundNode Is BoundValuePlaceholderBase Then
                ' since same place holder bound node appears in multiple places in the tree
                ' we can't use bound node to operation map.
                ' for now, we will just create new operation and return clone but we need to figure out
                ' what we want to do with place holder node such as just returning nothing
                Return _semanticModel.CloneOperation(CreateInternal(boundNode))
            End If

            ' this should be removed once this issue is fixed
            ' https://github.com/dotnet/roslyn/issues/21187
            If IsIgnoredNode(boundNode) Then
                ' due to how IOperation is set up, some of VB BoundNode must be ignored
                ' while generating IOperation. otherwise, 2 different IOperation trees will be created
                ' for nodes under same sub tree
                Return Nothing
            End If

            Return _cache.GetOrAdd(boundNode, Function(n) CreateInternal(n))
        End Function

        Private Shared Function IsIgnoredNode(boundNode As BoundNode) As Boolean
            ' since boundNode doesn't have parent pointer, it can't just look around using bound node
            ' it needs to use syntax node.  we ignore these because this will return its own operation tree
            ' that don't belong to its parent operation tree.
            Select Case boundNode.Kind
                Case BoundKind.LocalDeclaration
                    Return boundNode.Syntax.Kind() = SyntaxKind.ModifiedIdentifier AndAlso
                           If(boundNode.Syntax.Parent?.Kind() = SyntaxKind.VariableDeclarator, False)
                Case BoundKind.ExpressionStatement
                    Return boundNode.Syntax.Kind() = SyntaxKind.SelectStatement
                Case BoundKind.CaseBlock
                    Return True
                Case BoundKind.CaseStatement
                    Return True
                Case BoundKind.EventAccess
                    Return boundNode.Syntax.Parent.Kind() = SyntaxKind.AddHandlerStatement OrElse
                           boundNode.Syntax.Parent.Kind() = SyntaxKind.RemoveHandlerStatement OrElse
                           boundNode.Syntax.Parent.Kind() = SyntaxKind.RaiseEventAccessorStatement
            End Select

            Return False
        End Function

        Private Function CreateInternal(boundNode As BoundNode) As IOperation
            Select Case boundNode.Kind
                Case BoundKind.AssignmentOperator
                    Return CreateBoundAssignmentOperatorOperation(DirectCast(boundNode, BoundAssignmentOperator))
                Case BoundKind.MeReference
                    Return CreateBoundMeReferenceOperation(DirectCast(boundNode, BoundMeReference))
                Case BoundKind.MyBaseReference
                    Return CreateBoundMyBaseReferenceOperation(DirectCast(boundNode, BoundMyBaseReference))
                Case BoundKind.MyClassReference
                    Return CreateBoundMyClassReferenceOperation(DirectCast(boundNode, BoundMyClassReference))
                Case BoundKind.Literal
                    Return CreateBoundLiteralOperation(DirectCast(boundNode, BoundLiteral))
                Case BoundKind.AwaitOperator
                    Return CreateBoundAwaitOperatorOperation(DirectCast(boundNode, BoundAwaitOperator))
                Case BoundKind.NameOfOperator
                    Return CreateBoundNameOfOperatorOperation(DirectCast(boundNode, BoundNameOfOperator))
                Case BoundKind.Lambda
                    Return CreateBoundLambdaOperation(DirectCast(boundNode, BoundLambda))
                Case BoundKind.Call
                    Return CreateBoundCallOperation(DirectCast(boundNode, BoundCall))
                Case BoundKind.OmittedArgument
                    Return CreateBoundOmittedArgumentOperation(DirectCast(boundNode, BoundOmittedArgument))
                Case BoundKind.Parenthesized
                    Return CreateBoundParenthesizedOperation(DirectCast(boundNode, BoundParenthesized))
                Case BoundKind.ArrayAccess
                    Return CreateBoundArrayAccessOperation(DirectCast(boundNode, BoundArrayAccess))
                Case BoundKind.UnaryOperator
                    Return CreateBoundUnaryOperatorOperation(DirectCast(boundNode, BoundUnaryOperator))
                Case BoundKind.UserDefinedUnaryOperator
                    Return CreateBoundUserDefinedUnaryOperatorOperation(DirectCast(boundNode, BoundUserDefinedUnaryOperator))
                Case BoundKind.BinaryOperator
                    Return CreateBoundBinaryOperatorOperation(DirectCast(boundNode, BoundBinaryOperator))
                Case BoundKind.UserDefinedBinaryOperator
                    Return CreateBoundUserDefinedBinaryOperatorOperation(DirectCast(boundNode, BoundUserDefinedBinaryOperator))
                Case BoundKind.BinaryConditionalExpression
                    Return CreateBoundBinaryConditionalExpressionOperation(DirectCast(boundNode, BoundBinaryConditionalExpression))
                Case BoundKind.UserDefinedShortCircuitingOperator
                    Return CreateBoundUserDefinedShortCircuitingOperatorOperation(DirectCast(boundNode, BoundUserDefinedShortCircuitingOperator))
                Case BoundKind.BadExpression
                    Return CreateBoundBadExpressionOperation(DirectCast(boundNode, BoundBadExpression))
                Case BoundKind.TryCast
                    Return CreateBoundTryCastOperation(DirectCast(boundNode, BoundTryCast))
                Case BoundKind.DirectCast
                    Return CreateBoundDirectCastOperation(DirectCast(boundNode, BoundDirectCast))
                Case BoundKind.Conversion
                    Return CreateBoundConversionOperation(DirectCast(boundNode, BoundConversion))
                Case BoundKind.UserDefinedConversion
                    Return CreateBoundUserDefinedConversionOperation(DirectCast(boundNode, BoundUserDefinedConversion))
                Case BoundKind.TernaryConditionalExpression
                    Return CreateBoundTernaryConditionalExpressionOperation(DirectCast(boundNode, BoundTernaryConditionalExpression))
                Case BoundKind.TypeOf
                    Return CreateBoundTypeOfOperation(DirectCast(boundNode, BoundTypeOf))
                Case BoundKind.ObjectCreationExpression
                    Return CreateBoundObjectCreationExpressionOperation(DirectCast(boundNode, BoundObjectCreationExpression))
                Case BoundKind.ObjectInitializerExpression
                    Return CreateBoundObjectInitializerExpressionOperation(DirectCast(boundNode, BoundObjectInitializerExpression))
                Case BoundKind.CollectionInitializerExpression
                    Return CreateBoundCollectionInitializerExpressionOperation(DirectCast(boundNode, BoundCollectionInitializerExpression))
                Case BoundKind.NewT
                    Return CreateBoundNewTOperation(DirectCast(boundNode, BoundNewT))
                Case BoundKind.ArrayCreation
                    Return CreateBoundArrayCreationOperation(DirectCast(boundNode, BoundArrayCreation))
                Case BoundKind.ArrayInitialization
                    Return CreateBoundArrayInitializationOperation(DirectCast(boundNode, BoundArrayInitialization))
                Case BoundKind.PropertyAccess
                    Return CreateBoundPropertyAccessOperation(DirectCast(boundNode, BoundPropertyAccess))
                Case BoundKind.EventAccess
                    Return CreateBoundEventAccessOperation(DirectCast(boundNode, BoundEventAccess))
                Case BoundKind.FieldAccess
                    Return CreateBoundFieldAccessOperation(DirectCast(boundNode, BoundFieldAccess))
                Case BoundKind.ConditionalAccess
                    Return CreateBoundConditionalAccessOperation(DirectCast(boundNode, BoundConditionalAccess))
                Case BoundKind.ConditionalAccessReceiverPlaceholder
                    Return CreateBoundConditionalAccessReceiverPlaceholderOperation(DirectCast(boundNode, BoundConditionalAccessReceiverPlaceholder))
                Case BoundKind.Parameter
                    Return CreateBoundParameterOperation(DirectCast(boundNode, BoundParameter))
                Case BoundKind.Local
                    Return CreateBoundLocalOperation(DirectCast(boundNode, BoundLocal))
                Case BoundKind.LateMemberAccess
                    Return CreateBoundLateMemberAccessOperation(DirectCast(boundNode, BoundLateMemberAccess))
                Case BoundKind.FieldInitializer
                    Return CreateBoundFieldInitializerOperation(DirectCast(boundNode, BoundFieldInitializer))
                Case BoundKind.PropertyInitializer
                    Return CreateBoundPropertyInitializerOperation(DirectCast(boundNode, BoundPropertyInitializer))
                Case BoundKind.ParameterEqualsValue
                    Return CreateBoundParameterEqualsValueOperation(DirectCast(boundNode, BoundParameterEqualsValue))
                Case BoundKind.RValuePlaceholder
                    Return CreateBoundRValuePlaceholderOperation(DirectCast(boundNode, BoundRValuePlaceholder))
                Case BoundKind.IfStatement
                    Return CreateBoundIfStatementOperation(DirectCast(boundNode, BoundIfStatement))
                Case BoundKind.SelectStatement
                    Return CreateBoundSelectStatementOperation(DirectCast(boundNode, BoundSelectStatement))
                Case BoundKind.SimpleCaseClause
                    Return CreateBoundSimpleCaseClauseOperation(DirectCast(boundNode, BoundSimpleCaseClause))
                Case BoundKind.RangeCaseClause
                    Return CreateBoundRangeCaseClauseOperation(DirectCast(boundNode, BoundRangeCaseClause))
                Case BoundKind.RelationalCaseClause
                    Return CreateBoundRelationalCaseClauseOperation(DirectCast(boundNode, BoundRelationalCaseClause))
                Case BoundKind.DoLoopStatement
                    Return CreateBoundDoLoopStatementOperation(DirectCast(boundNode, BoundDoLoopStatement))
                Case BoundKind.ForToStatement
                    Return CreateBoundForToStatementOperation(DirectCast(boundNode, BoundForToStatement))
                Case BoundKind.ForEachStatement
                    Return CreateBoundForEachStatementOperation(DirectCast(boundNode, BoundForEachStatement))
                Case BoundKind.TryStatement
                    Return CreateBoundTryStatementOperation(DirectCast(boundNode, BoundTryStatement))
                Case BoundKind.CatchBlock
                    Return CreateBoundCatchBlockOperation(DirectCast(boundNode, BoundCatchBlock))
                Case BoundKind.Block
                    Return CreateBoundBlockOperation(DirectCast(boundNode, BoundBlock))
                Case BoundKind.BadStatement
                    Return CreateBoundBadStatementOperation(DirectCast(boundNode, BoundBadStatement))
                Case BoundKind.ReturnStatement
                    Return CreateBoundReturnStatementOperation(DirectCast(boundNode, BoundReturnStatement))
                Case BoundKind.ThrowStatement
                    Return CreateBoundThrowStatementOperation(DirectCast(boundNode, BoundThrowStatement))
                Case BoundKind.WhileStatement
                    Return CreateBoundWhileStatementOperation(DirectCast(boundNode, BoundWhileStatement))
                Case BoundKind.DimStatement
                    Return CreateBoundDimStatementOperation(DirectCast(boundNode, BoundDimStatement))
                Case BoundKind.YieldStatement
                    Return CreateBoundYieldStatementOperation(DirectCast(boundNode, BoundYieldStatement))
                Case BoundKind.LabelStatement
                    Return CreateBoundLabelStatementOperation(DirectCast(boundNode, BoundLabelStatement))
                Case BoundKind.GotoStatement
                    Return CreateBoundGotoStatementOperation(DirectCast(boundNode, BoundGotoStatement))
                Case BoundKind.ContinueStatement
                    Return CreateBoundContinueStatementOperation(DirectCast(boundNode, BoundContinueStatement))
                Case BoundKind.ExitStatement
                    Return CreateBoundExitStatementOperation(DirectCast(boundNode, BoundExitStatement))
                Case BoundKind.SyncLockStatement
                    Return CreateBoundSyncLockStatementOperation(DirectCast(boundNode, BoundSyncLockStatement))
                Case BoundKind.NoOpStatement
                    Return CreateBoundNoOpStatementOperation(DirectCast(boundNode, BoundNoOpStatement))
                Case BoundKind.StopStatement
                    Return CreateBoundStopStatementOperation(DirectCast(boundNode, BoundStopStatement))
                Case BoundKind.EndStatement
                    Return CreateBoundEndStatementOperation(DirectCast(boundNode, BoundEndStatement))
                Case BoundKind.WithStatement
                    Return CreateBoundWithStatementOperation(DirectCast(boundNode, BoundWithStatement))
                Case BoundKind.UsingStatement
                    Return CreateBoundUsingStatementOperation(DirectCast(boundNode, BoundUsingStatement))
                Case BoundKind.ExpressionStatement
                    Return CreateBoundExpressionStatementOperation(DirectCast(boundNode, BoundExpressionStatement))
                Case BoundKind.RaiseEventStatement
                    Return CreateBoundRaiseEventStatementOperation(DirectCast(boundNode, BoundRaiseEventStatement))
                Case BoundKind.AddHandlerStatement
                    Return CreateBoundAddHandlerStatementOperation(DirectCast(boundNode, BoundAddHandlerStatement))
                Case BoundKind.RemoveHandlerStatement
                    Return CreateBoundRemoveHandlerStatementOperation(DirectCast(boundNode, BoundRemoveHandlerStatement))
                Case BoundKind.TupleLiteral,
                     BoundKind.ConvertedTupleLiteral
                    Return CreateBoundTupleExpressionOperation(DirectCast(boundNode, BoundTupleExpression))
                Case BoundKind.InterpolatedStringExpression
                    Return CreateBoundInterpolatedStringExpressionOperation(DirectCast(boundNode, BoundInterpolatedStringExpression))
                Case BoundKind.Interpolation
                    Return CreateBoundInterpolationOperation(DirectCast(boundNode, BoundInterpolation))
                Case BoundKind.AnonymousTypeCreationExpression
                    Return CreateBoundAnonymousTypeCreationExpressionOperation(DirectCast(boundNode, BoundAnonymousTypeCreationExpression))
                Case BoundKind.AnonymousTypeFieldInitializer
                    Return Create(DirectCast(boundNode, BoundAnonymousTypeFieldInitializer).Value)
                Case BoundKind.AnonymousTypePropertyAccess
                    Return CreateBoundAnonymousTypePropertyAccessOperation(DirectCast(boundNode, BoundAnonymousTypePropertyAccess))
                Case Else
                    Dim constantValue = ConvertToOptional(TryCast(boundNode, BoundExpression)?.ConstantValueOpt)
                    Dim isImplicit As Boolean = boundNode.WasCompilerGenerated
                    Return Operation.CreateOperationNone(_semanticModel, boundNode.Syntax, constantValue, Function() GetIOperationChildren(boundNode), isImplicit)
            End Select
        End Function

        Private Function GetIOperationChildren(boundNode As BoundNode) As ImmutableArray(Of IOperation)
            Dim boundNodeWithChildren = DirectCast(boundNode, IBoundNodeWithIOperationChildren)
            If boundNodeWithChildren.Children.IsDefaultOrEmpty Then
                Return ImmutableArray(Of IOperation).Empty
            End If

            Dim builder = ArrayBuilder(Of IOperation).GetInstance(boundNodeWithChildren.Children.Length)
            For Each childNode In boundNodeWithChildren.Children
                Dim operation = Create(childNode)
                builder.Add(operation)
            Next

            Return builder.ToImmutableAndFree()
        End Function

        Private Function CreateBoundAssignmentOperatorOperation(boundAssignmentOperator As BoundAssignmentOperator) As IOperation
            Dim kind = GetAssignmentKind(boundAssignmentOperator)
            Dim isImplicit As Boolean = boundAssignmentOperator.WasCompilerGenerated
            If kind = OperationKind.CompoundAssignmentExpression Then
                ' convert Right to IOperation temporarily. we do this to get right operand, operator method and etc
                Dim temporaryRight = DirectCast(Create(boundAssignmentOperator.Right), IBinaryOperatorExpression)

                Dim binaryOperationKind As BinaryOperationKind = temporaryRight.BinaryOperationKind
                Dim target As Lazy(Of IOperation) = New Lazy(Of IOperation)(Function() Create(boundAssignmentOperator.Left))

                ' right now, parent of right operand is set to the temporary IOperation, reset the parent
                ' we basically need to do this since we skip BoundAssignmentOperator.Right from IOperation tree
                Dim rightOperand = Operation.ResetParentOperation(temporaryRight.RightOperand)
                Dim value As Lazy(Of IOperation) = New Lazy(Of IOperation)(Function() rightOperand)

                Dim usesOperatorMethod As Boolean = temporaryRight.UsesOperatorMethod
                Dim operatorMethod As IMethodSymbol = temporaryRight.OperatorMethod
                Dim syntax As SyntaxNode = boundAssignmentOperator.Syntax
                Dim type As ITypeSymbol = boundAssignmentOperator.Type
                Dim constantValue As [Optional](Of Object) = ConvertToOptional(boundAssignmentOperator.ConstantValueOpt)
                Return New LazyCompoundAssignmentExpression(binaryOperationKind, boundAssignmentOperator.Type.IsNullableType(), target, value, usesOperatorMethod, operatorMethod, _semanticModel, syntax, type, constantValue, isImplicit)
            Else
                Dim target As Lazy(Of IOperation) = New Lazy(Of IOperation)(Function() Create(boundAssignmentOperator.Left))
                Dim value As Lazy(Of IOperation) = New Lazy(Of IOperation)(Function() Create(boundAssignmentOperator.Right))
                Dim syntax As SyntaxNode = boundAssignmentOperator.Syntax
                Dim type As ITypeSymbol = boundAssignmentOperator.Type
                Dim constantValue As [Optional](Of Object) = ConvertToOptional(boundAssignmentOperator.ConstantValueOpt)
                Return New LazySimpleAssignmentExpression(target, value, _semanticModel, syntax, type, constantValue, isImplicit)
            End If
        End Function

        Private Function CreateBoundMeReferenceOperation(boundMeReference As BoundMeReference) As IInstanceReferenceExpression
            Dim instanceReferenceKind As InstanceReferenceKind = If(boundMeReference.WasCompilerGenerated, InstanceReferenceKind.Implicit, InstanceReferenceKind.Explicit)
            Dim syntax As SyntaxNode = boundMeReference.Syntax
            Dim type As ITypeSymbol = boundMeReference.Type
            Dim constantValue As [Optional](Of Object) = ConvertToOptional(boundMeReference.ConstantValueOpt)
            Dim isImplicit As Boolean = boundMeReference.WasCompilerGenerated
            Return New InstanceReferenceExpression(instanceReferenceKind, _semanticModel, syntax, type, constantValue, isImplicit)
        End Function

        Private Function CreateBoundMyBaseReferenceOperation(boundMyBaseReference As BoundMyBaseReference) As IInstanceReferenceExpression
            Dim instanceReferenceKind As InstanceReferenceKind = instanceReferenceKind.BaseClass
            Dim syntax As SyntaxNode = boundMyBaseReference.Syntax
            Dim type As ITypeSymbol = boundMyBaseReference.Type
            Dim constantValue As [Optional](Of Object) = ConvertToOptional(boundMyBaseReference.ConstantValueOpt)
            Dim isImplicit As Boolean = boundMyBaseReference.WasCompilerGenerated
            Return New InstanceReferenceExpression(instanceReferenceKind, _semanticModel, syntax, type, constantValue, isImplicit)
        End Function

        Private Function CreateBoundMyClassReferenceOperation(boundMyClassReference As BoundMyClassReference) As IInstanceReferenceExpression
            Dim instanceReferenceKind As InstanceReferenceKind = instanceReferenceKind.ThisClass
            Dim syntax As SyntaxNode = boundMyClassReference.Syntax
            Dim type As ITypeSymbol = boundMyClassReference.Type
            Dim constantValue As [Optional](Of Object) = ConvertToOptional(boundMyClassReference.ConstantValueOpt)
            Dim isImplicit As Boolean = boundMyClassReference.WasCompilerGenerated
            Return New InstanceReferenceExpression(instanceReferenceKind, _semanticModel, syntax, type, constantValue, isImplicit)
        End Function

        Private Function CreateBoundLiteralOperation(boundLiteral As BoundLiteral) As ILiteralExpression
            Dim text As String = boundLiteral.Syntax.ToString()
            Dim syntax As SyntaxNode = boundLiteral.Syntax
            Dim type As ITypeSymbol = boundLiteral.Type
            Dim constantValue As [Optional](Of Object) = ConvertToOptional(boundLiteral.ConstantValueOpt)
            Dim isImplicit As Boolean = boundLiteral.WasCompilerGenerated
            Return New LiteralExpression(text, _semanticModel, syntax, type, constantValue, isImplicit)
        End Function

        Private Function CreateBoundAwaitOperatorOperation(boundAwaitOperator As BoundAwaitOperator) As IAwaitExpression
            Dim awaitedValue As Lazy(Of IOperation) = New Lazy(Of IOperation)(Function() Create(boundAwaitOperator.Operand))
            Dim syntax As SyntaxNode = boundAwaitOperator.Syntax
            Dim type As ITypeSymbol = boundAwaitOperator.Type
            Dim constantValue As [Optional](Of Object) = ConvertToOptional(boundAwaitOperator.ConstantValueOpt)
            Dim isImplicit As Boolean = boundAwaitOperator.WasCompilerGenerated
            Return New LazyAwaitExpression(awaitedValue, _semanticModel, syntax, type, constantValue, isImplicit)
        End Function

        Private Function CreateBoundNameOfOperatorOperation(boundNameOfOperator As BoundNameOfOperator) As INameOfExpression
            Dim argument As Lazy(Of IOperation) = New Lazy(Of IOperation)(Function() Create(boundNameOfOperator.Argument))
            Dim syntax As SyntaxNode = boundNameOfOperator.Syntax
            Dim type As ITypeSymbol = boundNameOfOperator.Type
            Dim constantValue As [Optional](Of Object) = ConvertToOptional(boundNameOfOperator.ConstantValueOpt)
            Dim isImplicit As Boolean = boundNameOfOperator.WasCompilerGenerated
            Return New LazyNameOfExpression(argument, _semanticModel, syntax, type, constantValue, isImplicit)
        End Function

        Private Function CreateBoundLambdaOperation(boundLambda As BoundLambda) As ILambdaExpression
            Dim signature As IMethodSymbol = boundLambda.LambdaSymbol
            Dim body As Lazy(Of IBlockStatement) = New Lazy(Of IBlockStatement)(Function() DirectCast(Create(boundLambda.Body), IBlockStatement))
            Dim syntax As SyntaxNode = boundLambda.Syntax
            Dim type As ITypeSymbol = boundLambda.Type
            Dim constantValue As [Optional](Of Object) = ConvertToOptional(boundLambda.ConstantValueOpt)
            Dim isImplicit As Boolean = boundLambda.WasCompilerGenerated
            Return New LazyLambdaExpression(signature, body, _semanticModel, syntax, type, constantValue, isImplicit)
        End Function

        Private Function CreateBoundCallOperation(boundCall As BoundCall) As IInvocationExpression
            Dim targetMethod As IMethodSymbol = boundCall.Method
            Dim receiver As IOperation = Create(boundCall.ReceiverOpt)

            Dim instance As Lazy(Of IOperation) = New Lazy(Of IOperation)(Function() If(targetMethod.IsShared, Nothing, receiver))
            Dim isVirtual As Boolean =
                targetMethod IsNot Nothing AndAlso
                instance IsNot Nothing AndAlso
                (targetMethod.IsVirtual OrElse targetMethod.IsAbstract OrElse targetMethod.IsOverride) AndAlso
                receiver.Kind <> BoundKind.MyBaseReference AndAlso
                receiver.Kind <> BoundKind.MyClassReference

            Dim argumentsInEvaluationOrder As Lazy(Of ImmutableArray(Of IArgument)) = New Lazy(Of ImmutableArray(Of IArgument))(
                Function()
                    Return DeriveArguments(boundCall.Arguments, boundCall.Method.Parameters)
                End Function)

            Dim syntax As SyntaxNode = boundCall.Syntax
            Dim type As ITypeSymbol = boundCall.Type
            Dim constantValue As [Optional](Of Object) = ConvertToOptional(boundCall.ConstantValueOpt)
            Dim isImplicit As Boolean = boundCall.WasCompilerGenerated
            Return New LazyInvocationExpression(targetMethod, instance, isVirtual, argumentsInEvaluationOrder, _semanticModel, syntax, type, constantValue, isImplicit)
        End Function

        Private Function CreateBoundOmittedArgumentOperation(boundOmittedArgument As BoundOmittedArgument) As IOmittedArgumentExpression
            Dim syntax As SyntaxNode = boundOmittedArgument.Syntax
            Dim type As ITypeSymbol = boundOmittedArgument.Type
            Dim constantValue As [Optional](Of Object) = ConvertToOptional(boundOmittedArgument.ConstantValueOpt)
            Dim isImplicit As Boolean = boundOmittedArgument.WasCompilerGenerated
            Return New OmittedArgumentExpression(_semanticModel, syntax, type, constantValue, isImplicit)
        End Function

        Private Function CreateBoundParenthesizedOperation(boundParenthesized As BoundParenthesized) As IParenthesizedExpression
            Dim operand As Lazy(Of IOperation) = New Lazy(Of IOperation)(Function() Create(boundParenthesized.Expression))
            Dim syntax As SyntaxNode = boundParenthesized.Syntax
            Dim type As ITypeSymbol = boundParenthesized.Type
            Dim constantValue As [Optional](Of Object) = ConvertToOptional(boundParenthesized.ConstantValueOpt)
            Dim isImplicit As Boolean = boundParenthesized.WasCompilerGenerated
            Return New LazyParenthesizedExpression(operand, _semanticModel, syntax, type, constantValue, isImplicit)
        End Function

        Private Function CreateBoundArrayAccessOperation(boundArrayAccess As BoundArrayAccess) As IArrayElementReferenceExpression
            Dim arrayReference As Lazy(Of IOperation) = New Lazy(Of IOperation)(Function() Create(boundArrayAccess.Expression))
            Dim indices As Lazy(Of ImmutableArray(Of IOperation)) = New Lazy(Of ImmutableArray(Of IOperation))(Function() boundArrayAccess.Indices.SelectAsArray(Function(n) DirectCast(Create(n), IOperation)))
            Dim syntax As SyntaxNode = boundArrayAccess.Syntax
            Dim type As ITypeSymbol = boundArrayAccess.Type
            Dim constantValue As [Optional](Of Object) = ConvertToOptional(boundArrayAccess.ConstantValueOpt)
            Dim isImplicit As Boolean = boundArrayAccess.WasCompilerGenerated
            Return New LazyArrayElementReferenceExpression(arrayReference, indices, _semanticModel, syntax, type, constantValue, isImplicit)
        End Function

        Private Function CreateBoundUnaryOperatorOperation(boundUnaryOperator As BoundUnaryOperator) As IUnaryOperatorExpression
            Dim unaryOperationKind As UnaryOperationKind = Helper.DeriveUnaryOperationKind(boundUnaryOperator.OperatorKind, boundUnaryOperator.Operand)
            Dim operand As Lazy(Of IOperation) = New Lazy(Of IOperation)(Function() Create(boundUnaryOperator.Operand))
            Dim usesOperatorMethod As Boolean = False
            Dim operatorMethod As IMethodSymbol = Nothing
            Dim syntax As SyntaxNode = boundUnaryOperator.Syntax
            Dim type As ITypeSymbol = boundUnaryOperator.Type
            Dim constantValue As [Optional](Of Object) = ConvertToOptional(boundUnaryOperator.ConstantValueOpt)
            Dim isLifted = (boundUnaryOperator.OperatorKind And UnaryOperatorKind.Lifted) <> 0
            Dim isImplicit As Boolean = boundUnaryOperator.WasCompilerGenerated
            Return New LazyUnaryOperatorExpression(unaryOperationKind, operand, isLifted, usesOperatorMethod, operatorMethod, _semanticModel, syntax, type, constantValue, isImplicit)
        End Function

        Private Function CreateBoundUserDefinedUnaryOperatorOperation(boundUserDefinedUnaryOperator As BoundUserDefinedUnaryOperator) As IUnaryOperatorExpression
            Dim unaryOperationKind As UnaryOperationKind = Helper.DeriveUnaryOperationKind(boundUserDefinedUnaryOperator.OperatorKind)
            Dim operand As Lazy(Of IOperation) = New Lazy(Of IOperation)(Function()
                                                                             If boundUserDefinedUnaryOperator.UnderlyingExpression.Kind = BoundKind.Call Then
                                                                                 Return Create(boundUserDefinedUnaryOperator.Operand)
                                                                             Else
                                                                                 Return GetChildOfBadExpression(boundUserDefinedUnaryOperator.UnderlyingExpression, 0)
                                                                             End If
                                                                         End Function)
            Dim operatorMethod As IMethodSymbol = If(boundUserDefinedUnaryOperator.UnderlyingExpression.Kind = BoundKind.Call, boundUserDefinedUnaryOperator.Call.Method, Nothing)
            Dim usesOperatorMethod As Boolean = operatorMethod IsNot Nothing
            Dim syntax As SyntaxNode = boundUserDefinedUnaryOperator.Syntax
            Dim type As ITypeSymbol = boundUserDefinedUnaryOperator.Type
            Dim constantValue As [Optional](Of Object) = ConvertToOptional(boundUserDefinedUnaryOperator.ConstantValueOpt)
            Dim isImplicit As Boolean = boundUserDefinedUnaryOperator.WasCompilerGenerated
            Dim isLifted = (boundUserDefinedUnaryOperator.OperatorKind And UnaryOperatorKind.Lifted) <> 0
            Return New LazyUnaryOperatorExpression(unaryOperationKind, operand, isLifted, usesOperatorMethod, operatorMethod, _semanticModel, syntax, type, constantValue, isImplicit)
        End Function

        Private Function CreateBoundBinaryOperatorOperation(boundBinaryOperator As BoundBinaryOperator) As IBinaryOperatorExpression
            Dim binaryOperationKind As BinaryOperationKind = Helper.DeriveBinaryOperationKind(boundBinaryOperator.OperatorKind, boundBinaryOperator.Left)
            Dim leftOperand As Lazy(Of IOperation) = New Lazy(Of IOperation)(Function() Create(boundBinaryOperator.Left))
            Dim rightOperand As Lazy(Of IOperation) = New Lazy(Of IOperation)(Function() Create(boundBinaryOperator.Right))
            Dim usesOperatorMethod As Boolean = False
            Dim operatorMethod As IMethodSymbol = Nothing
            Dim syntax As SyntaxNode = boundBinaryOperator.Syntax
            Dim type As ITypeSymbol = boundBinaryOperator.Type
            Dim constantValue As [Optional](Of Object) = ConvertToOptional(boundBinaryOperator.ConstantValueOpt)
            Dim isLifted = (boundBinaryOperator.OperatorKind And BinaryOperatorKind.Lifted) <> 0
            Dim isImplicit As Boolean = boundBinaryOperator.WasCompilerGenerated
            Return New LazyBinaryOperatorExpression(binaryOperationKind, leftOperand, rightOperand, isLifted, usesOperatorMethod, operatorMethod, _semanticModel, syntax, type, constantValue, isImplicit)
        End Function

        Private Function CreateBoundUserDefinedBinaryOperatorOperation(boundUserDefinedBinaryOperator As BoundUserDefinedBinaryOperator) As IBinaryOperatorExpression
            Dim binaryOperationKind As BinaryOperationKind = Helper.DeriveBinaryOperationKind(boundUserDefinedBinaryOperator.OperatorKind)
            Dim leftOperand As Lazy(Of IOperation) = New Lazy(Of IOperation)(Function() GetUserDefinedBinaryOperatorChild(boundUserDefinedBinaryOperator, 0))
            Dim rightOperand As Lazy(Of IOperation) = New Lazy(Of IOperation)(Function() GetUserDefinedBinaryOperatorChild(boundUserDefinedBinaryOperator, 1))
            Dim operatorMethod As IMethodSymbol = If(boundUserDefinedBinaryOperator.UnderlyingExpression.Kind = BoundKind.Call, boundUserDefinedBinaryOperator.Call.Method, Nothing)
            Dim usesOperatorMethod As Boolean = operatorMethod IsNot Nothing
            Dim syntax As SyntaxNode = boundUserDefinedBinaryOperator.Syntax
            Dim type As ITypeSymbol = boundUserDefinedBinaryOperator.Type
            Dim constantValue As [Optional](Of Object) = ConvertToOptional(boundUserDefinedBinaryOperator.ConstantValueOpt)
            Dim isLifted = (boundUserDefinedBinaryOperator.OperatorKind And BinaryOperatorKind.Lifted) <> 0
            Dim isImplicit As Boolean = boundUserDefinedBinaryOperator.WasCompilerGenerated
            Return New LazyBinaryOperatorExpression(binaryOperationKind, leftOperand, rightOperand, isLifted, usesOperatorMethod, operatorMethod, _semanticModel, syntax, type, constantValue, isImplicit)
        End Function

        Private Function CreateBoundBinaryConditionalExpressionOperation(boundBinaryConditionalExpression As BoundBinaryConditionalExpression) As INullCoalescingExpression
            Dim primaryOperand As Lazy(Of IOperation) = New Lazy(Of IOperation)(Function() Create(boundBinaryConditionalExpression.TestExpression))
            Dim secondaryOperand As Lazy(Of IOperation) = New Lazy(Of IOperation)(Function() Create(boundBinaryConditionalExpression.ElseExpression))
            Dim syntax As SyntaxNode = boundBinaryConditionalExpression.Syntax
            Dim type As ITypeSymbol = boundBinaryConditionalExpression.Type
            Dim constantValue As [Optional](Of Object) = ConvertToOptional(boundBinaryConditionalExpression.ConstantValueOpt)
            Dim isImplicit As Boolean = boundBinaryConditionalExpression.WasCompilerGenerated
            Return New LazyNullCoalescingExpression(primaryOperand, secondaryOperand, _semanticModel, syntax, type, constantValue, isImplicit)
        End Function

        Private Function CreateBoundUserDefinedShortCircuitingOperatorOperation(boundUserDefinedShortCircuitingOperator As BoundUserDefinedShortCircuitingOperator) As IBinaryOperatorExpression
            Dim binaryOperationKind As BinaryOperationKind = If((boundUserDefinedShortCircuitingOperator.BitwiseOperator.OperatorKind And BinaryOperatorKind.And) <> 0, binaryOperationKind.OperatorMethodConditionalAnd, binaryOperationKind.OperatorMethodConditionalOr)
            Dim leftOperand As Lazy(Of IOperation) = New Lazy(Of IOperation)(Function() Create(boundUserDefinedShortCircuitingOperator.LeftOperand))
            Dim rightOperand As Lazy(Of IOperation) = New Lazy(Of IOperation)(Function() Create(boundUserDefinedShortCircuitingOperator.BitwiseOperator.Right))
            Dim usesOperatorMethod As Boolean = True
            Dim operatorMethod As IMethodSymbol = boundUserDefinedShortCircuitingOperator.BitwiseOperator.Call.Method
            Dim syntax As SyntaxNode = boundUserDefinedShortCircuitingOperator.Syntax
            Dim type As ITypeSymbol = boundUserDefinedShortCircuitingOperator.Type
            Dim constantValue As [Optional](Of Object) = ConvertToOptional(boundUserDefinedShortCircuitingOperator.ConstantValueOpt)
            Dim isLifted = (boundUserDefinedShortCircuitingOperator.BitwiseOperator.OperatorKind And BinaryOperatorKind.Lifted) <> 0
            Dim isImplicit As Boolean = boundUserDefinedShortCircuitingOperator.WasCompilerGenerated
            Return New LazyBinaryOperatorExpression(binaryOperationKind, leftOperand, rightOperand, isLifted, usesOperatorMethod, operatorMethod, _semanticModel, syntax, type, constantValue, isImplicit)
        End Function

        Private Function CreateBoundBadExpressionOperation(boundBadExpression As BoundBadExpression) As IInvalidExpression
            Dim children As Lazy(Of ImmutableArray(Of IOperation)) = New Lazy(Of ImmutableArray(Of IOperation))(Function() boundBadExpression.ChildBoundNodes.SelectAsArray(Function(n) Create(n)))
            Dim syntax As SyntaxNode = boundBadExpression.Syntax
            Dim type As ITypeSymbol = boundBadExpression.Type
            Dim constantValue As [Optional](Of Object) = ConvertToOptional(boundBadExpression.ConstantValueOpt)
            Dim isImplicit As Boolean = boundBadExpression.WasCompilerGenerated
            Return New LazyInvalidExpression(children, _semanticModel, syntax, type, constantValue, isImplicit)
        End Function

        Private Function CreateBoundTryCastOperation(boundTryCast As BoundTryCast) As IConversionExpression
            Dim operand As Lazy(Of IOperation) = New Lazy(Of IOperation)(Function() Create(boundTryCast.Operand))
            Dim syntax As SyntaxNode = boundTryCast.Syntax
            Dim conversion As Conversion = _semanticModel.GetConversion(syntax)
            Dim isExplicitCastInCode As Boolean = True
            Dim isTryCast As Boolean = True
            Dim isChecked = False
            Dim type As ITypeSymbol = boundTryCast.Type
            Dim constantValue As [Optional](Of Object) = ConvertToOptional(boundTryCast.ConstantValueOpt)
            Dim isImplicit As Boolean = boundTryCast.WasCompilerGenerated
            Return New LazyVisualBasicConversionExpression(operand, conversion, isExplicitCastInCode, isTryCast, isChecked, _semanticModel, syntax, type, constantValue, isImplicit)
        End Function

        Private Function CreateBoundDirectCastOperation(boundDirectCast As BoundDirectCast) As IConversionExpression
            Dim operand As Lazy(Of IOperation) = New Lazy(Of IOperation)(Function() Create(boundDirectCast.Operand))
            Dim syntax As SyntaxNode = boundDirectCast.Syntax
            Dim conversion As Conversion = _semanticModel.GetConversion(syntax)
            Dim isExplicit As Boolean = True
            Dim isTryCast As Boolean = False
            Dim isChecked = False
            Dim type As ITypeSymbol = boundDirectCast.Type
            Dim constantValue As [Optional](Of Object) = ConvertToOptional(boundDirectCast.ConstantValueOpt)
            Dim isImplicit As Boolean = boundDirectCast.WasCompilerGenerated
            Return New LazyVisualBasicConversionExpression(operand, conversion, isExplicit, isTryCast, isChecked, _semanticModel, syntax, type, constantValue, isImplicit)
        End Function

        Private Function CreateBoundConversionOperation(boundConversion As BoundConversion) As IConversionExpression
            Dim operand As Lazy(Of IOperation) = New Lazy(Of IOperation)(Function() Create(boundConversion.Operand))
            Dim syntax As SyntaxNode = boundConversion.Syntax
            Dim conversion As Conversion = _semanticModel.GetConversion(syntax)
            Dim isExplicit As Boolean = boundConversion.ExplicitCastInCode
            Dim isTryCast As Boolean = False
            Dim isChecked = False
            Dim type As ITypeSymbol = boundConversion.Type
            Dim constantValue As [Optional](Of Object) = ConvertToOptional(boundConversion.ConstantValueOpt)
            Dim isImplicit As Boolean = boundConversion.WasCompilerGenerated
            Return New LazyVisualBasicConversionExpression(operand, conversion, isExplicit, isTryCast, isChecked, _semanticModel, syntax, type, constantValue, isImplicit)
        End Function

        Private Function CreateBoundUserDefinedConversionOperation(boundUserDefinedConversion As BoundUserDefinedConversion) As IConversionExpression
            Dim operand As Lazy(Of IOperation) = New Lazy(Of IOperation)(Function() Create(boundUserDefinedConversion.Operand))
            Dim syntax As SyntaxNode = boundUserDefinedConversion.Syntax
            Dim conversion As Conversion = _semanticModel.GetConversion(syntax)
            Dim isExplicit As Boolean = Not boundUserDefinedConversion.WasCompilerGenerated
            Dim isTryCast As Boolean = False
            Dim isChecked = False
            Dim type As ITypeSymbol = boundUserDefinedConversion.Type
            Dim constantValue As [Optional](Of Object) = ConvertToOptional(boundUserDefinedConversion.ConstantValueOpt)
            Dim isImplicit As Boolean = boundUserDefinedConversion.WasCompilerGenerated
            Return New LazyVisualBasicConversionExpression(operand, conversion, isExplicit, isTryCast, isChecked, _semanticModel, syntax, type, constantValue, isImplicit)
        End Function

        Private Function CreateBoundTernaryConditionalExpressionOperation(boundTernaryConditionalExpression As BoundTernaryConditionalExpression) As IConditionalChoiceExpression
            Dim condition As Lazy(Of IOperation) = New Lazy(Of IOperation)(Function() Create(boundTernaryConditionalExpression.Condition))
            Dim ifTrueValue As Lazy(Of IOperation) = New Lazy(Of IOperation)(Function() Create(boundTernaryConditionalExpression.WhenTrue))
            Dim ifFalseValue As Lazy(Of IOperation) = New Lazy(Of IOperation)(Function() Create(boundTernaryConditionalExpression.WhenFalse))
            Dim syntax As SyntaxNode = boundTernaryConditionalExpression.Syntax
            Dim type As ITypeSymbol = boundTernaryConditionalExpression.Type
            Dim constantValue As [Optional](Of Object) = ConvertToOptional(boundTernaryConditionalExpression.ConstantValueOpt)
            Dim isImplicit As Boolean = boundTernaryConditionalExpression.WasCompilerGenerated
            Return New LazyConditionalChoiceExpression(condition, ifTrueValue, ifFalseValue, _semanticModel, syntax, type, constantValue, isImplicit)
        End Function

        Private Function CreateBoundTypeOfOperation(boundTypeOf As BoundTypeOf) As IIsTypeExpression
            Dim operand As Lazy(Of IOperation) = New Lazy(Of IOperation)(Function() Create(boundTypeOf.Operand))
            Dim isType As ITypeSymbol = boundTypeOf.TargetType
            Dim syntax As SyntaxNode = boundTypeOf.Syntax
            Dim type As ITypeSymbol = boundTypeOf.Type
            Dim constantValue As [Optional](Of Object) = ConvertToOptional(boundTypeOf.ConstantValueOpt)
            Dim isImplicit As Boolean = boundTypeOf.WasCompilerGenerated
            Return New LazyIsTypeExpression(operand, isType, _semanticModel, syntax, type, constantValue, isImplicit)
        End Function

        Private Function CreateBoundObjectCreationExpressionOperation(boundObjectCreationExpression As BoundObjectCreationExpression) As IObjectCreationExpression
            Dim constructor As IMethodSymbol = boundObjectCreationExpression.ConstructorOpt
            Dim memberInitializers As Lazy(Of IObjectOrCollectionInitializerExpression) = New Lazy(Of IObjectOrCollectionInitializerExpression)(
                Function()
                    Return DirectCast(Create(boundObjectCreationExpression.InitializerOpt), IObjectOrCollectionInitializerExpression)
                End Function)

            Debug.Assert(boundObjectCreationExpression.ConstructorOpt IsNot Nothing OrElse boundObjectCreationExpression.Arguments.IsEmpty())
            Dim argumentsInEvaluationOrder As Lazy(Of ImmutableArray(Of IArgument)) = New Lazy(Of ImmutableArray(Of IArgument))(
                Function()
                    Return If(boundObjectCreationExpression.ConstructorOpt Is Nothing,
                        ImmutableArray(Of IArgument).Empty,
                        DeriveArguments(boundObjectCreationExpression.Arguments, boundObjectCreationExpression.ConstructorOpt.Parameters))
                End Function)

            Dim syntax As SyntaxNode = boundObjectCreationExpression.Syntax
            Dim type As ITypeSymbol = boundObjectCreationExpression.Type
            Dim constantValue As [Optional](Of Object) = ConvertToOptional(boundObjectCreationExpression.ConstantValueOpt)
            Dim isImplicit As Boolean = boundObjectCreationExpression.WasCompilerGenerated
            Return New LazyObjectCreationExpression(constructor, memberInitializers, argumentsInEvaluationOrder, _semanticModel, syntax, type, constantValue, isImplicit)
        End Function

        Private Function CreateBoundObjectInitializerExpressionOperation(boundObjectInitializerExpression As BoundObjectInitializerExpression) As IObjectOrCollectionInitializerExpression
            Dim initializers As Lazy(Of ImmutableArray(Of IOperation)) = New Lazy(Of ImmutableArray(Of IOperation))(Function() boundObjectInitializerExpression.Initializers.SelectAsArray(Function(n) Create(n)))
            Dim syntax As SyntaxNode = boundObjectInitializerExpression.Syntax
            Dim type As ITypeSymbol = boundObjectInitializerExpression.Type
            Dim constantValue As [Optional](Of Object) = ConvertToOptional(boundObjectInitializerExpression.ConstantValueOpt)
            Dim isImplicit As Boolean = boundObjectInitializerExpression.WasCompilerGenerated
            Return New LazyObjectOrCollectionInitializerExpression(initializers, _semanticModel, syntax, type, constantValue, isImplicit)
        End Function

        Private Function CreateBoundCollectionInitializerExpressionOperation(boundCollectionInitializerExpression As BoundCollectionInitializerExpression) As IObjectOrCollectionInitializerExpression
            Dim initializers As Lazy(Of ImmutableArray(Of IOperation)) = New Lazy(Of ImmutableArray(Of IOperation))(Function() boundCollectionInitializerExpression.Initializers.SelectAsArray(Function(n) CreateBoundCollectionElementInitializerOperation(n)))
            Dim syntax As SyntaxNode = boundCollectionInitializerExpression.Syntax
            Dim type As ITypeSymbol = boundCollectionInitializerExpression.Type
            Dim constantValue As [Optional](Of Object) = ConvertToOptional(boundCollectionInitializerExpression.ConstantValueOpt)
            Dim isImplicit As Boolean = boundCollectionInitializerExpression.WasCompilerGenerated
            Return New LazyObjectOrCollectionInitializerExpression(initializers, _semanticModel, syntax, type, constantValue, isImplicit)
        End Function

        Private Function CreateBoundCollectionElementInitializerOperation(boundExpression As BoundExpression) As IOperation
            If boundExpression.Kind <> BoundKind.Call Then
                ' Error case, not an Add method call for collection element initializer
                Return Create(boundExpression)
            End If
            Dim boundCall = DirectCast(boundExpression, BoundCall)
            Dim addMethod As IMethodSymbol = boundCall.Method
            Dim arguments As Lazy(Of ImmutableArray(Of IOperation)) = New Lazy(Of ImmutableArray(Of IOperation))(Function() boundCall.Arguments.SelectAsArray(Function(n) Create(n)))
            Dim isDynamic As Boolean = addMethod Is Nothing
            Dim syntax As SyntaxNode = boundExpression.Syntax
            Dim type As ITypeSymbol = boundExpression.Type
            Dim constantValue As [Optional](Of Object) = ConvertToOptional(boundExpression.ConstantValueOpt)
            Dim isImplicit As Boolean = boundExpression.WasCompilerGenerated
            Return New LazyCollectionElementInitializerExpression(addMethod, arguments, isDynamic, _semanticModel, syntax, type, constantValue, isImplicit)
        End Function

        Private Function CreateBoundNewTOperation(boundNewT As BoundNewT) As ITypeParameterObjectCreationExpression
            Dim initializer As Lazy(Of IObjectOrCollectionInitializerExpression) = New Lazy(Of IObjectOrCollectionInitializerExpression)(Function() DirectCast(Create(boundNewT.InitializerOpt), IObjectOrCollectionInitializerExpression))
            Dim syntax As SyntaxNode = boundNewT.Syntax
            Dim type As ITypeSymbol = boundNewT.Type
            Dim constantValue As [Optional](Of Object) = ConvertToOptional(boundNewT.ConstantValueOpt)
            Dim isImplicit As Boolean = boundNewT.WasCompilerGenerated
            Return New LazyTypeParameterObjectCreationExpression(initializer, _semanticModel, syntax, type, constantValue, isImplicit)
        End Function

        Private Function CreateBoundArrayCreationOperation(boundArrayCreation As BoundArrayCreation) As IArrayCreationExpression
            Dim elementType As ITypeSymbol = TryCast(boundArrayCreation.Type, IArrayTypeSymbol)?.ElementType
            Dim dimensionSizes As Lazy(Of ImmutableArray(Of IOperation)) = New Lazy(Of ImmutableArray(Of IOperation))(Function() boundArrayCreation.Bounds.SelectAsArray(Function(n) Create(n)))
            Dim initializer As Lazy(Of IArrayInitializer) = New Lazy(Of IArrayInitializer)(Function() DirectCast(Create(boundArrayCreation.InitializerOpt), IArrayInitializer))
            Dim syntax As SyntaxNode = boundArrayCreation.Syntax
            Dim type As ITypeSymbol = boundArrayCreation.Type
            Dim constantValue As [Optional](Of Object) = ConvertToOptional(boundArrayCreation.ConstantValueOpt)
            Dim isImplicit As Boolean = boundArrayCreation.WasCompilerGenerated
            Return New LazyArrayCreationExpression(elementType, dimensionSizes, initializer, _semanticModel, syntax, type, constantValue, isImplicit)
        End Function

        Private Function CreateBoundArrayInitializationOperation(boundArrayInitialization As BoundArrayInitialization) As IArrayInitializer
            Dim elementValues As Lazy(Of ImmutableArray(Of IOperation)) = New Lazy(Of ImmutableArray(Of IOperation))(Function() boundArrayInitialization.Initializers.SelectAsArray(Function(n) Create(n)))
            Dim syntax As SyntaxNode = boundArrayInitialization.Syntax
            Dim type As ITypeSymbol = boundArrayInitialization.Type
            Dim constantValue As [Optional](Of Object) = ConvertToOptional(boundArrayInitialization.ConstantValueOpt)
            Dim isImplicit As Boolean = boundArrayInitialization.WasCompilerGenerated
            Return New LazyArrayInitializer(elementValues, _semanticModel, syntax, type, constantValue, isImplicit)
        End Function

        Private Function CreateBoundPropertyAccessOperation(boundPropertyAccess As BoundPropertyAccess) As IPropertyReferenceExpression
            Dim instance As Lazy(Of IOperation) = New Lazy(Of IOperation)(
                Function()
                    If boundPropertyAccess.PropertySymbol.IsShared Then
                        Return Nothing
                    Else
                        Return Create(boundPropertyAccess.ReceiverOpt)
                    End If
                End Function)

            Dim [property] As IPropertySymbol = boundPropertyAccess.PropertySymbol
            Dim argumentsInEvaluationOrder As Lazy(Of ImmutableArray(Of IArgument)) = New Lazy(Of ImmutableArray(Of IArgument))(
                Function()
                    Return If(boundPropertyAccess.Arguments.Length = 0,
                        ImmutableArray(Of IArgument).Empty,
                        DeriveArguments(boundPropertyAccess.Arguments, boundPropertyAccess.PropertySymbol.Parameters))
                End Function)
            Dim syntax As SyntaxNode = boundPropertyAccess.Syntax
            Dim type As ITypeSymbol = boundPropertyAccess.Type
            Dim constantValue As [Optional](Of Object) = ConvertToOptional(boundPropertyAccess.ConstantValueOpt)
            Dim isImplicit As Boolean = boundPropertyAccess.WasCompilerGenerated
            Return New LazyPropertyReferenceExpression([property], instance, [property], argumentsInEvaluationOrder, _semanticModel, syntax, type, constantValue, isImplicit)
        End Function

        Private Function CreateBoundEventAccessOperation(boundEventAccess As BoundEventAccess) As IEventReferenceExpression
            Dim instance As Lazy(Of IOperation) = New Lazy(Of IOperation)(
                Function()
                    If boundEventAccess.EventSymbol.IsShared Then
                        Return Nothing
                    Else
                        Return Create(boundEventAccess.ReceiverOpt)
                    End If
                End Function)

            Dim [event] As IEventSymbol = boundEventAccess.EventSymbol
            Dim syntax As SyntaxNode = boundEventAccess.Syntax
            Dim type As ITypeSymbol = boundEventAccess.Type
            Dim constantValue As [Optional](Of Object) = ConvertToOptional(boundEventAccess.ConstantValueOpt)
            Dim isImplicit As Boolean = boundEventAccess.WasCompilerGenerated
            Return New LazyEventReferenceExpression([event], instance, [event], _semanticModel, syntax, type, constantValue, isImplicit)
        End Function

        Private Function CreateBoundFieldAccessOperation(boundFieldAccess As BoundFieldAccess) As IFieldReferenceExpression
            Dim field As IFieldSymbol = boundFieldAccess.FieldSymbol
            Dim instance As Lazy(Of IOperation) = New Lazy(Of IOperation)(
                Function()
                    If boundFieldAccess.FieldSymbol.IsShared Then
                        Return Nothing
                    Else
                        Return Create(boundFieldAccess.ReceiverOpt)
                    End If
                End Function)

            Dim member As ISymbol = boundFieldAccess.FieldSymbol
            Dim syntax As SyntaxNode = boundFieldAccess.Syntax
            Dim type As ITypeSymbol = boundFieldAccess.Type
            Dim constantValue As [Optional](Of Object) = ConvertToOptional(boundFieldAccess.ConstantValueOpt)
            Dim isImplicit As Boolean = boundFieldAccess.WasCompilerGenerated
            Return New LazyFieldReferenceExpression(field, instance, member, _semanticModel, syntax, type, constantValue, isImplicit)
        End Function

        Private Function CreateBoundConditionalAccessOperation(boundConditionalAccess As BoundConditionalAccess) As IConditionalAccessExpression
            Dim conditionalValue As Lazy(Of IOperation) = New Lazy(Of IOperation)(Function() Create(boundConditionalAccess.AccessExpression))
            Dim conditionalInstance As Lazy(Of IOperation) = New Lazy(Of IOperation)(Function() Create(boundConditionalAccess.Receiver))
            Dim syntax As SyntaxNode = boundConditionalAccess.Syntax
            Dim type As ITypeSymbol = boundConditionalAccess.Type
            Dim constantValue As [Optional](Of Object) = ConvertToOptional(boundConditionalAccess.ConstantValueOpt)
            Dim isImplicit As Boolean = boundConditionalAccess.WasCompilerGenerated
            Return New LazyConditionalAccessExpression(conditionalValue, conditionalInstance, _semanticModel, syntax, type, constantValue, isImplicit)
        End Function

        Private Function CreateBoundConditionalAccessReceiverPlaceholderOperation(boundConditionalAccessReceiverPlaceholder As BoundConditionalAccessReceiverPlaceholder) As IConditionalAccessInstanceExpression
            Dim syntax As SyntaxNode = boundConditionalAccessReceiverPlaceholder.Syntax
            Dim type As ITypeSymbol = boundConditionalAccessReceiverPlaceholder.Type
            Dim constantValue As [Optional](Of Object) = ConvertToOptional(boundConditionalAccessReceiverPlaceholder.ConstantValueOpt)
            Dim isImplicit As Boolean = boundConditionalAccessReceiverPlaceholder.WasCompilerGenerated
            Return New ConditionalAccessInstanceExpression(_semanticModel, syntax, type, constantValue, isImplicit)
        End Function

        Private Function CreateBoundParameterOperation(boundParameter As BoundParameter) As IParameterReferenceExpression
            Dim parameter As IParameterSymbol = boundParameter.ParameterSymbol
            Dim syntax As SyntaxNode = boundParameter.Syntax
            Dim type As ITypeSymbol = boundParameter.Type
            Dim constantValue As [Optional](Of Object) = ConvertToOptional(boundParameter.ConstantValueOpt)
            Dim isImplicit As Boolean = boundParameter.WasCompilerGenerated
            Return New ParameterReferenceExpression(parameter, _semanticModel, syntax, type, constantValue, isImplicit)
        End Function

        Private Function CreateBoundLocalOperation(boundLocal As BoundLocal) As ILocalReferenceExpression
            Dim local As ILocalSymbol = boundLocal.LocalSymbol
            Dim syntax As SyntaxNode = boundLocal.Syntax
            Dim type As ITypeSymbol = boundLocal.Type
            Dim constantValue As [Optional](Of Object) = ConvertToOptional(boundLocal.ConstantValueOpt)
            Dim isImplicit As Boolean = boundLocal.WasCompilerGenerated
            Return New LocalReferenceExpression(local, _semanticModel, syntax, type, constantValue, isImplicit)
        End Function

        Private Function CreateBoundLateMemberAccessOperation(boundLateMemberAccess As BoundLateMemberAccess) As IDynamicMemberReferenceExpression
            Dim instance As Lazy(Of IOperation) = New Lazy(Of IOperation)(Function() Create(boundLateMemberAccess.ReceiverOpt))
            Dim memberName As String = boundLateMemberAccess.NameOpt
            Dim typeArguments As ImmutableArray(Of ITypeSymbol) = ImmutableArray(Of ITypeSymbol).Empty
            If boundLateMemberAccess.TypeArgumentsOpt IsNot Nothing Then
                typeArguments = ImmutableArray(Of ITypeSymbol).CastUp(boundLateMemberAccess.TypeArgumentsOpt.Arguments)
            End If
            Dim containingType As ITypeSymbol = Nothing
            ' If there's nothing being late-bound against, something is very wrong
            Debug.Assert(boundLateMemberAccess.ReceiverOpt IsNot Nothing OrElse boundLateMemberAccess.ContainerTypeOpt IsNot Nothing)
            ' Only set containing type if the container is set to something, and either there is no reciever, or the receiver's type
            ' does not match the type of the containing type.
            If (boundLateMemberAccess.ContainerTypeOpt IsNot Nothing AndAlso
                (boundLateMemberAccess.ReceiverOpt Is Nothing OrElse
                 boundLateMemberAccess.ContainerTypeOpt <> boundLateMemberAccess.ReceiverOpt.Type)) Then
                containingType = boundLateMemberAccess.ContainerTypeOpt
            End If
            Dim syntax As SyntaxNode = boundLateMemberAccess.Syntax
            Dim type As ITypeSymbol = boundLateMemberAccess.Type
            Dim constantValue As [Optional](Of Object) = ConvertToOptional(boundLateMemberAccess.ConstantValueOpt)
            Dim isImplicit As Boolean = boundLateMemberAccess.WasCompilerGenerated
            Return New LazyDynamicMemberReferenceExpression(instance, memberName, typeArguments, containingType, _semanticModel, syntax, type, constantValue, isImplicit)
        End Function

        Private Function CreateBoundFieldInitializerOperation(boundFieldInitializer As BoundFieldInitializer) As IFieldInitializer
            Dim initializedFields As ImmutableArray(Of IFieldSymbol) = ImmutableArray(Of IFieldSymbol).CastUp(boundFieldInitializer.InitializedFields)
            Dim value As Lazy(Of IOperation) = New Lazy(Of IOperation)(Function() Create(boundFieldInitializer.InitialValue))
            Dim kind As OperationKind = OperationKind.FieldInitializer
            Dim syntax As SyntaxNode = boundFieldInitializer.Syntax
            Dim type As ITypeSymbol = Nothing
            Dim constantValue As [Optional](Of Object) = New [Optional](Of Object)()
            Dim isImplicit As Boolean = boundFieldInitializer.WasCompilerGenerated
            Return New LazyFieldInitializer(initializedFields, value, kind, _semanticModel, syntax, type, constantValue, isImplicit)
        End Function

        Private Function CreateBoundPropertyInitializerOperation(boundPropertyInitializer As BoundPropertyInitializer) As IPropertyInitializer
            Dim initializedProperty As IPropertySymbol = boundPropertyInitializer.InitializedProperties.FirstOrDefault()
            Dim value As Lazy(Of IOperation) = New Lazy(Of IOperation)(Function() Create(boundPropertyInitializer.InitialValue))
            Dim kind As OperationKind = OperationKind.PropertyInitializer
            Dim syntax As SyntaxNode = boundPropertyInitializer.Syntax
            Dim type As ITypeSymbol = Nothing
            Dim constantValue As [Optional](Of Object) = New [Optional](Of Object)()
            Dim isImplicit As Boolean = boundPropertyInitializer.WasCompilerGenerated
            Return New LazyPropertyInitializer(initializedProperty, value, kind, _semanticModel, syntax, type, constantValue, isImplicit)
        End Function

        Private Function CreateBoundParameterEqualsValueOperation(boundParameterEqualsValue As BoundParameterEqualsValue) As IParameterInitializer
            Dim parameter As IParameterSymbol = boundParameterEqualsValue.Parameter
            Dim value As Lazy(Of IOperation) = New Lazy(Of IOperation)(Function() Create(boundParameterEqualsValue.Value))
            Dim kind As OperationKind = OperationKind.ParameterInitializer
            Dim syntax As SyntaxNode = boundParameterEqualsValue.Syntax
            Dim type As ITypeSymbol = Nothing
            Dim constantValue As [Optional](Of Object) = New [Optional](Of Object)()
            Dim isImplicit As Boolean = boundParameterEqualsValue.WasCompilerGenerated
            Return New LazyParameterInitializer(parameter, value, kind, _semanticModel, syntax, type, constantValue, isImplicit)
        End Function

        Private Function CreateBoundRValuePlaceholderOperation(boundRValuePlaceholder As BoundRValuePlaceholder) As IPlaceholderExpression
            Dim syntax As SyntaxNode = boundRValuePlaceholder.Syntax
            Dim type As ITypeSymbol = boundRValuePlaceholder.Type
            Dim constantValue As [Optional](Of Object) = ConvertToOptional(boundRValuePlaceholder.ConstantValueOpt)
            Dim isImplicit As Boolean = boundRValuePlaceholder.WasCompilerGenerated
            Return New PlaceholderExpression(_semanticModel, syntax, type, constantValue, isImplicit)
        End Function

        Private Function CreateBoundIfStatementOperation(boundIfStatement As BoundIfStatement) As IIfStatement
            Dim condition As Lazy(Of IOperation) = New Lazy(Of IOperation)(Function() Create(boundIfStatement.Condition))
            Dim ifTrueStatement As Lazy(Of IOperation) = New Lazy(Of IOperation)(Function() Create(boundIfStatement.Consequence))
            Dim ifFalseStatement As Lazy(Of IOperation) = New Lazy(Of IOperation)(Function() Create(boundIfStatement.AlternativeOpt))
            Dim syntax As SyntaxNode = boundIfStatement.Syntax
            Dim type As ITypeSymbol = Nothing
            Dim constantValue As [Optional](Of Object) = New [Optional](Of Object)()
            Dim isImplicit As Boolean = boundIfStatement.WasCompilerGenerated
            Return New LazyIfStatement(condition, ifTrueStatement, ifFalseStatement, _semanticModel, syntax, type, constantValue, isImplicit)
        End Function

        Private Function CreateBoundSelectStatementOperation(boundSelectStatement As BoundSelectStatement) As ISwitchStatement
            Dim value As Lazy(Of IOperation) = New Lazy(Of IOperation)(Function() Create(boundSelectStatement.ExpressionStatement.Expression))
            Dim cases As Lazy(Of ImmutableArray(Of ISwitchCase)) = New Lazy(Of ImmutableArray(Of ISwitchCase))(Function() GetSwitchStatementCases(boundSelectStatement.CaseBlocks))
            Dim syntax As SyntaxNode = boundSelectStatement.Syntax
            Dim type As ITypeSymbol = Nothing
            Dim constantValue As [Optional](Of Object) = New [Optional](Of Object)()
            Dim isImplicit As Boolean = boundSelectStatement.WasCompilerGenerated
            Return New LazySwitchStatement(value, cases, _semanticModel, syntax, type, constantValue, isImplicit)
        End Function

        Private Function CreateBoundSimpleCaseClauseOperation(boundSimpleCaseClause As BoundSimpleCaseClause) As ISingleValueCaseClause
            Dim clauseValue = GetSingleValueCaseClauseValue(boundSimpleCaseClause)
            Dim value As Lazy(Of IOperation) = New Lazy(Of IOperation)(Function() Create(clauseValue))
            Dim equality As BinaryOperationKind = GetSingleValueCaseClauseEquality(clauseValue)
            Dim CaseKind As CaseKind = CaseKind.SingleValue
            Dim syntax As SyntaxNode = boundSimpleCaseClause.Syntax
            Dim type As ITypeSymbol = Nothing
            Dim constantValue As [Optional](Of Object) = New [Optional](Of Object)()
            Dim isImplicit As Boolean = boundSimpleCaseClause.WasCompilerGenerated
            Return New LazySingleValueCaseClause(value, equality, CaseKind, _semanticModel, syntax, type, constantValue, isImplicit)
        End Function

        Private Function CreateBoundRangeCaseClauseOperation(boundRangeCaseClause As BoundRangeCaseClause) As IRangeCaseClause
            Dim minimumValue As Lazy(Of IOperation) = New Lazy(Of IOperation)(
                Function()
                    If boundRangeCaseClause.LowerBoundOpt IsNot Nothing Then
                        Return Create(boundRangeCaseClause.LowerBoundOpt)
                    End If

                    If boundRangeCaseClause.LowerBoundConditionOpt.Kind = BoundKind.BinaryOperator Then
                        Dim lowerBound As BoundBinaryOperator = DirectCast(boundRangeCaseClause.LowerBoundConditionOpt, BoundBinaryOperator)
                        If lowerBound.OperatorKind = BinaryOperatorKind.GreaterThanOrEqual Then
                            Return Create(lowerBound.Right)
                        End If
                    End If

                    Return Nothing
                End Function)
            Dim maximumValue As Lazy(Of IOperation) = New Lazy(Of IOperation)(
                Function()
                    If boundRangeCaseClause.UpperBoundOpt IsNot Nothing Then
                        Return Create(boundRangeCaseClause.UpperBoundOpt)
                    End If

                    If boundRangeCaseClause.UpperBoundConditionOpt.Kind = BoundKind.BinaryOperator Then
                        Dim upperBound As BoundBinaryOperator = DirectCast(boundRangeCaseClause.UpperBoundConditionOpt, BoundBinaryOperator)
                        If upperBound.OperatorKind = BinaryOperatorKind.LessThanOrEqual Then
                            Return Create(upperBound.Right)
                        End If
                    End If

                    Return Nothing
                End Function)
            Dim CaseKind As CaseKind = CaseKind.Range
            Dim syntax As SyntaxNode = boundRangeCaseClause.Syntax
            Dim type As ITypeSymbol = Nothing
            Dim constantValue As [Optional](Of Object) = New [Optional](Of Object)()
            Dim isImplicit As Boolean = boundRangeCaseClause.WasCompilerGenerated
            Return New LazyRangeCaseClause(minimumValue, maximumValue, CaseKind, _semanticModel, syntax, type, constantValue, isImplicit)
        End Function

        Private Function CreateBoundRelationalCaseClauseOperation(boundRelationalCaseClause As BoundRelationalCaseClause) As IRelationalCaseClause
            Dim valueExpression = GetRelationalCaseClauseValue(boundRelationalCaseClause)
            Dim value As Lazy(Of IOperation) = New Lazy(Of IOperation)(Function() Create(valueExpression))
            Dim relation As BinaryOperationKind = If(valueExpression IsNot Nothing, Helper.DeriveBinaryOperationKind(boundRelationalCaseClause.OperatorKind, valueExpression), BinaryOperationKind.Invalid)
            Dim CaseKind As CaseKind = CaseKind.Relational
            Dim syntax As SyntaxNode = boundRelationalCaseClause.Syntax
            Dim type As ITypeSymbol = Nothing
            Dim constantValue As [Optional](Of Object) = New [Optional](Of Object)()
            Dim isImplicit As Boolean = boundRelationalCaseClause.WasCompilerGenerated
            Return New LazyRelationalCaseClause(value, relation, CaseKind, _semanticModel, syntax, type, constantValue, isImplicit)
        End Function

        Private Function CreateBoundDoLoopStatementOperation(boundDoLoopStatement As BoundDoLoopStatement) As IWhileUntilLoopStatement
            Dim isTopTest As Boolean = boundDoLoopStatement.ConditionIsTop
            Dim isWhile As Boolean = Not boundDoLoopStatement.ConditionIsUntil
            Dim condition As Lazy(Of IOperation) = New Lazy(Of IOperation)(Function() Create(boundDoLoopStatement.ConditionOpt))
            Dim LoopKind As LoopKind = LoopKind.WhileUntil
            Dim body As Lazy(Of IOperation) = New Lazy(Of IOperation)(Function() Create(boundDoLoopStatement.Body))
            Dim syntax As SyntaxNode = boundDoLoopStatement.Syntax
            Dim type As ITypeSymbol = Nothing
            Dim constantValue As [Optional](Of Object) = New [Optional](Of Object)()
            Dim isImplicit As Boolean = boundDoLoopStatement.WasCompilerGenerated
            Return New LazyWhileUntilLoopStatement(isTopTest, isWhile, condition, LoopKind, body, _semanticModel, syntax, type, constantValue, isImplicit)
        End Function

        Private Function CreateBoundForToStatementOperation(boundForToStatement As BoundForToStatement) As IForLoopStatement
            Dim before As Lazy(Of ImmutableArray(Of IOperation)) = New Lazy(Of ImmutableArray(Of IOperation))(
                Function()
                    Return GetForLoopStatementBefore(
                        boundForToStatement.ControlVariable,
                        boundForToStatement.InitialValue,
                        _semanticModel.CloneOperation(Create(boundForToStatement.LimitValue)),
                        _semanticModel.CloneOperation(Create(boundForToStatement.StepValue)))
                End Function)
            Dim atLoopBottom As Lazy(Of ImmutableArray(Of IOperation)) = New Lazy(Of ImmutableArray(Of IOperation))(
                Function()
                    Return GetForLoopStatementAtLoopBottom(
                        _semanticModel.CloneOperation(Create(boundForToStatement.ControlVariable)),
                        boundForToStatement.StepValue,
                        boundForToStatement.OperatorsOpt)
                End Function)
            Dim locals As ImmutableArray(Of ILocalSymbol) = ImmutableArray(Of ILocalSymbol).Empty
            Dim condition As Lazy(Of IOperation) = New Lazy(Of IOperation)(
                Function()
                    Return GetForWhileUntilLoopStatementCondition(
                        boundForToStatement.ControlVariable,
                        boundForToStatement.LimitValue,
                        boundForToStatement.StepValue,
                        boundForToStatement.OperatorsOpt)
                End Function)
            Dim LoopKind As LoopKind = LoopKind.For
            Dim body As Lazy(Of IOperation) = New Lazy(Of IOperation)(Function() Create(boundForToStatement.Body))
            Dim syntax As SyntaxNode = boundForToStatement.Syntax
            Dim type As ITypeSymbol = Nothing
            Dim constantValue As [Optional](Of Object) = New [Optional](Of Object)()
            Dim isImplicit As Boolean = boundForToStatement.WasCompilerGenerated
            Return New LazyForLoopStatement(before, atLoopBottom, locals, condition, LoopKind, body, _semanticModel, syntax, type, constantValue, isImplicit)
        End Function

        Private Function CreateBoundForEachStatementOperation(boundForEachStatement As BoundForEachStatement) As IForEachLoopStatement
            Dim iterationVariable As ILocalSymbol = Nothing ' Manual
            Dim collection As Lazy(Of IOperation) = New Lazy(Of IOperation)(Function() Create(boundForEachStatement.Collection))
            Dim LoopKind As LoopKind = LoopKind.ForEach
            Dim body As Lazy(Of IOperation) = New Lazy(Of IOperation)(Function() Create(boundForEachStatement.Body))
            Dim syntax As SyntaxNode = boundForEachStatement.Syntax
            Dim type As ITypeSymbol = Nothing
            Dim constantValue As [Optional](Of Object) = New [Optional](Of Object)()
            Dim isImplicit As Boolean = boundForEachStatement.WasCompilerGenerated
            Return New LazyForEachLoopStatement(iterationVariable, collection, LoopKind, body, _semanticModel, syntax, type, constantValue, isImplicit)
        End Function

        Private Function CreateBoundTryStatementOperation(boundTryStatement As BoundTryStatement) As ITryStatement
            Dim body As Lazy(Of IBlockStatement) = New Lazy(Of IBlockStatement)(Function() DirectCast(Create(boundTryStatement.TryBlock), IBlockStatement))
            Dim catches As Lazy(Of ImmutableArray(Of ICatchClause)) = New Lazy(Of ImmutableArray(Of ICatchClause))(Function() boundTryStatement.CatchBlocks.SelectAsArray(Function(n) DirectCast(Create(n), ICatchClause)))
            Dim finallyHandler As Lazy(Of IBlockStatement) = New Lazy(Of IBlockStatement)(Function() DirectCast(Create(boundTryStatement.FinallyBlockOpt), IBlockStatement))
            Dim syntax As SyntaxNode = boundTryStatement.Syntax
            Dim type As ITypeSymbol = Nothing
            Dim constantValue As [Optional](Of Object) = New [Optional](Of Object)()
            Dim isImplicit As Boolean = boundTryStatement.WasCompilerGenerated
            Return New LazyTryStatement(body, catches, finallyHandler, _semanticModel, syntax, type, constantValue, isImplicit)
        End Function

        Private Function CreateBoundCatchBlockOperation(boundCatchBlock As BoundCatchBlock) As ICatchClause
            Dim handler As Lazy(Of IBlockStatement) = New Lazy(Of IBlockStatement)(Function() DirectCast(Create(boundCatchBlock.Body), IBlockStatement))
            Dim caughtType As ITypeSymbol = Nothing ' Manual
            Dim filter As Lazy(Of IOperation) = New Lazy(Of IOperation)(Function() Create(boundCatchBlock.ExceptionFilterOpt))
            Dim exceptionLocal As ILocalSymbol = boundCatchBlock.LocalOpt
            Dim syntax As SyntaxNode = boundCatchBlock.Syntax
            Dim type As ITypeSymbol = Nothing
            Dim constantValue As [Optional](Of Object) = New [Optional](Of Object)()
            Dim isImplicit As Boolean = boundCatchBlock.WasCompilerGenerated
            Return New LazyCatchClause(handler, caughtType, filter, exceptionLocal, _semanticModel, syntax, type, constantValue, isImplicit)
        End Function

        Private Function CreateBoundBlockOperation(boundBlock As BoundBlock) As IBlockStatement
            Dim statements As Lazy(Of ImmutableArray(Of IOperation)) = New Lazy(Of ImmutableArray(Of IOperation))(
                Function()
                    Return boundBlock.Statements.Select(Function(n) Create(n)).Where(Function(s) s.Kind <> OperationKind.None).ToImmutableArray()
                End Function)
            Dim locals As ImmutableArray(Of ILocalSymbol) = boundBlock.Locals.As(Of ILocalSymbol)()
            Dim syntax As SyntaxNode = boundBlock.Syntax
            Dim type As ITypeSymbol = Nothing
            Dim constantValue As [Optional](Of Object) = New [Optional](Of Object)()
            Dim isImplicit As Boolean = boundBlock.WasCompilerGenerated
            Return New LazyBlockStatement(statements, locals, _semanticModel, syntax, type, constantValue, isImplicit)
        End Function

        Private Function CreateBoundBadStatementOperation(boundBadStatement As BoundBadStatement) As IInvalidStatement
            Dim children As Lazy(Of ImmutableArray(Of IOperation)) = New Lazy(Of ImmutableArray(Of IOperation))(
                Function()
                    Dim builder As ArrayBuilder(Of IOperation) = ArrayBuilder(Of IOperation).GetInstance(boundBadStatement.ChildBoundNodes.Length)
                    For Each childNode In boundBadStatement.ChildBoundNodes
                        Dim operation = Create(childNode)
                        If operation IsNot Nothing Then
                            builder.Add(operation)
                        End If
                    Next

                    Return builder.ToImmutableAndFree()
                End Function)
            Dim syntax As SyntaxNode = boundBadStatement.Syntax
            Dim type As ITypeSymbol = Nothing
            Dim constantValue As [Optional](Of Object) = New [Optional](Of Object)()
            Dim isImplicit As Boolean = boundBadStatement.WasCompilerGenerated
            Return New LazyInvalidStatement(children, _semanticModel, syntax, type, constantValue, isImplicit)
        End Function

        Private Function CreateBoundReturnStatementOperation(boundReturnStatement As BoundReturnStatement) As IReturnStatement
            Dim returnedValue As Lazy(Of IOperation) = New Lazy(Of IOperation)(Function() Create(boundReturnStatement.ExpressionOpt))
            Dim syntax As SyntaxNode = boundReturnStatement.Syntax
            Dim type As ITypeSymbol = Nothing
            Dim constantValue As [Optional](Of Object) = New [Optional](Of Object)()
            Dim isImplicit As Boolean = boundReturnStatement.WasCompilerGenerated
            Return New LazyReturnStatement(OperationKind.ReturnStatement, returnedValue, _semanticModel, syntax, type, constantValue, isImplicit)
        End Function

        Private Function CreateBoundThrowStatementOperation(boundThrowStatement As BoundThrowStatement) As IExpressionStatement
            Dim thrownObject As Lazy(Of IOperation) = New Lazy(Of IOperation)(Function() Create(boundThrowStatement.ExpressionOpt))
            Dim syntax As SyntaxNode = boundThrowStatement.Syntax
            Dim expressionType As ITypeSymbol = boundThrowStatement.ExpressionOpt?.Type
            Dim statementType As ITypeSymbol = Nothing
            Dim constantValue As [Optional](Of Object) = New [Optional](Of Object)()
<<<<<<< HEAD
            Dim throwExpression As IOperation = New LazyThrowExpression(thrownObject, _semanticModel, syntax, expressionType, constantValue)
            Return New ExpressionStatement(throwExpression, _semanticModel, syntax, statementType, constantValue)
=======
            Dim isImplicit As Boolean = boundThrowStatement.WasCompilerGenerated
            Return New LazyThrowStatement(thrownObject, _semanticModel, syntax, type, constantValue, isImplicit)
>>>>>>> a2840b98
        End Function

        Private Function CreateBoundWhileStatementOperation(boundWhileStatement As BoundWhileStatement) As IWhileUntilLoopStatement
            Dim isTopTest As Boolean = True
            Dim isWhile As Boolean = True
            Dim condition As Lazy(Of IOperation) = New Lazy(Of IOperation)(Function() Create(boundWhileStatement.Condition))
            Dim LoopKind As LoopKind = LoopKind.WhileUntil
            Dim body As Lazy(Of IOperation) = New Lazy(Of IOperation)(Function() Create(boundWhileStatement.Body))
            Dim syntax As SyntaxNode = boundWhileStatement.Syntax
            Dim type As ITypeSymbol = Nothing
            Dim constantValue As [Optional](Of Object) = New [Optional](Of Object)()
            Dim isImplicit As Boolean = boundWhileStatement.WasCompilerGenerated
            Return New LazyWhileUntilLoopStatement(isTopTest, isWhile, condition, LoopKind, body, _semanticModel, syntax, type, constantValue, isImplicit)
        End Function

        Private Function CreateBoundDimStatementOperation(boundDimStatement As BoundDimStatement) As IVariableDeclarationStatement
            Dim declarations As Lazy(Of ImmutableArray(Of IVariableDeclaration)) = New Lazy(Of ImmutableArray(Of IVariableDeclaration))(Function() GetVariableDeclarationStatementVariables(boundDimStatement))
            Dim syntax As SyntaxNode = boundDimStatement.Syntax
            Dim type As ITypeSymbol = Nothing
            Dim constantValue As [Optional](Of Object) = New [Optional](Of Object)()
            Dim isImplicit As Boolean = boundDimStatement.WasCompilerGenerated
            Return New LazyVariableDeclarationStatement(declarations, _semanticModel, syntax, type, constantValue, isImplicit)
        End Function

        Private Function CreateBoundYieldStatementOperation(boundYieldStatement As BoundYieldStatement) As IReturnStatement
            Dim returnedValue As Lazy(Of IOperation) = New Lazy(Of IOperation)(Function() Create(boundYieldStatement.Expression))
            Dim syntax As SyntaxNode = boundYieldStatement.Syntax
            Dim type As ITypeSymbol = Nothing
            Dim constantValue As [Optional](Of Object) = New [Optional](Of Object)()
            Dim isImplicit As Boolean = boundYieldStatement.WasCompilerGenerated
            Return New LazyReturnStatement(OperationKind.YieldReturnStatement, returnedValue, _semanticModel, syntax, type, constantValue, isImplicit)
        End Function

        Private Function CreateBoundLabelStatementOperation(boundLabelStatement As BoundLabelStatement) As ILabelStatement
            Dim label As ILabelSymbol = boundLabelStatement.Label
            Dim labeledStatement As Lazy(Of IOperation) = New Lazy(Of IOperation)(Function() Nothing)
            Dim syntax As SyntaxNode = boundLabelStatement.Syntax
            Dim type As ITypeSymbol = Nothing
            Dim constantValue As [Optional](Of Object) = New [Optional](Of Object)()
            Dim isImplicit As Boolean = boundLabelStatement.WasCompilerGenerated
            Return New LazyLabelStatement(label, labeledStatement, _semanticModel, syntax, type, constantValue, isImplicit)
        End Function

        Private Function CreateBoundGotoStatementOperation(boundGotoStatement As BoundGotoStatement) As IBranchStatement
            Dim target As ILabelSymbol = boundGotoStatement.Label
            Dim branchKind As BranchKind = BranchKind.GoTo
            Dim syntax As SyntaxNode = boundGotoStatement.Syntax
            Dim type As ITypeSymbol = Nothing
            Dim constantValue As [Optional](Of Object) = New [Optional](Of Object)()
            Dim isImplicit As Boolean = boundGotoStatement.WasCompilerGenerated
            Return New BranchStatement(target, branchKind, _semanticModel, syntax, type, constantValue, isImplicit)
        End Function

        Private Function CreateBoundContinueStatementOperation(boundContinueStatement As BoundContinueStatement) As IBranchStatement
            Dim target As ILabelSymbol = boundContinueStatement.Label
            Dim branchKind As BranchKind = BranchKind.Continue
            Dim syntax As SyntaxNode = boundContinueStatement.Syntax
            Dim type As ITypeSymbol = Nothing
            Dim constantValue As [Optional](Of Object) = New [Optional](Of Object)()
            Dim isImplicit As Boolean = boundContinueStatement.WasCompilerGenerated
            Return New BranchStatement(target, branchKind, _semanticModel, syntax, type, constantValue, isImplicit)
        End Function

        Private Function CreateBoundExitStatementOperation(boundExitStatement As BoundExitStatement) As IBranchStatement
            Dim target As ILabelSymbol = boundExitStatement.Label
            Dim branchKind As BranchKind = BranchKind.Break
            Dim syntax As SyntaxNode = boundExitStatement.Syntax
            Dim type As ITypeSymbol = Nothing
            Dim constantValue As [Optional](Of Object) = New [Optional](Of Object)()
            Dim isImplicit As Boolean = boundExitStatement.WasCompilerGenerated
            Return New BranchStatement(target, branchKind, _semanticModel, syntax, type, constantValue, isImplicit)
        End Function

        Private Function CreateBoundSyncLockStatementOperation(boundSyncLockStatement As BoundSyncLockStatement) As ILockStatement
            Dim lockedObject As Lazy(Of IOperation) = New Lazy(Of IOperation)(Function() Create(boundSyncLockStatement.LockExpression))
            Dim body As Lazy(Of IOperation) = New Lazy(Of IOperation)(Function() Create(boundSyncLockStatement.Body))
            Dim syntax As SyntaxNode = boundSyncLockStatement.Syntax
            Dim type As ITypeSymbol = Nothing
            Dim constantValue As [Optional](Of Object) = New [Optional](Of Object)()
            Dim isImplicit As Boolean = boundSyncLockStatement.WasCompilerGenerated
            Return New LazyLockStatement(lockedObject, body, _semanticModel, syntax, type, constantValue, isImplicit)
        End Function

        Private Function CreateBoundNoOpStatementOperation(boundNoOpStatement As BoundNoOpStatement) As IEmptyStatement
            Dim syntax As SyntaxNode = boundNoOpStatement.Syntax
            Dim type As ITypeSymbol = Nothing
            Dim constantValue As [Optional](Of Object) = New [Optional](Of Object)()
            Dim isImplicit As Boolean = boundNoOpStatement.WasCompilerGenerated
            Return New EmptyStatement(_semanticModel, syntax, type, constantValue, isImplicit)
        End Function

        Private Function CreateBoundStopStatementOperation(boundStopStatement As BoundStopStatement) As IStopStatement
            Dim syntax As SyntaxNode = boundStopStatement.Syntax
            Dim type As ITypeSymbol = Nothing
            Dim constantValue As [Optional](Of Object) = New [Optional](Of Object)()
            Dim isImplicit As Boolean = boundStopStatement.WasCompilerGenerated
            Return New StopStatement(_semanticModel, syntax, type, constantValue, isImplicit)
        End Function

        Private Function CreateBoundEndStatementOperation(boundEndStatement As BoundEndStatement) As IEndStatement
            Dim syntax As SyntaxNode = boundEndStatement.Syntax
            Dim type As ITypeSymbol = Nothing
            Dim constantValue As [Optional](Of Object) = New [Optional](Of Object)()
            Dim isImplicit As Boolean = boundEndStatement.WasCompilerGenerated
            Return New EndStatement(_semanticModel, syntax, type, constantValue, isImplicit)
        End Function

        Private Function CreateBoundWithStatementOperation(boundWithStatement As BoundWithStatement) As IWithStatement
            Dim body As Lazy(Of IOperation) = New Lazy(Of IOperation)(Function() Create(boundWithStatement.Body))
            Dim value As Lazy(Of IOperation) = New Lazy(Of IOperation)(Function() Create(boundWithStatement.OriginalExpression))
            Dim syntax As SyntaxNode = boundWithStatement.Syntax
            Dim type As ITypeSymbol = Nothing
            Dim constantValue As [Optional](Of Object) = New [Optional](Of Object)()
            Dim isImplicit As Boolean = boundWithStatement.WasCompilerGenerated
            Return New LazyWithStatement(body, value, _semanticModel, syntax, type, constantValue, isImplicit)
        End Function

        Private Function CreateBoundUsingStatementOperation(boundUsingStatement As BoundUsingStatement) As IUsingStatement
            Dim body As Lazy(Of IOperation) = New Lazy(Of IOperation)(Function() Create(boundUsingStatement.Body))
            Dim declaration As Lazy(Of IVariableDeclarationStatement) = New Lazy(Of IVariableDeclarationStatement)(
                Function()
                    Return GetUsingStatementDeclaration(boundUsingStatement.ResourceList, DirectCast(boundUsingStatement.Syntax, UsingBlockSyntax).UsingStatement)
                End Function)
            Dim value As Lazy(Of IOperation) = New Lazy(Of IOperation)(Function() Create(boundUsingStatement.ResourceExpressionOpt))
            Dim syntax As SyntaxNode = boundUsingStatement.Syntax
            Dim type As ITypeSymbol = Nothing
            Dim constantValue As [Optional](Of Object) = New [Optional](Of Object)()
            Dim isImplicit As Boolean = boundUsingStatement.WasCompilerGenerated
            Return New LazyUsingStatement(body, declaration, value, _semanticModel, syntax, type, constantValue, isImplicit)
        End Function

        Private Function CreateBoundExpressionStatementOperation(boundExpressionStatement As BoundExpressionStatement) As IExpressionStatement
            Dim expression As Lazy(Of IOperation) = New Lazy(Of IOperation)(Function() Create(boundExpressionStatement.Expression))
            Dim syntax As SyntaxNode = boundExpressionStatement.Syntax
            Dim type As ITypeSymbol = Nothing
            Dim constantValue As [Optional](Of Object) = New [Optional](Of Object)()
            Dim isImplicit As Boolean = boundExpressionStatement.WasCompilerGenerated
            Return New LazyExpressionStatement(expression, _semanticModel, syntax, type, constantValue, isImplicit)
        End Function

        Private Function CreateBoundRaiseEventStatementOperation(boundRaiseEventStatement As BoundRaiseEventStatement) As IExpressionStatement
            Dim expression As Lazy(Of IOperation) = New Lazy(Of IOperation)(Function() Create(boundRaiseEventStatement.EventInvocation))
            Dim syntax As SyntaxNode = boundRaiseEventStatement.Syntax
            Dim type As ITypeSymbol = Nothing
            Dim constantValue As [Optional](Of Object) = New [Optional](Of Object)()
            Dim isImplicit As Boolean = boundRaiseEventStatement.WasCompilerGenerated
            Return New LazyExpressionStatement(expression, _semanticModel, syntax, type, constantValue, isImplicit)
        End Function

        Private Function CreateBoundAddHandlerStatementOperation(boundAddHandlerStatement As BoundAddHandlerStatement) As IExpressionStatement
            Dim expression As Lazy(Of IOperation) = New Lazy(Of IOperation)(Function() GetAddRemoveHandlerStatementExpression(boundAddHandlerStatement))
            Dim syntax As SyntaxNode = boundAddHandlerStatement.Syntax
            Dim type As ITypeSymbol = Nothing
            Dim constantValue As [Optional](Of Object) = New [Optional](Of Object)()
            Dim isImplicit As Boolean = boundAddHandlerStatement.WasCompilerGenerated
            Return New LazyExpressionStatement(expression, _semanticModel, syntax, type, constantValue, isImplicit)
        End Function

        Private Function CreateBoundRemoveHandlerStatementOperation(boundRemoveHandlerStatement As BoundRemoveHandlerStatement) As IExpressionStatement
            Dim expression As Lazy(Of IOperation) = New Lazy(Of IOperation)(Function() GetAddRemoveHandlerStatementExpression(boundRemoveHandlerStatement))
            Dim syntax As SyntaxNode = boundRemoveHandlerStatement.Syntax
            Dim type As ITypeSymbol = Nothing
            Dim constantValue As [Optional](Of Object) = New [Optional](Of Object)()
            Dim isImplicit As Boolean = boundRemoveHandlerStatement.WasCompilerGenerated
            Return New LazyExpressionStatement(expression, _semanticModel, syntax, type, constantValue, isImplicit)
        End Function

        Private Function CreateBoundTupleExpressionOperation(boundTupleExpression As BoundTupleExpression) As ITupleExpression
            Dim elements As New Lazy(Of ImmutableArray(Of IOperation))(Function() boundTupleExpression.Arguments.SelectAsArray(Function(element) Create(element)))
            Dim syntax As SyntaxNode = boundTupleExpression.Syntax
            Dim type As ITypeSymbol = boundTupleExpression.Type
            Dim constantValue As [Optional](Of Object) = Nothing
            Dim isImplicit As Boolean = boundTupleExpression.WasCompilerGenerated
            Return New LazyTupleExpression(elements, _semanticModel, syntax, type, constantValue, isImplicit)
        End Function

        Private Function CreateBoundInterpolatedStringExpressionOperation(boundInterpolatedString As BoundInterpolatedStringExpression) As IInterpolatedStringExpression
            Dim parts As New Lazy(Of ImmutableArray(Of IInterpolatedStringContent))(
                Function()
                    Return boundInterpolatedString.Contents.SelectAsArray(Function(interpolatedStringContent) CreateBoundInterpolatedStringContentOperation(interpolatedStringContent))
                End Function)

            Dim syntax As SyntaxNode = boundInterpolatedString.Syntax
            Dim type As ITypeSymbol = boundInterpolatedString.Type
            Dim constantValue As [Optional](Of Object) = ConvertToOptional(boundInterpolatedString.ConstantValueOpt)
            Dim isImplicit As Boolean = boundInterpolatedString.WasCompilerGenerated
            Return New LazyInterpolatedStringExpression(parts, _semanticModel, syntax, type, constantValue, isImplicit)
        End Function

        Private Function CreateBoundInterpolatedStringContentOperation(boundNode As BoundNode) As IInterpolatedStringContent
            If boundNode.Kind = BoundKind.Interpolation Then
                Return DirectCast(Create(boundNode), IInterpolatedStringContent)
            Else
                Return CreateBoundInterpolatedStringTextOperation(boundNode)
            End If
        End Function

        Private Function CreateBoundInterpolationOperation(boundInterpolation As BoundInterpolation) As IInterpolation
            Dim expression As Lazy(Of IOperation) = New Lazy(Of IOperation)(Function() Create(boundInterpolation.Expression))
            Dim alignment As Lazy(Of IOperation) = New Lazy(Of IOperation)(Function() Create(boundInterpolation.AlignmentOpt))
            Dim format As Lazy(Of IOperation) = New Lazy(Of IOperation)(Function() Create(boundInterpolation.FormatStringOpt))
            Dim syntax As SyntaxNode = boundInterpolation.Syntax
            Dim type As ITypeSymbol = Nothing
            Dim constantValue As [Optional](Of Object) = Nothing
            Dim isImplicit As Boolean = boundInterpolation.WasCompilerGenerated
            Return New LazyInterpolation(expression, alignment, format, _semanticModel, syntax, type, constantValue, isImplicit)
        End Function

        Private Function CreateBoundInterpolatedStringTextOperation(boundNode As BoundNode) As IInterpolatedStringText
            Dim text As Lazy(Of IOperation) = New Lazy(Of IOperation)(Function() Create(boundNode))
            Dim syntax As SyntaxNode = boundNode.Syntax
            Dim type As ITypeSymbol = Nothing
            Dim constantValue As [Optional](Of Object) = Nothing
            Dim isImplicit As Boolean = boundNode.WasCompilerGenerated
            Return New LazyInterpolatedStringText(text, _semanticModel, syntax, type, constantValue, isImplicit)
        End Function

        Private Function CreateBoundAnonymousTypeCreationExpressionOperation(boundAnonymousTypeCreationExpression As BoundAnonymousTypeCreationExpression) As IAnonymousObjectCreationExpression
            Dim initializers As Lazy(Of ImmutableArray(Of IOperation)) = New Lazy(Of ImmutableArray(Of IOperation))(
                Function()
                    Return GetAnonymousTypeCreationInitializers(boundAnonymousTypeCreationExpression)
                End Function)

            Dim syntax As SyntaxNode = boundAnonymousTypeCreationExpression.Syntax
            Dim type As ITypeSymbol = boundAnonymousTypeCreationExpression.Type
            Dim constantValue As [Optional](Of Object) = ConvertToOptional(boundAnonymousTypeCreationExpression.ConstantValueOpt)
            Dim isImplicit As Boolean = boundAnonymousTypeCreationExpression.WasCompilerGenerated
            Return New LazyAnonymousObjectCreationExpression(initializers, _semanticModel, syntax, type, constantValue, isImplicit)
        End Function

        Private Function CreateBoundAnonymousTypePropertyAccessOperation(boundAnonymousTypePropertyAccess As BoundAnonymousTypePropertyAccess) As IPropertyReferenceExpression
            Dim instance As Lazy(Of IOperation) = New Lazy(Of IOperation)(Function() Nothing)
            Dim [property] As IPropertySymbol = DirectCast(boundAnonymousTypePropertyAccess.ExpressionSymbol, IPropertySymbol)
            Dim argumentsInEvaluationOrder As Lazy(Of ImmutableArray(Of IArgument)) = New Lazy(Of ImmutableArray(Of IArgument))(Function() ImmutableArray(Of IArgument).Empty)
            Dim syntax As SyntaxNode = boundAnonymousTypePropertyAccess.Syntax
            Dim type As ITypeSymbol = boundAnonymousTypePropertyAccess.Type
            Dim constantValue As [Optional](Of Object) = ConvertToOptional(boundAnonymousTypePropertyAccess.ConstantValueOpt)
            Dim isImplicit As Boolean = boundAnonymousTypePropertyAccess.WasCompilerGenerated
            Return New LazyPropertyReferenceExpression([property], instance, [property], argumentsInEvaluationOrder, _semanticModel, syntax, type, constantValue, isImplicit)
        End Function
    End Class
End Namespace

<|MERGE_RESOLUTION|>--- conflicted
+++ resolved
@@ -286,7 +286,7 @@
         End Function
 
         Private Function CreateBoundMeReferenceOperation(boundMeReference As BoundMeReference) As IInstanceReferenceExpression
-            Dim instanceReferenceKind As InstanceReferenceKind = If(boundMeReference.WasCompilerGenerated, InstanceReferenceKind.Implicit, InstanceReferenceKind.Explicit)
+            Dim instanceReferenceKind As InstanceReferenceKind = If(boundMeReference.WasCompilerGenerated, instanceReferenceKind.Implicit, instanceReferenceKind.Explicit)
             Dim syntax As SyntaxNode = boundMeReference.Syntax
             Dim type As ITypeSymbol = boundMeReference.Type
             Dim constantValue As [Optional](Of Object) = ConvertToOptional(boundMeReference.ConstantValueOpt)
@@ -1027,13 +1027,9 @@
             Dim expressionType As ITypeSymbol = boundThrowStatement.ExpressionOpt?.Type
             Dim statementType As ITypeSymbol = Nothing
             Dim constantValue As [Optional](Of Object) = New [Optional](Of Object)()
-<<<<<<< HEAD
-            Dim throwExpression As IOperation = New LazyThrowExpression(thrownObject, _semanticModel, syntax, expressionType, constantValue)
-            Return New ExpressionStatement(throwExpression, _semanticModel, syntax, statementType, constantValue)
-=======
             Dim isImplicit As Boolean = boundThrowStatement.WasCompilerGenerated
-            Return New LazyThrowStatement(thrownObject, _semanticModel, syntax, type, constantValue, isImplicit)
->>>>>>> a2840b98
+            Dim throwExpression As IOperation = New LazyThrowExpression(thrownObject, _semanticModel, syntax, expressionType, constantValue, isImplicit)
+            Return New ExpressionStatement(throwExpression, _semanticModel, syntax, statementType, constantValue, isImplicit)
         End Function
 
         Private Function CreateBoundWhileStatementOperation(boundWhileStatement As BoundWhileStatement) As IWhileUntilLoopStatement
@@ -1079,7 +1075,7 @@
 
         Private Function CreateBoundGotoStatementOperation(boundGotoStatement As BoundGotoStatement) As IBranchStatement
             Dim target As ILabelSymbol = boundGotoStatement.Label
-            Dim branchKind As BranchKind = BranchKind.GoTo
+            Dim branchKind As BranchKind = branchKind.GoTo
             Dim syntax As SyntaxNode = boundGotoStatement.Syntax
             Dim type As ITypeSymbol = Nothing
             Dim constantValue As [Optional](Of Object) = New [Optional](Of Object)()
@@ -1089,7 +1085,7 @@
 
         Private Function CreateBoundContinueStatementOperation(boundContinueStatement As BoundContinueStatement) As IBranchStatement
             Dim target As ILabelSymbol = boundContinueStatement.Label
-            Dim branchKind As BranchKind = BranchKind.Continue
+            Dim branchKind As BranchKind = branchKind.Continue
             Dim syntax As SyntaxNode = boundContinueStatement.Syntax
             Dim type As ITypeSymbol = Nothing
             Dim constantValue As [Optional](Of Object) = New [Optional](Of Object)()
@@ -1099,7 +1095,7 @@
 
         Private Function CreateBoundExitStatementOperation(boundExitStatement As BoundExitStatement) As IBranchStatement
             Dim target As ILabelSymbol = boundExitStatement.Label
-            Dim branchKind As BranchKind = BranchKind.Break
+            Dim branchKind As BranchKind = branchKind.Break
             Dim syntax As SyntaxNode = boundExitStatement.Syntax
             Dim type As ITypeSymbol = Nothing
             Dim constantValue As [Optional](Of Object) = New [Optional](Of Object)()
