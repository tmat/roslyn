--- conflicted
+++ resolved
@@ -42,58 +42,6 @@
     <Import Include="Xunit" />
   </ItemGroup>
   <ItemGroup>
-<<<<<<< HEAD
-    <Compile Include="AssemblyAttributes.vb" />
-    <Compile Include="Binding\BadSymbolReference.vb" />
-    <Compile Include="Binding\Binder_Expressions_Tests.vb" />
-    <Compile Include="Binding\Binder_Statements_Tests.vb" />
-    <Compile Include="Binding\BindingCollectionInitializerTests.vb" />
-    <Compile Include="Binding\BindingDelegateCreationTests.vb" />
-    <Compile Include="Binding\BindingErrorTests.vb" />
-    <Compile Include="Binding\BindingObjectInitializerTests.vb" />
-    <Compile Include="Binding\BindingScopeTests.vb" />
-    <Compile Include="Binding\ForEachTests.vb" />
-    <Compile Include="Binding\GenericsTests.vb" />
-    <Compile Include="Binding\GotoTests.vb" />
-    <Compile Include="Binding\ImplicitVariableTests.vb" />
-    <Compile Include="Binding\LookupTests.vb" />
-    <Compile Include="Binding\MethodBodyBindingTests.vb" />
-    <Compile Include="Binding\SyncLockTests.vb" />
-    <Compile Include="Binding\UsingTests.vb" />
-    <Compile Include="Compilation\SuppressAccessibilityChecksTests.vb" />
-    <Compile Include="Compilation\CompilationAPITests.vb" />
-    <Compile Include="Compilation\GetSemanticInfoBrokenCodeTests.vb" />
-    <Compile Include="Compilation\MyTemplateTests.vb" />
-    <Compile Include="Compilation\ReferenceManagerTests.vb" />
-    <Compile Include="Compilation\SemanticModelAPITests.vb" />
-    <Compile Include="Compilation\SemanticModelGetDeclaredSymbolAPITests.vb" />
-    <Compile Include="Compilation\SemanticModelLookupSymbolsAPITests.vb" />
-    <Compile Include="Compilation\SymbolSearchTests.vb" />
-    <Compile Include="Compilation\VisualBasicCompilationOptionsTests.vb" />
-    <Compile Include="DeclaringSyntaxNodeTests.vb" />
-    <Compile Include="Diagnostics\CompilationEventTests.vb" />
-    <Compile Include="Diagnostics\DiagnosticAnalyzerTests.AllInOne.vb" />
-    <Compile Include="Diagnostics\DiagnosticAnalyzerTests.vb" />
-    <Compile Include="Diagnostics\DiagnosticTests.vb" />
-    <Compile Include="Diagnostics\GetDiagnosticsTests.vb" />
-    <Compile Include="IOperation\IOperationTests_ArrayCreationAndInitializer.vb" />
-    <Compile Include="IOperation\IOperationTests_ISymbolInitializer.vb" />
-    <Compile Include="IOperation\IOperationTests.vb" />
-    <Compile Include="Diagnostics\OperationAnalyzerTests.vb" />
-    <Compile Include="ExtensionMethods\SemanticModelTests.vb" />
-    <Compile Include="Extensions.vb" />
-    <Compile Include="FlowAnalysis\FlowDiagnosticTests.vb" />
-    <Compile Include="FlowAnalysis\FlowTestBase.vb" />
-    <Compile Include="FlowAnalysis\ImplicitVariableTests.vb" />
-    <Compile Include="FlowAnalysis\IterationJumpYieldStatementTests.vb" />
-    <Compile Include="FlowAnalysis\RegionAnalysisTests.vb" />
-    <Compile Include="FlowAnalysis\RegionAnalysisTestsWithStaticLocals.vb" />
-    <Compile Include="FlowAnalysis\StructureAnalysisTests.vb" />
-    <Compile Include="FlowAnalysis\TryLockUsingStatementTests.vb" />
-    <Compile Include="Resource.Designer.vb">
-=======
-    <Compile Update="Resource.Designer.vb">
->>>>>>> 633f8b2f
       <AutoGen>True</AutoGen>
       <DesignTime>True</DesignTime>
       <DependentUpon>Resource.resx</DependentUpon>
