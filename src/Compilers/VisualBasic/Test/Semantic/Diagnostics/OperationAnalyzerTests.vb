--- conflicted
+++ resolved
@@ -1164,12 +1164,8 @@
                  Diagnostic(MemberReferenceAnalyzer.HandlerAddedDescriptor.Id, "AddHandler Mumble, Sub(s As Object, a As System.EventArgs)
                            End Sub").WithLocation(10, 9),
                  Diagnostic(MemberReferenceAnalyzer.EventReferenceDescriptor.Id, "Mumble").WithLocation(10, 20),
-<<<<<<< HEAD
-                 Diagnostic(MemberReferenceAnalyzer.FieldReferenceDescriptor.Id, "Mumble").WithLocation(12, 20),   ' Bug: This should be an event reference. https://github.com/dotnet/roslyn/issues/8345
-                 Diagnostic(MemberReferenceAnalyzer.MethodBindingDescriptor.Id, "AddressOf Mumbler").WithLocation(14, 39),
-=======
                  Diagnostic(MemberReferenceAnalyzer.EventReferenceDescriptor.Id, "Mumble").WithLocation(12, 20),
->>>>>>> ab843e50
+                 Diagnostic(MemberReferenceAnalyzer.MethodBindingDescriptor, "AddressOf Mumbler").WithLocation(14, 39),
                  Diagnostic(MemberReferenceAnalyzer.HandlerRemovedDescriptor.Id, "RemoveHandler Mumble, AddressOf Mumbler").WithLocation(16, 9),
                  Diagnostic(MemberReferenceAnalyzer.EventReferenceDescriptor.Id, "Mumble").WithLocation(16, 23),
                  Diagnostic(MemberReferenceAnalyzer.MethodBindingDescriptor.Id, "AddressOf Mumbler").WithLocation(16, 31)
