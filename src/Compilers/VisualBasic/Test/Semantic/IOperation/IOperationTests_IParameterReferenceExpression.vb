' Copyright (c) Microsoft.  All Rights Reserved.  Licensed under the Apache License, Version 2.0.  See License.txt in the project root for license information.

Imports Microsoft.CodeAnalysis.Semantics
Imports Microsoft.CodeAnalysis.Test.Utilities
Imports Microsoft.CodeAnalysis.VisualBasic.Syntax
Imports Roslyn.Test.Utilities

Namespace Microsoft.CodeAnalysis.VisualBasic.UnitTests.Semantics

    Partial Public Class IOperationTests
        Inherits SemanticModelTestBase

        <CompilerTrait(CompilerFeature.IOperation)>
        <Fact, WorkItem(8884, "https://github.com/dotnet/roslyn/issues/8884")>
        Public Sub ParameterReference_TupleExpression()
            Dim source = <![CDATA[
Class Class1
    Public Sub M(x As Integer, y As Integer)
        Dim tuple = (x, x + y)'BIND:"(x, x + y)"
    End Sub
End Class]]>.Value

Dim expectedOperationTree = <![CDATA[
ITupleExpression (OperationKind.TupleExpression, Type: (x As System.Int32, System.Int32)) (Syntax: '(x, x + y)')
  Elements(2):
      IParameterReferenceExpression: x (OperationKind.ParameterReferenceExpression, Type: System.Int32) (Syntax: 'x')
      IBinaryOperatorExpression (BinaryOperatorKind.Add, Checked) (OperationKind.BinaryOperatorExpression, Type: System.Int32) (Syntax: 'x + y')
        Left: IParameterReferenceExpression: x (OperationKind.ParameterReferenceExpression, Type: System.Int32) (Syntax: 'x')
        Right: IParameterReferenceExpression: y (OperationKind.ParameterReferenceExpression, Type: System.Int32) (Syntax: 'y')
]]>.Value

            Dim expectedDiagnostics = String.Empty

            VerifyOperationTreeAndDiagnosticsForTest(Of TupleExpressionSyntax)(source, expectedOperationTree, expectedDiagnostics)
        End Sub

        <CompilerTrait(CompilerFeature.IOperation)>
        <Fact, WorkItem(8884, "https://github.com/dotnet/roslyn/issues/8884")>
        Public Sub ParameterReference_AnonymousObjectCreation()
            Dim source = <![CDATA[
Class Class1
    Public Sub M(x As Integer, y As String)
        Dim v = New With {'BIND:"New With {"'BIND:"New With {'BIND:"New With {""
            Key .Amount = x,
            Key .Message = "Hello" + y
        }
    End Sub
End Class]]>.Value

            Dim expectedOperationTree = <![CDATA[
IAnonymousObjectCreationExpression (OperationKind.AnonymousObjectCreationExpression, Type: <anonymous type: Key Amount As System.Int32, Key Message As System.String>) (Syntax: 'New With {' ... }')
  Initializers(2):
      ISimpleAssignmentExpression (OperationKind.SimpleAssignmentExpression, Type: System.Int32) (Syntax: 'Key .Amount = x')
        Left: IPropertyReferenceExpression: ReadOnly Property <anonymous type: Key Amount As System.Int32, Key Message As System.String>.Amount As System.Int32 (Static) (OperationKind.PropertyReferenceExpression, Type: System.Int32) (Syntax: 'Amount')
            Instance Receiver: null
        Right: IParameterReferenceExpression: x (OperationKind.ParameterReferenceExpression, Type: System.Int32) (Syntax: 'x')
      ISimpleAssignmentExpression (OperationKind.SimpleAssignmentExpression, Type: System.String) (Syntax: 'Key .Messag ... "Hello" + y')
        Left: IPropertyReferenceExpression: ReadOnly Property <anonymous type: Key Amount As System.Int32, Key Message As System.String>.Message As System.String (Static) (OperationKind.PropertyReferenceExpression, Type: System.String) (Syntax: 'Message')
            Instance Receiver: null
        Right: IBinaryOperatorExpression (BinaryOperatorKind.Concatenate, Checked) (OperationKind.BinaryOperatorExpression, Type: System.String) (Syntax: '"Hello" + y')
            Left: ILiteralExpression (OperationKind.LiteralExpression, Type: System.String, Constant: "Hello") (Syntax: '"Hello"')
            Right: IParameterReferenceExpression: y (OperationKind.ParameterReferenceExpression, Type: System.String) (Syntax: 'y')
]]>.Value

            Dim expectedDiagnostics = String.Empty

            VerifyOperationTreeAndDiagnosticsForTest(Of AnonymousObjectCreationExpressionSyntax)(source, expectedOperationTree, expectedDiagnostics)
        End Sub

        <CompilerTrait(CompilerFeature.IOperation)>
        <Fact, WorkItem(8884, "https://github.com/dotnet/roslyn/issues/8884")>
        Public Sub ParameterReference_QueryExpression()
            Dim source = <![CDATA[
Imports System.Linq
Imports System.Collections.Generic

Structure Customer
    Public Property Name As String
    Public Property Address As String
End Structure

Class Class1
    Public Sub M(customers As List(Of Customer))
        Dim result = From cust In customers'BIND:"From cust In customers"
                     Select cust.Name
    End Sub
End Class

]]>.Value

            Dim expectedOperationTree = <![CDATA[
<<<<<<< HEAD
ITranslatedQueryExpression (OperationKind.TranslatedQueryExpression, Type: System.Collections.Generic.IEnumerable(Of System.String)) (Syntax: 'From cust I ... t cust.Name')
  Expression: IInvocationExpression ( Function System.Collections.Generic.IEnumerable(Of Customer).Select(Of System.String)(selector As System.Func(Of Customer, System.String)) As System.Collections.Generic.IEnumerable(Of System.String)) (OperationKind.InvocationExpression, Type: System.Collections.Generic.IEnumerable(Of System.String)) (Syntax: 'Select cust.Name')
      Instance Receiver: IConversionExpression (Implicit, TryCast: False, Unchecked) (OperationKind.ConversionExpression, Type: System.Collections.Generic.IEnumerable(Of Customer)) (Syntax: 'cust In customers')
          Conversion: CommonConversion (Exists: True, IsIdentity: False, IsNumeric: False, IsReference: True, IsUserDefined: False) (MethodSymbol: null)
          Operand: IParameterReferenceExpression: customers (OperationKind.ParameterReferenceExpression, Type: System.Collections.Generic.List(Of Customer)) (Syntax: 'customers')
      Arguments(1):
          IArgument (ArgumentKind.DefaultValue, Matching Parameter: selector) (OperationKind.Argument) (Syntax: 'cust.Name')
            IConversionExpression (Implicit, TryCast: False, Unchecked) (OperationKind.ConversionExpression, Type: System.Func(Of Customer, System.String)) (Syntax: 'cust.Name')
              Conversion: CommonConversion (Exists: True, IsIdentity: False, IsNumeric: False, IsReference: False, IsUserDefined: False) (MethodSymbol: null)
              Operand: IAnonymousFunctionExpression (Symbol: Function (cust As Customer) As System.String) (OperationKind.AnonymousFunctionExpression, Type: null) (Syntax: 'cust.Name')
                  IBlockStatement (1 statements) (OperationKind.BlockStatement) (Syntax: 'cust.Name')
                    IReturnStatement (OperationKind.ReturnStatement) (Syntax: 'cust.Name')
                      ReturnedValue: IPropertyReferenceExpression: Property Customer.Name As System.String (OperationKind.PropertyReferenceExpression, Type: System.String) (Syntax: 'cust.Name')
                          Instance Receiver: IParameterReferenceExpression: cust (OperationKind.ParameterReferenceExpression, Type: Customer) (Syntax: 'cust.Name')
            InConversion: null
            OutConversion: null
=======
IOperation:  (OperationKind.None) (Syntax: 'From cust I ... t cust.Name')
  Children(1):
      IOperation:  (OperationKind.None) (Syntax: 'Select cust.Name')
        Children(1):
            IInvocationExpression ( Function System.Collections.Generic.IEnumerable(Of Customer).Select(Of System.String)(selector As System.Func(Of Customer, System.String)) As System.Collections.Generic.IEnumerable(Of System.String)) (OperationKind.InvocationExpression, Type: System.Collections.Generic.IEnumerable(Of System.String)) (Syntax: 'Select cust.Name')
              Instance Receiver: IConversionExpression (Implicit, TryCast: False, Unchecked) (OperationKind.ConversionExpression, Type: System.Collections.Generic.IEnumerable(Of Customer)) (Syntax: 'cust In customers')
                  Conversion: CommonConversion (Exists: True, IsIdentity: False, IsNumeric: False, IsReference: True, IsUserDefined: False) (MethodSymbol: null)
                  Operand: IOperation:  (OperationKind.None) (Syntax: 'cust In customers')
                      Children(1):
                          IOperation:  (OperationKind.None) (Syntax: 'customers')
                            Children(1):
                                IParameterReferenceExpression: customers (OperationKind.ParameterReferenceExpression, Type: System.Collections.Generic.List(Of Customer)) (Syntax: 'customers')
              Arguments(1):
                  IArgument (ArgumentKind.DefaultValue, Matching Parameter: selector) (OperationKind.Argument) (Syntax: 'cust.Name')
                    IConversionExpression (Implicit, TryCast: False, Unchecked) (OperationKind.ConversionExpression, Type: System.Func(Of Customer, System.String)) (Syntax: 'cust.Name')
                      Conversion: CommonConversion (Exists: True, IsIdentity: False, IsNumeric: False, IsReference: False, IsUserDefined: False) (MethodSymbol: null)
                      Operand: IOperation:  (OperationKind.None) (Syntax: 'cust.Name')
                          Children(1):
                              IOperation:  (OperationKind.None) (Syntax: 'cust.Name')
                                Children(1):
                                    IPropertyReferenceExpression: Property Customer.Name As System.String (OperationKind.PropertyReferenceExpression, Type: System.String) (Syntax: 'cust.Name')
                                      Instance Receiver: IOperation:  (OperationKind.None) (Syntax: 'cust')
                    InConversion: CommonConversion (Exists: True, IsIdentity: True, IsNumeric: False, IsReference: False, IsUserDefined: False) (MethodSymbol: null)
                    OutConversion: CommonConversion (Exists: True, IsIdentity: True, IsNumeric: False, IsReference: False, IsUserDefined: False) (MethodSymbol: null)
>>>>>>> bc932374
]]>.Value

            Dim expectedDiagnostics = String.Empty

            VerifyOperationTreeAndDiagnosticsForTest(Of QueryExpressionSyntax)(source, expectedOperationTree, expectedDiagnostics)
        End Sub

        <CompilerTrait(CompilerFeature.IOperation)>
        <Fact, WorkItem(8884, "https://github.com/dotnet/roslyn/issues/8884")>
        Public Sub ParameterReference_QueryExpressionAggregateClause()
            Dim source = <![CDATA[
Option Strict Off
Option Infer On

Imports System
Imports System.Collections
Imports System.Linq


Class C
    Public Sub Method(x As Integer)
        Console.WriteLine(Aggregate y In New Integer() {x} Into Count())'BIND:"Aggregate y In New Integer() {x} Into Count()"
    End Sub
End Class]]>.Value

            Dim expectedOperationTree = <![CDATA[
ITranslatedQueryExpression (OperationKind.TranslatedQueryExpression, Type: System.Int32) (Syntax: 'Aggregate y ... nto Count()')
  Expression: IInvocationExpression ( Function System.Collections.Generic.IEnumerable(Of System.Int32).Count() As System.Int32) (OperationKind.InvocationExpression, Type: System.Int32) (Syntax: 'Count()')
      Instance Receiver: IConversionExpression (Implicit, TryCast: False, Unchecked) (OperationKind.ConversionExpression, Type: System.Collections.Generic.IEnumerable(Of System.Int32)) (Syntax: 'y In New Integer() {x}')
          Conversion: CommonConversion (Exists: True, IsIdentity: False, IsNumeric: False, IsReference: True, IsUserDefined: False) (MethodSymbol: null)
          Operand: IArrayCreationExpression (Element Type: System.Int32) (OperationKind.ArrayCreationExpression, Type: System.Int32()) (Syntax: 'New Integer() {x}')
              Dimension Sizes(1):
                  ILiteralExpression (OperationKind.LiteralExpression, Type: System.Int32, Constant: 1) (Syntax: 'New Integer() {x}')
              Initializer: IArrayInitializer (1 elements) (OperationKind.ArrayInitializer) (Syntax: '{x}')
                  Element Values(1):
                      IParameterReferenceExpression: x (OperationKind.ParameterReferenceExpression, Type: System.Int32) (Syntax: 'x')
      Arguments(0)
]]>.Value

            Dim expectedDiagnostics = String.Empty

            VerifyOperationTreeAndDiagnosticsForTest(Of QueryExpressionSyntax)(source, expectedOperationTree, expectedDiagnostics)
        End Sub

        <CompilerTrait(CompilerFeature.IOperation)>
        <Fact, WorkItem(8884, "https://github.com/dotnet/roslyn/issues/8884")>
        Public Sub ParameterReference_QueryExpressionOrderByClause()
            Dim source = <![CDATA[
Option Strict Off
Option Infer On

Imports System
Imports System.Collections
Imports System.Linq


Class C
    Public Sub Method(x As String())
        Console.WriteLine(From y In x Order By y.Length)'BIND:"From y In x Order By y.Length"
    End Sub
End Class]]>.Value

            Dim expectedOperationTree = <![CDATA[
IConversionExpression (Implicit, TryCast: False, Unchecked) (OperationKind.ConversionExpression, Type: System.Object) (Syntax: 'From y In x ... By y.Length')
  Conversion: CommonConversion (Exists: True, IsIdentity: False, IsNumeric: False, IsReference: True, IsUserDefined: False) (MethodSymbol: null)
<<<<<<< HEAD
  Operand: ITranslatedQueryExpression (OperationKind.TranslatedQueryExpression, Type: System.Linq.IOrderedEnumerable(Of System.String)) (Syntax: 'From y In x ... By y.Length')
      Expression: IInvocationExpression ( Function System.Collections.Generic.IEnumerable(Of System.String).OrderBy(Of System.Int32)(keySelector As System.Func(Of System.String, System.Int32)) As System.Linq.IOrderedEnumerable(Of System.String)) (OperationKind.InvocationExpression, Type: System.Linq.IOrderedEnumerable(Of System.String)) (Syntax: 'y.Length')
          Instance Receiver: IConversionExpression (Implicit, TryCast: False, Unchecked) (OperationKind.ConversionExpression, Type: System.Collections.Generic.IEnumerable(Of System.String)) (Syntax: 'y In x')
              Conversion: CommonConversion (Exists: True, IsIdentity: False, IsNumeric: False, IsReference: True, IsUserDefined: False) (MethodSymbol: null)
              Operand: IParameterReferenceExpression: x (OperationKind.ParameterReferenceExpression, Type: System.String()) (Syntax: 'x')
          Arguments(1):
              IArgument (ArgumentKind.DefaultValue, Matching Parameter: keySelector) (OperationKind.Argument) (Syntax: 'y.Length')
                IConversionExpression (Implicit, TryCast: False, Unchecked) (OperationKind.ConversionExpression, Type: System.Func(Of System.String, System.Int32)) (Syntax: 'y.Length')
                  Conversion: CommonConversion (Exists: True, IsIdentity: False, IsNumeric: False, IsReference: False, IsUserDefined: False) (MethodSymbol: null)
                  Operand: IAnonymousFunctionExpression (Symbol: Function (y As System.String) As System.Int32) (OperationKind.AnonymousFunctionExpression, Type: null) (Syntax: 'y.Length')
                      IBlockStatement (1 statements) (OperationKind.BlockStatement) (Syntax: 'y.Length')
                        IReturnStatement (OperationKind.ReturnStatement) (Syntax: 'y.Length')
                          ReturnedValue: IPropertyReferenceExpression: ReadOnly Property System.String.Length As System.Int32 (OperationKind.PropertyReferenceExpression, Type: System.Int32) (Syntax: 'y.Length')
                              Instance Receiver: IParameterReferenceExpression: y (OperationKind.ParameterReferenceExpression, Type: System.String) (Syntax: 'y.Length')
                InConversion: null
                OutConversion: null
=======
  Operand: IOperation:  (OperationKind.None) (Syntax: 'From y In x ... By y.Length')
      Children(1):
          IOperation:  (OperationKind.None) (Syntax: 'Order By y.Length')
            Children(1):
                IOperation:  (OperationKind.None) (Syntax: 'y.Length')
                  Children(1):
                      IInvocationExpression ( Function System.Collections.Generic.IEnumerable(Of System.String).OrderBy(Of System.Int32)(keySelector As System.Func(Of System.String, System.Int32)) As System.Linq.IOrderedEnumerable(Of System.String)) (OperationKind.InvocationExpression, Type: System.Linq.IOrderedEnumerable(Of System.String)) (Syntax: 'y.Length')
                        Instance Receiver: IConversionExpression (Implicit, TryCast: False, Unchecked) (OperationKind.ConversionExpression, Type: System.Collections.Generic.IEnumerable(Of System.String)) (Syntax: 'y In x')
                            Conversion: CommonConversion (Exists: True, IsIdentity: False, IsNumeric: False, IsReference: True, IsUserDefined: False) (MethodSymbol: null)
                            Operand: IOperation:  (OperationKind.None) (Syntax: 'y In x')
                                Children(1):
                                    IOperation:  (OperationKind.None) (Syntax: 'x')
                                      Children(1):
                                          IParameterReferenceExpression: x (OperationKind.ParameterReferenceExpression, Type: System.String()) (Syntax: 'x')
                        Arguments(1):
                            IArgument (ArgumentKind.DefaultValue, Matching Parameter: keySelector) (OperationKind.Argument) (Syntax: 'y.Length')
                              IConversionExpression (Implicit, TryCast: False, Unchecked) (OperationKind.ConversionExpression, Type: System.Func(Of System.String, System.Int32)) (Syntax: 'y.Length')
                                Conversion: CommonConversion (Exists: True, IsIdentity: False, IsNumeric: False, IsReference: False, IsUserDefined: False) (MethodSymbol: null)
                                Operand: IOperation:  (OperationKind.None) (Syntax: 'y.Length')
                                    Children(1):
                                        IPropertyReferenceExpression: ReadOnly Property System.String.Length As System.Int32 (OperationKind.PropertyReferenceExpression, Type: System.Int32) (Syntax: 'y.Length')
                                          Instance Receiver: IOperation:  (OperationKind.None) (Syntax: 'y')
                              InConversion: CommonConversion (Exists: True, IsIdentity: True, IsNumeric: False, IsReference: False, IsUserDefined: False) (MethodSymbol: null)
                              OutConversion: CommonConversion (Exists: True, IsIdentity: True, IsNumeric: False, IsReference: False, IsUserDefined: False) (MethodSymbol: null)
>>>>>>> bc932374
]]>.Value

            Dim expectedDiagnostics = String.Empty

            VerifyOperationTreeAndDiagnosticsForTest(Of QueryExpressionSyntax)(source, expectedOperationTree, expectedDiagnostics)
        End Sub

        <CompilerTrait(CompilerFeature.IOperation)>
        <Fact, WorkItem(8884, "https://github.com/dotnet/roslyn/issues/8884")>
        Public Sub ParameterReference_QueryExpressionGroupByClause()
            Dim source = <![CDATA[
Option Strict Off
Option Infer On

Imports System
Imports System.Collections
Imports System.Linq


Class C
    Public Sub Method(x As String())
        Dim c = From y In x Group By w = x, z = y Into Count()'BIND:"From y In x Group By w = x, z = y Into Count()"
    End Sub
End Class]]>.Value

            Dim expectedOperationTree = <![CDATA[
<<<<<<< HEAD
ITranslatedQueryExpression (OperationKind.TranslatedQueryExpression, Type: System.Collections.Generic.IEnumerable(Of <anonymous type: Key w As System.String(), Key z As System.String, Key Count As System.Int32>)) (Syntax: 'From y In x ... nto Count()')
  Expression: IInvocationExpression ( Function System.Collections.Generic.IEnumerable(Of System.String).GroupBy(Of <anonymous type: Key w As System.String(), Key z As System.String>, <anonymous type: Key w As System.String(), Key z As System.String, Key Count As System.Int32>)(keySelector As System.Func(Of System.String, <anonymous type: Key w As System.String(), Key z As System.String>), resultSelector As System.Func(Of <anonymous type: Key w As System.String(), Key z As System.String>, System.Collections.Generic.IEnumerable(Of System.String), <anonymous type: Key w As System.String(), Key z As System.String, Key Count As System.Int32>)) As System.Collections.Generic.IEnumerable(Of <anonymous type: Key w As System.String(), Key z As System.String, Key Count As System.Int32>)) (OperationKind.InvocationExpression, Type: System.Collections.Generic.IEnumerable(Of <anonymous type: Key w As System.String(), Key z As System.String, Key Count As System.Int32>)) (Syntax: 'Group By w  ... nto Count()')
      Instance Receiver: IConversionExpression (Implicit, TryCast: False, Unchecked) (OperationKind.ConversionExpression, Type: System.Collections.Generic.IEnumerable(Of System.String)) (Syntax: 'y In x')
          Conversion: CommonConversion (Exists: True, IsIdentity: False, IsNumeric: False, IsReference: True, IsUserDefined: False) (MethodSymbol: null)
          Operand: IParameterReferenceExpression: x (OperationKind.ParameterReferenceExpression, Type: System.String()) (Syntax: 'x')
      Arguments(2):
          IArgument (ArgumentKind.DefaultValue, Matching Parameter: keySelector) (OperationKind.Argument) (Syntax: 'x')
            IConversionExpression (Implicit, TryCast: False, Unchecked) (OperationKind.ConversionExpression, Type: System.Func(Of System.String, <anonymous type: Key w As System.String(), Key z As System.String>)) (Syntax: 'x')
              Conversion: CommonConversion (Exists: True, IsIdentity: False, IsNumeric: False, IsReference: False, IsUserDefined: False) (MethodSymbol: null)
              Operand: IAnonymousFunctionExpression (Symbol: Function (y As System.String) As <anonymous type: Key w As System.String(), Key z As System.String>) (OperationKind.AnonymousFunctionExpression, Type: null) (Syntax: 'x')
                  IBlockStatement (1 statements) (OperationKind.BlockStatement) (Syntax: 'x')
                    IReturnStatement (OperationKind.ReturnStatement) (Syntax: 'x')
                      ReturnedValue: IAnonymousObjectCreationExpression (OperationKind.AnonymousObjectCreationExpression, Type: <anonymous type: Key w As System.String(), Key z As System.String>) (Syntax: 'Group By w  ... nto Count()')
                          Initializers(2):
                              IParameterReferenceExpression: x (OperationKind.ParameterReferenceExpression, Type: System.String()) (Syntax: 'x')
                              IParameterReferenceExpression: y (OperationKind.ParameterReferenceExpression, Type: System.String) (Syntax: 'x')
            InConversion: null
            OutConversion: null
          IArgument (ArgumentKind.DefaultValue, Matching Parameter: resultSelector) (OperationKind.Argument) (Syntax: 'Group By w  ... nto Count()')
            IConversionExpression (Implicit, TryCast: False, Unchecked) (OperationKind.ConversionExpression, Type: System.Func(Of <anonymous type: Key w As System.String(), Key z As System.String>, System.Collections.Generic.IEnumerable(Of System.String), <anonymous type: Key w As System.String(), Key z As System.String, Key Count As System.Int32>)) (Syntax: 'Group By w  ... nto Count()')
              Conversion: CommonConversion (Exists: True, IsIdentity: False, IsNumeric: False, IsReference: False, IsUserDefined: False) (MethodSymbol: null)
              Operand: IAnonymousFunctionExpression (Symbol: Function ($VB$It As <anonymous type: Key w As System.String(), Key z As System.String>, $VB$ItAnonymous As System.Collections.Generic.IEnumerable(Of System.String)) As <anonymous type: Key w As System.String(), Key z As System.String, Key Count As System.Int32>) (OperationKind.AnonymousFunctionExpression, Type: null) (Syntax: 'Group By w  ... nto Count()')
                  IBlockStatement (1 statements) (OperationKind.BlockStatement) (Syntax: 'Group By w  ... nto Count()')
                    IReturnStatement (OperationKind.ReturnStatement) (Syntax: 'Group By w  ... nto Count()')
                      ReturnedValue: IAnonymousObjectCreationExpression (OperationKind.AnonymousObjectCreationExpression, Type: <anonymous type: Key w As System.String(), Key z As System.String, Key Count As System.Int32>) (Syntax: 'Group By w  ... nto Count()')
                          Initializers(3):
                              IPropertyReferenceExpression: ReadOnly Property <anonymous type: Key w As System.String(), Key z As System.String>.w As System.String() (OperationKind.PropertyReferenceExpression, Type: System.String()) (Syntax: 'Group By w  ... nto Count()')
                                Instance Receiver: IParameterReferenceExpression: $VB$It (OperationKind.ParameterReferenceExpression, Type: <anonymous type: Key w As System.String(), Key z As System.String>) (Syntax: 'Group By w  ... nto Count()')
                              IPropertyReferenceExpression: ReadOnly Property <anonymous type: Key w As System.String(), Key z As System.String>.z As System.String (OperationKind.PropertyReferenceExpression, Type: System.String) (Syntax: 'Group By w  ... nto Count()')
                                Instance Receiver: IParameterReferenceExpression: $VB$It (OperationKind.ParameterReferenceExpression, Type: <anonymous type: Key w As System.String(), Key z As System.String>) (Syntax: 'Group By w  ... nto Count()')
                              IInvocationExpression ( Function System.Collections.Generic.IEnumerable(Of System.String).Count() As System.Int32) (OperationKind.InvocationExpression, Type: System.Int32) (Syntax: 'Count()')
                                Instance Receiver: IParameterReferenceExpression: $VB$ItAnonymous (OperationKind.ParameterReferenceExpression, Type: System.Collections.Generic.IEnumerable(Of System.String)) (Syntax: 'Group By w  ... nto Count()')
                                Arguments(0)
            InConversion: null
            OutConversion: null
=======
IOperation:  (OperationKind.None) (Syntax: 'From y In x ... nto Count()')
  Children(1):
      IOperation:  (OperationKind.None) (Syntax: 'Group By w  ... nto Count()')
        Children(1):
            IInvocationExpression ( Function System.Collections.Generic.IEnumerable(Of System.String).GroupBy(Of <anonymous type: Key w As System.String(), Key z As System.String>, <anonymous type: Key w As System.String(), Key z As System.String, Key Count As System.Int32>)(keySelector As System.Func(Of System.String, <anonymous type: Key w As System.String(), Key z As System.String>), resultSelector As System.Func(Of <anonymous type: Key w As System.String(), Key z As System.String>, System.Collections.Generic.IEnumerable(Of System.String), <anonymous type: Key w As System.String(), Key z As System.String, Key Count As System.Int32>)) As System.Collections.Generic.IEnumerable(Of <anonymous type: Key w As System.String(), Key z As System.String, Key Count As System.Int32>)) (OperationKind.InvocationExpression, Type: System.Collections.Generic.IEnumerable(Of <anonymous type: Key w As System.String(), Key z As System.String, Key Count As System.Int32>)) (Syntax: 'Group By w  ... nto Count()')
              Instance Receiver: IConversionExpression (Implicit, TryCast: False, Unchecked) (OperationKind.ConversionExpression, Type: System.Collections.Generic.IEnumerable(Of System.String)) (Syntax: 'y In x')
                  Conversion: CommonConversion (Exists: True, IsIdentity: False, IsNumeric: False, IsReference: True, IsUserDefined: False) (MethodSymbol: null)
                  Operand: IOperation:  (OperationKind.None) (Syntax: 'y In x')
                      Children(1):
                          IOperation:  (OperationKind.None) (Syntax: 'x')
                            Children(1):
                                IParameterReferenceExpression: x (OperationKind.ParameterReferenceExpression, Type: System.String()) (Syntax: 'x')
              Arguments(2):
                  IArgument (ArgumentKind.DefaultValue, Matching Parameter: keySelector) (OperationKind.Argument) (Syntax: 'x')
                    IConversionExpression (Implicit, TryCast: False, Unchecked) (OperationKind.ConversionExpression, Type: System.Func(Of System.String, <anonymous type: Key w As System.String(), Key z As System.String>)) (Syntax: 'x')
                      Conversion: CommonConversion (Exists: True, IsIdentity: False, IsNumeric: False, IsReference: False, IsUserDefined: False) (MethodSymbol: null)
                      Operand: IOperation:  (OperationKind.None) (Syntax: 'x')
                          Children(1):
                              IAnonymousObjectCreationExpression (OperationKind.AnonymousObjectCreationExpression, Type: <anonymous type: Key w As System.String(), Key z As System.String>) (Syntax: 'Group By w  ... nto Count()')
                                Initializers(2):
                                    IOperation:  (OperationKind.None) (Syntax: 'w = x')
                                      Children(1):
                                          IParameterReferenceExpression: x (OperationKind.ParameterReferenceExpression, Type: System.String()) (Syntax: 'x')
                                    IOperation:  (OperationKind.None) (Syntax: 'z = y')
                                      Children(1):
                                          IOperation:  (OperationKind.None) (Syntax: 'y')
                    InConversion: CommonConversion (Exists: True, IsIdentity: True, IsNumeric: False, IsReference: False, IsUserDefined: False) (MethodSymbol: null)
                    OutConversion: CommonConversion (Exists: True, IsIdentity: True, IsNumeric: False, IsReference: False, IsUserDefined: False) (MethodSymbol: null)
                  IArgument (ArgumentKind.DefaultValue, Matching Parameter: resultSelector) (OperationKind.Argument) (Syntax: 'Group By w  ... nto Count()')
                    IConversionExpression (Implicit, TryCast: False, Unchecked) (OperationKind.ConversionExpression, Type: System.Func(Of <anonymous type: Key w As System.String(), Key z As System.String>, System.Collections.Generic.IEnumerable(Of System.String), <anonymous type: Key w As System.String(), Key z As System.String, Key Count As System.Int32>)) (Syntax: 'Group By w  ... nto Count()')
                      Conversion: CommonConversion (Exists: True, IsIdentity: False, IsNumeric: False, IsReference: False, IsUserDefined: False) (MethodSymbol: null)
                      Operand: IOperation:  (OperationKind.None) (Syntax: 'Group By w  ... nto Count()')
                          Children(1):
                              IAnonymousObjectCreationExpression (OperationKind.AnonymousObjectCreationExpression, Type: <anonymous type: Key w As System.String(), Key z As System.String, Key Count As System.Int32>) (Syntax: 'Group By w  ... nto Count()')
                                Initializers(3):
                                    IOperation:  (OperationKind.None) (Syntax: 'w')
                                    IOperation:  (OperationKind.None) (Syntax: 'z')
                                    IOperation:  (OperationKind.None) (Syntax: 'Count()')
                                      Children(1):
                                          IOperation:  (OperationKind.None) (Syntax: 'Count()')
                                            Children(1):
                                                IInvocationExpression ( Function System.Collections.Generic.IEnumerable(Of System.String).Count() As System.Int32) (OperationKind.InvocationExpression, Type: System.Int32) (Syntax: 'Count()')
                                                  Instance Receiver: IParameterReferenceExpression: $VB$ItAnonymous (OperationKind.ParameterReferenceExpression, Type: System.Collections.Generic.IEnumerable(Of System.String)) (Syntax: 'Group By w  ... nto Count()')
                                                  Arguments(0)
                    InConversion: CommonConversion (Exists: True, IsIdentity: True, IsNumeric: False, IsReference: False, IsUserDefined: False) (MethodSymbol: null)
                    OutConversion: CommonConversion (Exists: True, IsIdentity: True, IsNumeric: False, IsReference: False, IsUserDefined: False) (MethodSymbol: null)
>>>>>>> bc932374
]]>.Value

            Dim expectedDiagnostics = String.Empty

            VerifyOperationTreeAndDiagnosticsForTest(Of QueryExpressionSyntax)(source, expectedOperationTree, expectedDiagnostics)
        End Sub

        <CompilerTrait(CompilerFeature.IOperation)>
        <Fact, WorkItem(8884, "https://github.com/dotnet/roslyn/issues/8884")>
        Public Sub ParameterReference_ObjectAndCollectionInitializer()
            Dim source = <![CDATA[
Imports System.Collections.Generic

Friend Class [Class]
    Public Property X As Integer
    Public Property Y As Integer()
    Public Property Z As Dictionary(Of Integer, Integer)
    Public Property C As [Class]

    Public Sub M(x As Integer, y As Integer, z As Integer)
        Dim c = New [Class]() With {'BIND:"New [Class]() With {"'BIND:"New [Class]() With {'BIND:"New [Class]() With {""
            .X = x,
            .Y = {x, y, 3},
            .Z = New Dictionary(Of Integer, Integer) From {{x, y}},
            .C = New [Class]() With {.X = z}
        }
    End Sub
End Class]]>.Value

            Dim expectedOperationTree = <![CDATA[
IObjectCreationExpression (Constructor: Sub [Class]..ctor()) (OperationKind.ObjectCreationExpression, Type: [Class]) (Syntax: 'New [Class] ... }')
  Arguments(0)
  Initializer: IObjectOrCollectionInitializerExpression (OperationKind.ObjectOrCollectionInitializerExpression, Type: [Class]) (Syntax: 'With {'BIND ... }')
      Initializers(4):
          ISimpleAssignmentExpression (OperationKind.SimpleAssignmentExpression, Type: System.Void) (Syntax: '.X = x')
            Left: IPropertyReferenceExpression: Property [Class].X As System.Int32 (OperationKind.PropertyReferenceExpression, Type: System.Int32) (Syntax: 'X')
                Instance Receiver: IOperation:  (OperationKind.None) (Syntax: 'New [Class] ... }')
            Right: IParameterReferenceExpression: x (OperationKind.ParameterReferenceExpression, Type: System.Int32) (Syntax: 'x')
          ISimpleAssignmentExpression (OperationKind.SimpleAssignmentExpression, Type: System.Void) (Syntax: '.Y = {x, y, 3}')
            Left: IPropertyReferenceExpression: Property [Class].Y As System.Int32() (OperationKind.PropertyReferenceExpression, Type: System.Int32()) (Syntax: 'Y')
                Instance Receiver: IOperation:  (OperationKind.None) (Syntax: 'New [Class] ... }')
            Right: IArrayCreationExpression (Element Type: System.Int32) (OperationKind.ArrayCreationExpression, Type: System.Int32()) (Syntax: '{x, y, 3}')
                Dimension Sizes(1):
                    ILiteralExpression (OperationKind.LiteralExpression, Type: System.Int32, Constant: 3) (Syntax: '{x, y, 3}')
                Initializer: IArrayInitializer (3 elements) (OperationKind.ArrayInitializer) (Syntax: '{x, y, 3}')
                    Element Values(3):
                        IParameterReferenceExpression: x (OperationKind.ParameterReferenceExpression, Type: System.Int32) (Syntax: 'x')
                        IParameterReferenceExpression: y (OperationKind.ParameterReferenceExpression, Type: System.Int32) (Syntax: 'y')
                        ILiteralExpression (OperationKind.LiteralExpression, Type: System.Int32, Constant: 3) (Syntax: '3')
          ISimpleAssignmentExpression (OperationKind.SimpleAssignmentExpression, Type: System.Void) (Syntax: '.Z = New Di ... om {{x, y}}')
            Left: IPropertyReferenceExpression: Property [Class].Z As System.Collections.Generic.Dictionary(Of System.Int32, System.Int32) (OperationKind.PropertyReferenceExpression, Type: System.Collections.Generic.Dictionary(Of System.Int32, System.Int32)) (Syntax: 'Z')
                Instance Receiver: IOperation:  (OperationKind.None) (Syntax: 'New [Class] ... }')
            Right: IObjectCreationExpression (Constructor: Sub System.Collections.Generic.Dictionary(Of System.Int32, System.Int32)..ctor()) (OperationKind.ObjectCreationExpression, Type: System.Collections.Generic.Dictionary(Of System.Int32, System.Int32)) (Syntax: 'New Diction ... om {{x, y}}')
                Arguments(0)
                Initializer: IObjectOrCollectionInitializerExpression (OperationKind.ObjectOrCollectionInitializerExpression, Type: System.Collections.Generic.Dictionary(Of System.Int32, System.Int32)) (Syntax: 'From {{x, y}}')
                    Initializers(1):
                        ICollectionElementInitializerExpression (AddMethod: Sub System.Collections.Generic.Dictionary(Of System.Int32, System.Int32).Add(key As System.Int32, value As System.Int32)) (IsDynamic: False) (OperationKind.CollectionElementInitializerExpression, Type: System.Void) (Syntax: '{x, y}')
                          Arguments(2):
                              IParameterReferenceExpression: x (OperationKind.ParameterReferenceExpression, Type: System.Int32) (Syntax: 'x')
                              IParameterReferenceExpression: y (OperationKind.ParameterReferenceExpression, Type: System.Int32) (Syntax: 'y')
          ISimpleAssignmentExpression (OperationKind.SimpleAssignmentExpression, Type: System.Void) (Syntax: '.C = New [C ... th {.X = z}')
            Left: IPropertyReferenceExpression: Property [Class].C As [Class] (OperationKind.PropertyReferenceExpression, Type: [Class]) (Syntax: 'C')
                Instance Receiver: IOperation:  (OperationKind.None) (Syntax: 'New [Class] ... }')
            Right: IObjectCreationExpression (Constructor: Sub [Class]..ctor()) (OperationKind.ObjectCreationExpression, Type: [Class]) (Syntax: 'New [Class] ... th {.X = z}')
                Arguments(0)
                Initializer: IObjectOrCollectionInitializerExpression (OperationKind.ObjectOrCollectionInitializerExpression, Type: [Class]) (Syntax: 'With {.X = z}')
                    Initializers(1):
                        ISimpleAssignmentExpression (OperationKind.SimpleAssignmentExpression, Type: System.Void) (Syntax: '.X = z')
                          Left: IPropertyReferenceExpression: Property [Class].X As System.Int32 (OperationKind.PropertyReferenceExpression, Type: System.Int32) (Syntax: 'X')
                              Instance Receiver: IOperation:  (OperationKind.None) (Syntax: 'New [Class] ... th {.X = z}')
                          Right: IParameterReferenceExpression: z (OperationKind.ParameterReferenceExpression, Type: System.Int32) (Syntax: 'z')]]>.Value

            Dim expectedDiagnostics = String.Empty

            VerifyOperationTreeAndDiagnosticsForTest(Of ObjectCreationExpressionSyntax)(source, expectedOperationTree, expectedDiagnostics)
        End Sub

        <CompilerTrait(CompilerFeature.IOperation)>
        <Fact, WorkItem(8884, "https://github.com/dotnet/roslyn/issues/8884")>
        Public Sub ParameterReference_DelegateCreationExpressionWithLambdaArgument()
            Dim source = <![CDATA[
Option Strict Off
Imports System

Class Class1
    Delegate Sub DelegateType()
    Public Sub M(x As Object, y As EventArgs)
        Dim eventHandler As New EventHandler(Function() x)'BIND:"New EventHandler(Function() x)"
    End Sub
End Class]]>.Value

            Dim expectedOperationTree = <![CDATA[
IConversionExpression (Implicit, TryCast: False, Unchecked) (OperationKind.ConversionExpression, Type: System.EventHandler) (Syntax: 'New EventHa ... nction() x)')
  Conversion: CommonConversion (Exists: True, IsIdentity: False, IsNumeric: False, IsReference: False, IsUserDefined: False) (MethodSymbol: null)
  Operand: IAnonymousFunctionExpression (Symbol: Function () As System.Object) (OperationKind.AnonymousFunctionExpression, Type: null) (Syntax: 'Function() x')
      IBlockStatement (3 statements, 1 locals) (OperationKind.BlockStatement) (Syntax: 'Function() x')
        Locals: Local_1: <anonymous local> As System.Object
        IReturnStatement (OperationKind.ReturnStatement) (Syntax: 'x')
          ReturnedValue: IParameterReferenceExpression: x (OperationKind.ParameterReferenceExpression, Type: System.Object) (Syntax: 'x')
        ILabeledStatement (Label: exit) (OperationKind.LabeledStatement) (Syntax: 'Function() x')
          Statement: null
        IReturnStatement (OperationKind.ReturnStatement) (Syntax: 'Function() x')
          ReturnedValue: ILocalReferenceExpression:  (OperationKind.LocalReferenceExpression, Type: System.Object) (Syntax: 'Function() x')
]]>.Value

            Dim expectedDiagnostics = String.Empty

            VerifyOperationTreeAndDiagnosticsForTest(Of ObjectCreationExpressionSyntax)(source, expectedOperationTree, expectedDiagnostics)
        End Sub

        <CompilerTrait(CompilerFeature.IOperation)>
        <Fact, WorkItem(8884, "https://github.com/dotnet/roslyn/issues/8884")>
        Public Sub ParameterReference_DelegateCreationExpressionWithMethodArgument()
            Dim source = <![CDATA[
Imports System

Class Class1
    Public Sub M(x As Object, y As EventArgs)
        Dim eventHandler As New EventHandler(AddressOf Me.M)'BIND:"New EventHandler(AddressOf Me.M)"
    End Sub
End Class]]>.Value

            Dim expectedOperationTree = <![CDATA[
IConversionExpression (Explicit, TryCast: False, Unchecked) (OperationKind.ConversionExpression, Type: System.EventHandler) (Syntax: 'New EventHa ... essOf Me.M)')
  Conversion: CommonConversion (Exists: True, IsIdentity: True, IsNumeric: False, IsReference: False, IsUserDefined: False) (MethodSymbol: null)
  Operand: IOperation:  (OperationKind.None) (Syntax: 'AddressOf Me.M')
      Children(1):
          IInstanceReferenceExpression (OperationKind.InstanceReferenceExpression, Type: Class1) (Syntax: 'Me')
]]>.Value

            Dim expectedDiagnostics = String.Empty

            VerifyOperationTreeAndDiagnosticsForTest(Of ObjectCreationExpressionSyntax)(source, expectedOperationTree, expectedDiagnostics)
        End Sub

        <CompilerTrait(CompilerFeature.IOperation)>
        <Fact, WorkItem(8884, "https://github.com/dotnet/roslyn/issues/8884")>
        Public Sub ParameterReference_DelegateCreationExpressionWithInvalidArgument()
            Dim source = <![CDATA[
Option Strict Off
Imports System

Class Class1
    Delegate Sub DelegateType()
    Public Sub M(x As Object, y As EventArgs)
        Dim eventHandler As New EventHandler(x)'BIND:"New EventHandler(x)"
    End Sub
End Class]]>.Value

            Dim expectedOperationTree = <![CDATA[
IInvalidExpression (OperationKind.InvalidExpression, Type: System.EventHandler, IsInvalid) (Syntax: 'New EventHandler(x)')
  Children(1):
      IParameterReferenceExpression: x (OperationKind.ParameterReferenceExpression, Type: System.Object, IsInvalid) (Syntax: 'x')
]]>.Value

            Dim expectedDiagnostics = <![CDATA[
BC32008: Delegate 'EventHandler' requires an 'AddressOf' expression or lambda expression as the only argument to its constructor.
        Dim eventHandler As New EventHandler(x)'BIND:"New EventHandler(x)"
                                            ~~~
]]>.Value

            VerifyOperationTreeAndDiagnosticsForTest(Of ObjectCreationExpressionSyntax)(source, expectedOperationTree, expectedDiagnostics)
        End Sub

        <CompilerTrait(CompilerFeature.IOperation)>
        <Fact, WorkItem(8884, "https://github.com/dotnet/roslyn/issues/8884")>
        Public Sub ParameterReference_NameOfExpression()
            Dim source = <![CDATA[
Class Class1
    Public Function M(x As Integer) As String
        Return NameOf(x)'BIND:"NameOf(x)"
    End Function
End Class]]>.Value

            Dim expectedOperationTree = <![CDATA[
INameOfExpression (OperationKind.NameOfExpression, Type: System.String, Constant: "x") (Syntax: 'NameOf(x)')
  IParameterReferenceExpression: x (OperationKind.ParameterReferenceExpression, Type: System.Int32) (Syntax: 'x')
]]>.Value

            Dim expectedDiagnostics = String.Empty

            VerifyOperationTreeAndDiagnosticsForTest(Of NameOfExpressionSyntax)(source, expectedOperationTree, expectedDiagnostics)
        End Sub

        <CompilerTrait(CompilerFeature.IOperation)>
        <Fact, WorkItem(8884, "https://github.com/dotnet/roslyn/issues/8884")>
        Public Sub ParameterReference_NameOfExpression_ErrorCase()
            Dim source = <![CDATA[
Class Class1
    Public Function M(x As Integer, y As Integer) As String
        Return NameOf(x + y)'BIND:"NameOf(x + y)"
    End Function
End Class]]>.Value

Dim expectedOperationTree = <![CDATA[
INameOfExpression (OperationKind.NameOfExpression, Type: System.String, Constant: null, IsInvalid) (Syntax: 'NameOf(x + y)')
  IBinaryOperatorExpression (BinaryOperatorKind.Add, Checked) (OperationKind.BinaryOperatorExpression, Type: System.Int32, IsInvalid) (Syntax: 'x + y')
    Left: IParameterReferenceExpression: x (OperationKind.ParameterReferenceExpression, Type: System.Int32, IsInvalid) (Syntax: 'x')
    Right: IParameterReferenceExpression: y (OperationKind.ParameterReferenceExpression, Type: System.Int32, IsInvalid) (Syntax: 'y')
]]>.Value

            Dim expectedDiagnostics = <![CDATA[
BC37244: This expression does not have a name.
        Return NameOf(x + y)'BIND:"NameOf(x + y)"
                      ~~~~~
]]>.Value

            VerifyOperationTreeAndDiagnosticsForTest(Of NameOfExpressionSyntax)(source, expectedOperationTree, expectedDiagnostics)
        End Sub

        <CompilerTrait(CompilerFeature.IOperation)>
        <Fact, WorkItem(8884, "https://github.com/dotnet/roslyn/issues/8884")>
        Public Sub ParameterReference_LateBoundIndexerAccess()
            Dim source = <![CDATA[
Option Strict Off

Class Class1
    Public Sub M(d As Object, x As Integer)
        Dim y = d(x)'BIND:"d(x)"
    End Sub
End Class
]]>.Value

            Dim expectedOperationTree = <![CDATA[
IDynamicInvocationExpression (OperationKind.DynamicInvocationExpression, Type: System.Object) (Syntax: 'd(x)')
  Expression: IParameterReferenceExpression: d (OperationKind.ParameterReferenceExpression, Type: System.Object) (Syntax: 'd')
  Arguments(1):
      IConversionExpression (Implicit, TryCast: False, Unchecked) (OperationKind.ConversionExpression, Type: System.Object) (Syntax: 'x')
        Conversion: CommonConversion (Exists: True, IsIdentity: False, IsNumeric: False, IsReference: False, IsUserDefined: False) (MethodSymbol: null)
        Operand: IParameterReferenceExpression: x (OperationKind.ParameterReferenceExpression, Type: System.Int32) (Syntax: 'x')
  ArgumentNames(0)
  ArgumentRefKinds: null
]]>.Value

            Dim expectedDiagnostics = String.Empty

            VerifyOperationTreeAndDiagnosticsForTest(Of InvocationExpressionSyntax)(source, expectedOperationTree, expectedDiagnostics)
        End Sub

        <CompilerTrait(CompilerFeature.IOperation)>
        <Fact, WorkItem(8884, "https://github.com/dotnet/roslyn/issues/8884")>
        Public Sub ParameterReference_LateBoundMemberAccess()
            Dim source = <![CDATA[
Option Strict Off

Class Class1
    Public Sub M(x As Object, y As Integer)
        Dim z = x.M(y)'BIND:"x.M(y)"
    End Sub
End Class
]]>.Value

            Dim expectedOperationTree = <![CDATA[
IDynamicInvocationExpression (OperationKind.DynamicInvocationExpression, Type: System.Object) (Syntax: 'x.M(y)')
  Expression: IDynamicMemberReferenceExpression (Member Name: "M", Containing Type: null) (OperationKind.DynamicMemberReferenceExpression, Type: System.Object) (Syntax: 'x.M')
      Type Arguments(0)
      Instance Receiver: IParameterReferenceExpression: x (OperationKind.ParameterReferenceExpression, Type: System.Object) (Syntax: 'x')
  Arguments(1):
      IParameterReferenceExpression: y (OperationKind.ParameterReferenceExpression, Type: System.Int32) (Syntax: 'y')
  ArgumentNames(0)
  ArgumentRefKinds: null
]]>.Value

            Dim expectedDiagnostics = String.Empty

            VerifyOperationTreeAndDiagnosticsForTest(Of InvocationExpressionSyntax)(source, expectedOperationTree, expectedDiagnostics)
        End Sub

        <CompilerTrait(CompilerFeature.IOperation)>
        <Fact, WorkItem(8884, "https://github.com/dotnet/roslyn/issues/8884")>
        Public Sub ParameterReference_LateBoundInvocation()
            Dim source = <![CDATA[
Option Strict Off

Class Class1
    Public Sub M(x As Object, y As Integer)
        Dim z = x(y)'BIND:"x(y)"
    End Sub
End Class
]]>.Value

            Dim expectedOperationTree = <![CDATA[
IDynamicInvocationExpression (OperationKind.DynamicInvocationExpression, Type: System.Object) (Syntax: 'x(y)')
  Expression: IParameterReferenceExpression: x (OperationKind.ParameterReferenceExpression, Type: System.Object) (Syntax: 'x')
  Arguments(1):
      IConversionExpression (Implicit, TryCast: False, Unchecked) (OperationKind.ConversionExpression, Type: System.Object) (Syntax: 'y')
        Conversion: CommonConversion (Exists: True, IsIdentity: False, IsNumeric: False, IsReference: False, IsUserDefined: False) (MethodSymbol: null)
        Operand: IParameterReferenceExpression: y (OperationKind.ParameterReferenceExpression, Type: System.Int32) (Syntax: 'y')
  ArgumentNames(0)
  ArgumentRefKinds: null
]]>.Value

            Dim expectedDiagnostics = String.Empty

            VerifyOperationTreeAndDiagnosticsForTest(Of InvocationExpressionSyntax)(source, expectedOperationTree, expectedDiagnostics)
        End Sub

        <CompilerTrait(CompilerFeature.IOperation)>
        <Fact, WorkItem(8884, "https://github.com/dotnet/roslyn/issues/8884")>
        Public Sub ParameterReference_InterpolatedStringExpression()
            Dim source = <![CDATA[
Imports System

Friend Class [Class]
    Public Sub M(x As String, y As Integer)
        Console.WriteLine($"String {x,20} and {y:D3} and constant {1}")'BIND:"$"String {x,20} and {y:D3} and constant {1}""
    End Sub
End Class]]>.Value

            Dim expectedOperationTree = <![CDATA[
IInterpolatedStringExpression (OperationKind.InterpolatedStringExpression, Type: System.String) (Syntax: '$"String {x ... nstant {1}"')
  Parts(6):
      IInterpolatedStringText (OperationKind.InterpolatedStringText) (Syntax: 'String ')
        Text: ILiteralExpression (OperationKind.LiteralExpression, Type: System.String, Constant: "String ") (Syntax: 'String ')
      IInterpolation (OperationKind.Interpolation) (Syntax: '{x,20}')
        Expression: IParameterReferenceExpression: x (OperationKind.ParameterReferenceExpression, Type: System.String) (Syntax: 'x')
        Alignment: ILiteralExpression (OperationKind.LiteralExpression, Type: System.Int32, Constant: 20) (Syntax: '20')
        FormatString: null
      IInterpolatedStringText (OperationKind.InterpolatedStringText) (Syntax: ' and ')
        Text: ILiteralExpression (OperationKind.LiteralExpression, Type: System.String, Constant: " and ") (Syntax: ' and ')
      IInterpolation (OperationKind.Interpolation) (Syntax: '{y:D3}')
        Expression: IParameterReferenceExpression: y (OperationKind.ParameterReferenceExpression, Type: System.Int32) (Syntax: 'y')
        Alignment: null
        FormatString: ILiteralExpression (OperationKind.LiteralExpression, Type: System.String, Constant: "D3") (Syntax: ':D3')
      IInterpolatedStringText (OperationKind.InterpolatedStringText) (Syntax: ' and constant ')
        Text: ILiteralExpression (OperationKind.LiteralExpression, Type: System.String, Constant: " and constant ") (Syntax: ' and constant ')
      IInterpolation (OperationKind.Interpolation) (Syntax: '{1}')
        Expression: ILiteralExpression (OperationKind.LiteralExpression, Type: System.Int32, Constant: 1) (Syntax: '1')
        Alignment: null
        FormatString: null]]>.Value

            Dim expectedDiagnostics = String.Empty

            VerifyOperationTreeAndDiagnosticsForTest(Of InterpolatedStringExpressionSyntax)(source, expectedOperationTree, expectedDiagnostics)
        End Sub

        <CompilerTrait(CompilerFeature.IOperation)>
        <Fact, WorkItem(8884, "https://github.com/dotnet/roslyn/issues/8884")>
        Public Sub ParameterReference_MidAssignmentStatement()
            Dim source = <![CDATA[
Imports System

Friend Class [Class]
    Public Sub M(str As String, start As Integer, length As Integer)
        Mid(str, start, length) = str'BIND:"Mid(str, start, length) = str"
    End Sub
End Class]]>.Value

            Dim expectedOperationTree = <![CDATA[
IExpressionStatement (OperationKind.ExpressionStatement) (Syntax: 'Mid(str, st ... ngth) = str')
  Expression: ISimpleAssignmentExpression (OperationKind.SimpleAssignmentExpression, Type: System.Void) (Syntax: 'Mid(str, st ... ngth) = str')
      Left: IParameterReferenceExpression: str (OperationKind.ParameterReferenceExpression, Type: System.String) (Syntax: 'str')
      Right: IOperation:  (OperationKind.None) (Syntax: 'Mid(str, st ... ngth) = str')
          Children(4):
              IParenthesizedExpression (OperationKind.ParenthesizedExpression, Type: System.String) (Syntax: 'Mid(str, start, length)')
                Operand: IOperation:  (OperationKind.None) (Syntax: 'str')
              IParameterReferenceExpression: start (OperationKind.ParameterReferenceExpression, Type: System.Int32) (Syntax: 'start')
              IParameterReferenceExpression: length (OperationKind.ParameterReferenceExpression, Type: System.Int32) (Syntax: 'length')
              IParameterReferenceExpression: str (OperationKind.ParameterReferenceExpression, Type: System.String) (Syntax: 'str')
]]>.Value

            Dim expectedDiagnostics = String.Empty

            VerifyOperationTreeAndDiagnosticsForTest(Of AssignmentStatementSyntax)(source, expectedOperationTree, expectedDiagnostics)
        End Sub

        <CompilerTrait(CompilerFeature.IOperation)>
        <Fact, WorkItem(8884, "https://github.com/dotnet/roslyn/issues/8884")>
        Public Sub ParameterReference_MisplacedCaseStatement()
            Dim source = <![CDATA[
Imports System

Friend Class [Class]
    Public Sub M(x As Integer)
        Case x'BIND:"Case x"
    End Sub
End Class]]>.Value

            Dim expectedOperationTree = <![CDATA[
IInvalidStatement (OperationKind.InvalidStatement, IsInvalid) (Syntax: 'Case x')
  Children(0)
]]>.Value

            Dim expectedDiagnostics = <![CDATA[
BC30072: 'Case' can only appear inside a 'Select Case' statement.
        Case x'BIND:"Case x"
        ~~~~~~
]]>.Value

            VerifyOperationTreeAndDiagnosticsForTest(Of CaseStatementSyntax)(source, expectedOperationTree, expectedDiagnostics)
        End Sub

        <CompilerTrait(CompilerFeature.IOperation)>
        <Fact, WorkItem(8884, "https://github.com/dotnet/roslyn/issues/8884")>
        Public Sub ParameterReference_RedimStatement()
            Dim source = <![CDATA[
Imports System

Friend Class [Class]
    Public Sub M(x As Integer)
        Dim intArray(10, 10, 10) As Integer
        ReDim intArray(x, x, x)'BIND:"ReDim intArray(x, x, x)"
    End Sub
End Class]]>.Value

Dim expectedOperationTree = <![CDATA[
IOperation:  (OperationKind.None) (Syntax: 'ReDim intArray(x, x, x)')
  Children(1):
      IOperation:  (OperationKind.None) (Syntax: 'intArray(x, x, x)')
        Children(4):
            ILocalReferenceExpression: intArray (OperationKind.LocalReferenceExpression, Type: System.Int32(,,)) (Syntax: 'intArray')
            IBinaryOperatorExpression (BinaryOperatorKind.Add, Checked) (OperationKind.BinaryOperatorExpression, Type: System.Int32) (Syntax: 'x')
              Left: IParameterReferenceExpression: x (OperationKind.ParameterReferenceExpression, Type: System.Int32) (Syntax: 'x')
              Right: ILiteralExpression (OperationKind.LiteralExpression, Type: System.Int32, Constant: 1) (Syntax: 'x')
            IBinaryOperatorExpression (BinaryOperatorKind.Add, Checked) (OperationKind.BinaryOperatorExpression, Type: System.Int32) (Syntax: 'x')
              Left: IParameterReferenceExpression: x (OperationKind.ParameterReferenceExpression, Type: System.Int32) (Syntax: 'x')
              Right: ILiteralExpression (OperationKind.LiteralExpression, Type: System.Int32, Constant: 1) (Syntax: 'x')
            IBinaryOperatorExpression (BinaryOperatorKind.Add, Checked) (OperationKind.BinaryOperatorExpression, Type: System.Int32) (Syntax: 'x')
              Left: IParameterReferenceExpression: x (OperationKind.ParameterReferenceExpression, Type: System.Int32) (Syntax: 'x')
              Right: ILiteralExpression (OperationKind.LiteralExpression, Type: System.Int32, Constant: 1) (Syntax: 'x')
]]>.Value

            Dim expectedDiagnostics = String.Empty

            VerifyOperationTreeAndDiagnosticsForTest(Of ReDimStatementSyntax)(source, expectedOperationTree, expectedDiagnostics)
        End Sub

        <CompilerTrait(CompilerFeature.IOperation)>
        <Fact, WorkItem(8884, "https://github.com/dotnet/roslyn/issues/8884")>
        Public Sub ParameterReference_EraseStatement()
            Dim source = <![CDATA[
Imports System

Friend Class [Class]
    Public Sub M(x As Integer())
        Erase x'BIND:"Erase x"
    End Sub
End Class]]>.Value

            Dim expectedOperationTree = <![CDATA[
IOperation:  (OperationKind.None) (Syntax: 'Erase x')
  Children(1):
      ISimpleAssignmentExpression (OperationKind.SimpleAssignmentExpression, Type: System.Int32()) (Syntax: 'x')
        Left: IParameterReferenceExpression: x (OperationKind.ParameterReferenceExpression, Type: System.Int32()) (Syntax: 'x')
        Right: IConversionExpression (Implicit, TryCast: False, Unchecked) (OperationKind.ConversionExpression, Type: System.Int32(), Constant: null) (Syntax: 'x')
            Conversion: CommonConversion (Exists: True, IsIdentity: False, IsNumeric: False, IsReference: False, IsUserDefined: False) (MethodSymbol: null)
            Operand: ILiteralExpression (OperationKind.LiteralExpression, Type: null, Constant: null) (Syntax: 'Erase x')
]]>.Value

            Dim expectedDiagnostics = String.Empty

            VerifyOperationTreeAndDiagnosticsForTest(Of EraseStatementSyntax)(source, expectedOperationTree, expectedDiagnostics)
        End Sub

        <CompilerTrait(CompilerFeature.IOperation)>
        <Fact(Skip:="https://github.com/dotnet/roslyn/issues/19024"), WorkItem(8884, "https://github.com/dotnet/roslyn/issues/8884")>
        Public Sub ParameterReference_UnstructuredExceptionHandlingStatement()
            Dim source = <![CDATA[
Imports System

Friend Class [Class]
    Public Sub M(x As Integer)'BIND:"Public Sub M(x As Integer)"
        Resume Next
        Console.Write(x)
    End Sub
End Class]]>.Value

            Dim expectedOperationTree = <![CDATA[
IBlockStatement (1 statements) (OperationKind.BlockStatement) (Syntax: 'Public Sub  ... End Sub')
  IReturnStatement (OperationKind.ReturnStatement) (Syntax: 'End Sub')
]]>.Value

            Dim expectedDiagnostics = String.Empty

            VerifyOperationTreeAndDiagnosticsForTest(Of MethodBlockSyntax)(source, expectedOperationTree, expectedDiagnostics)
        End Sub

        <CompilerTrait(CompilerFeature.IOperation)>
        <Fact, WorkItem(8884, "https://github.com/dotnet/roslyn/issues/8884")>
        Public Sub ParameterReference_LateAddressOfOperator()
            Dim source = <![CDATA[
Option Strict Off

Class Class1
    Public Sub M(x As Object)
        Dim y = AddressOf x.Method'BIND:"AddressOf x.Method"
    End Sub
    Public Sub M2(x As Boolean?)

    End Sub
End Class]]>.Value

            Dim expectedOperationTree = <![CDATA[
IOperation:  (OperationKind.None) (Syntax: 'AddressOf x.Method')
  Children(1):
      IDynamicMemberReferenceExpression (Member Name: "Method", Containing Type: null) (OperationKind.DynamicMemberReferenceExpression, Type: System.Object) (Syntax: 'x.Method')
        Type Arguments(0)
        Instance Receiver: IParameterReferenceExpression: x (OperationKind.ParameterReferenceExpression, Type: System.Object) (Syntax: 'x')
]]>.Value

            Dim expectedDiagnostics = String.Empty

            VerifyOperationTreeAndDiagnosticsForTest(Of UnaryExpressionSyntax)(source, expectedOperationTree, expectedDiagnostics)
        End Sub

        <CompilerTrait(CompilerFeature.IOperation)>
        <Fact, WorkItem(8884, "https://github.com/dotnet/roslyn/issues/8884")>
        Public Sub ParameterReference_NullableIsTrueOperator()
            Dim source = <![CDATA[
Option Strict Off

Class Class1
    Public Sub M(x As Boolean?)
        If x Then'BIND:"If x Then"
        End If
    End Sub
End Class]]>.Value

            Dim expectedOperationTree = <![CDATA[
IIfStatement (OperationKind.IfStatement) (Syntax: 'If x Then'B ... End If')
  Condition: IOperation:  (OperationKind.None) (Syntax: 'x')
      Children(1):
          IParameterReferenceExpression: x (OperationKind.ParameterReferenceExpression, Type: System.Nullable(Of System.Boolean)) (Syntax: 'x')
  IfTrue: IBlockStatement (0 statements) (OperationKind.BlockStatement) (Syntax: 'If x Then'B ... End If')
  IfFalse: null
]]>.Value

            Dim expectedDiagnostics = String.Empty

            VerifyOperationTreeAndDiagnosticsForTest(Of MultiLineIfBlockSyntax)(source, expectedOperationTree, expectedDiagnostics)
        End Sub

        <CompilerTrait(CompilerFeature.IOperation)>
        <Fact, WorkItem(8884, "https://github.com/dotnet/roslyn/issues/8884")>
        Public Sub ParameterReference_NoPiaObjectCreation()
            Dim sources0 = <compilation>
                               <file name="a.vb"><![CDATA[
Imports System.Runtime.InteropServices
<Assembly: ImportedFromTypeLib("_.dll")>
<Assembly: Guid("f9c2d51d-4f44-45f0-9eda-c9d599b58257")>
<ComImport()>
<Guid("f9c2d51d-4f44-45f0-9eda-c9d599b58277")>
<CoClass(GetType(C))>
Public Interface I
    Property P As Integer
End Interface
<Guid("f9c2d51d-4f44-45f0-9eda-c9d599b58278")>
Public Class C
    Public Sub New(o As Object)
    End Sub
End Class
]]></file>
                           </compilation>
            Dim sources1 = <compilation>
                               <file name="a.vb"><![CDATA[
Structure S
    Function F(x as Object) As I
        Return New I(x)'BIND:"New I(x)"
    End Function
End Structure
]]></file>
                           </compilation>
            Dim compilation0 = CreateCompilationWithMscorlib(sources0)
            compilation0.AssertTheseDiagnostics()

            ' No errors for /r:_.dll
            Dim compilation1 = CreateCompilationWithReferences(
                sources1,
                references:={MscorlibRef, SystemRef, compilation0.EmitToImageReference(embedInteropTypes:=True)})

            Dim expectedOperationTree = <![CDATA[
IInvalidExpression (OperationKind.InvalidExpression, Type: I, IsInvalid) (Syntax: 'New I(x)')
  Children(2):
      IParameterReferenceExpression: x (OperationKind.ParameterReferenceExpression, Type: System.Object, IsInvalid) (Syntax: 'x')
      IOperation:  (OperationKind.None, IsInvalid) (Syntax: 'New I(x)')
]]>.Value

            Dim expectedDiagnostics = <![CDATA[
BC30516: Overload resolution failed because no accessible 'New' accepts this number of arguments.
        Return New I(x)'BIND:"New I(x)"
               ~~~~~~~~
]]>.Value

            VerifyOperationTreeAndDiagnosticsForTest(Of ObjectCreationExpressionSyntax)(compilation1, "a.vb", expectedOperationTree, expectedDiagnostics)
        End Sub
    End Class
End Namespace<|MERGE_RESOLUTION|>--- conflicted
+++ resolved
@@ -89,7 +89,6 @@
 ]]>.Value
 
             Dim expectedOperationTree = <![CDATA[
-<<<<<<< HEAD
 ITranslatedQueryExpression (OperationKind.TranslatedQueryExpression, Type: System.Collections.Generic.IEnumerable(Of System.String)) (Syntax: 'From cust I ... t cust.Name')
   Expression: IInvocationExpression ( Function System.Collections.Generic.IEnumerable(Of Customer).Select(Of System.String)(selector As System.Func(Of Customer, System.String)) As System.Collections.Generic.IEnumerable(Of System.String)) (OperationKind.InvocationExpression, Type: System.Collections.Generic.IEnumerable(Of System.String)) (Syntax: 'Select cust.Name')
       Instance Receiver: IConversionExpression (Implicit, TryCast: False, Unchecked) (OperationKind.ConversionExpression, Type: System.Collections.Generic.IEnumerable(Of Customer)) (Syntax: 'cust In customers')
@@ -104,34 +103,8 @@
                     IReturnStatement (OperationKind.ReturnStatement) (Syntax: 'cust.Name')
                       ReturnedValue: IPropertyReferenceExpression: Property Customer.Name As System.String (OperationKind.PropertyReferenceExpression, Type: System.String) (Syntax: 'cust.Name')
                           Instance Receiver: IParameterReferenceExpression: cust (OperationKind.ParameterReferenceExpression, Type: Customer) (Syntax: 'cust.Name')
-            InConversion: null
-            OutConversion: null
-=======
-IOperation:  (OperationKind.None) (Syntax: 'From cust I ... t cust.Name')
-  Children(1):
-      IOperation:  (OperationKind.None) (Syntax: 'Select cust.Name')
-        Children(1):
-            IInvocationExpression ( Function System.Collections.Generic.IEnumerable(Of Customer).Select(Of System.String)(selector As System.Func(Of Customer, System.String)) As System.Collections.Generic.IEnumerable(Of System.String)) (OperationKind.InvocationExpression, Type: System.Collections.Generic.IEnumerable(Of System.String)) (Syntax: 'Select cust.Name')
-              Instance Receiver: IConversionExpression (Implicit, TryCast: False, Unchecked) (OperationKind.ConversionExpression, Type: System.Collections.Generic.IEnumerable(Of Customer)) (Syntax: 'cust In customers')
-                  Conversion: CommonConversion (Exists: True, IsIdentity: False, IsNumeric: False, IsReference: True, IsUserDefined: False) (MethodSymbol: null)
-                  Operand: IOperation:  (OperationKind.None) (Syntax: 'cust In customers')
-                      Children(1):
-                          IOperation:  (OperationKind.None) (Syntax: 'customers')
-                            Children(1):
-                                IParameterReferenceExpression: customers (OperationKind.ParameterReferenceExpression, Type: System.Collections.Generic.List(Of Customer)) (Syntax: 'customers')
-              Arguments(1):
-                  IArgument (ArgumentKind.DefaultValue, Matching Parameter: selector) (OperationKind.Argument) (Syntax: 'cust.Name')
-                    IConversionExpression (Implicit, TryCast: False, Unchecked) (OperationKind.ConversionExpression, Type: System.Func(Of Customer, System.String)) (Syntax: 'cust.Name')
-                      Conversion: CommonConversion (Exists: True, IsIdentity: False, IsNumeric: False, IsReference: False, IsUserDefined: False) (MethodSymbol: null)
-                      Operand: IOperation:  (OperationKind.None) (Syntax: 'cust.Name')
-                          Children(1):
-                              IOperation:  (OperationKind.None) (Syntax: 'cust.Name')
-                                Children(1):
-                                    IPropertyReferenceExpression: Property Customer.Name As System.String (OperationKind.PropertyReferenceExpression, Type: System.String) (Syntax: 'cust.Name')
-                                      Instance Receiver: IOperation:  (OperationKind.None) (Syntax: 'cust')
-                    InConversion: CommonConversion (Exists: True, IsIdentity: True, IsNumeric: False, IsReference: False, IsUserDefined: False) (MethodSymbol: null)
-                    OutConversion: CommonConversion (Exists: True, IsIdentity: True, IsNumeric: False, IsReference: False, IsUserDefined: False) (MethodSymbol: null)
->>>>>>> bc932374
+            InConversion: CommonConversion (Exists: True, IsIdentity: True, IsNumeric: False, IsReference: False, IsUserDefined: False) (MethodSymbol: null)
+            OutConversion: CommonConversion (Exists: True, IsIdentity: True, IsNumeric: False, IsReference: False, IsUserDefined: False) (MethodSymbol: null)
 ]]>.Value
 
             Dim expectedDiagnostics = String.Empty
@@ -197,7 +170,6 @@
             Dim expectedOperationTree = <![CDATA[
 IConversionExpression (Implicit, TryCast: False, Unchecked) (OperationKind.ConversionExpression, Type: System.Object) (Syntax: 'From y In x ... By y.Length')
   Conversion: CommonConversion (Exists: True, IsIdentity: False, IsNumeric: False, IsReference: True, IsUserDefined: False) (MethodSymbol: null)
-<<<<<<< HEAD
   Operand: ITranslatedQueryExpression (OperationKind.TranslatedQueryExpression, Type: System.Linq.IOrderedEnumerable(Of System.String)) (Syntax: 'From y In x ... By y.Length')
       Expression: IInvocationExpression ( Function System.Collections.Generic.IEnumerable(Of System.String).OrderBy(Of System.Int32)(keySelector As System.Func(Of System.String, System.Int32)) As System.Linq.IOrderedEnumerable(Of System.String)) (OperationKind.InvocationExpression, Type: System.Linq.IOrderedEnumerable(Of System.String)) (Syntax: 'y.Length')
           Instance Receiver: IConversionExpression (Implicit, TryCast: False, Unchecked) (OperationKind.ConversionExpression, Type: System.Collections.Generic.IEnumerable(Of System.String)) (Syntax: 'y In x')
@@ -212,34 +184,8 @@
                         IReturnStatement (OperationKind.ReturnStatement) (Syntax: 'y.Length')
                           ReturnedValue: IPropertyReferenceExpression: ReadOnly Property System.String.Length As System.Int32 (OperationKind.PropertyReferenceExpression, Type: System.Int32) (Syntax: 'y.Length')
                               Instance Receiver: IParameterReferenceExpression: y (OperationKind.ParameterReferenceExpression, Type: System.String) (Syntax: 'y.Length')
-                InConversion: null
-                OutConversion: null
-=======
-  Operand: IOperation:  (OperationKind.None) (Syntax: 'From y In x ... By y.Length')
-      Children(1):
-          IOperation:  (OperationKind.None) (Syntax: 'Order By y.Length')
-            Children(1):
-                IOperation:  (OperationKind.None) (Syntax: 'y.Length')
-                  Children(1):
-                      IInvocationExpression ( Function System.Collections.Generic.IEnumerable(Of System.String).OrderBy(Of System.Int32)(keySelector As System.Func(Of System.String, System.Int32)) As System.Linq.IOrderedEnumerable(Of System.String)) (OperationKind.InvocationExpression, Type: System.Linq.IOrderedEnumerable(Of System.String)) (Syntax: 'y.Length')
-                        Instance Receiver: IConversionExpression (Implicit, TryCast: False, Unchecked) (OperationKind.ConversionExpression, Type: System.Collections.Generic.IEnumerable(Of System.String)) (Syntax: 'y In x')
-                            Conversion: CommonConversion (Exists: True, IsIdentity: False, IsNumeric: False, IsReference: True, IsUserDefined: False) (MethodSymbol: null)
-                            Operand: IOperation:  (OperationKind.None) (Syntax: 'y In x')
-                                Children(1):
-                                    IOperation:  (OperationKind.None) (Syntax: 'x')
-                                      Children(1):
-                                          IParameterReferenceExpression: x (OperationKind.ParameterReferenceExpression, Type: System.String()) (Syntax: 'x')
-                        Arguments(1):
-                            IArgument (ArgumentKind.DefaultValue, Matching Parameter: keySelector) (OperationKind.Argument) (Syntax: 'y.Length')
-                              IConversionExpression (Implicit, TryCast: False, Unchecked) (OperationKind.ConversionExpression, Type: System.Func(Of System.String, System.Int32)) (Syntax: 'y.Length')
-                                Conversion: CommonConversion (Exists: True, IsIdentity: False, IsNumeric: False, IsReference: False, IsUserDefined: False) (MethodSymbol: null)
-                                Operand: IOperation:  (OperationKind.None) (Syntax: 'y.Length')
-                                    Children(1):
-                                        IPropertyReferenceExpression: ReadOnly Property System.String.Length As System.Int32 (OperationKind.PropertyReferenceExpression, Type: System.Int32) (Syntax: 'y.Length')
-                                          Instance Receiver: IOperation:  (OperationKind.None) (Syntax: 'y')
-                              InConversion: CommonConversion (Exists: True, IsIdentity: True, IsNumeric: False, IsReference: False, IsUserDefined: False) (MethodSymbol: null)
-                              OutConversion: CommonConversion (Exists: True, IsIdentity: True, IsNumeric: False, IsReference: False, IsUserDefined: False) (MethodSymbol: null)
->>>>>>> bc932374
+                InConversion: CommonConversion (Exists: True, IsIdentity: True, IsNumeric: False, IsReference: False, IsUserDefined: False) (MethodSymbol: null)
+                OutConversion: CommonConversion (Exists: True, IsIdentity: True, IsNumeric: False, IsReference: False, IsUserDefined: False) (MethodSymbol: null)
 ]]>.Value
 
             Dim expectedDiagnostics = String.Empty
@@ -266,7 +212,6 @@
 End Class]]>.Value
 
             Dim expectedOperationTree = <![CDATA[
-<<<<<<< HEAD
 ITranslatedQueryExpression (OperationKind.TranslatedQueryExpression, Type: System.Collections.Generic.IEnumerable(Of <anonymous type: Key w As System.String(), Key z As System.String, Key Count As System.Int32>)) (Syntax: 'From y In x ... nto Count()')
   Expression: IInvocationExpression ( Function System.Collections.Generic.IEnumerable(Of System.String).GroupBy(Of <anonymous type: Key w As System.String(), Key z As System.String>, <anonymous type: Key w As System.String(), Key z As System.String, Key Count As System.Int32>)(keySelector As System.Func(Of System.String, <anonymous type: Key w As System.String(), Key z As System.String>), resultSelector As System.Func(Of <anonymous type: Key w As System.String(), Key z As System.String>, System.Collections.Generic.IEnumerable(Of System.String), <anonymous type: Key w As System.String(), Key z As System.String, Key Count As System.Int32>)) As System.Collections.Generic.IEnumerable(Of <anonymous type: Key w As System.String(), Key z As System.String, Key Count As System.Int32>)) (OperationKind.InvocationExpression, Type: System.Collections.Generic.IEnumerable(Of <anonymous type: Key w As System.String(), Key z As System.String, Key Count As System.Int32>)) (Syntax: 'Group By w  ... nto Count()')
       Instance Receiver: IConversionExpression (Implicit, TryCast: False, Unchecked) (OperationKind.ConversionExpression, Type: System.Collections.Generic.IEnumerable(Of System.String)) (Syntax: 'y In x')
@@ -283,8 +228,8 @@
                           Initializers(2):
                               IParameterReferenceExpression: x (OperationKind.ParameterReferenceExpression, Type: System.String()) (Syntax: 'x')
                               IParameterReferenceExpression: y (OperationKind.ParameterReferenceExpression, Type: System.String) (Syntax: 'x')
-            InConversion: null
-            OutConversion: null
+            InConversion: CommonConversion (Exists: True, IsIdentity: True, IsNumeric: False, IsReference: False, IsUserDefined: False) (MethodSymbol: null)
+            OutConversion: CommonConversion (Exists: True, IsIdentity: True, IsNumeric: False, IsReference: False, IsUserDefined: False) (MethodSymbol: null)
           IArgument (ArgumentKind.DefaultValue, Matching Parameter: resultSelector) (OperationKind.Argument) (Syntax: 'Group By w  ... nto Count()')
             IConversionExpression (Implicit, TryCast: False, Unchecked) (OperationKind.ConversionExpression, Type: System.Func(Of <anonymous type: Key w As System.String(), Key z As System.String>, System.Collections.Generic.IEnumerable(Of System.String), <anonymous type: Key w As System.String(), Key z As System.String, Key Count As System.Int32>)) (Syntax: 'Group By w  ... nto Count()')
               Conversion: CommonConversion (Exists: True, IsIdentity: False, IsNumeric: False, IsReference: False, IsUserDefined: False) (MethodSymbol: null)
@@ -300,56 +245,8 @@
                               IInvocationExpression ( Function System.Collections.Generic.IEnumerable(Of System.String).Count() As System.Int32) (OperationKind.InvocationExpression, Type: System.Int32) (Syntax: 'Count()')
                                 Instance Receiver: IParameterReferenceExpression: $VB$ItAnonymous (OperationKind.ParameterReferenceExpression, Type: System.Collections.Generic.IEnumerable(Of System.String)) (Syntax: 'Group By w  ... nto Count()')
                                 Arguments(0)
-            InConversion: null
-            OutConversion: null
-=======
-IOperation:  (OperationKind.None) (Syntax: 'From y In x ... nto Count()')
-  Children(1):
-      IOperation:  (OperationKind.None) (Syntax: 'Group By w  ... nto Count()')
-        Children(1):
-            IInvocationExpression ( Function System.Collections.Generic.IEnumerable(Of System.String).GroupBy(Of <anonymous type: Key w As System.String(), Key z As System.String>, <anonymous type: Key w As System.String(), Key z As System.String, Key Count As System.Int32>)(keySelector As System.Func(Of System.String, <anonymous type: Key w As System.String(), Key z As System.String>), resultSelector As System.Func(Of <anonymous type: Key w As System.String(), Key z As System.String>, System.Collections.Generic.IEnumerable(Of System.String), <anonymous type: Key w As System.String(), Key z As System.String, Key Count As System.Int32>)) As System.Collections.Generic.IEnumerable(Of <anonymous type: Key w As System.String(), Key z As System.String, Key Count As System.Int32>)) (OperationKind.InvocationExpression, Type: System.Collections.Generic.IEnumerable(Of <anonymous type: Key w As System.String(), Key z As System.String, Key Count As System.Int32>)) (Syntax: 'Group By w  ... nto Count()')
-              Instance Receiver: IConversionExpression (Implicit, TryCast: False, Unchecked) (OperationKind.ConversionExpression, Type: System.Collections.Generic.IEnumerable(Of System.String)) (Syntax: 'y In x')
-                  Conversion: CommonConversion (Exists: True, IsIdentity: False, IsNumeric: False, IsReference: True, IsUserDefined: False) (MethodSymbol: null)
-                  Operand: IOperation:  (OperationKind.None) (Syntax: 'y In x')
-                      Children(1):
-                          IOperation:  (OperationKind.None) (Syntax: 'x')
-                            Children(1):
-                                IParameterReferenceExpression: x (OperationKind.ParameterReferenceExpression, Type: System.String()) (Syntax: 'x')
-              Arguments(2):
-                  IArgument (ArgumentKind.DefaultValue, Matching Parameter: keySelector) (OperationKind.Argument) (Syntax: 'x')
-                    IConversionExpression (Implicit, TryCast: False, Unchecked) (OperationKind.ConversionExpression, Type: System.Func(Of System.String, <anonymous type: Key w As System.String(), Key z As System.String>)) (Syntax: 'x')
-                      Conversion: CommonConversion (Exists: True, IsIdentity: False, IsNumeric: False, IsReference: False, IsUserDefined: False) (MethodSymbol: null)
-                      Operand: IOperation:  (OperationKind.None) (Syntax: 'x')
-                          Children(1):
-                              IAnonymousObjectCreationExpression (OperationKind.AnonymousObjectCreationExpression, Type: <anonymous type: Key w As System.String(), Key z As System.String>) (Syntax: 'Group By w  ... nto Count()')
-                                Initializers(2):
-                                    IOperation:  (OperationKind.None) (Syntax: 'w = x')
-                                      Children(1):
-                                          IParameterReferenceExpression: x (OperationKind.ParameterReferenceExpression, Type: System.String()) (Syntax: 'x')
-                                    IOperation:  (OperationKind.None) (Syntax: 'z = y')
-                                      Children(1):
-                                          IOperation:  (OperationKind.None) (Syntax: 'y')
-                    InConversion: CommonConversion (Exists: True, IsIdentity: True, IsNumeric: False, IsReference: False, IsUserDefined: False) (MethodSymbol: null)
-                    OutConversion: CommonConversion (Exists: True, IsIdentity: True, IsNumeric: False, IsReference: False, IsUserDefined: False) (MethodSymbol: null)
-                  IArgument (ArgumentKind.DefaultValue, Matching Parameter: resultSelector) (OperationKind.Argument) (Syntax: 'Group By w  ... nto Count()')
-                    IConversionExpression (Implicit, TryCast: False, Unchecked) (OperationKind.ConversionExpression, Type: System.Func(Of <anonymous type: Key w As System.String(), Key z As System.String>, System.Collections.Generic.IEnumerable(Of System.String), <anonymous type: Key w As System.String(), Key z As System.String, Key Count As System.Int32>)) (Syntax: 'Group By w  ... nto Count()')
-                      Conversion: CommonConversion (Exists: True, IsIdentity: False, IsNumeric: False, IsReference: False, IsUserDefined: False) (MethodSymbol: null)
-                      Operand: IOperation:  (OperationKind.None) (Syntax: 'Group By w  ... nto Count()')
-                          Children(1):
-                              IAnonymousObjectCreationExpression (OperationKind.AnonymousObjectCreationExpression, Type: <anonymous type: Key w As System.String(), Key z As System.String, Key Count As System.Int32>) (Syntax: 'Group By w  ... nto Count()')
-                                Initializers(3):
-                                    IOperation:  (OperationKind.None) (Syntax: 'w')
-                                    IOperation:  (OperationKind.None) (Syntax: 'z')
-                                    IOperation:  (OperationKind.None) (Syntax: 'Count()')
-                                      Children(1):
-                                          IOperation:  (OperationKind.None) (Syntax: 'Count()')
-                                            Children(1):
-                                                IInvocationExpression ( Function System.Collections.Generic.IEnumerable(Of System.String).Count() As System.Int32) (OperationKind.InvocationExpression, Type: System.Int32) (Syntax: 'Count()')
-                                                  Instance Receiver: IParameterReferenceExpression: $VB$ItAnonymous (OperationKind.ParameterReferenceExpression, Type: System.Collections.Generic.IEnumerable(Of System.String)) (Syntax: 'Group By w  ... nto Count()')
-                                                  Arguments(0)
-                    InConversion: CommonConversion (Exists: True, IsIdentity: True, IsNumeric: False, IsReference: False, IsUserDefined: False) (MethodSymbol: null)
-                    OutConversion: CommonConversion (Exists: True, IsIdentity: True, IsNumeric: False, IsReference: False, IsUserDefined: False) (MethodSymbol: null)
->>>>>>> bc932374
+            InConversion: CommonConversion (Exists: True, IsIdentity: True, IsNumeric: False, IsReference: False, IsUserDefined: False) (MethodSymbol: null)
+            OutConversion: CommonConversion (Exists: True, IsIdentity: True, IsNumeric: False, IsReference: False, IsUserDefined: False) (MethodSymbol: null)
 ]]>.Value
 
             Dim expectedDiagnostics = String.Empty
