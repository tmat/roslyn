﻿' Copyright (c) Microsoft.  All Rights Reserved.  Licensed under the Apache License, Version 2.0.  See License.txt in the project root for license information.

Imports Microsoft.CodeAnalysis.VisualBasic.Syntax
Imports Microsoft.CodeAnalysis.Test.Utilities
Imports Roslyn.Test.Utilities

Namespace Microsoft.CodeAnalysis.VisualBasic.UnitTests.Semantics

    Partial Public Class IOperationTests
        Inherits SemanticModelTestBase

        <CompilerTrait(CompilerFeature.IOperation)>
        <Fact, WorkItem(10856, "https://github.com/dotnet/roslyn/issues/10856")>
        Public Sub TupleExpression_NoConversions()
            Dim source = <![CDATA[
Imports System

Class C
    Shared Sub Main()
        Dim t As (Integer, Integer) = (1, 2)'BIND:"(1, 2)"
    End Sub
End Class]]>.Value

            Dim expectedOperationTree = <![CDATA[
ITupleExpression (OperationKind.TupleExpression, Type: (System.Int32, System.Int32)) (Syntax: '(1, 2)')
  Elements(2):
      ILiteralExpression (OperationKind.LiteralExpression, Type: System.Int32, Constant: 1) (Syntax: '1')
      ILiteralExpression (OperationKind.LiteralExpression, Type: System.Int32, Constant: 2) (Syntax: '2')]]>.Value

            Dim expectedDiagnostics = String.Empty

            VerifyOperationTreeAndDiagnosticsForTest(Of TupleExpressionSyntax)(source, expectedOperationTree, expectedDiagnostics)
        End Sub

        <CompilerTrait(CompilerFeature.IOperation)>
        <Fact, WorkItem(10856, "https://github.com/dotnet/roslyn/issues/10856")>
        Public Sub TupleExpression_NoConversions_ParentVariableDeclaration()
            Dim source = <![CDATA[
Imports System

Class C
    Shared Sub Main()
        Dim t As (Integer, Integer) = (1, 2)'BIND:"Dim t As (Integer, Integer) = (1, 2)"
    End Sub
End Class]]>.Value

            Dim expectedOperationTree = <![CDATA[
IVariableDeclarationStatement (1 declarations) (OperationKind.VariableDeclarationStatement) (Syntax: 'Dim t As (I ... r) = (1, 2)')
  IVariableDeclaration (1 variables) (OperationKind.VariableDeclaration) (Syntax: 't')
    Variables: Local_1: t As (System.Int32, System.Int32)
    Initializer: ITupleExpression (OperationKind.TupleExpression, Type: (System.Int32, System.Int32)) (Syntax: '(1, 2)')
        Elements(2):
            ILiteralExpression (OperationKind.LiteralExpression, Type: System.Int32, Constant: 1) (Syntax: '1')
            ILiteralExpression (OperationKind.LiteralExpression, Type: System.Int32, Constant: 2) (Syntax: '2')]]>.Value

            Dim expectedDiagnostics = String.Empty

            VerifyOperationTreeAndDiagnosticsForTest(Of LocalDeclarationStatementSyntax)(source, expectedOperationTree, expectedDiagnostics)
        End Sub

        <CompilerTrait(CompilerFeature.IOperation)>
        <Fact, WorkItem(10856, "https://github.com/dotnet/roslyn/issues/10856")>
        Public Sub TupleExpression_ImplicitConversions()
            Dim source = <![CDATA[
Imports System

Class C
    Shared Sub Main()
        Dim t As (UInteger, UInteger) = (1, 2)'BIND:"(1, 2)"
    End Sub
End Class]]>.Value

            Dim expectedOperationTree = <![CDATA[
IConversionExpression (Implicit, TryCast: False, Unchecked) (OperationKind.ConversionExpression, Type: (System.UInt32, System.UInt32)) (Syntax: '(1, 2)')
  Conversion: CommonConversion (Exists: True, IsIdentity: False, IsNumeric: False, IsReference: False, IsUserDefined: False) (MethodSymbol: null)
  Operand: ITupleExpression (OperationKind.TupleExpression, Type: (System.UInt32, System.UInt32)) (Syntax: '(1, 2)')
      Elements(2):
          IConversionExpression (Implicit, TryCast: False, Unchecked) (OperationKind.ConversionExpression, Type: System.UInt32, Constant: 1) (Syntax: '1')
<<<<<<< HEAD
            Conversion: CommonConversion (Exists: True, IsIdentity: False, IsNumeric: True, IsReference: False, IsUserDefined: False) (MethodSymbol: null)
            Operand: ILiteralExpression (Text: 1) (OperationKind.LiteralExpression, Type: System.Int32, Constant: 1) (Syntax: '1')
          IConversionExpression (Implicit, TryCast: False, Unchecked) (OperationKind.ConversionExpression, Type: System.UInt32, Constant: 2) (Syntax: '2')
            Conversion: CommonConversion (Exists: True, IsIdentity: False, IsNumeric: True, IsReference: False, IsUserDefined: False) (MethodSymbol: null)
            Operand: ILiteralExpression (Text: 2) (OperationKind.LiteralExpression, Type: System.Int32, Constant: 2) (Syntax: '2')
]]>.Value
=======
            Conversion: CommonConversion (Exists: False, IsIdentity: False, IsNumeric: False, IsReference: False, IsUserDefined: False) (MethodSymbol: null)
            Operand: ILiteralExpression (OperationKind.LiteralExpression, Type: System.Int32, Constant: 1) (Syntax: '1')
          IConversionExpression (Implicit, TryCast: False, Unchecked) (OperationKind.ConversionExpression, Type: System.UInt32, Constant: 2) (Syntax: '2')
            Conversion: CommonConversion (Exists: False, IsIdentity: False, IsNumeric: False, IsReference: False, IsUserDefined: False) (MethodSymbol: null)
            Operand: ILiteralExpression (OperationKind.LiteralExpression, Type: System.Int32, Constant: 2) (Syntax: '2')]]>.Value
>>>>>>> 0e44aaec

            Dim expectedDiagnostics = String.Empty

            VerifyOperationTreeAndDiagnosticsForTest(Of TupleExpressionSyntax)(source, expectedOperationTree, expectedDiagnostics)
        End Sub

        <CompilerTrait(CompilerFeature.IOperation)>
        <Fact, WorkItem(10856, "https://github.com/dotnet/roslyn/issues/10856")>
        Public Sub TupleExpression_ImplicitConversions_ParentVariableDeclaration()
            Dim source = <![CDATA[
Imports System

Class C
    Shared Sub Main()
        Dim t As (UInteger, UInteger) = (1, 2)'BIND:"Dim t As (UInteger, UInteger) = (1, 2)"
    End Sub
End Class]]>.Value

            Dim expectedOperationTree = <![CDATA[
IVariableDeclarationStatement (1 declarations) (OperationKind.VariableDeclarationStatement) (Syntax: 'Dim t As (U ... r) = (1, 2)')
  IVariableDeclaration (1 variables) (OperationKind.VariableDeclaration) (Syntax: 't')
    Variables: Local_1: t As (System.UInt32, System.UInt32)
    Initializer: IConversionExpression (Implicit, TryCast: False, Unchecked) (OperationKind.ConversionExpression, Type: (System.UInt32, System.UInt32)) (Syntax: '(1, 2)')
        Conversion: CommonConversion (Exists: True, IsIdentity: False, IsNumeric: False, IsReference: False, IsUserDefined: False) (MethodSymbol: null)
        Operand: ITupleExpression (OperationKind.TupleExpression, Type: (System.UInt32, System.UInt32)) (Syntax: '(1, 2)')
            Elements(2):
                IConversionExpression (Implicit, TryCast: False, Unchecked) (OperationKind.ConversionExpression, Type: System.UInt32, Constant: 1) (Syntax: '1')
<<<<<<< HEAD
                  Conversion: CommonConversion (Exists: True, IsIdentity: False, IsNumeric: True, IsReference: False, IsUserDefined: False) (MethodSymbol: null)
                  Operand: ILiteralExpression (Text: 1) (OperationKind.LiteralExpression, Type: System.Int32, Constant: 1) (Syntax: '1')
                IConversionExpression (Implicit, TryCast: False, Unchecked) (OperationKind.ConversionExpression, Type: System.UInt32, Constant: 2) (Syntax: '2')
                  Conversion: CommonConversion (Exists: True, IsIdentity: False, IsNumeric: True, IsReference: False, IsUserDefined: False) (MethodSymbol: null)
                  Operand: ILiteralExpression (Text: 2) (OperationKind.LiteralExpression, Type: System.Int32, Constant: 2) (Syntax: '2')
]]>.Value
=======
                  Conversion: CommonConversion (Exists: False, IsIdentity: False, IsNumeric: False, IsReference: False, IsUserDefined: False) (MethodSymbol: null)
                  Operand: ILiteralExpression (OperationKind.LiteralExpression, Type: System.Int32, Constant: 1) (Syntax: '1')
                IConversionExpression (Implicit, TryCast: False, Unchecked) (OperationKind.ConversionExpression, Type: System.UInt32, Constant: 2) (Syntax: '2')
                  Conversion: CommonConversion (Exists: False, IsIdentity: False, IsNumeric: False, IsReference: False, IsUserDefined: False) (MethodSymbol: null)
                  Operand: ILiteralExpression (OperationKind.LiteralExpression, Type: System.Int32, Constant: 2) (Syntax: '2')]]>.Value
>>>>>>> 0e44aaec

            Dim expectedDiagnostics = String.Empty

            VerifyOperationTreeAndDiagnosticsForTest(Of LocalDeclarationStatementSyntax)(source, expectedOperationTree, expectedDiagnostics)
        End Sub

        <CompilerTrait(CompilerFeature.IOperation)>
        <Fact, WorkItem(10856, "https://github.com/dotnet/roslyn/issues/10856")>
        Public Sub TupleExpression_ImplicitConversionFromNull()
            Dim source = <![CDATA[
Imports System

Class C
    Shared Sub Main()
        Dim t As (UInteger, String) = (1, Nothing)'BIND:"(1, Nothing)"
    End Sub
End Class]]>.Value

            Dim expectedOperationTree = <![CDATA[
IConversionExpression (Implicit, TryCast: False, Unchecked) (OperationKind.ConversionExpression, Type: (System.UInt32, System.String)) (Syntax: '(1, Nothing)')
  Conversion: CommonConversion (Exists: True, IsIdentity: False, IsNumeric: False, IsReference: False, IsUserDefined: False) (MethodSymbol: null)
  Operand: ITupleExpression (OperationKind.TupleExpression, Type: (System.UInt32, System.String)) (Syntax: '(1, Nothing)')
      Elements(2):
          IConversionExpression (Implicit, TryCast: False, Unchecked) (OperationKind.ConversionExpression, Type: System.UInt32, Constant: 1) (Syntax: '1')
<<<<<<< HEAD
            Conversion: CommonConversion (Exists: True, IsIdentity: False, IsNumeric: True, IsReference: False, IsUserDefined: False) (MethodSymbol: null)
            Operand: ILiteralExpression (Text: 1) (OperationKind.LiteralExpression, Type: System.Int32, Constant: 1) (Syntax: '1')
=======
            Conversion: CommonConversion (Exists: False, IsIdentity: False, IsNumeric: False, IsReference: False, IsUserDefined: False) (MethodSymbol: null)
            Operand: ILiteralExpression (OperationKind.LiteralExpression, Type: System.Int32, Constant: 1) (Syntax: '1')
>>>>>>> 0e44aaec
          IConversionExpression (Implicit, TryCast: False, Unchecked) (OperationKind.ConversionExpression, Type: System.String, Constant: null) (Syntax: 'Nothing')
            Conversion: CommonConversion (Exists: True, IsIdentity: False, IsNumeric: False, IsReference: False, IsUserDefined: False) (MethodSymbol: null)
            Operand: ILiteralExpression (OperationKind.LiteralExpression, Type: null, Constant: null) (Syntax: 'Nothing')
]]>.Value

            Dim expectedDiagnostics = String.Empty

            VerifyOperationTreeAndDiagnosticsForTest(Of TupleExpressionSyntax)(source, expectedOperationTree, expectedDiagnostics)
        End Sub

        <CompilerTrait(CompilerFeature.IOperation)>
        <Fact, WorkItem(10856, "https://github.com/dotnet/roslyn/issues/10856")>
        Public Sub TupleExpression_ImplicitConversionFromNull_ParentVariableDeclaration()
            Dim source = <![CDATA[
Imports System

Class C
    Shared Sub Main()
        Dim t As (UInteger, String) = (1, Nothing)'BIND:"Dim t As (UInteger, String) = (1, Nothing)"
    End Sub
End Class]]>.Value

            Dim expectedOperationTree = <![CDATA[
IVariableDeclarationStatement (1 declarations) (OperationKind.VariableDeclarationStatement) (Syntax: 'Dim t As (U ... 1, Nothing)')
  IVariableDeclaration (1 variables) (OperationKind.VariableDeclaration) (Syntax: 't')
    Variables: Local_1: t As (System.UInt32, System.String)
    Initializer: IConversionExpression (Implicit, TryCast: False, Unchecked) (OperationKind.ConversionExpression, Type: (System.UInt32, System.String)) (Syntax: '(1, Nothing)')
        Conversion: CommonConversion (Exists: True, IsIdentity: False, IsNumeric: False, IsReference: False, IsUserDefined: False) (MethodSymbol: null)
        Operand: ITupleExpression (OperationKind.TupleExpression, Type: (System.UInt32, System.String)) (Syntax: '(1, Nothing)')
            Elements(2):
                IConversionExpression (Implicit, TryCast: False, Unchecked) (OperationKind.ConversionExpression, Type: System.UInt32, Constant: 1) (Syntax: '1')
<<<<<<< HEAD
                  Conversion: CommonConversion (Exists: True, IsIdentity: False, IsNumeric: True, IsReference: False, IsUserDefined: False) (MethodSymbol: null)
                  Operand: ILiteralExpression (Text: 1) (OperationKind.LiteralExpression, Type: System.Int32, Constant: 1) (Syntax: '1')
                IConversionExpression (Implicit, TryCast: False, Unchecked) (OperationKind.ConversionExpression, Type: System.String, Constant: null) (Syntax: 'Nothing')
                  Conversion: CommonConversion (Exists: True, IsIdentity: False, IsNumeric: False, IsReference: False, IsUserDefined: False) (MethodSymbol: null)
                  Operand: ILiteralExpression (OperationKind.LiteralExpression, Type: null, Constant: null) (Syntax: 'Nothing')
]]>.Value
=======
                  Conversion: CommonConversion (Exists: False, IsIdentity: False, IsNumeric: False, IsReference: False, IsUserDefined: False) (MethodSymbol: null)
                  Operand: ILiteralExpression (OperationKind.LiteralExpression, Type: System.Int32, Constant: 1) (Syntax: '1')
                IConversionExpression (Implicit, TryCast: False, Unchecked) (OperationKind.ConversionExpression, Type: System.String, Constant: null) (Syntax: 'Nothing')
                  Conversion: CommonConversion (Exists: False, IsIdentity: False, IsNumeric: False, IsReference: False, IsUserDefined: False) (MethodSymbol: null)
                  Operand: ILiteralExpression (OperationKind.LiteralExpression, Type: null, Constant: null) (Syntax: 'Nothing')]]>.Value
>>>>>>> 0e44aaec

            Dim expectedDiagnostics = String.Empty

            VerifyOperationTreeAndDiagnosticsForTest(Of LocalDeclarationStatementSyntax)(source, expectedOperationTree, expectedDiagnostics)
        End Sub

        <CompilerTrait(CompilerFeature.IOperation)>
        <Fact, WorkItem(10856, "https://github.com/dotnet/roslyn/issues/10856")>
        Public Sub TupleExpression_NamedArguments()
            Dim source = <![CDATA[
Option Strict Off
Imports System

Class C
    Shared Sub Main()
        Dim t = (A:=1, B:=2)'BIND:"(A:=1, B:=2)"
    End Sub
End Class]]>.Value

            Dim expectedOperationTree = <![CDATA[
ITupleExpression (OperationKind.TupleExpression, Type: (A As System.Int32, B As System.Int32)) (Syntax: '(A:=1, B:=2)')
  Elements(2):
      ILiteralExpression (OperationKind.LiteralExpression, Type: System.Int32, Constant: 1) (Syntax: '1')
      ILiteralExpression (OperationKind.LiteralExpression, Type: System.Int32, Constant: 2) (Syntax: '2')]]>.Value

            Dim expectedDiagnostics = String.Empty

            VerifyOperationTreeAndDiagnosticsForTest(Of TupleExpressionSyntax)(source, expectedOperationTree, expectedDiagnostics)
        End Sub

        <CompilerTrait(CompilerFeature.IOperation)>
        <Fact, WorkItem(10856, "https://github.com/dotnet/roslyn/issues/10856")>
        Public Sub TupleExpression_NamedArguments_ParentVariableDeclaration()
            Dim source = <![CDATA[
Option Strict Off
Imports System

Class C
    Shared Sub Main()
        Dim t = (A:=1, B:=2)'BIND:"Dim t = (A:=1, B:=2)"
    End Sub
End Class]]>.Value

            Dim expectedOperationTree = <![CDATA[
IVariableDeclarationStatement (1 declarations) (OperationKind.VariableDeclarationStatement) (Syntax: 'Dim t = (A:=1, B:=2)')
  IVariableDeclaration (1 variables) (OperationKind.VariableDeclaration) (Syntax: 't')
    Variables: Local_1: t As (A As System.Int32, B As System.Int32)
    Initializer: ITupleExpression (OperationKind.TupleExpression, Type: (A As System.Int32, B As System.Int32)) (Syntax: '(A:=1, B:=2)')
        Elements(2):
            ILiteralExpression (OperationKind.LiteralExpression, Type: System.Int32, Constant: 1) (Syntax: '1')
            ILiteralExpression (OperationKind.LiteralExpression, Type: System.Int32, Constant: 2) (Syntax: '2')]]>.Value

            Dim expectedDiagnostics = String.Empty

            VerifyOperationTreeAndDiagnosticsForTest(Of LocalDeclarationStatementSyntax)(source, expectedOperationTree, expectedDiagnostics)
        End Sub

        <CompilerTrait(CompilerFeature.IOperation)>
        <Fact, WorkItem(10856, "https://github.com/dotnet/roslyn/issues/10856")>
        Public Sub TupleExpression_NamedElementsInTupleType()
            Dim source = <![CDATA[
Option Strict Off
Imports System

Class C
    Shared Sub Main()
        Dim t As (A As Integer, B As Integer) = (1, 2)'BIND:"(1, 2)"
    End Sub
End Class]]>.Value

            Dim expectedOperationTree = <![CDATA[
IConversionExpression (Implicit, TryCast: False, Unchecked) (OperationKind.ConversionExpression, Type: (A As System.Int32, B As System.Int32)) (Syntax: '(1, 2)')
  Conversion: CommonConversion (Exists: True, IsIdentity: False, IsNumeric: False, IsReference: False, IsUserDefined: False) (MethodSymbol: null)
  Operand: ITupleExpression (OperationKind.TupleExpression, Type: (System.Int32, System.Int32)) (Syntax: '(1, 2)')
      Elements(2):
<<<<<<< HEAD
          ILiteralExpression (Text: 1) (OperationKind.LiteralExpression, Type: System.Int32, Constant: 1) (Syntax: '1')
          ILiteralExpression (Text: 2) (OperationKind.LiteralExpression, Type: System.Int32, Constant: 2) (Syntax: '2')
]]>.Value
=======
          ILiteralExpression (OperationKind.LiteralExpression, Type: System.Int32, Constant: 1) (Syntax: '1')
          ILiteralExpression (OperationKind.LiteralExpression, Type: System.Int32, Constant: 2) (Syntax: '2')]]>.Value
>>>>>>> 0e44aaec

            Dim expectedDiagnostics = String.Empty

            VerifyOperationTreeAndDiagnosticsForTest(Of TupleExpressionSyntax)(source, expectedOperationTree, expectedDiagnostics)
        End Sub

        <CompilerTrait(CompilerFeature.IOperation)>
        <Fact, WorkItem(10856, "https://github.com/dotnet/roslyn/issues/10856")>
        Public Sub TupleExpression_NamedElementsInTupleType_ParentVariableDeclaration()
            Dim source = <![CDATA[
Option Strict Off
Imports System

Class C
    Shared Sub Main()
        Dim t As (A As Integer, B As Integer) = (1, 2)'BIND:"Dim t As (A As Integer, B As Integer) = (1, 2)"
    End Sub
End Class]]>.Value

            Dim expectedOperationTree = <![CDATA[
IVariableDeclarationStatement (1 declarations) (OperationKind.VariableDeclarationStatement) (Syntax: 'Dim t As (A ... r) = (1, 2)')
  IVariableDeclaration (1 variables) (OperationKind.VariableDeclaration) (Syntax: 't')
    Variables: Local_1: t As (A As System.Int32, B As System.Int32)
    Initializer: IConversionExpression (Implicit, TryCast: False, Unchecked) (OperationKind.ConversionExpression, Type: (A As System.Int32, B As System.Int32)) (Syntax: '(1, 2)')
        Conversion: CommonConversion (Exists: True, IsIdentity: False, IsNumeric: False, IsReference: False, IsUserDefined: False) (MethodSymbol: null)
        Operand: ITupleExpression (OperationKind.TupleExpression, Type: (System.Int32, System.Int32)) (Syntax: '(1, 2)')
            Elements(2):
                ILiteralExpression (OperationKind.LiteralExpression, Type: System.Int32, Constant: 1) (Syntax: '1')
                ILiteralExpression (OperationKind.LiteralExpression, Type: System.Int32, Constant: 2) (Syntax: '2')]]>.Value

            Dim expectedDiagnostics = String.Empty

            VerifyOperationTreeAndDiagnosticsForTest(Of LocalDeclarationStatementSyntax)(source, expectedOperationTree, expectedDiagnostics)
        End Sub

        <CompilerTrait(CompilerFeature.IOperation)>
        <Fact, WorkItem(10856, "https://github.com/dotnet/roslyn/issues/10856")>
        Public Sub TupleExpression_NamedElementsAndImplicitConversions()
            Dim source = <![CDATA[
Option Strict Off
Imports System

Class C
    Shared Sub Main()
        Dim t As (A As Int16, B As String) = (A:=1, B:=Nothing)'BIND:"(A:=1, B:=Nothing)"
    End Sub
End Class]]>.Value

            Dim expectedOperationTree = <![CDATA[
IConversionExpression (Implicit, TryCast: False, Unchecked) (OperationKind.ConversionExpression, Type: (A As System.Int16, B As System.String)) (Syntax: '(A:=1, B:=Nothing)')
  Conversion: CommonConversion (Exists: True, IsIdentity: False, IsNumeric: False, IsReference: False, IsUserDefined: False) (MethodSymbol: null)
  Operand: ITupleExpression (OperationKind.TupleExpression, Type: (A As System.Int16, B As System.String)) (Syntax: '(A:=1, B:=Nothing)')
      Elements(2):
          IConversionExpression (Implicit, TryCast: False, Unchecked) (OperationKind.ConversionExpression, Type: System.Int16, Constant: 1) (Syntax: '1')
<<<<<<< HEAD
            Conversion: CommonConversion (Exists: True, IsIdentity: False, IsNumeric: True, IsReference: False, IsUserDefined: False) (MethodSymbol: null)
            Operand: ILiteralExpression (Text: 1) (OperationKind.LiteralExpression, Type: System.Int32, Constant: 1) (Syntax: '1')
=======
            Conversion: CommonConversion (Exists: False, IsIdentity: False, IsNumeric: False, IsReference: False, IsUserDefined: False) (MethodSymbol: null)
            Operand: ILiteralExpression (OperationKind.LiteralExpression, Type: System.Int32, Constant: 1) (Syntax: '1')
>>>>>>> 0e44aaec
          IConversionExpression (Implicit, TryCast: False, Unchecked) (OperationKind.ConversionExpression, Type: System.String, Constant: null) (Syntax: 'Nothing')
            Conversion: CommonConversion (Exists: True, IsIdentity: False, IsNumeric: False, IsReference: False, IsUserDefined: False) (MethodSymbol: null)
            Operand: ILiteralExpression (OperationKind.LiteralExpression, Type: null, Constant: null) (Syntax: 'Nothing')
]]>.Value

            Dim expectedDiagnostics = String.Empty

            VerifyOperationTreeAndDiagnosticsForTest(Of TupleExpressionSyntax)(source, expectedOperationTree, expectedDiagnostics)
        End Sub

        <CompilerTrait(CompilerFeature.IOperation)>
        <Fact, WorkItem(10856, "https://github.com/dotnet/roslyn/issues/10856")>
        Public Sub TupleExpression_NamedElementsAndImplicitConversions_ParentVariableDeclaration()
            Dim source = <![CDATA[
Option Strict Off
Imports System

Class C
    Shared Sub Main()
        Dim t As (A As Int16, B As String) = (A:=1, B:=Nothing)'BIND:"Dim t As (A As Int16, B As String) = (A:=1, B:=Nothing)"
    End Sub
End Class]]>.Value

            Dim expectedOperationTree = <![CDATA[
IVariableDeclarationStatement (1 declarations) (OperationKind.VariableDeclarationStatement) (Syntax: 'Dim t As (A ... B:=Nothing)')
  IVariableDeclaration (1 variables) (OperationKind.VariableDeclaration) (Syntax: 't')
    Variables: Local_1: t As (A As System.Int16, B As System.String)
    Initializer: IConversionExpression (Implicit, TryCast: False, Unchecked) (OperationKind.ConversionExpression, Type: (A As System.Int16, B As System.String)) (Syntax: '(A:=1, B:=Nothing)')
        Conversion: CommonConversion (Exists: True, IsIdentity: False, IsNumeric: False, IsReference: False, IsUserDefined: False) (MethodSymbol: null)
        Operand: ITupleExpression (OperationKind.TupleExpression, Type: (A As System.Int16, B As System.String)) (Syntax: '(A:=1, B:=Nothing)')
            Elements(2):
                IConversionExpression (Implicit, TryCast: False, Unchecked) (OperationKind.ConversionExpression, Type: System.Int16, Constant: 1) (Syntax: '1')
<<<<<<< HEAD
                  Conversion: CommonConversion (Exists: True, IsIdentity: False, IsNumeric: True, IsReference: False, IsUserDefined: False) (MethodSymbol: null)
                  Operand: ILiteralExpression (Text: 1) (OperationKind.LiteralExpression, Type: System.Int32, Constant: 1) (Syntax: '1')
                IConversionExpression (Implicit, TryCast: False, Unchecked) (OperationKind.ConversionExpression, Type: System.String, Constant: null) (Syntax: 'Nothing')
                  Conversion: CommonConversion (Exists: True, IsIdentity: False, IsNumeric: False, IsReference: False, IsUserDefined: False) (MethodSymbol: null)
                  Operand: ILiteralExpression (OperationKind.LiteralExpression, Type: null, Constant: null) (Syntax: 'Nothing')
]]>.Value
=======
                  Conversion: CommonConversion (Exists: False, IsIdentity: False, IsNumeric: False, IsReference: False, IsUserDefined: False) (MethodSymbol: null)
                  Operand: ILiteralExpression (OperationKind.LiteralExpression, Type: System.Int32, Constant: 1) (Syntax: '1')
                IConversionExpression (Implicit, TryCast: False, Unchecked) (OperationKind.ConversionExpression, Type: System.String, Constant: null) (Syntax: 'Nothing')
                  Conversion: CommonConversion (Exists: False, IsIdentity: False, IsNumeric: False, IsReference: False, IsUserDefined: False) (MethodSymbol: null)
                  Operand: ILiteralExpression (OperationKind.LiteralExpression, Type: null, Constant: null) (Syntax: 'Nothing')]]>.Value
>>>>>>> 0e44aaec

            Dim expectedDiagnostics = String.Empty

            VerifyOperationTreeAndDiagnosticsForTest(Of LocalDeclarationStatementSyntax)(source, expectedOperationTree, expectedDiagnostics)
        End Sub

        <CompilerTrait(CompilerFeature.IOperation)>
        <Fact, WorkItem(10856, "https://github.com/dotnet/roslyn/issues/10856")>
        Public Sub TupleExpression_UserDefinedConversionsForArguments()
            Dim source = <![CDATA[
Imports System

Class C
    Private ReadOnly _x As Integer
    Public Sub New(x As Integer)
        _x = x
    End Sub

    Public Shared Widening Operator CType(value As Integer) As C
        Return New C(value)
    End Operator

    Public Shared Widening Operator CType(c As C) As Short
        Return CShort(c._x)
    End Operator

    Public Shared Widening Operator CType(c As C) As String
        Return c._x.ToString()
    End Operator

    Public Sub M(c1 As C)
        Dim t As (A As Int16, B As String) = (New C(0), c1)'BIND:"(New C(0), c1)"
    End Sub
End Class]]>.Value

            Dim expectedOperationTree = <![CDATA[
IConversionExpression (Implicit, TryCast: False, Unchecked) (OperationKind.ConversionExpression, Type: (A As System.Int16, B As System.String)) (Syntax: '(New C(0), c1)')
  Conversion: CommonConversion (Exists: True, IsIdentity: False, IsNumeric: False, IsReference: False, IsUserDefined: False) (MethodSymbol: null)
  Operand: ITupleExpression (OperationKind.TupleExpression, Type: (System.Int16, c1 As System.String)) (Syntax: '(New C(0), c1)')
      Elements(2):
<<<<<<< HEAD
          IConversionExpression (Implicit, TryCast: False, Unchecked) (OperatorMethod: Function C.op_Implicit(c As C) As System.Int16) (OperationKind.ConversionExpression, Type: System.Int16) (Syntax: 'New C(0)')
            Conversion: CommonConversion (Exists: True, IsIdentity: False, IsNumeric: False, IsReference: False, IsUserDefined: True) (MethodSymbol: Function C.op_Implicit(c As C) As System.Int16)
            Operand: IObjectCreationExpression (Constructor: Sub C..ctor(x As System.Int32)) (OperationKind.ObjectCreationExpression, Type: C) (Syntax: 'New C(0)')
                Arguments(1):
                    IArgument (ArgumentKind.Explicit, Matching Parameter: x) (OperationKind.Argument) (Syntax: '0')
                      ILiteralExpression (Text: 0) (OperationKind.LiteralExpression, Type: System.Int32, Constant: 0) (Syntax: '0')
                      InConversion: null
                      OutConversion: null
                Initializer: null
          IConversionExpression (Implicit, TryCast: False, Unchecked) (OperatorMethod: Function C.op_Implicit(c As C) As System.String) (OperationKind.ConversionExpression, Type: System.String) (Syntax: 'c1')
            Conversion: CommonConversion (Exists: True, IsIdentity: False, IsNumeric: False, IsReference: False, IsUserDefined: True) (MethodSymbol: Function C.op_Implicit(c As C) As System.String)
            Operand: IParameterReferenceExpression: c1 (OperationKind.ParameterReferenceExpression, Type: C) (Syntax: 'c1')
]]>.Value
=======
          IConversionExpression (Implicit, TryCast: False, Unchecked) (OperationKind.ConversionExpression, Type: System.Int16) (Syntax: 'New C(0)')
            Conversion: CommonConversion (Exists: False, IsIdentity: False, IsNumeric: False, IsReference: False, IsUserDefined: False) (MethodSymbol: null)
            Operand: IConversionExpression (Implicit, TryCast: False, Unchecked) (OperationKind.ConversionExpression, Type: C) (Syntax: 'New C(0)')
                Conversion: CommonConversion (Exists: False, IsIdentity: False, IsNumeric: False, IsReference: False, IsUserDefined: False) (MethodSymbol: null)
                Operand: IObjectCreationExpression (Constructor: Sub C..ctor(x As System.Int32)) (OperationKind.ObjectCreationExpression, Type: C) (Syntax: 'New C(0)')
                    Arguments(1):
                        IArgument (ArgumentKind.Explicit, Matching Parameter: x) (OperationKind.Argument) (Syntax: '0')
                          ILiteralExpression (OperationKind.LiteralExpression, Type: System.Int32, Constant: 0) (Syntax: '0')
                          InConversion: null
                          OutConversion: null
                    Initializer: null
          IConversionExpression (Implicit, TryCast: False, Unchecked) (OperationKind.ConversionExpression, Type: System.String) (Syntax: 'c1')
            Conversion: CommonConversion (Exists: False, IsIdentity: False, IsNumeric: False, IsReference: False, IsUserDefined: False) (MethodSymbol: null)
            Operand: IConversionExpression (Implicit, TryCast: False, Unchecked) (OperationKind.ConversionExpression, Type: C) (Syntax: 'c1')
                Conversion: CommonConversion (Exists: False, IsIdentity: False, IsNumeric: False, IsReference: False, IsUserDefined: False) (MethodSymbol: null)
                Operand: IParameterReferenceExpression: c1 (OperationKind.ParameterReferenceExpression, Type: C) (Syntax: 'c1')]]>.Value
>>>>>>> 0e44aaec

            Dim expectedDiagnostics = String.Empty

            VerifyOperationTreeAndDiagnosticsForTest(Of TupleExpressionSyntax)(source, expectedOperationTree, expectedDiagnostics)
        End Sub

        <CompilerTrait(CompilerFeature.IOperation)>
        <Fact, WorkItem(10856, "https://github.com/dotnet/roslyn/issues/10856")>
        Public Sub TupleExpression_UserDefinedConversionsForArguments_ParentVariableDeclaration()
            Dim source = <![CDATA[
Imports System

Class C
    Private ReadOnly _x As Integer
    Public Sub New(x As Integer)
        _x = x
    End Sub

    Public Shared Widening Operator CType(value As Integer) As C
        Return New C(value)
    End Operator

    Public Shared Widening Operator CType(c As C) As Short
        Return CShort(c._x)
    End Operator

    Public Shared Widening Operator CType(c As C) As String
        Return c._x.ToString()
    End Operator

    Public Sub M(c1 As C)
        Dim t As (A As Int16, B As String) = (New C(0), c1)'BIND:"Dim t As (A As Int16, B As String) = (New C(0), c1)"
    End Sub
End Class]]>.Value

            Dim expectedOperationTree = <![CDATA[
IVariableDeclarationStatement (1 declarations) (OperationKind.VariableDeclarationStatement) (Syntax: 'Dim t As (A ... w C(0), c1)')
  IVariableDeclaration (1 variables) (OperationKind.VariableDeclaration) (Syntax: 't')
    Variables: Local_1: t As (A As System.Int16, B As System.String)
    Initializer: IConversionExpression (Implicit, TryCast: False, Unchecked) (OperationKind.ConversionExpression, Type: (A As System.Int16, B As System.String)) (Syntax: '(New C(0), c1)')
        Conversion: CommonConversion (Exists: True, IsIdentity: False, IsNumeric: False, IsReference: False, IsUserDefined: False) (MethodSymbol: null)
        Operand: ITupleExpression (OperationKind.TupleExpression, Type: (System.Int16, c1 As System.String)) (Syntax: '(New C(0), c1)')
            Elements(2):
<<<<<<< HEAD
                IConversionExpression (Implicit, TryCast: False, Unchecked) (OperatorMethod: Function C.op_Implicit(c As C) As System.Int16) (OperationKind.ConversionExpression, Type: System.Int16) (Syntax: 'New C(0)')
                  Conversion: CommonConversion (Exists: True, IsIdentity: False, IsNumeric: False, IsReference: False, IsUserDefined: True) (MethodSymbol: Function C.op_Implicit(c As C) As System.Int16)
                  Operand: IObjectCreationExpression (Constructor: Sub C..ctor(x As System.Int32)) (OperationKind.ObjectCreationExpression, Type: C) (Syntax: 'New C(0)')
                      Arguments(1):
                          IArgument (ArgumentKind.Explicit, Matching Parameter: x) (OperationKind.Argument) (Syntax: '0')
                            ILiteralExpression (Text: 0) (OperationKind.LiteralExpression, Type: System.Int32, Constant: 0) (Syntax: '0')
                            InConversion: null
                            OutConversion: null
                      Initializer: null
                IConversionExpression (Implicit, TryCast: False, Unchecked) (OperatorMethod: Function C.op_Implicit(c As C) As System.String) (OperationKind.ConversionExpression, Type: System.String) (Syntax: 'c1')
                  Conversion: CommonConversion (Exists: True, IsIdentity: False, IsNumeric: False, IsReference: False, IsUserDefined: True) (MethodSymbol: Function C.op_Implicit(c As C) As System.String)
                  Operand: IParameterReferenceExpression: c1 (OperationKind.ParameterReferenceExpression, Type: C) (Syntax: 'c1')
]]>.Value
=======
                IConversionExpression (Implicit, TryCast: False, Unchecked) (OperationKind.ConversionExpression, Type: System.Int16) (Syntax: 'New C(0)')
                  Conversion: CommonConversion (Exists: False, IsIdentity: False, IsNumeric: False, IsReference: False, IsUserDefined: False) (MethodSymbol: null)
                  Operand: IConversionExpression (Implicit, TryCast: False, Unchecked) (OperationKind.ConversionExpression, Type: C) (Syntax: 'New C(0)')
                      Conversion: CommonConversion (Exists: False, IsIdentity: False, IsNumeric: False, IsReference: False, IsUserDefined: False) (MethodSymbol: null)
                      Operand: IObjectCreationExpression (Constructor: Sub C..ctor(x As System.Int32)) (OperationKind.ObjectCreationExpression, Type: C) (Syntax: 'New C(0)')
                          Arguments(1):
                              IArgument (ArgumentKind.Explicit, Matching Parameter: x) (OperationKind.Argument) (Syntax: '0')
                                ILiteralExpression (OperationKind.LiteralExpression, Type: System.Int32, Constant: 0) (Syntax: '0')
                                InConversion: null
                                OutConversion: null
                          Initializer: null
                IConversionExpression (Implicit, TryCast: False, Unchecked) (OperationKind.ConversionExpression, Type: System.String) (Syntax: 'c1')
                  Conversion: CommonConversion (Exists: False, IsIdentity: False, IsNumeric: False, IsReference: False, IsUserDefined: False) (MethodSymbol: null)
                  Operand: IConversionExpression (Implicit, TryCast: False, Unchecked) (OperationKind.ConversionExpression, Type: C) (Syntax: 'c1')
                      Conversion: CommonConversion (Exists: False, IsIdentity: False, IsNumeric: False, IsReference: False, IsUserDefined: False) (MethodSymbol: null)
                      Operand: IParameterReferenceExpression: c1 (OperationKind.ParameterReferenceExpression, Type: C) (Syntax: 'c1')]]>.Value
>>>>>>> 0e44aaec

            Dim expectedDiagnostics = String.Empty

            VerifyOperationTreeAndDiagnosticsForTest(Of LocalDeclarationStatementSyntax)(source, expectedOperationTree, expectedDiagnostics)
        End Sub

        <CompilerTrait(CompilerFeature.IOperation)>
        <Fact, WorkItem(10856, "https://github.com/dotnet/roslyn/issues/10856")>
        Public Sub TupleExpression_UserDefinedConversionFromTupleExpression()
            Dim source = <![CDATA[
Imports System

Class C
    Private ReadOnly _x As Integer
    Public Sub New(x As Integer)
        _x = x
    End Sub

    Public Shared Widening Operator CType(x As (Integer, String)) As C
        Return New C(x.Item1)
    End Operator

    Public Shared Widening Operator CType(c As C) As (Integer, String)
        Return (c._x, c._x.ToString)
    End Operator

    Public Sub M(c1 As C)
        Dim t As C = (0, Nothing)'BIND:"(0, Nothing)"
    End Sub
End Class]]>.Value

            Dim expectedOperationTree = <![CDATA[
<<<<<<< HEAD
IConversionExpression (Implicit, TryCast: False, Unchecked) (OperatorMethod: Function C.op_Implicit(x As (System.Int32, System.String)) As C) (OperationKind.ConversionExpression, Type: C) (Syntax: '(0, Nothing)')
  Conversion: CommonConversion (Exists: True, IsIdentity: False, IsNumeric: False, IsReference: False, IsUserDefined: True) (MethodSymbol: Function C.op_Implicit(x As (System.Int32, System.String)) As C)
  Operand: IConversionExpression (Implicit, TryCast: False, Unchecked) (OperationKind.ConversionExpression, Type: (System.Int32, System.Object)) (Syntax: '(0, Nothing)')
      Conversion: CommonConversion (Exists: True, IsIdentity: False, IsNumeric: False, IsReference: False, IsUserDefined: False) (MethodSymbol: null)
      Operand: ITupleExpression (OperationKind.TupleExpression, Type: (System.Int32, System.Object)) (Syntax: '(0, Nothing)')
          Elements(2):
              ILiteralExpression (Text: 0) (OperationKind.LiteralExpression, Type: System.Int32, Constant: 0) (Syntax: '0')
              IConversionExpression (Implicit, TryCast: False, Unchecked) (OperationKind.ConversionExpression, Type: System.Object, Constant: null) (Syntax: 'Nothing')
                Conversion: CommonConversion (Exists: True, IsIdentity: False, IsNumeric: False, IsReference: False, IsUserDefined: False) (MethodSymbol: null)
                Operand: ILiteralExpression (OperationKind.LiteralExpression, Type: null, Constant: null) (Syntax: 'Nothing')
]]>.Value
=======
IConversionExpression (Implicit, TryCast: False, Unchecked) (OperationKind.ConversionExpression, Type: C) (Syntax: '(0, Nothing)')
  Conversion: CommonConversion (Exists: False, IsIdentity: False, IsNumeric: False, IsReference: False, IsUserDefined: False) (MethodSymbol: null)
  Operand: IConversionExpression (Implicit, TryCast: False, Unchecked) (OperationKind.ConversionExpression, Type: (System.Int32, System.Object)) (Syntax: '(0, Nothing)')
      Conversion: CommonConversion (Exists: False, IsIdentity: False, IsNumeric: False, IsReference: False, IsUserDefined: False) (MethodSymbol: null)
      Operand: IConversionExpression (Implicit, TryCast: False, Unchecked) (OperationKind.ConversionExpression, Type: (System.Int32, System.Object)) (Syntax: '(0, Nothing)')
          Conversion: CommonConversion (Exists: False, IsIdentity: False, IsNumeric: False, IsReference: False, IsUserDefined: False) (MethodSymbol: null)
          Operand: ITupleExpression (OperationKind.TupleExpression, Type: (System.Int32, System.Object)) (Syntax: '(0, Nothing)')
              Elements(2):
                  ILiteralExpression (OperationKind.LiteralExpression, Type: System.Int32, Constant: 0) (Syntax: '0')
                  IConversionExpression (Implicit, TryCast: False, Unchecked) (OperationKind.ConversionExpression, Type: System.Object, Constant: null) (Syntax: 'Nothing')
                    Conversion: CommonConversion (Exists: False, IsIdentity: False, IsNumeric: False, IsReference: False, IsUserDefined: False) (MethodSymbol: null)
                    Operand: ILiteralExpression (OperationKind.LiteralExpression, Type: null, Constant: null) (Syntax: 'Nothing')]]>.Value
>>>>>>> 0e44aaec

            Dim expectedDiagnostics = String.Empty

            VerifyOperationTreeAndDiagnosticsForTest(Of TupleExpressionSyntax)(source, expectedOperationTree, expectedDiagnostics)
        End Sub

        <CompilerTrait(CompilerFeature.IOperation)>
        <Fact, WorkItem(10856, "https://github.com/dotnet/roslyn/issues/10856")>
        Public Sub TupleExpression_UserDefinedConversionFromTupleExpression_ParentVariableDeclaration()
            Dim source = <![CDATA[
Imports System

Class C
    Private ReadOnly _x As Integer
    Public Sub New(x As Integer)
        _x = x
    End Sub

    Public Shared Widening Operator CType(x As (Integer, String)) As C
        Return New C(x.Item1)
    End Operator

    Public Shared Widening Operator CType(c As C) As (Integer, String)
        Return (c._x, c._x.ToString)
    End Operator

    Public Sub M(c1 As C)
        Dim t As C = (0, Nothing)'BIND:"Dim t As C = (0, Nothing)"
    End Sub
End Class]]>.Value

            Dim expectedOperationTree = <![CDATA[
IVariableDeclarationStatement (1 declarations) (OperationKind.VariableDeclarationStatement) (Syntax: 'Dim t As C  ... 0, Nothing)')
  IVariableDeclaration (1 variables) (OperationKind.VariableDeclaration) (Syntax: 't')
    Variables: Local_1: t As C
    Initializer: IConversionExpression (Implicit, TryCast: False, Unchecked) (OperatorMethod: Function C.op_Implicit(x As (System.Int32, System.String)) As C) (OperationKind.ConversionExpression, Type: C) (Syntax: '(0, Nothing)')
        Conversion: CommonConversion (Exists: True, IsIdentity: False, IsNumeric: False, IsReference: False, IsUserDefined: True) (MethodSymbol: Function C.op_Implicit(x As (System.Int32, System.String)) As C)
        Operand: IConversionExpression (Implicit, TryCast: False, Unchecked) (OperationKind.ConversionExpression, Type: (System.Int32, System.Object)) (Syntax: '(0, Nothing)')
<<<<<<< HEAD
            Conversion: CommonConversion (Exists: True, IsIdentity: False, IsNumeric: False, IsReference: False, IsUserDefined: False) (MethodSymbol: null)
            Operand: ITupleExpression (OperationKind.TupleExpression, Type: (System.Int32, System.Object)) (Syntax: '(0, Nothing)')
                Elements(2):
                    ILiteralExpression (Text: 0) (OperationKind.LiteralExpression, Type: System.Int32, Constant: 0) (Syntax: '0')
                    IConversionExpression (Implicit, TryCast: False, Unchecked) (OperationKind.ConversionExpression, Type: System.Object, Constant: null) (Syntax: 'Nothing')
                      Conversion: CommonConversion (Exists: True, IsIdentity: False, IsNumeric: False, IsReference: False, IsUserDefined: False) (MethodSymbol: null)
                      Operand: ILiteralExpression (OperationKind.LiteralExpression, Type: null, Constant: null) (Syntax: 'Nothing')
]]>.Value
=======
            Conversion: CommonConversion (Exists: False, IsIdentity: False, IsNumeric: False, IsReference: False, IsUserDefined: False) (MethodSymbol: null)
            Operand: IConversionExpression (Implicit, TryCast: False, Unchecked) (OperationKind.ConversionExpression, Type: (System.Int32, System.Object)) (Syntax: '(0, Nothing)')
                Conversion: CommonConversion (Exists: False, IsIdentity: False, IsNumeric: False, IsReference: False, IsUserDefined: False) (MethodSymbol: null)
                Operand: ITupleExpression (OperationKind.TupleExpression, Type: (System.Int32, System.Object)) (Syntax: '(0, Nothing)')
                    Elements(2):
                        ILiteralExpression (OperationKind.LiteralExpression, Type: System.Int32, Constant: 0) (Syntax: '0')
                        IConversionExpression (Implicit, TryCast: False, Unchecked) (OperationKind.ConversionExpression, Type: System.Object, Constant: null) (Syntax: 'Nothing')
                          Conversion: CommonConversion (Exists: False, IsIdentity: False, IsNumeric: False, IsReference: False, IsUserDefined: False) (MethodSymbol: null)
                          Operand: ILiteralExpression (OperationKind.LiteralExpression, Type: null, Constant: null) (Syntax: 'Nothing')]]>.Value
>>>>>>> 0e44aaec

            Dim expectedDiagnostics = String.Empty

            VerifyOperationTreeAndDiagnosticsForTest(Of LocalDeclarationStatementSyntax)(source, expectedOperationTree, expectedDiagnostics)
        End Sub

        <CompilerTrait(CompilerFeature.IOperation)>
        <Fact, WorkItem(10856, "https://github.com/dotnet/roslyn/issues/10856")>
        Public Sub TupleExpression_UserDefinedConversionToTupleType()
            Dim source = <![CDATA[
Imports System

Class C
    Private ReadOnly _x As Integer
    Public Sub New(x As Integer)
        _x = x
    End Sub

    Public Shared Widening Operator CType(x As (Integer, String)) As C
        Return New C(x.Item1)
    End Operator

    Public Shared Widening Operator CType(c As C) As (Integer, String)
        Return (c._x, c._x.ToString)
    End Operator

    Public Sub M(c1 As C)
        Dim t As (Integer, String) = c1'BIND:"c1"
    End Sub
End Class]]>.Value

            Dim expectedOperationTree = <![CDATA[
<<<<<<< HEAD
IConversionExpression (Implicit, TryCast: False, Unchecked) (OperatorMethod: Function C.op_Implicit(c As C) As (System.Int32, System.String)) (OperationKind.ConversionExpression, Type: (System.Int32, System.String)) (Syntax: 'c1')
  Conversion: CommonConversion (Exists: True, IsIdentity: False, IsNumeric: False, IsReference: False, IsUserDefined: True) (MethodSymbol: Function C.op_Implicit(c As C) As (System.Int32, System.String))
  Operand: IParameterReferenceExpression: c1 (OperationKind.ParameterReferenceExpression, Type: C) (Syntax: 'c1')
]]>.Value
=======
IConversionExpression (Implicit, TryCast: False, Unchecked) (OperationKind.ConversionExpression, Type: (System.Int32, System.String)) (Syntax: 'c1')
  Conversion: CommonConversion (Exists: False, IsIdentity: False, IsNumeric: False, IsReference: False, IsUserDefined: False) (MethodSymbol: null)
  Operand: IConversionExpression (Implicit, TryCast: False, Unchecked) (OperationKind.ConversionExpression, Type: C) (Syntax: 'c1')
      Conversion: CommonConversion (Exists: False, IsIdentity: False, IsNumeric: False, IsReference: False, IsUserDefined: False) (MethodSymbol: null)
      Operand: IParameterReferenceExpression: c1 (OperationKind.ParameterReferenceExpression, Type: C) (Syntax: 'c1')]]>.Value
>>>>>>> 0e44aaec

            Dim expectedDiagnostics = String.Empty

            VerifyOperationTreeAndDiagnosticsForTest(Of IdentifierNameSyntax)(source, expectedOperationTree, expectedDiagnostics)
        End Sub

        <CompilerTrait(CompilerFeature.IOperation)>
        <Fact, WorkItem(10856, "https://github.com/dotnet/roslyn/issues/10856")>
        Public Sub TupleExpression_UserDefinedConversionToTupleType_ParentVariableDeclaration()
            Dim source = <![CDATA[
Imports System

Class C
    Private ReadOnly _x As Integer
    Public Sub New(x As Integer)
        _x = x
    End Sub

    Public Shared Widening Operator CType(x As (Integer, String)) As C
        Return New C(x.Item1)
    End Operator

    Public Shared Widening Operator CType(c As C) As (Integer, String)
        Return (c._x, c._x.ToString)
    End Operator

    Public Sub M(c1 As C)
        Dim t As (Integer, String) = c1'BIND:"Dim t As (Integer, String) = c1"
    End Sub
End Class]]>.Value

            Dim expectedOperationTree = <![CDATA[
IVariableDeclarationStatement (1 declarations) (OperationKind.VariableDeclarationStatement) (Syntax: 'Dim t As (I ... tring) = c1')
  IVariableDeclaration (1 variables) (OperationKind.VariableDeclaration) (Syntax: 't')
    Variables: Local_1: t As (System.Int32, System.String)
    Initializer: IConversionExpression (Implicit, TryCast: False, Unchecked) (OperatorMethod: Function C.op_Implicit(c As C) As (System.Int32, System.String)) (OperationKind.ConversionExpression, Type: (System.Int32, System.String)) (Syntax: 'c1')
        Conversion: CommonConversion (Exists: True, IsIdentity: False, IsNumeric: False, IsReference: False, IsUserDefined: True) (MethodSymbol: Function C.op_Implicit(c As C) As (System.Int32, System.String))
        Operand: IParameterReferenceExpression: c1 (OperationKind.ParameterReferenceExpression, Type: C) (Syntax: 'c1')
]]>.Value

            Dim expectedDiagnostics = String.Empty

            VerifyOperationTreeAndDiagnosticsForTest(Of LocalDeclarationStatementSyntax)(source, expectedOperationTree, expectedDiagnostics)
        End Sub

        <CompilerTrait(CompilerFeature.IOperation)>
        <Fact, WorkItem(10856, "https://github.com/dotnet/roslyn/issues/10856")>
        Public Sub TupleExpression_InvalidConversion()
            Dim source = <![CDATA[
Class C
    Private ReadOnly _x As Integer
    Public Sub New(x As Integer)
        _x = x
    End Sub

    Public Shared Widening Operator CType(value As Integer) As C
        Return New C(value)
    End Operator

    Public Shared Widening Operator CType(c As C) As Integer
        Return CShort(c._x)
    End Operator

    Public Shared Widening Operator CType(c As C) As String
        Return c._x.ToString()
    End Operator

    Public Sub M(c1 As C)
        Dim t As (Short, String) = (New C(0), c1)'BIND:"(New C(0), c1)"
    End Sub
End Class]]>.Value

            Dim expectedOperationTree = <![CDATA[
ITupleExpression (OperationKind.TupleExpression, Type: (System.Int16, c1 As System.String), IsInvalid) (Syntax: '(New C(0), c1)')
  Elements(2):
      IConversionExpression (Implicit, TryCast: False, Unchecked) (OperationKind.ConversionExpression, Type: System.Int16, IsInvalid) (Syntax: 'New C(0)')
        Conversion: CommonConversion (Exists: False, IsIdentity: False, IsNumeric: False, IsReference: False, IsUserDefined: False) (MethodSymbol: null)
        Operand: IObjectCreationExpression (Constructor: Sub C..ctor(x As System.Int32)) (OperationKind.ObjectCreationExpression, Type: C, IsInvalid) (Syntax: 'New C(0)')
            Arguments(1):
                IArgument (ArgumentKind.Explicit, Matching Parameter: x) (OperationKind.Argument, IsInvalid) (Syntax: '0')
                  ILiteralExpression (OperationKind.LiteralExpression, Type: System.Int32, Constant: 0, IsInvalid) (Syntax: '0')
                  InConversion: null
                  OutConversion: null
            Initializer: null
<<<<<<< HEAD
      IConversionExpression (Implicit, TryCast: False, Unchecked) (OperatorMethod: Function C.op_Implicit(c As C) As System.String) (OperationKind.ConversionExpression, Type: System.String) (Syntax: 'c1')
        Conversion: CommonConversion (Exists: True, IsIdentity: False, IsNumeric: False, IsReference: False, IsUserDefined: True) (MethodSymbol: Function C.op_Implicit(c As C) As System.String)
        Operand: IParameterReferenceExpression: c1 (OperationKind.ParameterReferenceExpression, Type: C) (Syntax: 'c1')
]]>.Value
=======
      IConversionExpression (Implicit, TryCast: False, Unchecked) (OperationKind.ConversionExpression, Type: System.String) (Syntax: 'c1')
        Conversion: CommonConversion (Exists: False, IsIdentity: False, IsNumeric: False, IsReference: False, IsUserDefined: False) (MethodSymbol: null)
        Operand: IConversionExpression (Implicit, TryCast: False, Unchecked) (OperationKind.ConversionExpression, Type: C) (Syntax: 'c1')
            Conversion: CommonConversion (Exists: False, IsIdentity: False, IsNumeric: False, IsReference: False, IsUserDefined: False) (MethodSymbol: null)
            Operand: IParameterReferenceExpression: c1 (OperationKind.ParameterReferenceExpression, Type: C) (Syntax: 'c1')]]>.Value
>>>>>>> 0e44aaec

            Dim expectedDiagnostics = <![CDATA[
BC30311: Value of type 'C' cannot be converted to 'Short'.
        Dim t As (Short, String) = (New C(0), c1)'BIND:"(New C(0), c1)"
                                    ~~~~~~~~
]]>.Value

            VerifyOperationTreeAndDiagnosticsForTest(Of TupleExpressionSyntax)(source, expectedOperationTree, expectedDiagnostics)
        End Sub

        <CompilerTrait(CompilerFeature.IOperation)>
        <Fact, WorkItem(10856, "https://github.com/dotnet/roslyn/issues/10856")>
        Public Sub TupleExpression_InvalidConversion_ParentVariableDeclaration()
            Dim source = <![CDATA[
Class C
    Private ReadOnly _x As Integer
    Public Sub New(x As Integer)
        _x = x
    End Sub

    Public Shared Widening Operator CType(value As Integer) As C
        Return New C(value)
    End Operator

    Public Shared Widening Operator CType(c As C) As Integer
        Return CShort(c._x)
    End Operator

    Public Shared Widening Operator CType(c As C) As String
        Return c._x.ToString()
    End Operator

    Public Sub M(c1 As C)
        Dim t As (Short, String) = (New C(0), c1)'BIND:"Dim t As (Short, String) = (New C(0), c1)"
    End Sub
End Class

]]>.Value

            Dim expectedOperationTree = <![CDATA[
IVariableDeclarationStatement (1 declarations) (OperationKind.VariableDeclarationStatement, IsInvalid) (Syntax: 'Dim t As (S ... w C(0), c1)')
  IVariableDeclaration (1 variables) (OperationKind.VariableDeclaration) (Syntax: 't')
    Variables: Local_1: t As (System.Int16, System.String)
    Initializer: ITupleExpression (OperationKind.TupleExpression, Type: (System.Int16, c1 As System.String), IsInvalid) (Syntax: '(New C(0), c1)')
        Elements(2):
            IConversionExpression (Implicit, TryCast: False, Unchecked) (OperationKind.ConversionExpression, Type: System.Int16, IsInvalid) (Syntax: 'New C(0)')
              Conversion: CommonConversion (Exists: False, IsIdentity: False, IsNumeric: False, IsReference: False, IsUserDefined: False) (MethodSymbol: null)
              Operand: IObjectCreationExpression (Constructor: Sub C..ctor(x As System.Int32)) (OperationKind.ObjectCreationExpression, Type: C, IsInvalid) (Syntax: 'New C(0)')
                  Arguments(1):
                      IArgument (ArgumentKind.Explicit, Matching Parameter: x) (OperationKind.Argument, IsInvalid) (Syntax: '0')
                        ILiteralExpression (OperationKind.LiteralExpression, Type: System.Int32, Constant: 0, IsInvalid) (Syntax: '0')
                        InConversion: null
                        OutConversion: null
                  Initializer: null
<<<<<<< HEAD
            IConversionExpression (Implicit, TryCast: False, Unchecked) (OperatorMethod: Function C.op_Implicit(c As C) As System.String) (OperationKind.ConversionExpression, Type: System.String) (Syntax: 'c1')
              Conversion: CommonConversion (Exists: True, IsIdentity: False, IsNumeric: False, IsReference: False, IsUserDefined: True) (MethodSymbol: Function C.op_Implicit(c As C) As System.String)
              Operand: IParameterReferenceExpression: c1 (OperationKind.ParameterReferenceExpression, Type: C) (Syntax: 'c1')
]]>.Value
=======
            IConversionExpression (Implicit, TryCast: False, Unchecked) (OperationKind.ConversionExpression, Type: System.String) (Syntax: 'c1')
              Conversion: CommonConversion (Exists: False, IsIdentity: False, IsNumeric: False, IsReference: False, IsUserDefined: False) (MethodSymbol: null)
              Operand: IConversionExpression (Implicit, TryCast: False, Unchecked) (OperationKind.ConversionExpression, Type: C) (Syntax: 'c1')
                  Conversion: CommonConversion (Exists: False, IsIdentity: False, IsNumeric: False, IsReference: False, IsUserDefined: False) (MethodSymbol: null)
                  Operand: IParameterReferenceExpression: c1 (OperationKind.ParameterReferenceExpression, Type: C) (Syntax: 'c1')]]>.Value
>>>>>>> 0e44aaec

            Dim expectedDiagnostics = <![CDATA[
BC30311: Value of type 'C' cannot be converted to 'Short'.
        Dim t As (Short, String) = (New C(0), c1)'BIND:"Dim t As (Short, String) = (New C(0), c1)"
                                    ~~~~~~~~
]]>.Value

            VerifyOperationTreeAndDiagnosticsForTest(Of LocalDeclarationStatementSyntax)(source, expectedOperationTree, expectedDiagnostics)
        End Sub
    End Class
End Namespace<|MERGE_RESOLUTION|>--- conflicted
+++ resolved
@@ -76,20 +76,12 @@
   Operand: ITupleExpression (OperationKind.TupleExpression, Type: (System.UInt32, System.UInt32)) (Syntax: '(1, 2)')
       Elements(2):
           IConversionExpression (Implicit, TryCast: False, Unchecked) (OperationKind.ConversionExpression, Type: System.UInt32, Constant: 1) (Syntax: '1')
-<<<<<<< HEAD
             Conversion: CommonConversion (Exists: True, IsIdentity: False, IsNumeric: True, IsReference: False, IsUserDefined: False) (MethodSymbol: null)
-            Operand: ILiteralExpression (Text: 1) (OperationKind.LiteralExpression, Type: System.Int32, Constant: 1) (Syntax: '1')
+            Operand: ILiteralExpression (OperationKind.LiteralExpression, Type: System.Int32, Constant: 1) (Syntax: '1')
           IConversionExpression (Implicit, TryCast: False, Unchecked) (OperationKind.ConversionExpression, Type: System.UInt32, Constant: 2) (Syntax: '2')
             Conversion: CommonConversion (Exists: True, IsIdentity: False, IsNumeric: True, IsReference: False, IsUserDefined: False) (MethodSymbol: null)
-            Operand: ILiteralExpression (Text: 2) (OperationKind.LiteralExpression, Type: System.Int32, Constant: 2) (Syntax: '2')
-]]>.Value
-=======
-            Conversion: CommonConversion (Exists: False, IsIdentity: False, IsNumeric: False, IsReference: False, IsUserDefined: False) (MethodSymbol: null)
-            Operand: ILiteralExpression (OperationKind.LiteralExpression, Type: System.Int32, Constant: 1) (Syntax: '1')
-          IConversionExpression (Implicit, TryCast: False, Unchecked) (OperationKind.ConversionExpression, Type: System.UInt32, Constant: 2) (Syntax: '2')
-            Conversion: CommonConversion (Exists: False, IsIdentity: False, IsNumeric: False, IsReference: False, IsUserDefined: False) (MethodSymbol: null)
-            Operand: ILiteralExpression (OperationKind.LiteralExpression, Type: System.Int32, Constant: 2) (Syntax: '2')]]>.Value
->>>>>>> 0e44aaec
+            Operand: ILiteralExpression (OperationKind.LiteralExpression, Type: System.Int32, Constant: 2) (Syntax: '2')
+]]>.Value
 
             Dim expectedDiagnostics = String.Empty
 
@@ -117,20 +109,12 @@
         Operand: ITupleExpression (OperationKind.TupleExpression, Type: (System.UInt32, System.UInt32)) (Syntax: '(1, 2)')
             Elements(2):
                 IConversionExpression (Implicit, TryCast: False, Unchecked) (OperationKind.ConversionExpression, Type: System.UInt32, Constant: 1) (Syntax: '1')
-<<<<<<< HEAD
                   Conversion: CommonConversion (Exists: True, IsIdentity: False, IsNumeric: True, IsReference: False, IsUserDefined: False) (MethodSymbol: null)
-                  Operand: ILiteralExpression (Text: 1) (OperationKind.LiteralExpression, Type: System.Int32, Constant: 1) (Syntax: '1')
+                  Operand: ILiteralExpression (OperationKind.LiteralExpression, Type: System.Int32, Constant: 1) (Syntax: '1')
                 IConversionExpression (Implicit, TryCast: False, Unchecked) (OperationKind.ConversionExpression, Type: System.UInt32, Constant: 2) (Syntax: '2')
                   Conversion: CommonConversion (Exists: True, IsIdentity: False, IsNumeric: True, IsReference: False, IsUserDefined: False) (MethodSymbol: null)
-                  Operand: ILiteralExpression (Text: 2) (OperationKind.LiteralExpression, Type: System.Int32, Constant: 2) (Syntax: '2')
-]]>.Value
-=======
-                  Conversion: CommonConversion (Exists: False, IsIdentity: False, IsNumeric: False, IsReference: False, IsUserDefined: False) (MethodSymbol: null)
-                  Operand: ILiteralExpression (OperationKind.LiteralExpression, Type: System.Int32, Constant: 1) (Syntax: '1')
-                IConversionExpression (Implicit, TryCast: False, Unchecked) (OperationKind.ConversionExpression, Type: System.UInt32, Constant: 2) (Syntax: '2')
-                  Conversion: CommonConversion (Exists: False, IsIdentity: False, IsNumeric: False, IsReference: False, IsUserDefined: False) (MethodSymbol: null)
-                  Operand: ILiteralExpression (OperationKind.LiteralExpression, Type: System.Int32, Constant: 2) (Syntax: '2')]]>.Value
->>>>>>> 0e44aaec
+                  Operand: ILiteralExpression (OperationKind.LiteralExpression, Type: System.Int32, Constant: 2) (Syntax: '2')
+]]>.Value
 
             Dim expectedDiagnostics = String.Empty
 
@@ -155,13 +139,8 @@
   Operand: ITupleExpression (OperationKind.TupleExpression, Type: (System.UInt32, System.String)) (Syntax: '(1, Nothing)')
       Elements(2):
           IConversionExpression (Implicit, TryCast: False, Unchecked) (OperationKind.ConversionExpression, Type: System.UInt32, Constant: 1) (Syntax: '1')
-<<<<<<< HEAD
             Conversion: CommonConversion (Exists: True, IsIdentity: False, IsNumeric: True, IsReference: False, IsUserDefined: False) (MethodSymbol: null)
-            Operand: ILiteralExpression (Text: 1) (OperationKind.LiteralExpression, Type: System.Int32, Constant: 1) (Syntax: '1')
-=======
-            Conversion: CommonConversion (Exists: False, IsIdentity: False, IsNumeric: False, IsReference: False, IsUserDefined: False) (MethodSymbol: null)
             Operand: ILiteralExpression (OperationKind.LiteralExpression, Type: System.Int32, Constant: 1) (Syntax: '1')
->>>>>>> 0e44aaec
           IConversionExpression (Implicit, TryCast: False, Unchecked) (OperationKind.ConversionExpression, Type: System.String, Constant: null) (Syntax: 'Nothing')
             Conversion: CommonConversion (Exists: True, IsIdentity: False, IsNumeric: False, IsReference: False, IsUserDefined: False) (MethodSymbol: null)
             Operand: ILiteralExpression (OperationKind.LiteralExpression, Type: null, Constant: null) (Syntax: 'Nothing')
@@ -193,20 +172,12 @@
         Operand: ITupleExpression (OperationKind.TupleExpression, Type: (System.UInt32, System.String)) (Syntax: '(1, Nothing)')
             Elements(2):
                 IConversionExpression (Implicit, TryCast: False, Unchecked) (OperationKind.ConversionExpression, Type: System.UInt32, Constant: 1) (Syntax: '1')
-<<<<<<< HEAD
                   Conversion: CommonConversion (Exists: True, IsIdentity: False, IsNumeric: True, IsReference: False, IsUserDefined: False) (MethodSymbol: null)
-                  Operand: ILiteralExpression (Text: 1) (OperationKind.LiteralExpression, Type: System.Int32, Constant: 1) (Syntax: '1')
+                  Operand: ILiteralExpression (OperationKind.LiteralExpression, Type: System.Int32, Constant: 1) (Syntax: '1')
                 IConversionExpression (Implicit, TryCast: False, Unchecked) (OperationKind.ConversionExpression, Type: System.String, Constant: null) (Syntax: 'Nothing')
                   Conversion: CommonConversion (Exists: True, IsIdentity: False, IsNumeric: False, IsReference: False, IsUserDefined: False) (MethodSymbol: null)
                   Operand: ILiteralExpression (OperationKind.LiteralExpression, Type: null, Constant: null) (Syntax: 'Nothing')
 ]]>.Value
-=======
-                  Conversion: CommonConversion (Exists: False, IsIdentity: False, IsNumeric: False, IsReference: False, IsUserDefined: False) (MethodSymbol: null)
-                  Operand: ILiteralExpression (OperationKind.LiteralExpression, Type: System.Int32, Constant: 1) (Syntax: '1')
-                IConversionExpression (Implicit, TryCast: False, Unchecked) (OperationKind.ConversionExpression, Type: System.String, Constant: null) (Syntax: 'Nothing')
-                  Conversion: CommonConversion (Exists: False, IsIdentity: False, IsNumeric: False, IsReference: False, IsUserDefined: False) (MethodSymbol: null)
-                  Operand: ILiteralExpression (OperationKind.LiteralExpression, Type: null, Constant: null) (Syntax: 'Nothing')]]>.Value
->>>>>>> 0e44aaec
 
             Dim expectedDiagnostics = String.Empty
 
@@ -282,14 +253,9 @@
   Conversion: CommonConversion (Exists: True, IsIdentity: False, IsNumeric: False, IsReference: False, IsUserDefined: False) (MethodSymbol: null)
   Operand: ITupleExpression (OperationKind.TupleExpression, Type: (System.Int32, System.Int32)) (Syntax: '(1, 2)')
       Elements(2):
-<<<<<<< HEAD
-          ILiteralExpression (Text: 1) (OperationKind.LiteralExpression, Type: System.Int32, Constant: 1) (Syntax: '1')
-          ILiteralExpression (Text: 2) (OperationKind.LiteralExpression, Type: System.Int32, Constant: 2) (Syntax: '2')
-]]>.Value
-=======
           ILiteralExpression (OperationKind.LiteralExpression, Type: System.Int32, Constant: 1) (Syntax: '1')
-          ILiteralExpression (OperationKind.LiteralExpression, Type: System.Int32, Constant: 2) (Syntax: '2')]]>.Value
->>>>>>> 0e44aaec
+          ILiteralExpression (OperationKind.LiteralExpression, Type: System.Int32, Constant: 2) (Syntax: '2')
+]]>.Value
 
             Dim expectedDiagnostics = String.Empty
 
@@ -344,13 +310,8 @@
   Operand: ITupleExpression (OperationKind.TupleExpression, Type: (A As System.Int16, B As System.String)) (Syntax: '(A:=1, B:=Nothing)')
       Elements(2):
           IConversionExpression (Implicit, TryCast: False, Unchecked) (OperationKind.ConversionExpression, Type: System.Int16, Constant: 1) (Syntax: '1')
-<<<<<<< HEAD
             Conversion: CommonConversion (Exists: True, IsIdentity: False, IsNumeric: True, IsReference: False, IsUserDefined: False) (MethodSymbol: null)
-            Operand: ILiteralExpression (Text: 1) (OperationKind.LiteralExpression, Type: System.Int32, Constant: 1) (Syntax: '1')
-=======
-            Conversion: CommonConversion (Exists: False, IsIdentity: False, IsNumeric: False, IsReference: False, IsUserDefined: False) (MethodSymbol: null)
             Operand: ILiteralExpression (OperationKind.LiteralExpression, Type: System.Int32, Constant: 1) (Syntax: '1')
->>>>>>> 0e44aaec
           IConversionExpression (Implicit, TryCast: False, Unchecked) (OperationKind.ConversionExpression, Type: System.String, Constant: null) (Syntax: 'Nothing')
             Conversion: CommonConversion (Exists: True, IsIdentity: False, IsNumeric: False, IsReference: False, IsUserDefined: False) (MethodSymbol: null)
             Operand: ILiteralExpression (OperationKind.LiteralExpression, Type: null, Constant: null) (Syntax: 'Nothing')
@@ -383,20 +344,12 @@
         Operand: ITupleExpression (OperationKind.TupleExpression, Type: (A As System.Int16, B As System.String)) (Syntax: '(A:=1, B:=Nothing)')
             Elements(2):
                 IConversionExpression (Implicit, TryCast: False, Unchecked) (OperationKind.ConversionExpression, Type: System.Int16, Constant: 1) (Syntax: '1')
-<<<<<<< HEAD
                   Conversion: CommonConversion (Exists: True, IsIdentity: False, IsNumeric: True, IsReference: False, IsUserDefined: False) (MethodSymbol: null)
-                  Operand: ILiteralExpression (Text: 1) (OperationKind.LiteralExpression, Type: System.Int32, Constant: 1) (Syntax: '1')
+                  Operand: ILiteralExpression (OperationKind.LiteralExpression, Type: System.Int32, Constant: 1) (Syntax: '1')
                 IConversionExpression (Implicit, TryCast: False, Unchecked) (OperationKind.ConversionExpression, Type: System.String, Constant: null) (Syntax: 'Nothing')
                   Conversion: CommonConversion (Exists: True, IsIdentity: False, IsNumeric: False, IsReference: False, IsUserDefined: False) (MethodSymbol: null)
                   Operand: ILiteralExpression (OperationKind.LiteralExpression, Type: null, Constant: null) (Syntax: 'Nothing')
 ]]>.Value
-=======
-                  Conversion: CommonConversion (Exists: False, IsIdentity: False, IsNumeric: False, IsReference: False, IsUserDefined: False) (MethodSymbol: null)
-                  Operand: ILiteralExpression (OperationKind.LiteralExpression, Type: System.Int32, Constant: 1) (Syntax: '1')
-                IConversionExpression (Implicit, TryCast: False, Unchecked) (OperationKind.ConversionExpression, Type: System.String, Constant: null) (Syntax: 'Nothing')
-                  Conversion: CommonConversion (Exists: False, IsIdentity: False, IsNumeric: False, IsReference: False, IsUserDefined: False) (MethodSymbol: null)
-                  Operand: ILiteralExpression (OperationKind.LiteralExpression, Type: null, Constant: null) (Syntax: 'Nothing')]]>.Value
->>>>>>> 0e44aaec
 
             Dim expectedDiagnostics = String.Empty
 
@@ -437,13 +390,12 @@
   Conversion: CommonConversion (Exists: True, IsIdentity: False, IsNumeric: False, IsReference: False, IsUserDefined: False) (MethodSymbol: null)
   Operand: ITupleExpression (OperationKind.TupleExpression, Type: (System.Int16, c1 As System.String)) (Syntax: '(New C(0), c1)')
       Elements(2):
-<<<<<<< HEAD
           IConversionExpression (Implicit, TryCast: False, Unchecked) (OperatorMethod: Function C.op_Implicit(c As C) As System.Int16) (OperationKind.ConversionExpression, Type: System.Int16) (Syntax: 'New C(0)')
             Conversion: CommonConversion (Exists: True, IsIdentity: False, IsNumeric: False, IsReference: False, IsUserDefined: True) (MethodSymbol: Function C.op_Implicit(c As C) As System.Int16)
             Operand: IObjectCreationExpression (Constructor: Sub C..ctor(x As System.Int32)) (OperationKind.ObjectCreationExpression, Type: C) (Syntax: 'New C(0)')
                 Arguments(1):
                     IArgument (ArgumentKind.Explicit, Matching Parameter: x) (OperationKind.Argument) (Syntax: '0')
-                      ILiteralExpression (Text: 0) (OperationKind.LiteralExpression, Type: System.Int32, Constant: 0) (Syntax: '0')
+                      ILiteralExpression (OperationKind.LiteralExpression, Type: System.Int32, Constant: 0) (Syntax: '0')
                       InConversion: null
                       OutConversion: null
                 Initializer: null
@@ -451,24 +403,6 @@
             Conversion: CommonConversion (Exists: True, IsIdentity: False, IsNumeric: False, IsReference: False, IsUserDefined: True) (MethodSymbol: Function C.op_Implicit(c As C) As System.String)
             Operand: IParameterReferenceExpression: c1 (OperationKind.ParameterReferenceExpression, Type: C) (Syntax: 'c1')
 ]]>.Value
-=======
-          IConversionExpression (Implicit, TryCast: False, Unchecked) (OperationKind.ConversionExpression, Type: System.Int16) (Syntax: 'New C(0)')
-            Conversion: CommonConversion (Exists: False, IsIdentity: False, IsNumeric: False, IsReference: False, IsUserDefined: False) (MethodSymbol: null)
-            Operand: IConversionExpression (Implicit, TryCast: False, Unchecked) (OperationKind.ConversionExpression, Type: C) (Syntax: 'New C(0)')
-                Conversion: CommonConversion (Exists: False, IsIdentity: False, IsNumeric: False, IsReference: False, IsUserDefined: False) (MethodSymbol: null)
-                Operand: IObjectCreationExpression (Constructor: Sub C..ctor(x As System.Int32)) (OperationKind.ObjectCreationExpression, Type: C) (Syntax: 'New C(0)')
-                    Arguments(1):
-                        IArgument (ArgumentKind.Explicit, Matching Parameter: x) (OperationKind.Argument) (Syntax: '0')
-                          ILiteralExpression (OperationKind.LiteralExpression, Type: System.Int32, Constant: 0) (Syntax: '0')
-                          InConversion: null
-                          OutConversion: null
-                    Initializer: null
-          IConversionExpression (Implicit, TryCast: False, Unchecked) (OperationKind.ConversionExpression, Type: System.String) (Syntax: 'c1')
-            Conversion: CommonConversion (Exists: False, IsIdentity: False, IsNumeric: False, IsReference: False, IsUserDefined: False) (MethodSymbol: null)
-            Operand: IConversionExpression (Implicit, TryCast: False, Unchecked) (OperationKind.ConversionExpression, Type: C) (Syntax: 'c1')
-                Conversion: CommonConversion (Exists: False, IsIdentity: False, IsNumeric: False, IsReference: False, IsUserDefined: False) (MethodSymbol: null)
-                Operand: IParameterReferenceExpression: c1 (OperationKind.ParameterReferenceExpression, Type: C) (Syntax: 'c1')]]>.Value
->>>>>>> 0e44aaec
 
             Dim expectedDiagnostics = String.Empty
 
@@ -512,13 +446,12 @@
         Conversion: CommonConversion (Exists: True, IsIdentity: False, IsNumeric: False, IsReference: False, IsUserDefined: False) (MethodSymbol: null)
         Operand: ITupleExpression (OperationKind.TupleExpression, Type: (System.Int16, c1 As System.String)) (Syntax: '(New C(0), c1)')
             Elements(2):
-<<<<<<< HEAD
                 IConversionExpression (Implicit, TryCast: False, Unchecked) (OperatorMethod: Function C.op_Implicit(c As C) As System.Int16) (OperationKind.ConversionExpression, Type: System.Int16) (Syntax: 'New C(0)')
                   Conversion: CommonConversion (Exists: True, IsIdentity: False, IsNumeric: False, IsReference: False, IsUserDefined: True) (MethodSymbol: Function C.op_Implicit(c As C) As System.Int16)
                   Operand: IObjectCreationExpression (Constructor: Sub C..ctor(x As System.Int32)) (OperationKind.ObjectCreationExpression, Type: C) (Syntax: 'New C(0)')
                       Arguments(1):
                           IArgument (ArgumentKind.Explicit, Matching Parameter: x) (OperationKind.Argument) (Syntax: '0')
-                            ILiteralExpression (Text: 0) (OperationKind.LiteralExpression, Type: System.Int32, Constant: 0) (Syntax: '0')
+                            ILiteralExpression (OperationKind.LiteralExpression, Type: System.Int32, Constant: 0) (Syntax: '0')
                             InConversion: null
                             OutConversion: null
                       Initializer: null
@@ -526,24 +459,6 @@
                   Conversion: CommonConversion (Exists: True, IsIdentity: False, IsNumeric: False, IsReference: False, IsUserDefined: True) (MethodSymbol: Function C.op_Implicit(c As C) As System.String)
                   Operand: IParameterReferenceExpression: c1 (OperationKind.ParameterReferenceExpression, Type: C) (Syntax: 'c1')
 ]]>.Value
-=======
-                IConversionExpression (Implicit, TryCast: False, Unchecked) (OperationKind.ConversionExpression, Type: System.Int16) (Syntax: 'New C(0)')
-                  Conversion: CommonConversion (Exists: False, IsIdentity: False, IsNumeric: False, IsReference: False, IsUserDefined: False) (MethodSymbol: null)
-                  Operand: IConversionExpression (Implicit, TryCast: False, Unchecked) (OperationKind.ConversionExpression, Type: C) (Syntax: 'New C(0)')
-                      Conversion: CommonConversion (Exists: False, IsIdentity: False, IsNumeric: False, IsReference: False, IsUserDefined: False) (MethodSymbol: null)
-                      Operand: IObjectCreationExpression (Constructor: Sub C..ctor(x As System.Int32)) (OperationKind.ObjectCreationExpression, Type: C) (Syntax: 'New C(0)')
-                          Arguments(1):
-                              IArgument (ArgumentKind.Explicit, Matching Parameter: x) (OperationKind.Argument) (Syntax: '0')
-                                ILiteralExpression (OperationKind.LiteralExpression, Type: System.Int32, Constant: 0) (Syntax: '0')
-                                InConversion: null
-                                OutConversion: null
-                          Initializer: null
-                IConversionExpression (Implicit, TryCast: False, Unchecked) (OperationKind.ConversionExpression, Type: System.String) (Syntax: 'c1')
-                  Conversion: CommonConversion (Exists: False, IsIdentity: False, IsNumeric: False, IsReference: False, IsUserDefined: False) (MethodSymbol: null)
-                  Operand: IConversionExpression (Implicit, TryCast: False, Unchecked) (OperationKind.ConversionExpression, Type: C) (Syntax: 'c1')
-                      Conversion: CommonConversion (Exists: False, IsIdentity: False, IsNumeric: False, IsReference: False, IsUserDefined: False) (MethodSymbol: null)
-                      Operand: IParameterReferenceExpression: c1 (OperationKind.ParameterReferenceExpression, Type: C) (Syntax: 'c1')]]>.Value
->>>>>>> 0e44aaec
 
             Dim expectedDiagnostics = String.Empty
 
@@ -576,32 +491,16 @@
 End Class]]>.Value
 
             Dim expectedOperationTree = <![CDATA[
-<<<<<<< HEAD
 IConversionExpression (Implicit, TryCast: False, Unchecked) (OperatorMethod: Function C.op_Implicit(x As (System.Int32, System.String)) As C) (OperationKind.ConversionExpression, Type: C) (Syntax: '(0, Nothing)')
   Conversion: CommonConversion (Exists: True, IsIdentity: False, IsNumeric: False, IsReference: False, IsUserDefined: True) (MethodSymbol: Function C.op_Implicit(x As (System.Int32, System.String)) As C)
   Operand: IConversionExpression (Implicit, TryCast: False, Unchecked) (OperationKind.ConversionExpression, Type: (System.Int32, System.Object)) (Syntax: '(0, Nothing)')
       Conversion: CommonConversion (Exists: True, IsIdentity: False, IsNumeric: False, IsReference: False, IsUserDefined: False) (MethodSymbol: null)
       Operand: ITupleExpression (OperationKind.TupleExpression, Type: (System.Int32, System.Object)) (Syntax: '(0, Nothing)')
           Elements(2):
-              ILiteralExpression (Text: 0) (OperationKind.LiteralExpression, Type: System.Int32, Constant: 0) (Syntax: '0')
+              ILiteralExpression (OperationKind.LiteralExpression, Type: System.Int32, Constant: 0) (Syntax: '0')
               IConversionExpression (Implicit, TryCast: False, Unchecked) (OperationKind.ConversionExpression, Type: System.Object, Constant: null) (Syntax: 'Nothing')
                 Conversion: CommonConversion (Exists: True, IsIdentity: False, IsNumeric: False, IsReference: False, IsUserDefined: False) (MethodSymbol: null)
-                Operand: ILiteralExpression (OperationKind.LiteralExpression, Type: null, Constant: null) (Syntax: 'Nothing')
-]]>.Value
-=======
-IConversionExpression (Implicit, TryCast: False, Unchecked) (OperationKind.ConversionExpression, Type: C) (Syntax: '(0, Nothing)')
-  Conversion: CommonConversion (Exists: False, IsIdentity: False, IsNumeric: False, IsReference: False, IsUserDefined: False) (MethodSymbol: null)
-  Operand: IConversionExpression (Implicit, TryCast: False, Unchecked) (OperationKind.ConversionExpression, Type: (System.Int32, System.Object)) (Syntax: '(0, Nothing)')
-      Conversion: CommonConversion (Exists: False, IsIdentity: False, IsNumeric: False, IsReference: False, IsUserDefined: False) (MethodSymbol: null)
-      Operand: IConversionExpression (Implicit, TryCast: False, Unchecked) (OperationKind.ConversionExpression, Type: (System.Int32, System.Object)) (Syntax: '(0, Nothing)')
-          Conversion: CommonConversion (Exists: False, IsIdentity: False, IsNumeric: False, IsReference: False, IsUserDefined: False) (MethodSymbol: null)
-          Operand: ITupleExpression (OperationKind.TupleExpression, Type: (System.Int32, System.Object)) (Syntax: '(0, Nothing)')
-              Elements(2):
-                  ILiteralExpression (OperationKind.LiteralExpression, Type: System.Int32, Constant: 0) (Syntax: '0')
-                  IConversionExpression (Implicit, TryCast: False, Unchecked) (OperationKind.ConversionExpression, Type: System.Object, Constant: null) (Syntax: 'Nothing')
-                    Conversion: CommonConversion (Exists: False, IsIdentity: False, IsNumeric: False, IsReference: False, IsUserDefined: False) (MethodSymbol: null)
-                    Operand: ILiteralExpression (OperationKind.LiteralExpression, Type: null, Constant: null) (Syntax: 'Nothing')]]>.Value
->>>>>>> 0e44aaec
+                Operand: ILiteralExpression (OperationKind.LiteralExpression, Type: null, Constant: null) (Syntax: 'Nothing')]]>.Value
 
             Dim expectedDiagnostics = String.Empty
 
@@ -640,26 +539,14 @@
     Initializer: IConversionExpression (Implicit, TryCast: False, Unchecked) (OperatorMethod: Function C.op_Implicit(x As (System.Int32, System.String)) As C) (OperationKind.ConversionExpression, Type: C) (Syntax: '(0, Nothing)')
         Conversion: CommonConversion (Exists: True, IsIdentity: False, IsNumeric: False, IsReference: False, IsUserDefined: True) (MethodSymbol: Function C.op_Implicit(x As (System.Int32, System.String)) As C)
         Operand: IConversionExpression (Implicit, TryCast: False, Unchecked) (OperationKind.ConversionExpression, Type: (System.Int32, System.Object)) (Syntax: '(0, Nothing)')
-<<<<<<< HEAD
             Conversion: CommonConversion (Exists: True, IsIdentity: False, IsNumeric: False, IsReference: False, IsUserDefined: False) (MethodSymbol: null)
             Operand: ITupleExpression (OperationKind.TupleExpression, Type: (System.Int32, System.Object)) (Syntax: '(0, Nothing)')
                 Elements(2):
-                    ILiteralExpression (Text: 0) (OperationKind.LiteralExpression, Type: System.Int32, Constant: 0) (Syntax: '0')
+                    ILiteralExpression (OperationKind.LiteralExpression, Type: System.Int32, Constant: 0) (Syntax: '0')
                     IConversionExpression (Implicit, TryCast: False, Unchecked) (OperationKind.ConversionExpression, Type: System.Object, Constant: null) (Syntax: 'Nothing')
                       Conversion: CommonConversion (Exists: True, IsIdentity: False, IsNumeric: False, IsReference: False, IsUserDefined: False) (MethodSymbol: null)
                       Operand: ILiteralExpression (OperationKind.LiteralExpression, Type: null, Constant: null) (Syntax: 'Nothing')
 ]]>.Value
-=======
-            Conversion: CommonConversion (Exists: False, IsIdentity: False, IsNumeric: False, IsReference: False, IsUserDefined: False) (MethodSymbol: null)
-            Operand: IConversionExpression (Implicit, TryCast: False, Unchecked) (OperationKind.ConversionExpression, Type: (System.Int32, System.Object)) (Syntax: '(0, Nothing)')
-                Conversion: CommonConversion (Exists: False, IsIdentity: False, IsNumeric: False, IsReference: False, IsUserDefined: False) (MethodSymbol: null)
-                Operand: ITupleExpression (OperationKind.TupleExpression, Type: (System.Int32, System.Object)) (Syntax: '(0, Nothing)')
-                    Elements(2):
-                        ILiteralExpression (OperationKind.LiteralExpression, Type: System.Int32, Constant: 0) (Syntax: '0')
-                        IConversionExpression (Implicit, TryCast: False, Unchecked) (OperationKind.ConversionExpression, Type: System.Object, Constant: null) (Syntax: 'Nothing')
-                          Conversion: CommonConversion (Exists: False, IsIdentity: False, IsNumeric: False, IsReference: False, IsUserDefined: False) (MethodSymbol: null)
-                          Operand: ILiteralExpression (OperationKind.LiteralExpression, Type: null, Constant: null) (Syntax: 'Nothing')]]>.Value
->>>>>>> 0e44aaec
 
             Dim expectedDiagnostics = String.Empty
 
@@ -692,18 +579,10 @@
 End Class]]>.Value
 
             Dim expectedOperationTree = <![CDATA[
-<<<<<<< HEAD
 IConversionExpression (Implicit, TryCast: False, Unchecked) (OperatorMethod: Function C.op_Implicit(c As C) As (System.Int32, System.String)) (OperationKind.ConversionExpression, Type: (System.Int32, System.String)) (Syntax: 'c1')
   Conversion: CommonConversion (Exists: True, IsIdentity: False, IsNumeric: False, IsReference: False, IsUserDefined: True) (MethodSymbol: Function C.op_Implicit(c As C) As (System.Int32, System.String))
   Operand: IParameterReferenceExpression: c1 (OperationKind.ParameterReferenceExpression, Type: C) (Syntax: 'c1')
 ]]>.Value
-=======
-IConversionExpression (Implicit, TryCast: False, Unchecked) (OperationKind.ConversionExpression, Type: (System.Int32, System.String)) (Syntax: 'c1')
-  Conversion: CommonConversion (Exists: False, IsIdentity: False, IsNumeric: False, IsReference: False, IsUserDefined: False) (MethodSymbol: null)
-  Operand: IConversionExpression (Implicit, TryCast: False, Unchecked) (OperationKind.ConversionExpression, Type: C) (Syntax: 'c1')
-      Conversion: CommonConversion (Exists: False, IsIdentity: False, IsNumeric: False, IsReference: False, IsUserDefined: False) (MethodSymbol: null)
-      Operand: IParameterReferenceExpression: c1 (OperationKind.ParameterReferenceExpression, Type: C) (Syntax: 'c1')]]>.Value
->>>>>>> 0e44aaec
 
             Dim expectedDiagnostics = String.Empty
 
@@ -788,18 +667,10 @@
                   InConversion: null
                   OutConversion: null
             Initializer: null
-<<<<<<< HEAD
       IConversionExpression (Implicit, TryCast: False, Unchecked) (OperatorMethod: Function C.op_Implicit(c As C) As System.String) (OperationKind.ConversionExpression, Type: System.String) (Syntax: 'c1')
         Conversion: CommonConversion (Exists: True, IsIdentity: False, IsNumeric: False, IsReference: False, IsUserDefined: True) (MethodSymbol: Function C.op_Implicit(c As C) As System.String)
         Operand: IParameterReferenceExpression: c1 (OperationKind.ParameterReferenceExpression, Type: C) (Syntax: 'c1')
 ]]>.Value
-=======
-      IConversionExpression (Implicit, TryCast: False, Unchecked) (OperationKind.ConversionExpression, Type: System.String) (Syntax: 'c1')
-        Conversion: CommonConversion (Exists: False, IsIdentity: False, IsNumeric: False, IsReference: False, IsUserDefined: False) (MethodSymbol: null)
-        Operand: IConversionExpression (Implicit, TryCast: False, Unchecked) (OperationKind.ConversionExpression, Type: C) (Syntax: 'c1')
-            Conversion: CommonConversion (Exists: False, IsIdentity: False, IsNumeric: False, IsReference: False, IsUserDefined: False) (MethodSymbol: null)
-            Operand: IParameterReferenceExpression: c1 (OperationKind.ParameterReferenceExpression, Type: C) (Syntax: 'c1')]]>.Value
->>>>>>> 0e44aaec
 
             Dim expectedDiagnostics = <![CDATA[
 BC30311: Value of type 'C' cannot be converted to 'Short'.
@@ -854,18 +725,10 @@
                         InConversion: null
                         OutConversion: null
                   Initializer: null
-<<<<<<< HEAD
             IConversionExpression (Implicit, TryCast: False, Unchecked) (OperatorMethod: Function C.op_Implicit(c As C) As System.String) (OperationKind.ConversionExpression, Type: System.String) (Syntax: 'c1')
               Conversion: CommonConversion (Exists: True, IsIdentity: False, IsNumeric: False, IsReference: False, IsUserDefined: True) (MethodSymbol: Function C.op_Implicit(c As C) As System.String)
               Operand: IParameterReferenceExpression: c1 (OperationKind.ParameterReferenceExpression, Type: C) (Syntax: 'c1')
 ]]>.Value
-=======
-            IConversionExpression (Implicit, TryCast: False, Unchecked) (OperationKind.ConversionExpression, Type: System.String) (Syntax: 'c1')
-              Conversion: CommonConversion (Exists: False, IsIdentity: False, IsNumeric: False, IsReference: False, IsUserDefined: False) (MethodSymbol: null)
-              Operand: IConversionExpression (Implicit, TryCast: False, Unchecked) (OperationKind.ConversionExpression, Type: C) (Syntax: 'c1')
-                  Conversion: CommonConversion (Exists: False, IsIdentity: False, IsNumeric: False, IsReference: False, IsUserDefined: False) (MethodSymbol: null)
-                  Operand: IParameterReferenceExpression: c1 (OperationKind.ParameterReferenceExpression, Type: C) (Syntax: 'c1')]]>.Value
->>>>>>> 0e44aaec
 
             Dim expectedDiagnostics = <![CDATA[
 BC30311: Value of type 'C' cannot be converted to 'Short'.
