--- conflicted
+++ resolved
@@ -163,14 +163,10 @@
                     return "binaryLiterals";
                 case MessageID.IDS_FeatureDigitSeparator:
                     return "digitSeparators";
-<<<<<<< HEAD
+                case MessageID.IDS_FeatureLocalFunctions:
+                    return "localFunctions";
                 case MessageID.IDS_FeaturePatternMatching:
                     return "patterns";
-=======
-                case MessageID.IDS_FeatureLocalFunctions:
-                    return "localFunctions";
-
->>>>>>> 1d7795fc
                 default:
                     return null;
             }
