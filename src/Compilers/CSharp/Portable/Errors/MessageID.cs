--- conflicted
+++ resolved
@@ -207,11 +207,8 @@
         IDS_FeatureInitOnlySetters = MessageBase + 12781,
         IDS_FeatureRecords = MessageBase + 12782,
         IDS_FeatureNullPointerConstantPattern = MessageBase + 12783,
-<<<<<<< HEAD
         IDS_FeatureModuleInitializers = MessageBase + 12784,
-=======
-        IDS_FeatureCovariantReturnsForOverrides = MessageBase + 12784,
->>>>>>> ed07d46c
+        IDS_FeatureCovariantReturnsForOverrides = MessageBase + 12785,
     }
 
     // Message IDs may refer to strings that need to be localized.
