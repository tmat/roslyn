--- conflicted
+++ resolved
@@ -189,11 +189,8 @@
         IDS_FeatureLambdaDiscardParameters = MessageBase + 12765,
         IDS_FeatureLocalFunctionAttributes = MessageBase + 12766,
         IDS_FeatureExternLocalFunctions = MessageBase + 12767,
-<<<<<<< HEAD
-        IDS_FeatureFunctionPointers = MessageBase + 12768,
-=======
         IDS_FeatureMemberNotNull = MessageBase + 12768,
->>>>>>> f1dddffd
+        IDS_FeatureFunctionPointers = MessageBase + 12769,
     }
 
     // Message IDs may refer to strings that need to be localized.
