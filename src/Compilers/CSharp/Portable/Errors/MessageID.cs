﻿// Licensed to the .NET Foundation under one or more agreements.
// The .NET Foundation licenses this file to you under the MIT license.
// See the LICENSE file in the project root for more information.

using System;
using System.Diagnostics;
using Roslyn.Utilities;

namespace Microsoft.CodeAnalysis.CSharp
{
    internal enum MessageID
    {
        None = 0,
        MessageBase = 1200,

        IDS_SK_METHOD = MessageBase + 2000,
        IDS_SK_TYPE = MessageBase + 2001,
        IDS_SK_NAMESPACE = MessageBase + 2002,
        IDS_SK_FIELD = MessageBase + 2003,
        IDS_SK_PROPERTY = MessageBase + 2004,
        IDS_SK_UNKNOWN = MessageBase + 2005,
        IDS_SK_VARIABLE = MessageBase + 2006,
        IDS_SK_EVENT = MessageBase + 2007,
        IDS_SK_TYVAR = MessageBase + 2008,
        //IDS_SK_GCLASS = MessageBase + 2009,
        IDS_SK_ALIAS = MessageBase + 2010,
        //IDS_SK_EXTERNALIAS = MessageBase + 2011,
        IDS_SK_LABEL = MessageBase + 2012,
        IDS_SK_CONSTRUCTOR = MessageBase + 2013,

        IDS_NULL = MessageBase + 10001,
        //IDS_RELATEDERROR = MessageBase + 10002,
        //IDS_RELATEDWARNING = MessageBase + 10003,
        IDS_XMLIGNORED = MessageBase + 10004,
        IDS_XMLIGNORED2 = MessageBase + 10005,
        IDS_XMLFAILEDINCLUDE = MessageBase + 10006,
        IDS_XMLBADINCLUDE = MessageBase + 10007,
        IDS_XMLNOINCLUDE = MessageBase + 10008,
        IDS_XMLMISSINGINCLUDEFILE = MessageBase + 10009,
        IDS_XMLMISSINGINCLUDEPATH = MessageBase + 10010,
        IDS_GlobalNamespace = MessageBase + 10011,
        IDS_FeatureGenerics = MessageBase + 12500,
        IDS_FeatureAnonDelegates = MessageBase + 12501,
        IDS_FeatureModuleAttrLoc = MessageBase + 12502,
        IDS_FeatureGlobalNamespace = MessageBase + 12503,
        IDS_FeatureFixedBuffer = MessageBase + 12504,
        IDS_FeaturePragma = MessageBase + 12505,
        IDS_FOREACHLOCAL = MessageBase + 12506,
        IDS_USINGLOCAL = MessageBase + 12507,
        IDS_FIXEDLOCAL = MessageBase + 12508,
        IDS_FeatureStaticClasses = MessageBase + 12511,
        IDS_FeaturePartialTypes = MessageBase + 12512,
        IDS_MethodGroup = MessageBase + 12513,
        IDS_AnonMethod = MessageBase + 12514,
        IDS_FeatureSwitchOnBool = MessageBase + 12517,
        //IDS_WarnAsError = MessageBase + 12518,
        IDS_Collection = MessageBase + 12520,
        IDS_FeaturePropertyAccessorMods = MessageBase + 12522,
        IDS_FeatureExternAlias = MessageBase + 12523,
        IDS_FeatureIterators = MessageBase + 12524,
        IDS_FeatureDefault = MessageBase + 12525,
        IDS_FeatureNullable = MessageBase + 12528,
        IDS_Lambda = MessageBase + 12531,
        IDS_FeaturePatternMatching = MessageBase + 12532,
        IDS_FeatureThrowExpression = MessageBase + 12533,

        IDS_FeatureImplicitArray = MessageBase + 12557,
        IDS_FeatureImplicitLocal = MessageBase + 12558,
        IDS_FeatureAnonymousTypes = MessageBase + 12559,
        IDS_FeatureAutoImplementedProperties = MessageBase + 12560,
        IDS_FeatureObjectInitializer = MessageBase + 12561,
        IDS_FeatureCollectionInitializer = MessageBase + 12562,
        IDS_FeatureLambda = MessageBase + 12563,
        IDS_FeatureQueryExpression = MessageBase + 12564,
        IDS_FeatureExtensionMethod = MessageBase + 12565,
        IDS_FeaturePartialMethod = MessageBase + 12566,
        IDS_FeatureDynamic = MessageBase + 12644,
        IDS_FeatureTypeVariance = MessageBase + 12645,
        IDS_FeatureNamedArgument = MessageBase + 12646,
        IDS_FeatureOptionalParameter = MessageBase + 12647,
        IDS_FeatureExceptionFilter = MessageBase + 12648,
        IDS_FeatureAutoPropertyInitializer = MessageBase + 12649,

        IDS_SK_TYPE_OR_NAMESPACE = MessageBase + 12652,
        IDS_SK_ARRAY = MessageBase + 12653,
        IDS_SK_POINTER = MessageBase + 12654,
        IDS_SK_FUNCTION_POINTER = MessageBase + 12655,
        IDS_SK_DYNAMIC = MessageBase + 12656,

        IDS_Contravariant = MessageBase + 12659,
        IDS_Contravariantly = MessageBase + 12660,
        IDS_Covariant = MessageBase + 12661,
        IDS_Covariantly = MessageBase + 12662,
        IDS_Invariantly = MessageBase + 12663,

        IDS_FeatureAsync = MessageBase + 12668,
        IDS_FeatureStaticAnonymousFunction = MessageBase + 12669,

        IDS_LIB_ENV = MessageBase + 12680,
        IDS_LIB_OPTION = MessageBase + 12681,
        IDS_REFERENCEPATH_OPTION = MessageBase + 12682,
        IDS_DirectoryDoesNotExist = MessageBase + 12683,
        IDS_DirectoryHasInvalidPath = MessageBase + 12684,

        IDS_Namespace1 = MessageBase + 12685,
        IDS_PathList = MessageBase + 12686,
        IDS_Text = MessageBase + 12687,

        IDS_FeatureDiscards = MessageBase + 12688,

        IDS_FeatureDefaultTypeParameterConstraint = MessageBase + 12689,
        IDS_FeatureNullPropagatingOperator = MessageBase + 12690,
        IDS_FeatureExpressionBodiedMethod = MessageBase + 12691,
        IDS_FeatureExpressionBodiedProperty = MessageBase + 12692,
        IDS_FeatureExpressionBodiedIndexer = MessageBase + 12693,
        // IDS_VersionExperimental = MessageBase + 12694,
        IDS_FeatureNameof = MessageBase + 12695,
        IDS_FeatureDictionaryInitializer = MessageBase + 12696,

        IDS_ToolName = MessageBase + 12697,
        IDS_LogoLine1 = MessageBase + 12698,
        IDS_LogoLine2 = MessageBase + 12699,
        IDS_CSCHelp = MessageBase + 12700,

        IDS_FeatureUsingStatic = MessageBase + 12701,
        IDS_FeatureInterpolatedStrings = MessageBase + 12702,
        IDS_OperationCausedStackOverflow = MessageBase + 12703,
        IDS_AwaitInCatchAndFinally = MessageBase + 12704,
        IDS_FeatureReadonlyAutoImplementedProperties = MessageBase + 12705,
        IDS_FeatureBinaryLiteral = MessageBase + 12706,
        IDS_FeatureDigitSeparator = MessageBase + 12707,
        IDS_FeatureLocalFunctions = MessageBase + 12708,
        IDS_FeatureNullableReferenceTypes = MessageBase + 12709,

        IDS_FeatureRefLocalsReturns = MessageBase + 12710,
        IDS_FeatureTuples = MessageBase + 12711,
        IDS_FeatureOutVar = MessageBase + 12713,

        // IDS_FeaturePragmaWarningEnable = MessageBase + 12714,
        IDS_FeatureExpressionBodiedAccessor = MessageBase + 12715,
        IDS_FeatureExpressionBodiedDeOrConstructor = MessageBase + 12716,
        IDS_ThrowExpression = MessageBase + 12717,
        IDS_FeatureDefaultLiteral = MessageBase + 12718,
        IDS_FeatureInferredTupleNames = MessageBase + 12719,
        IDS_FeatureGenericPatternMatching = MessageBase + 12720,
        IDS_FeatureAsyncMain = MessageBase + 12721,
        IDS_LangVersions = MessageBase + 12722,

        IDS_FeatureLeadingDigitSeparator = MessageBase + 12723,
        IDS_FeatureNonTrailingNamedArguments = MessageBase + 12724,

        IDS_FeatureReadOnlyReferences = MessageBase + 12725,
        IDS_FeatureRefStructs = MessageBase + 12726,
        IDS_FeatureReadOnlyStructs = MessageBase + 12727,
        IDS_FeatureRefExtensionMethods = MessageBase + 12728,
        // IDS_StackAllocExpression = MessageBase + 12729,
        IDS_FeaturePrivateProtected = MessageBase + 12730,

        IDS_FeatureRefConditional = MessageBase + 12731,
        IDS_FeatureAttributesOnBackingFields = MessageBase + 12732,
        IDS_FeatureImprovedOverloadCandidates = MessageBase + 12733,
        IDS_FeatureRefReassignment = MessageBase + 12734,
        IDS_FeatureRefFor = MessageBase + 12735,
        IDS_FeatureRefForEach = MessageBase + 12736,
        IDS_FeatureEnumGenericTypeConstraint = MessageBase + 12737,
        IDS_FeatureDelegateGenericTypeConstraint = MessageBase + 12738,
        IDS_FeatureUnmanagedGenericTypeConstraint = MessageBase + 12739,
        IDS_FeatureStackAllocInitializer = MessageBase + 12740,
        IDS_FeatureTupleEquality = MessageBase + 12741,
        IDS_FeatureExpressionVariablesInQueriesAndInitializers = MessageBase + 12742,
        IDS_FeatureExtensibleFixedStatement = MessageBase + 12743,
        IDS_FeatureIndexingMovableFixedBuffers = MessageBase + 12744,

        IDS_FeatureAltInterpolatedVerbatimStrings = MessageBase + 12745,
        IDS_FeatureCoalesceAssignmentExpression = MessageBase + 12746,
        IDS_FeatureUnconstrainedTypeParameterInNullCoalescingOperator = MessageBase + 12747,
        IDS_FeatureNotNullGenericTypeConstraint = MessageBase + 12748,
        IDS_FeatureIndexOperator = MessageBase + 12749,
        IDS_FeatureRangeOperator = MessageBase + 12750,
        IDS_FeatureAsyncStreams = MessageBase + 12751,
        IDS_FeatureRecursivePatterns = MessageBase + 12752,
        IDS_Disposable = MessageBase + 12753,
        IDS_FeatureUsingDeclarations = MessageBase + 12754,
        IDS_FeatureStaticLocalFunctions = MessageBase + 12755,
        IDS_FeatureNameShadowingInNestedFunctions = MessageBase + 12756,
        IDS_FeatureUnmanagedConstructedTypes = MessageBase + 12757,
        IDS_FeatureObsoleteOnPropertyAccessor = MessageBase + 12758,
        IDS_FeatureReadOnlyMembers = MessageBase + 12759,
        IDS_DefaultInterfaceImplementation = MessageBase + 12760,
        IDS_OverrideWithConstraints = MessageBase + 12761,
        IDS_FeatureNestedStackalloc = MessageBase + 12762,
        IDS_FeatureSwitchExpression = MessageBase + 12763,
        IDS_FeatureAsyncUsing = MessageBase + 12764,
        IDS_FeatureLambdaDiscardParameters = MessageBase + 12765,
        IDS_FeatureLocalFunctionAttributes = MessageBase + 12766,
        IDS_FeatureExternLocalFunctions = MessageBase + 12767,
        IDS_FeatureMemberNotNull = MessageBase + 12768,

        IDS_FeatureNativeInt = MessageBase + 12769,
        IDS_FeatureImplicitObjectCreation = MessageBase + 12770,
        IDS_FeatureTypePattern = MessageBase + 12771,
        IDS_FeatureParenthesizedPattern = MessageBase + 12772,
        IDS_FeatureOrPattern = MessageBase + 12773,
        IDS_FeatureAndPattern = MessageBase + 12774,
        IDS_FeatureNotPattern = MessageBase + 12775,
        IDS_FeatureRelationalPattern = MessageBase + 12776,
        IDS_FeatureExtendedPartialMethods = MessageBase + 12777,
        IDS_TopLevelStatements = MessageBase + 12778,
        IDS_FeatureFunctionPointers = MessageBase + 12779,
        IDS_AddressOfMethodGroup = MessageBase + 12780,
        IDS_FeatureInitOnlySetters = MessageBase + 12781,
        IDS_FeatureRecords = MessageBase + 12782,
        IDS_FeatureNullPointerConstantPattern = MessageBase + 12783,
        IDS_FeatureModuleInitializers = MessageBase + 12784,
        IDS_FeatureTargetTypedConditional = MessageBase + 12785,
        IDS_FeatureCovariantReturnsForOverrides = MessageBase + 12786,
        IDS_FeatureExtensionGetEnumerator = MessageBase + 12787,
        IDS_FeatureExtensionGetAsyncEnumerator = MessageBase + 12788,
        IDS_Parameter = MessageBase + 12789,
        IDS_Return = MessageBase + 12790,
        IDS_FeatureVarianceSafetyForStaticInterfaceMembers = MessageBase + 12791,
        IDS_FeatureConstantInterpolatedStrings = MessageBase + 12792,
        IDS_FeatureMixedDeclarationsAndExpressionsInDeconstruction = MessageBase + 12793,
        IDS_FeatureSealedToStringInRecord = MessageBase + 12794,
        IDS_FeatureRecordStructs = MessageBase + 12795,
        IDS_FeatureWithOnStructs = MessageBase + 12796,
        IDS_FeaturePositionalFieldsInRecords = MessageBase + 12797,
        IDS_FeatureGlobalUsing = MessageBase + 12798,
        IDS_FeatureInferredDelegateType = MessageBase + 12799,
        IDS_FeatureLambdaAttributes = MessageBase + 12800,

        IDS_FeatureWithOnAnonymousTypes = MessageBase + 12801,
        IDS_FeatureExtendedPropertyPatterns = MessageBase + 12802,
        IDS_FeatureStaticAbstractMembersInInterfaces = MessageBase + 12803,
        IDS_FeatureLambdaReturnType = MessageBase + 12804,
        IDS_AsyncMethodBuilderOverride = MessageBase + 12805,
        IDS_FeatureImplicitImplementationOfNonPublicMembers = MessageBase + 12806,
        // IDS_FeatureLineSpanDirective = MessageBase + 12807, // feature no longer gated on LangVer
        IDS_FeatureImprovedInterpolatedStrings = MessageBase + 12808,
        IDS_FeatureFileScopedNamespace = MessageBase + 12809,
        IDS_FeatureParameterlessStructConstructors = MessageBase + 12810,
        IDS_FeatureStructFieldInitializers = MessageBase + 12811,

        IDS_FeatureGenericAttributes = MessageBase + 12812,

        IDS_FeatureNewLinesInInterpolations = MessageBase + 12813,
        IDS_FeatureListPattern = MessageBase + 12814,
        // IDS_ParameterNullChecking = MessageBase + 12815, // feature removed from C# 11

        IDS_FeatureCacheStaticMethodGroupConversion = MessageBase + 12816,
        IDS_FeatureRawStringLiterals = MessageBase + 12817,
        IDS_FeatureSpanCharConstantPattern = MessageBase + 12818,
        IDS_FeatureDisposalPattern = MessageBase + 12819,
        IDS_FeatureAutoDefaultStructs = MessageBase + 12820,

        IDS_FeatureCheckedUserDefinedOperators = MessageBase + 12821,
        IDS_FeatureUtf8StringLiterals = MessageBase + 12822,

        IDS_FeatureUnsignedRightShift = MessageBase + 12823,

        IDS_FeatureRelaxedShiftOperator = MessageBase + 12824,
        IDS_FeatureRequiredMembers = MessageBase + 12825,
        IDS_FeatureRefFields = MessageBase + 12826,
        IDS_FeatureFileTypes = MessageBase + 12827,
        IDS_ArrayAccess = MessageBase + 12828,
        IDS_PointerElementAccess = MessageBase + 12829,
        IDS_Missing = MessageBase + 12830,
        IDS_FeatureLambdaOptionalParameters = MessageBase + 12831,
        IDS_FeatureLambdaParamsArray = MessageBase + 12832,

        IDS_FeaturePrimaryConstructors = MessageBase + 12833,
        IDS_FeatureUsingTypeAlias = MessageBase + 12834,

        IDS_FeatureInstanceMemberInNameof = MessageBase + 12835,

        IDS_FeatureInlineArrays = MessageBase + 12836,
        IDS_FeatureCollectionExpressions = MessageBase + 12837,
        IDS_FeatureRefReadonlyParameters = MessageBase + 12838,
        IDS_FeatureStringEscapeCharacter = MessageBase + 12839,

        IDS_FeatureImplicitIndexerInitializer = MessageBase + 12840,
        IDS_FeatureLockObject = MessageBase + 12841,

        IDS_FeatureParamsCollections = MessageBase + 12842,

<<<<<<< HEAD
        IDS_FeatureRefStructInterfaces = MessageBase + 12950, // PROTOTYPE(RefStructInterfaces): Pack numbers
=======
        IDS_FeatureRefUnsafeInIteratorAsync = MessageBase + 12843,
>>>>>>> fd9a371c
    }

    // Message IDs may refer to strings that need to be localized.
    // This struct makes an IFormattable wrapper around a MessageID
    internal readonly struct LocalizableErrorArgument : IFormattable
    {
        private readonly MessageID _id;

        internal LocalizableErrorArgument(MessageID id)
        {
            _id = id;
        }

        public override string ToString()
        {
            return ToString(null, null);
        }

        public string ToString(string? format, IFormatProvider? formatProvider)
        {
            return ErrorFacts.GetMessage(_id, formatProvider as System.Globalization.CultureInfo);
        }
    }

    // And this extension method makes it easy to localize MessageIDs:

    internal static partial class MessageIDExtensions
    {
        public static LocalizableErrorArgument Localize(this MessageID id)
        {
            return new LocalizableErrorArgument(id);
        }

        // Returns the string to be used in the /features flag switch to enable the MessageID feature.
        // Always call this before RequiredVersion:
        //   If this method returns null, call RequiredVersion and use that.
        //   If this method returns non-null, use that.
        // Features should be mutually exclusive between RequiredFeature and RequiredVersion.
        //   (hence the above rule - RequiredVersion throws when RequiredFeature returns non-null)
        internal static string? RequiredFeature(this MessageID feature)
        {
            // Check for current experimental features, if any, in the current branch.
            switch (feature)
            {
                default:
                    return null;
            }
        }

        internal static bool CheckFeatureAvailability(
            this MessageID feature,
            DiagnosticBag diagnostics,
            SyntaxNode syntax,
            Location? location = null)
        {
            return CheckFeatureAvailability(
                feature,
                diagnostics,
                syntax.SyntaxTree.Options,
                static tuple => tuple.location ?? tuple.syntax.Location,
                (syntax, location));
        }

        internal static bool CheckFeatureAvailability(
            this MessageID feature,
            DiagnosticBag diagnostics,
            SyntaxToken syntax,
            Location? location = null)
        {
            return CheckFeatureAvailability(
                feature,
                diagnostics,
                syntax.SyntaxTree!.Options,
                static tuple => tuple.location ?? tuple.syntax.GetLocation(),
                (syntax, location));
        }

        internal static bool CheckFeatureAvailability(
            this MessageID feature,
            BindingDiagnosticBag diagnostics,
            SyntaxNode syntax,
            Location? location = null)
        {
            return CheckFeatureAvailability(
                feature,
                diagnostics,
                syntax.SyntaxTree.Options,
                static tuple => tuple.location ?? tuple.syntax.Location,
                (syntax, location));
        }

        internal static bool CheckFeatureAvailability(
            this MessageID feature,
            BindingDiagnosticBag diagnostics,
            SyntaxToken syntax,
            Location? location = null)
        {
            return CheckFeatureAvailability(
                feature,
                diagnostics,
                syntax.SyntaxTree!.Options,
                static tuple => tuple.location ?? tuple.syntax.GetLocation(),
                (syntax, location));
        }

        private static bool CheckFeatureAvailability<TData>(
            this MessageID feature,
            DiagnosticBag diagnostics,
            ParseOptions parseOptions,
            Func<TData, Location> getLocation,
            TData data)
        {
            if (GetFeatureAvailabilityDiagnosticInfo(feature, (CSharpParseOptions)parseOptions) is { } diagInfo)
            {
                diagnostics.Add(diagInfo, getLocation(data));
                return false;
            }
            return true;
        }

        private static bool CheckFeatureAvailability<TData>(
            this MessageID feature,
            BindingDiagnosticBag diagnostics,
            ParseOptions parseOptions,
            Func<TData, Location> getLocation,
            TData data)
        {
            if (GetFeatureAvailabilityDiagnosticInfo(feature, (CSharpParseOptions)parseOptions) is { } diagInfo)
            {
                diagnostics.Add(diagInfo, getLocation(data));
                return false;
            }
            return true;
        }

        internal static bool CheckFeatureAvailability(
            this MessageID feature,
            BindingDiagnosticBag diagnostics,
            Compilation compilation,
            Location location)
        {
            if (GetFeatureAvailabilityDiagnosticInfo(feature, (CSharpCompilation)compilation) is { } diagInfo)
            {
                diagnostics.Add(diagInfo, location);
                return false;
            }
            return true;
        }

        internal static CSDiagnosticInfo? GetFeatureAvailabilityDiagnosticInfo(this MessageID feature, CSharpParseOptions options)
            => options.IsFeatureEnabled(feature) ? null : GetDisabledFeatureDiagnosticInfo(feature, options.LanguageVersion);

        internal static CSDiagnosticInfo? GetFeatureAvailabilityDiagnosticInfo(this MessageID feature, CSharpCompilation compilation)
            => compilation.IsFeatureEnabled(feature) ? null : GetDisabledFeatureDiagnosticInfo(feature, compilation.LanguageVersion);

        private static CSDiagnosticInfo GetDisabledFeatureDiagnosticInfo(MessageID feature, LanguageVersion availableVersion)
        {
            string? requiredFeature = feature.RequiredFeature();
            if (requiredFeature != null)
            {
                return new CSDiagnosticInfo(ErrorCode.ERR_FeatureIsExperimental, feature.Localize(), requiredFeature);
            }

            LanguageVersion requiredVersion = feature.RequiredVersion();
            return requiredVersion == LanguageVersion.Preview.MapSpecifiedToEffectiveVersion()
                ? new CSDiagnosticInfo(ErrorCode.ERR_FeatureInPreview, feature.Localize())
                : new CSDiagnosticInfo(availableVersion.GetErrorCode(), feature.Localize(), new CSharpRequiredLanguageVersion(requiredVersion));
        }

        internal static LanguageVersion RequiredVersion(this MessageID feature)
        {
            Debug.Assert(RequiredFeature(feature) == null);

            // Based on CSourceParser::GetFeatureUsage from SourceParser.cpp.
            // Checks are in the LanguageParser unless otherwise noted.
            switch (feature)
            {
                // PREFER reporting diagnostics in binding when diagnostics do not affect the shape of the syntax tree

                // C# preview features.
                case MessageID.IDS_FeatureStringEscapeCharacter:
                case MessageID.IDS_FeatureImplicitIndexerInitializer:
                case MessageID.IDS_FeatureLockObject:
                case MessageID.IDS_FeatureParamsCollections:
<<<<<<< HEAD
                case MessageID.IDS_FeatureRefStructInterfaces:
=======
                case MessageID.IDS_FeatureRefUnsafeInIteratorAsync:
>>>>>>> fd9a371c
                    return LanguageVersion.Preview;

                // C# 12.0 features.
                case MessageID.IDS_FeatureLambdaOptionalParameters: // semantic check
                case MessageID.IDS_FeatureLambdaParamsArray: // semantic check
                case MessageID.IDS_FeaturePrimaryConstructors: // declaration table check
                case MessageID.IDS_FeatureUsingTypeAlias: // semantic check
                case MessageID.IDS_FeatureInstanceMemberInNameof: // semantic check
                case MessageID.IDS_FeatureInlineArrays: // semantic check
                case MessageID.IDS_FeatureCollectionExpressions: // semantic check
                case MessageID.IDS_FeatureRefReadonlyParameters: // semantic check
                    return LanguageVersion.CSharp12;

                // C# 11.0 features.
                case MessageID.IDS_FeatureRawStringLiterals:
                case MessageID.IDS_FeatureStaticAbstractMembersInInterfaces: // semantic check
                case MessageID.IDS_FeatureNewLinesInInterpolations: // semantic check
                case MessageID.IDS_FeatureListPattern: // semantic check
                case MessageID.IDS_FeatureRequiredMembers: // semantic check
                case MessageID.IDS_FeatureCacheStaticMethodGroupConversion: // lowering check
                case MessageID.IDS_FeatureSpanCharConstantPattern:
                case MessageID.IDS_FeatureAutoDefaultStructs: // semantic check
                case MessageID.IDS_FeatureCheckedUserDefinedOperators: // semantic check for declarations, parsing check for doc comments
                case MessageID.IDS_FeatureUtf8StringLiterals: // semantic check
                case MessageID.IDS_FeatureUnsignedRightShift: // semantic check for declarations and consumption, parsing check for doc comments
                case MessageID.IDS_FeatureRelaxedShiftOperator: // semantic check
                case MessageID.IDS_FeatureRefFields: // semantic check
                case MessageID.IDS_FeatureFileTypes: // semantic check
                case MessageID.IDS_FeatureGenericAttributes: // semantic check
                    return LanguageVersion.CSharp11;

                // C# 10.0 features.
                case MessageID.IDS_FeatureMixedDeclarationsAndExpressionsInDeconstruction: // semantic check
                case MessageID.IDS_FeatureSealedToStringInRecord: // semantic check
                case MessageID.IDS_FeatureImprovedInterpolatedStrings: // semantic check
                case MessageID.IDS_FeatureRecordStructs:
                case MessageID.IDS_FeatureWithOnStructs: // semantic check
                case MessageID.IDS_FeatureWithOnAnonymousTypes: // semantic check
                case MessageID.IDS_FeaturePositionalFieldsInRecords: // semantic check
                case MessageID.IDS_FeatureGlobalUsing:
                case MessageID.IDS_FeatureInferredDelegateType: // semantic check
                case MessageID.IDS_FeatureLambdaAttributes: // semantic check
                case MessageID.IDS_FeatureExtendedPropertyPatterns: // semantic check
                case MessageID.IDS_FeatureLambdaReturnType: // semantic check
                case MessageID.IDS_AsyncMethodBuilderOverride: // semantic check
                case MessageID.IDS_FeatureConstantInterpolatedStrings: // semantic check
                case MessageID.IDS_FeatureImplicitImplementationOfNonPublicMembers: // semantic check
                case MessageID.IDS_FeatureFileScopedNamespace: // semantic check
                case MessageID.IDS_FeatureParameterlessStructConstructors: // semantic check
                case MessageID.IDS_FeatureStructFieldInitializers: // semantic check
                    return LanguageVersion.CSharp10;

                // C# 9.0 features.
                case MessageID.IDS_FeatureLambdaDiscardParameters: // semantic check
                case MessageID.IDS_FeatureFunctionPointers: // semantic check
                case MessageID.IDS_FeatureLocalFunctionAttributes: // syntax check
                case MessageID.IDS_FeatureExternLocalFunctions: // semantic check
                case MessageID.IDS_FeatureImplicitObjectCreation: // semantic check
                case MessageID.IDS_FeatureMemberNotNull:
                case MessageID.IDS_FeatureAndPattern: // semantic check
                case MessageID.IDS_FeatureNotPattern: // semantic check
                case MessageID.IDS_FeatureOrPattern: // semantic check
                case MessageID.IDS_FeatureParenthesizedPattern: // semantic check
                case MessageID.IDS_FeatureTypePattern: // semantic check
                case MessageID.IDS_FeatureRelationalPattern: // semantic check
                case MessageID.IDS_FeatureExtensionGetEnumerator: // semantic check
                case MessageID.IDS_FeatureExtensionGetAsyncEnumerator: // semantic check
                case MessageID.IDS_FeatureNativeInt:
                case MessageID.IDS_FeatureExtendedPartialMethods: // semantic check
                case MessageID.IDS_TopLevelStatements:
                case MessageID.IDS_FeatureInitOnlySetters: // semantic check
                case MessageID.IDS_FeatureRecords: // semantic check
                case MessageID.IDS_FeatureTargetTypedConditional:  // semantic check
                case MessageID.IDS_FeatureCovariantReturnsForOverrides: // semantic check
                case MessageID.IDS_FeatureStaticAnonymousFunction: // semantic check
                case MessageID.IDS_FeatureModuleInitializers: // semantic check on method attribute
                case MessageID.IDS_FeatureDefaultTypeParameterConstraint: // semantic check
                case MessageID.IDS_FeatureVarianceSafetyForStaticInterfaceMembers: // semantic check
                    return LanguageVersion.CSharp9;

                // C# 8.0 features.
                case MessageID.IDS_FeatureAltInterpolatedVerbatimStrings: // semantic check
                case MessageID.IDS_FeatureCoalesceAssignmentExpression: // semantic check
                case MessageID.IDS_FeatureUnconstrainedTypeParameterInNullCoalescingOperator:
                case MessageID.IDS_FeatureNullableReferenceTypes: // syntax and semantic check
                case MessageID.IDS_FeatureIndexOperator: // semantic check
                case MessageID.IDS_FeatureRangeOperator: // semantic check
                case MessageID.IDS_FeatureAsyncStreams: // semantic check
                case MessageID.IDS_FeatureRecursivePatterns: // semantic check
                case MessageID.IDS_FeatureUsingDeclarations: // semantic check
                case MessageID.IDS_FeatureDisposalPattern: //semantic check
                case MessageID.IDS_FeatureStaticLocalFunctions: // semantic check
                case MessageID.IDS_FeatureNameShadowingInNestedFunctions:
                case MessageID.IDS_FeatureUnmanagedConstructedTypes: // semantic check
                case MessageID.IDS_FeatureObsoleteOnPropertyAccessor:
                case MessageID.IDS_FeatureReadOnlyMembers:
                case MessageID.IDS_DefaultInterfaceImplementation: // semantic check
                case MessageID.IDS_OverrideWithConstraints: // semantic check
                case MessageID.IDS_FeatureNestedStackalloc: // semantic check
                case MessageID.IDS_FeatureNotNullGenericTypeConstraint:// semantic check
                case MessageID.IDS_FeatureSwitchExpression:
                case MessageID.IDS_FeatureAsyncUsing:
                case MessageID.IDS_FeatureNullPointerConstantPattern: //semantic check
                    return LanguageVersion.CSharp8;

                // C# 7.3 features.
                case MessageID.IDS_FeatureAttributesOnBackingFields: // semantic check
                case MessageID.IDS_FeatureImprovedOverloadCandidates: // semantic check
                case MessageID.IDS_FeatureTupleEquality: // semantic check
                case MessageID.IDS_FeatureRefReassignment: // semantic check
                case MessageID.IDS_FeatureRefFor:
                case MessageID.IDS_FeatureRefForEach: // semantic check
                case MessageID.IDS_FeatureEnumGenericTypeConstraint: // semantic check
                case MessageID.IDS_FeatureDelegateGenericTypeConstraint: // semantic check
                case MessageID.IDS_FeatureUnmanagedGenericTypeConstraint: // semantic check
                case MessageID.IDS_FeatureStackAllocInitializer: // semantic check
                case MessageID.IDS_FeatureExpressionVariablesInQueriesAndInitializers: // semantic check
                case MessageID.IDS_FeatureExtensibleFixedStatement:  // semantic check
                case MessageID.IDS_FeatureIndexingMovableFixedBuffers: //semantic check
                    return LanguageVersion.CSharp7_3;

                // C# 7.2 features.
                case MessageID.IDS_FeatureNonTrailingNamedArguments: // semantic check
                case MessageID.IDS_FeatureLeadingDigitSeparator:
                case MessageID.IDS_FeaturePrivateProtected:
                case MessageID.IDS_FeatureReadOnlyReferences: // semantic check
                case MessageID.IDS_FeatureRefStructs: // semantic check
                case MessageID.IDS_FeatureReadOnlyStructs: // semantic check
                case MessageID.IDS_FeatureRefExtensionMethods:
                case MessageID.IDS_FeatureRefConditional:
                    return LanguageVersion.CSharp7_2;

                // C# 7.1 features.
                case MessageID.IDS_FeatureAsyncMain:
                case MessageID.IDS_FeatureDefaultLiteral: // semantic check
                case MessageID.IDS_FeatureInferredTupleNames:
                case MessageID.IDS_FeatureGenericPatternMatching:
                    return LanguageVersion.CSharp7_1;

                // C# 7 features.
                case MessageID.IDS_FeatureBinaryLiteral:
                case MessageID.IDS_FeatureDigitSeparator:
                case MessageID.IDS_FeatureLocalFunctions: // semantic check
                case MessageID.IDS_FeatureRefLocalsReturns:
                case MessageID.IDS_FeaturePatternMatching: // semantic check
                case MessageID.IDS_FeatureThrowExpression: // semantic check
                case MessageID.IDS_FeatureTuples:
                case MessageID.IDS_FeatureOutVar: // semantic check
                case MessageID.IDS_FeatureExpressionBodiedAccessor:
                case MessageID.IDS_FeatureExpressionBodiedDeOrConstructor:
                case MessageID.IDS_FeatureDiscards:
                    return LanguageVersion.CSharp7;

                // C# 6 features.
                case MessageID.IDS_FeatureExceptionFilter: // semantic check
                case MessageID.IDS_FeatureAutoPropertyInitializer: // semantic check
                case MessageID.IDS_FeatureNullPropagatingOperator: // semantic check
                case MessageID.IDS_FeatureExpressionBodiedMethod:
                case MessageID.IDS_FeatureExpressionBodiedProperty: // semantic check
                case MessageID.IDS_FeatureExpressionBodiedIndexer: // semantic check
                case MessageID.IDS_FeatureNameof:
                case MessageID.IDS_FeatureDictionaryInitializer: // semantic check
                case MessageID.IDS_FeatureUsingStatic: // semantic check
                case MessageID.IDS_FeatureInterpolatedStrings: // semantic check
                case MessageID.IDS_AwaitInCatchAndFinally:
                case MessageID.IDS_FeatureReadonlyAutoImplementedProperties:
                    return LanguageVersion.CSharp6;

                // C# 5 features.
                case MessageID.IDS_FeatureAsync: // semantic check
                    return LanguageVersion.CSharp5;

                // C# 4 features.
                case MessageID.IDS_FeatureDynamic: // Checked in the binder.
                case MessageID.IDS_FeatureTypeVariance: // semantic check
                case MessageID.IDS_FeatureNamedArgument: // semantic check
                case MessageID.IDS_FeatureOptionalParameter: // semantic check
                    return LanguageVersion.CSharp4;

                // C# 3 features.
                case MessageID.IDS_FeatureImplicitArray: // semantic check
                case MessageID.IDS_FeatureAnonymousTypes: // semantic check
                case MessageID.IDS_FeatureObjectInitializer:
                case MessageID.IDS_FeatureCollectionInitializer:
                case MessageID.IDS_FeatureLambda: // semantic check
                case MessageID.IDS_FeatureQueryExpression: // semantic check
                case MessageID.IDS_FeatureExtensionMethod:
                case MessageID.IDS_FeaturePartialMethod: // semantic check
                case MessageID.IDS_FeatureImplicitLocal: // Checked in the binder.
                case MessageID.IDS_FeatureAutoImplementedProperties:
                    return LanguageVersion.CSharp3;

                // C# 2 features.
                case MessageID.IDS_FeatureGenerics: // Also affects crefs.
                case MessageID.IDS_FeatureAnonDelegates: // semantic check
                case MessageID.IDS_FeatureGlobalNamespace: // Also affects crefs.
                case MessageID.IDS_FeatureFixedBuffer: // semantic check
                case MessageID.IDS_FeatureStaticClasses: // semantic check
                case MessageID.IDS_FeaturePartialTypes: // semantic check
                case MessageID.IDS_FeaturePropertyAccessorMods:
                case MessageID.IDS_FeatureExternAlias: // semantic check
                case MessageID.IDS_FeatureIterators: // semantic check
                case MessageID.IDS_FeatureDefault: // semantic check
                case MessageID.IDS_FeatureNullable:
                case MessageID.IDS_FeaturePragma: // Checked in the directive parser.
                case MessageID.IDS_FeatureSwitchOnBool: // Checked in the binder.
                    return LanguageVersion.CSharp2;

                // Special C# 2 feature: only a warning in C# 1.
                case MessageID.IDS_FeatureModuleAttrLoc:
                    return LanguageVersion.CSharp1;

                default:
                    throw ExceptionUtilities.UnexpectedValue(feature);
            }
        }
    }
}<|MERGE_RESOLUTION|>--- conflicted
+++ resolved
@@ -283,11 +283,9 @@
 
         IDS_FeatureParamsCollections = MessageBase + 12842,
 
-<<<<<<< HEAD
+        IDS_FeatureRefUnsafeInIteratorAsync = MessageBase + 12843,
+
         IDS_FeatureRefStructInterfaces = MessageBase + 12950, // PROTOTYPE(RefStructInterfaces): Pack numbers
-=======
-        IDS_FeatureRefUnsafeInIteratorAsync = MessageBase + 12843,
->>>>>>> fd9a371c
     }
 
     // Message IDs may refer to strings that need to be localized.
@@ -472,11 +470,8 @@
                 case MessageID.IDS_FeatureImplicitIndexerInitializer:
                 case MessageID.IDS_FeatureLockObject:
                 case MessageID.IDS_FeatureParamsCollections:
-<<<<<<< HEAD
+                case MessageID.IDS_FeatureRefUnsafeInIteratorAsync:
                 case MessageID.IDS_FeatureRefStructInterfaces:
-=======
-                case MessageID.IDS_FeatureRefUnsafeInIteratorAsync:
->>>>>>> fd9a371c
                     return LanguageVersion.Preview;
 
                 // C# 12.0 features.
