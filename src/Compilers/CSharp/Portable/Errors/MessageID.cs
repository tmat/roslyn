﻿// Licensed to the .NET Foundation under one or more agreements.
// The .NET Foundation licenses this file to you under the MIT license.
// See the LICENSE file in the project root for more information.

#nullable enable

using System;
using System.Diagnostics;
using Roslyn.Utilities;

namespace Microsoft.CodeAnalysis.CSharp
{
    internal enum MessageID
    {
        None = 0,
        MessageBase = 1200,

        IDS_SK_METHOD = MessageBase + 2000,
        IDS_SK_TYPE = MessageBase + 2001,
        IDS_SK_NAMESPACE = MessageBase + 2002,
        IDS_SK_FIELD = MessageBase + 2003,
        IDS_SK_PROPERTY = MessageBase + 2004,
        IDS_SK_UNKNOWN = MessageBase + 2005,
        IDS_SK_VARIABLE = MessageBase + 2006,
        IDS_SK_EVENT = MessageBase + 2007,
        IDS_SK_TYVAR = MessageBase + 2008,
        //IDS_SK_GCLASS = MessageBase + 2009,
        IDS_SK_ALIAS = MessageBase + 2010,
        //IDS_SK_EXTERNALIAS = MessageBase + 2011,
        IDS_SK_LABEL = MessageBase + 2012,
        IDS_SK_CONSTRUCTOR = MessageBase + 2013,

        IDS_NULL = MessageBase + 10001,
        //IDS_RELATEDERROR = MessageBase + 10002,
        //IDS_RELATEDWARNING = MessageBase + 10003,
        IDS_XMLIGNORED = MessageBase + 10004,
        IDS_XMLIGNORED2 = MessageBase + 10005,
        IDS_XMLFAILEDINCLUDE = MessageBase + 10006,
        IDS_XMLBADINCLUDE = MessageBase + 10007,
        IDS_XMLNOINCLUDE = MessageBase + 10008,
        IDS_XMLMISSINGINCLUDEFILE = MessageBase + 10009,
        IDS_XMLMISSINGINCLUDEPATH = MessageBase + 10010,
        IDS_GlobalNamespace = MessageBase + 10011,
        IDS_FeatureGenerics = MessageBase + 12500,
        IDS_FeatureAnonDelegates = MessageBase + 12501,
        IDS_FeatureModuleAttrLoc = MessageBase + 12502,
        IDS_FeatureGlobalNamespace = MessageBase + 12503,
        IDS_FeatureFixedBuffer = MessageBase + 12504,
        IDS_FeaturePragma = MessageBase + 12505,
        IDS_FOREACHLOCAL = MessageBase + 12506,
        IDS_USINGLOCAL = MessageBase + 12507,
        IDS_FIXEDLOCAL = MessageBase + 12508,
        IDS_FeatureStaticClasses = MessageBase + 12511,
        IDS_FeaturePartialTypes = MessageBase + 12512,
        IDS_MethodGroup = MessageBase + 12513,
        IDS_AnonMethod = MessageBase + 12514,
        IDS_FeatureSwitchOnBool = MessageBase + 12517,
        //IDS_WarnAsError = MessageBase + 12518,
        IDS_Collection = MessageBase + 12520,
        IDS_FeaturePropertyAccessorMods = MessageBase + 12522,
        IDS_FeatureExternAlias = MessageBase + 12523,
        IDS_FeatureIterators = MessageBase + 12524,
        IDS_FeatureDefault = MessageBase + 12525,
        IDS_FeatureNullable = MessageBase + 12528,
        IDS_Lambda = MessageBase + 12531,
        IDS_FeaturePatternMatching = MessageBase + 12532,
        IDS_FeatureThrowExpression = MessageBase + 12533,

        IDS_FeatureImplicitArray = MessageBase + 12557,
        IDS_FeatureImplicitLocal = MessageBase + 12558,
        IDS_FeatureAnonymousTypes = MessageBase + 12559,
        IDS_FeatureAutoImplementedProperties = MessageBase + 12560,
        IDS_FeatureObjectInitializer = MessageBase + 12561,
        IDS_FeatureCollectionInitializer = MessageBase + 12562,
        IDS_FeatureLambda = MessageBase + 12563,
        IDS_FeatureQueryExpression = MessageBase + 12564,
        IDS_FeatureExtensionMethod = MessageBase + 12565,
        IDS_FeaturePartialMethod = MessageBase + 12566,
        IDS_FeatureDynamic = MessageBase + 12644,
        IDS_FeatureTypeVariance = MessageBase + 12645,
        IDS_FeatureNamedArgument = MessageBase + 12646,
        IDS_FeatureOptionalParameter = MessageBase + 12647,
        IDS_FeatureExceptionFilter = MessageBase + 12648,
        IDS_FeatureAutoPropertyInitializer = MessageBase + 12649,

        IDS_SK_TYPE_OR_NAMESPACE = MessageBase + 12652,
        IDS_Contravariant = MessageBase + 12659,
        IDS_Contravariantly = MessageBase + 12660,
        IDS_Covariant = MessageBase + 12661,
        IDS_Covariantly = MessageBase + 12662,
        IDS_Invariantly = MessageBase + 12663,

        IDS_FeatureAsync = MessageBase + 12668,

        IDS_LIB_ENV = MessageBase + 12680,
        IDS_LIB_OPTION = MessageBase + 12681,
        IDS_REFERENCEPATH_OPTION = MessageBase + 12682,
        IDS_DirectoryDoesNotExist = MessageBase + 12683,
        IDS_DirectoryHasInvalidPath = MessageBase + 12684,

        IDS_Namespace1 = MessageBase + 12685,
        IDS_PathList = MessageBase + 12686,
        IDS_Text = MessageBase + 12687,

        // available

        IDS_FeatureNullPropagatingOperator = MessageBase + 12690,
        IDS_FeatureExpressionBodiedMethod = MessageBase + 12691,
        IDS_FeatureExpressionBodiedProperty = MessageBase + 12692,
        IDS_FeatureExpressionBodiedIndexer = MessageBase + 12693,
        // IDS_VersionExperimental = MessageBase + 12694,
        IDS_FeatureNameof = MessageBase + 12695,
        IDS_FeatureDictionaryInitializer = MessageBase + 12696,

        IDS_ToolName = MessageBase + 12697,
        IDS_LogoLine1 = MessageBase + 12698,
        IDS_LogoLine2 = MessageBase + 12699,
        IDS_CSCHelp = MessageBase + 12700,

        IDS_FeatureUsingStatic = MessageBase + 12701,
        IDS_FeatureInterpolatedStrings = MessageBase + 12702,
        IDS_OperationCausedStackOverflow = MessageBase + 12703,
        IDS_AwaitInCatchAndFinally = MessageBase + 12704,
        IDS_FeatureReadonlyAutoImplementedProperties = MessageBase + 12705,
        IDS_FeatureBinaryLiteral = MessageBase + 12706,
        IDS_FeatureDigitSeparator = MessageBase + 12707,
        IDS_FeatureLocalFunctions = MessageBase + 12708,
        IDS_FeatureNullableReferenceTypes = MessageBase + 12709,

        IDS_FeatureRefLocalsReturns = MessageBase + 12710,
        IDS_FeatureTuples = MessageBase + 12711,
        IDS_FeatureOutVar = MessageBase + 12713,

        // IDS_FeaturePragmaWarningEnable = MessageBase + 12714,
        IDS_FeatureExpressionBodiedAccessor = MessageBase + 12715,
        IDS_FeatureExpressionBodiedDeOrConstructor = MessageBase + 12716,
        IDS_ThrowExpression = MessageBase + 12717,
        IDS_FeatureDefaultLiteral = MessageBase + 12718,
        IDS_FeatureInferredTupleNames = MessageBase + 12719,
        IDS_FeatureGenericPatternMatching = MessageBase + 12720,
        IDS_FeatureAsyncMain = MessageBase + 12721,
        IDS_LangVersions = MessageBase + 12722,

        IDS_FeatureLeadingDigitSeparator = MessageBase + 12723,
        IDS_FeatureNonTrailingNamedArguments = MessageBase + 12724,

        IDS_FeatureReadOnlyReferences = MessageBase + 12725,
        IDS_FeatureRefStructs = MessageBase + 12726,
        IDS_FeatureReadOnlyStructs = MessageBase + 12727,
        IDS_FeatureRefExtensionMethods = MessageBase + 12728,
        // IDS_StackAllocExpression = MessageBase + 12729,
        IDS_FeaturePrivateProtected = MessageBase + 12730,

        IDS_FeatureRefConditional = MessageBase + 12731,
        IDS_FeatureAttributesOnBackingFields = MessageBase + 12732,
        IDS_FeatureImprovedOverloadCandidates = MessageBase + 12733,
        IDS_FeatureRefReassignment = MessageBase + 12734,
        IDS_FeatureRefFor = MessageBase + 12735,
        IDS_FeatureRefForEach = MessageBase + 12736,
        IDS_FeatureEnumGenericTypeConstraint = MessageBase + 12737,
        IDS_FeatureDelegateGenericTypeConstraint = MessageBase + 12738,
        IDS_FeatureUnmanagedGenericTypeConstraint = MessageBase + 12739,
        IDS_FeatureStackAllocInitializer = MessageBase + 12740,
        IDS_FeatureTupleEquality = MessageBase + 12741,
        IDS_FeatureExpressionVariablesInQueriesAndInitializers = MessageBase + 12742,
        IDS_FeatureExtensibleFixedStatement = MessageBase + 12743,
        IDS_FeatureIndexingMovableFixedBuffers = MessageBase + 12744,

        IDS_FeatureAltInterpolatedVerbatimStrings = MessageBase + 12745,
        IDS_FeatureCoalesceAssignmentExpression = MessageBase + 12746,
        IDS_FeatureUnconstrainedTypeParameterInNullCoalescingOperator = MessageBase + 12747,
        IDS_FeatureNotNullGenericTypeConstraint = MessageBase + 12748,
        IDS_FeatureIndexOperator = MessageBase + 12749,
        IDS_FeatureRangeOperator = MessageBase + 12750,
        IDS_FeatureAsyncStreams = MessageBase + 12751,
        IDS_FeatureRecursivePatterns = MessageBase + 12752,
        IDS_Disposable = MessageBase + 12753,
        IDS_FeatureUsingDeclarations = MessageBase + 12754,
        IDS_FeatureStaticLocalFunctions = MessageBase + 12755,
        IDS_FeatureNameShadowingInNestedFunctions = MessageBase + 12756,
        IDS_FeatureUnmanagedConstructedTypes = MessageBase + 12757,
        IDS_FeatureObsoleteOnPropertyAccessor = MessageBase + 12758,
        IDS_FeatureReadOnlyMembers = MessageBase + 12759,
        IDS_DefaultInterfaceImplementation = MessageBase + 12760,
        IDS_OverrideWithConstraints = MessageBase + 12761,
        IDS_FeatureNestedStackalloc = MessageBase + 12762,
        IDS_FeatureSwitchExpression = MessageBase + 12763,
        IDS_FeatureAsyncUsing = MessageBase + 12764,
        IDS_FeatureLambdaDiscardParameters = MessageBase + 12765,
        IDS_FeatureLocalFunctionAttributes = MessageBase + 12766,
        IDS_FeatureExternLocalFunctions = MessageBase + 12767,
        IDS_FeatureMemberNotNull = MessageBase + 12768,

        IDS_FeatureNativeInt = MessageBase + 12769,
        IDS_FeatureTargetTypedObjectCreation = MessageBase + 12770,
        IDS_FeatureTypePattern = MessageBase + 12771,
        IDS_FeatureParenthesizedPattern = MessageBase + 12772,
        IDS_FeatureOrPattern = MessageBase + 12773,
        IDS_FeatureAndPattern = MessageBase + 12774,
        IDS_FeatureNotPattern = MessageBase + 12775,
        IDS_FeatureRelationalPattern = MessageBase + 12776,
        IDS_FeatureExtendedPartialMethods = MessageBase + 12777,
        IDS_TopLevelStatements = MessageBase + 12778,
        IDS_FeatureFunctionPointers = MessageBase + 12779,
        IDS_AddressOfMethodGroup = MessageBase + 12780,
<<<<<<< HEAD
        IDS_FeatureCovariantReturnsForOverrides = MessageBase + 12781,
=======
        IDS_FeatureInitOnlySetters = MessageBase + 12781,
        IDS_FeatureRecords = MessageBase + 12782,
>>>>>>> 571f437b
    }

    // Message IDs may refer to strings that need to be localized.
    // This struct makes an IFormattable wrapper around a MessageID
    internal struct LocalizableErrorArgument : IFormattable
    {
        private readonly MessageID _id;

        internal LocalizableErrorArgument(MessageID id)
        {
            _id = id;
        }

        public override string ToString()
        {
            return ToString(null, null);
        }

        public string ToString(string? format, IFormatProvider? formatProvider)
        {
            return ErrorFacts.GetMessage(_id, formatProvider as System.Globalization.CultureInfo);
        }
    }

    // And this extension method makes it easy to localize MessageIDs:

    internal static partial class MessageIDExtensions
    {
        public static LocalizableErrorArgument Localize(this MessageID id)
        {
            return new LocalizableErrorArgument(id);
        }

        // Returns the string to be used in the /features flag switch to enable the MessageID feature.
        // Always call this before RequiredVersion:
        //   If this method returns null, call RequiredVersion and use that.
        //   If this method returns non-null, use that.
        // Features should be mutually exclusive between RequiredFeature and RequiredVersion.
        //   (hence the above rule - RequiredVersion throws when RequiredFeature returns non-null)
        internal static string? RequiredFeature(this MessageID feature)
        {
            // Check for current experimental features, if any, in the current branch.
            switch (feature)
            {
                default:
                    return null;
            }
        }

        internal static bool CheckFeatureAvailability(
            this MessageID feature,
            DiagnosticBag diagnostics,
            SyntaxNode syntax,
            Location? location = null)
        {
            var diag = GetFeatureAvailabilityDiagnosticInfo(feature, (CSharpParseOptions)syntax.SyntaxTree.Options);
            if (diag is object)
            {
                diagnostics.Add(diag, location ?? syntax.GetLocation());
                return false;
            }
            return true;
        }

        internal static bool CheckFeatureAvailability(
            this MessageID feature,
            DiagnosticBag diagnostics,
            Compilation compilation,
            Location location)
        {
            if (GetFeatureAvailabilityDiagnosticInfo(feature, (CSharpCompilation)compilation) is { } diagInfo)
            {
                diagnostics.Add(diagInfo, location);
                return false;
            }
            return true;
        }

        internal static CSDiagnosticInfo? GetFeatureAvailabilityDiagnosticInfo(this MessageID feature, CSharpParseOptions options)
            => options.IsFeatureEnabled(feature) ? null : GetDisabledFeatureDiagnosticInfo(feature, options.LanguageVersion);

        internal static CSDiagnosticInfo? GetFeatureAvailabilityDiagnosticInfo(this MessageID feature, CSharpCompilation compilation)
            => compilation.IsFeatureEnabled(feature) ? null : GetDisabledFeatureDiagnosticInfo(feature, compilation.LanguageVersion);

        private static CSDiagnosticInfo GetDisabledFeatureDiagnosticInfo(MessageID feature, LanguageVersion availableVersion)
        {
            string? requiredFeature = feature.RequiredFeature();
            if (requiredFeature != null)
            {
                return new CSDiagnosticInfo(ErrorCode.ERR_FeatureIsExperimental, feature.Localize(), requiredFeature);
            }

            LanguageVersion requiredVersion = feature.RequiredVersion();
            return requiredVersion == LanguageVersion.Preview.MapSpecifiedToEffectiveVersion()
                ? new CSDiagnosticInfo(ErrorCode.ERR_FeatureInPreview, feature.Localize())
                : new CSDiagnosticInfo(availableVersion.GetErrorCode(), feature.Localize(), new CSharpRequiredLanguageVersion(requiredVersion));
        }

        internal static LanguageVersion RequiredVersion(this MessageID feature)
        {
            Debug.Assert(RequiredFeature(feature) == null);

            // Based on CSourceParser::GetFeatureUsage from SourceParser.cpp.
            // Checks are in the LanguageParser unless otherwise noted.
            switch (feature)
            {
                // C# preview features.
                case MessageID.IDS_FeatureLambdaDiscardParameters: // semantic check
                case MessageID.IDS_FeatureFunctionPointers:
                case MessageID.IDS_FeatureLocalFunctionAttributes: // syntax check
                case MessageID.IDS_FeatureExternLocalFunctions: // syntax check
                case MessageID.IDS_FeatureTargetTypedObjectCreation: // syntax check
                case MessageID.IDS_FeatureMemberNotNull:
                case MessageID.IDS_FeatureAndPattern:
                case MessageID.IDS_FeatureNotPattern:
                case MessageID.IDS_FeatureOrPattern:
                case MessageID.IDS_FeatureParenthesizedPattern:
                case MessageID.IDS_FeatureTypePattern:
                case MessageID.IDS_FeatureRelationalPattern:
                case MessageID.IDS_FeatureNativeInt:
                case MessageID.IDS_FeatureExtendedPartialMethods: // semantic check
                case MessageID.IDS_TopLevelStatements:
<<<<<<< HEAD
                case MessageID.IDS_FeatureCovariantReturnsForOverrides: // semantic check
=======
                case MessageID.IDS_FeatureInitOnlySetters: // semantic check
                case MessageID.IDS_FeatureRecords:
>>>>>>> 571f437b
                    return LanguageVersion.Preview;

                // C# 8.0 features.
                case MessageID.IDS_FeatureAltInterpolatedVerbatimStrings:
                case MessageID.IDS_FeatureCoalesceAssignmentExpression:
                case MessageID.IDS_FeatureUnconstrainedTypeParameterInNullCoalescingOperator:
                case MessageID.IDS_FeatureNullableReferenceTypes: // syntax and semantic check
                case MessageID.IDS_FeatureIndexOperator: // semantic check
                case MessageID.IDS_FeatureRangeOperator: // semantic check
                case MessageID.IDS_FeatureAsyncStreams:
                case MessageID.IDS_FeatureRecursivePatterns:
                case MessageID.IDS_FeatureUsingDeclarations:
                case MessageID.IDS_FeatureStaticLocalFunctions:
                case MessageID.IDS_FeatureNameShadowingInNestedFunctions:
                case MessageID.IDS_FeatureUnmanagedConstructedTypes: // semantic check
                case MessageID.IDS_FeatureObsoleteOnPropertyAccessor:
                case MessageID.IDS_FeatureReadOnlyMembers:
                case MessageID.IDS_DefaultInterfaceImplementation: // semantic check
                case MessageID.IDS_OverrideWithConstraints: // semantic check
                case MessageID.IDS_FeatureNestedStackalloc: // semantic check
                case MessageID.IDS_FeatureNotNullGenericTypeConstraint:// semantic check
                case MessageID.IDS_FeatureSwitchExpression:
                case MessageID.IDS_FeatureAsyncUsing:
                    return LanguageVersion.CSharp8;

                // C# 7.3 features.
                case MessageID.IDS_FeatureAttributesOnBackingFields: // semantic check
                case MessageID.IDS_FeatureImprovedOverloadCandidates: // semantic check
                case MessageID.IDS_FeatureTupleEquality: // semantic check
                case MessageID.IDS_FeatureRefReassignment:
                case MessageID.IDS_FeatureRefFor:
                case MessageID.IDS_FeatureRefForEach:
                case MessageID.IDS_FeatureEnumGenericTypeConstraint: // semantic check
                case MessageID.IDS_FeatureDelegateGenericTypeConstraint: // semantic check
                case MessageID.IDS_FeatureUnmanagedGenericTypeConstraint: // semantic check
                case MessageID.IDS_FeatureStackAllocInitializer:
                case MessageID.IDS_FeatureExpressionVariablesInQueriesAndInitializers: // semantic check
                case MessageID.IDS_FeatureExtensibleFixedStatement:  // semantic check
                case MessageID.IDS_FeatureIndexingMovableFixedBuffers: //semantic check
                    return LanguageVersion.CSharp7_3;

                // C# 7.2 features.
                case MessageID.IDS_FeatureNonTrailingNamedArguments: // semantic check
                case MessageID.IDS_FeatureLeadingDigitSeparator:
                case MessageID.IDS_FeaturePrivateProtected:
                case MessageID.IDS_FeatureReadOnlyReferences:
                case MessageID.IDS_FeatureRefStructs:
                case MessageID.IDS_FeatureReadOnlyStructs:
                case MessageID.IDS_FeatureRefExtensionMethods:
                case MessageID.IDS_FeatureRefConditional:
                    return LanguageVersion.CSharp7_2;

                // C# 7.1 features.
                case MessageID.IDS_FeatureAsyncMain:
                case MessageID.IDS_FeatureDefaultLiteral:
                case MessageID.IDS_FeatureInferredTupleNames:
                case MessageID.IDS_FeatureGenericPatternMatching:
                    return LanguageVersion.CSharp7_1;

                // C# 7 features.
                case MessageID.IDS_FeatureBinaryLiteral:
                case MessageID.IDS_FeatureDigitSeparator:
                case MessageID.IDS_FeatureLocalFunctions:
                case MessageID.IDS_FeatureRefLocalsReturns:
                case MessageID.IDS_FeaturePatternMatching:
                case MessageID.IDS_FeatureThrowExpression:
                case MessageID.IDS_FeatureTuples:
                case MessageID.IDS_FeatureOutVar:
                case MessageID.IDS_FeatureExpressionBodiedAccessor:
                case MessageID.IDS_FeatureExpressionBodiedDeOrConstructor:
                    return LanguageVersion.CSharp7;

                // C# 6 features.
                case MessageID.IDS_FeatureExceptionFilter:
                case MessageID.IDS_FeatureAutoPropertyInitializer:
                case MessageID.IDS_FeatureNullPropagatingOperator:
                case MessageID.IDS_FeatureExpressionBodiedMethod:
                case MessageID.IDS_FeatureExpressionBodiedProperty:
                case MessageID.IDS_FeatureExpressionBodiedIndexer:
                case MessageID.IDS_FeatureNameof:
                case MessageID.IDS_FeatureDictionaryInitializer:
                case MessageID.IDS_FeatureUsingStatic:
                case MessageID.IDS_FeatureInterpolatedStrings:
                case MessageID.IDS_AwaitInCatchAndFinally:
                case MessageID.IDS_FeatureReadonlyAutoImplementedProperties:
                    return LanguageVersion.CSharp6;

                // C# 5 features.
                case MessageID.IDS_FeatureAsync:
                    return LanguageVersion.CSharp5;

                // C# 4 features.
                case MessageID.IDS_FeatureDynamic: // Checked in the binder.
                case MessageID.IDS_FeatureTypeVariance:
                case MessageID.IDS_FeatureNamedArgument:
                case MessageID.IDS_FeatureOptionalParameter:
                    return LanguageVersion.CSharp4;

                // C# 3 features.
                case MessageID.IDS_FeatureImplicitArray:
                case MessageID.IDS_FeatureAnonymousTypes:
                case MessageID.IDS_FeatureObjectInitializer:
                case MessageID.IDS_FeatureCollectionInitializer:
                case MessageID.IDS_FeatureLambda:
                case MessageID.IDS_FeatureQueryExpression:
                case MessageID.IDS_FeatureExtensionMethod:
                case MessageID.IDS_FeaturePartialMethod:
                case MessageID.IDS_FeatureImplicitLocal: // Checked in the binder.
                case MessageID.IDS_FeatureAutoImplementedProperties:
                    return LanguageVersion.CSharp3;

                // C# 2 features.
                case MessageID.IDS_FeatureGenerics: // Also affects crefs.
                case MessageID.IDS_FeatureAnonDelegates:
                case MessageID.IDS_FeatureGlobalNamespace: // Also affects crefs.
                case MessageID.IDS_FeatureFixedBuffer:
                case MessageID.IDS_FeatureStaticClasses:
                case MessageID.IDS_FeaturePartialTypes:
                case MessageID.IDS_FeaturePropertyAccessorMods:
                case MessageID.IDS_FeatureExternAlias:
                case MessageID.IDS_FeatureIterators:
                case MessageID.IDS_FeatureDefault:
                case MessageID.IDS_FeatureNullable:
                case MessageID.IDS_FeaturePragma: // Checked in the directive parser.
                case MessageID.IDS_FeatureSwitchOnBool: // Checked in the binder.
                    return LanguageVersion.CSharp2;

                // Special C# 2 feature: only a warning in C# 1.
                case MessageID.IDS_FeatureModuleAttrLoc:
                    return LanguageVersion.CSharp1;

                default:
                    throw ExceptionUtilities.UnexpectedValue(feature);
            }
        }
    }
}<|MERGE_RESOLUTION|>--- conflicted
+++ resolved
@@ -203,12 +203,9 @@
         IDS_TopLevelStatements = MessageBase + 12778,
         IDS_FeatureFunctionPointers = MessageBase + 12779,
         IDS_AddressOfMethodGroup = MessageBase + 12780,
-<<<<<<< HEAD
-        IDS_FeatureCovariantReturnsForOverrides = MessageBase + 12781,
-=======
         IDS_FeatureInitOnlySetters = MessageBase + 12781,
         IDS_FeatureRecords = MessageBase + 12782,
->>>>>>> 571f437b
+        IDS_FeatureCovariantReturnsForOverrides = MessageBase + 12783,
     }
 
     // Message IDs may refer to strings that need to be localized.
@@ -331,12 +328,9 @@
                 case MessageID.IDS_FeatureNativeInt:
                 case MessageID.IDS_FeatureExtendedPartialMethods: // semantic check
                 case MessageID.IDS_TopLevelStatements:
-<<<<<<< HEAD
-                case MessageID.IDS_FeatureCovariantReturnsForOverrides: // semantic check
-=======
                 case MessageID.IDS_FeatureInitOnlySetters: // semantic check
                 case MessageID.IDS_FeatureRecords:
->>>>>>> 571f437b
+                case MessageID.IDS_FeatureCovariantReturnsForOverrides: // semantic check
                     return LanguageVersion.Preview;
 
                 // C# 8.0 features.
