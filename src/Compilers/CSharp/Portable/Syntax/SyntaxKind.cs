--- conflicted
+++ resolved
@@ -563,11 +563,7 @@
         RefExpression = 9050,
         RefType = 9051,
         ThrowExpression = 9052,
-<<<<<<< HEAD
-        SuppressNullableWarningExpression = 9053,
-=======
-
         ImplicitStackAllocArrayCreationExpression = 9053,
->>>>>>> 79ae6bcf
+        SuppressNullableWarningExpression = 9054,
     }
 }