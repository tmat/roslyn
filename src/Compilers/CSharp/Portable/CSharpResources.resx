--- conflicted
+++ resolved
@@ -6286,13 +6286,12 @@
   <data name="ERR_DoesNotOverrideBaseEquals" xml:space="preserve">
     <value>'{0}' does not override expected method from '{1}'.</value>
   </data>
-<<<<<<< HEAD
   <data name="WRN_ConstOutOfRangeChecked" xml:space="preserve">
     <value>Constant value '{0}' may overflow '{1}' at runtime (use 'unchecked' syntax to override)</value>
   </data>
   <data name="WRN_ConstOutOfRangeChecked_Title" xml:space="preserve">
     <value>Constant value may overflow at runtime (use 'unchecked' syntax to override)</value>
-=======
+  </data>
   <data name="IDS_FeatureModuleInitializers" xml:space="preserve">
     <value>module initializers</value>
   </data>
@@ -6307,6 +6306,5 @@
   </data>
   <data name="ERR_ModuleInitializerMethodMustBeOrdinary" xml:space="preserve">
     <value>A module initializer must be an ordinary member method</value>
->>>>>>> 8cd4e039
   </data>
 </root>