--- conflicted
+++ resolved
@@ -6100,31 +6100,29 @@
   <data name="ERR_RelationalPatternWithNaN" xml:space="preserve">
     <value>Relational patterns may not be used for a floating-point NaN.</value>
   </data>
-<<<<<<< HEAD
+  <data name="IDS_FeatureExtendedPartialMethods" xml:space="preserve">
+    <value>extended partial methods</value>
+  </data>
+  <data name="ERR_PartialMethodWithNonVoidReturnMustHaveAccessMods" xml:space="preserve">
+    <value>Partial method '{0}' must have accessibility modifiers because it has a non-void return type.</value>
+  </data>
+  <data name="ERR_PartialMethodWithOutParamMustHaveAccessMods" xml:space="preserve">
+    <value>Partial method '{0}' must have accessibility modifiers because it has 'out' parameters.</value>
+  </data>
+  <data name="ERR_PartialMethodWithAccessibilityModsMustHaveImplementation" xml:space="preserve">
+    <value>Partial method '{0}' must have an implementation part because it has accessibility modifiers.</value>
+  </data>
+  <data name="ERR_PartialMethodWithExtendedModMustHaveAccessMods" xml:space="preserve">
+    <value>Partial method '{0}' must have accessibility modifiers because it has a 'virtual', 'override', 'sealed', 'new', or 'extern' modifier.</value>
+  </data>
+  <data name="ERR_PartialMethodAccessibilityDifference" xml:space="preserve">
+    <value>Both partial method declarations must have identical accessibility modifiers.</value>
+  </data>
+  <data name="ERR_PartialMethodExtendedModDifference" xml:space="preserve">
+    <value>Both partial method declarations must have identical combinations of 'virtual', 'override', 'sealed', and 'new' modifiers.</value>
+  </data>
   <data name="IDS_FeatureTargetTypedConditional" xml:space="preserve">
     <!-- This is only used to display a typeless bound node in diagnostics. -->
     <value>&lt;conditional expression&gt;</value>
-=======
-  <data name="IDS_FeatureExtendedPartialMethods" xml:space="preserve">
-    <value>extended partial methods</value>
-  </data>
-  <data name="ERR_PartialMethodWithNonVoidReturnMustHaveAccessMods" xml:space="preserve">
-    <value>Partial method '{0}' must have accessibility modifiers because it has a non-void return type.</value>
-  </data>
-  <data name="ERR_PartialMethodWithOutParamMustHaveAccessMods" xml:space="preserve">
-    <value>Partial method '{0}' must have accessibility modifiers because it has 'out' parameters.</value>
-  </data>
-  <data name="ERR_PartialMethodWithAccessibilityModsMustHaveImplementation" xml:space="preserve">
-    <value>Partial method '{0}' must have an implementation part because it has accessibility modifiers.</value>
-  </data>
-  <data name="ERR_PartialMethodWithExtendedModMustHaveAccessMods" xml:space="preserve">
-    <value>Partial method '{0}' must have accessibility modifiers because it has a 'virtual', 'override', 'sealed', 'new', or 'extern' modifier.</value>
-  </data>
-  <data name="ERR_PartialMethodAccessibilityDifference" xml:space="preserve">
-    <value>Both partial method declarations must have identical accessibility modifiers.</value>
-  </data>
-  <data name="ERR_PartialMethodExtendedModDifference" xml:space="preserve">
-    <value>Both partial method declarations must have identical combinations of 'virtual', 'override', 'sealed', and 'new' modifiers.</value>
->>>>>>> b386a475
   </data>
 </root>