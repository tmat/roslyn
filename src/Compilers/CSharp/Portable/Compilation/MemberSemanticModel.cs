﻿// Licensed to the .NET Foundation under one or more agreements.
// The .NET Foundation licenses this file to you under the MIT license.
// See the LICENSE file in the project root for more information.

#nullable disable

using System;
using System.Collections.Generic;
using System.Collections.Immutable;
using System.Diagnostics;
using System.Linq;
using System.Threading;
using Microsoft.CodeAnalysis.CSharp.Symbols;
using Microsoft.CodeAnalysis.CSharp.Syntax;
using Microsoft.CodeAnalysis.Operations;
using Microsoft.CodeAnalysis.Text;
using Roslyn.Utilities;

namespace Microsoft.CodeAnalysis.CSharp
{
    /// <summary>
    /// Binding info for expressions and statements that are part of a member declaration.
    /// </summary>
    internal abstract partial class MemberSemanticModel : CSharpSemanticModel
    {
        private readonly Symbol _memberSymbol;
        private readonly CSharpSyntaxNode _root;
        private readonly ReaderWriterLockSlim _nodeMapLock = new ReaderWriterLockSlim(LockRecursionPolicy.NoRecursion);
        // The bound nodes associated with a syntax node, from highest in the tree to lowest.
        private readonly Dictionary<SyntaxNode, ImmutableArray<BoundNode>> _guardedBoundNodeMap = new Dictionary<SyntaxNode, ImmutableArray<BoundNode>>();
        private readonly Dictionary<SyntaxNode, IOperation> _guardedIOperationNodeMap = new Dictionary<SyntaxNode, IOperation>();
        private Dictionary<SyntaxNode, BoundStatement> _lazyGuardedSynthesizedStatementsMap;
        private NullableWalker.SnapshotManager _lazySnapshotManager;
        private ImmutableDictionary<Symbol, Symbol> _lazyRemappedSymbols;
        private readonly ImmutableDictionary<Symbol, Symbol> _parentRemappedSymbolsOpt;
        /// <summary>
        /// Only used when this is a speculative semantic model.
        /// </summary>
        private readonly NullableWalker.SnapshotManager _parentSnapshotManagerOpt;

        internal readonly Binder RootBinder;

        /// <summary>
        /// Field specific to a non-speculative MemberSemanticModel that must have a containing semantic model.
        /// </summary>
        private readonly SyntaxTreeSemanticModel _containingSemanticModelOpt;

        // Fields specific to a speculative MemberSemanticModel.
        private readonly SyntaxTreeSemanticModel _parentSemanticModelOpt;
        private readonly int _speculatedPosition;

        private readonly Lazy<CSharpOperationFactory> _operationFactory;

        protected MemberSemanticModel(
            CSharpSyntaxNode root,
            Symbol memberSymbol,
            Binder rootBinder,
            SyntaxTreeSemanticModel containingSemanticModelOpt,
            SyntaxTreeSemanticModel parentSemanticModelOpt,
            NullableWalker.SnapshotManager snapshotManagerOpt,
            ImmutableDictionary<Symbol, Symbol> parentRemappedSymbolsOpt,
            int speculatedPosition)
        {
            Debug.Assert(root != null);
            Debug.Assert((object)memberSymbol != null);
            Debug.Assert(parentSemanticModelOpt == null ^ containingSemanticModelOpt == null);
            Debug.Assert(containingSemanticModelOpt == null || !containingSemanticModelOpt.IsSpeculativeSemanticModel);
            Debug.Assert(parentSemanticModelOpt == null || !parentSemanticModelOpt.IsSpeculativeSemanticModel, CSharpResources.ChainingSpeculativeModelIsNotSupported);
            Debug.Assert(snapshotManagerOpt == null || parentSemanticModelOpt != null);

            _root = root;
            _memberSymbol = memberSymbol;

            this.RootBinder = rootBinder.WithAdditionalFlags(GetSemanticModelBinderFlags());
            _containingSemanticModelOpt = containingSemanticModelOpt;
            _parentSemanticModelOpt = parentSemanticModelOpt;
            _parentSnapshotManagerOpt = snapshotManagerOpt;
            _parentRemappedSymbolsOpt = parentRemappedSymbolsOpt;
            _speculatedPosition = speculatedPosition;

            _operationFactory = new Lazy<CSharpOperationFactory>(() => new CSharpOperationFactory(this));
        }

        public override CSharpCompilation Compilation
        {
            get
            {
                return (_containingSemanticModelOpt ?? _parentSemanticModelOpt).Compilation;
            }
        }

        internal override CSharpSyntaxNode Root
        {
            get
            {
                return _root;
            }
        }

        /// <summary>
        /// The member symbol 
        /// </summary>
        internal Symbol MemberSymbol
        {
            get
            {
                return _memberSymbol;
            }
        }

        public sealed override bool IsSpeculativeSemanticModel
        {
            get
            {
                return _parentSemanticModelOpt != null;
            }
        }

        public sealed override int OriginalPositionForSpeculation
        {
            get
            {
                return _speculatedPosition;
            }
        }

        public sealed override CSharpSemanticModel ParentModel
        {
            get
            {
                return _parentSemanticModelOpt;
            }
        }

        internal sealed override SemanticModel ContainingModelOrSelf
        {
            get
            {
                return _containingSemanticModelOpt ?? (SemanticModel)this;
            }
        }

        internal override MemberSemanticModel GetMemberModel(SyntaxNode node)
        {
            // We do have to override this method, but should never call it because it might not do the right thing. 
            Debug.Assert(false);
            return IsInTree(node) ? this : null;
        }

        /// <remarks>
        /// This will cause the bound node cache to be populated if nullable semantic analysis is enabled.
        /// </remarks>
        protected virtual NullableWalker.SnapshotManager GetSnapshotManager()
        {
            EnsureNullabilityAnalysisPerformedIfNecessary();
            Debug.Assert(_lazySnapshotManager is object || this is AttributeSemanticModel || !IsNullableAnalysisEnabled());
            return _lazySnapshotManager;
        }

        internal ImmutableDictionary<Symbol, Symbol> GetRemappedSymbols()
        {
            EnsureNullabilityAnalysisPerformedIfNecessary();
            Debug.Assert(_lazyRemappedSymbols is object || this is AttributeSemanticModel || !IsNullableAnalysisEnabled());
            return _lazyRemappedSymbols;
        }

        internal sealed override bool TryGetSpeculativeSemanticModelCore(SyntaxTreeSemanticModel parentModel, int position, TypeSyntax type, SpeculativeBindingOption bindingOption, out SemanticModel speculativeModel)
        {
            var expression = SyntaxFactory.GetStandaloneExpression(type);

            var binder = this.GetSpeculativeBinder(position, expression, bindingOption);
            if (binder != null)
            {
                speculativeModel = new SpeculativeMemberSemanticModel(parentModel, _memberSymbol, type, binder, GetSnapshotManager(), GetRemappedSymbols(), position);
                return true;
            }

            speculativeModel = null;
            return false;
        }

        internal sealed override bool TryGetSpeculativeSemanticModelCore(SyntaxTreeSemanticModel parentModel, int position, CrefSyntax crefSyntax, out SemanticModel speculativeModel)
        {
            // crefs can never legally appear within members.
            speculativeModel = null;
            return false;
        }

        internal override BoundExpression GetSpeculativelyBoundExpression(int position, ExpressionSyntax expression, SpeculativeBindingOption bindingOption, out Binder binder, out ImmutableArray<Symbol> crefSymbols)
        {
            if (expression == null)
            {
                throw new ArgumentNullException(nameof(expression));
            }

            if (bindingOption == SpeculativeBindingOption.BindAsExpression && GetSnapshotManager() is { } snapshotManager)
            {
                crefSymbols = default;
                position = CheckAndAdjustPosition(position);
                expression = SyntaxFactory.GetStandaloneExpression(expression);
                binder = GetSpeculativeBinder(position, expression, bindingOption);
                var boundRoot = binder.BindExpression(expression, BindingDiagnosticBag.Discarded);
                ImmutableDictionary<Symbol, Symbol> ignored = null;
                return (BoundExpression)NullableWalker.AnalyzeAndRewriteSpeculation(position, boundRoot, binder, snapshotManager, newSnapshots: out _, remappedSymbols: ref ignored);
            }
            else
            {
                return GetSpeculativelyBoundExpressionWithoutNullability(position, expression, bindingOption, out binder, out crefSymbols);
            }
        }

        private Binder GetEnclosingBinderInternalWithinRoot(SyntaxNode node, int position)
        {
            AssertPositionAdjusted(position);
            return GetEnclosingBinderInternalWithinRoot(node, position, RootBinder, _root).WithAdditionalFlags(GetSemanticModelBinderFlags());
        }

        private static Binder GetEnclosingBinderInternalWithinRoot(SyntaxNode node, int position, Binder rootBinder, SyntaxNode root)
        {
            if (node == root)
            {
                return rootBinder.GetBinder(node) ?? rootBinder;
            }

            Debug.Assert(root.Contains(node));

            ExpressionSyntax typeOfArgument = null;
            LocalFunctionStatementSyntax ownerOfTypeParametersInScope = null;

            Binder binder = null;

            for (var current = node; binder == null; current = current.ParentOrStructuredTriviaParent)
            {
                Debug.Assert(current != null); // Why were we asked for an enclosing binder for a node outside our root?
                StatementSyntax stmt = current as StatementSyntax;
                TypeOfExpressionSyntax typeOfExpression;
                SyntaxKind kind = current.Kind();

                if (stmt != null)
                {
                    if (LookupPosition.IsInStatementScope(position, stmt))
                    {
                        binder = rootBinder.GetBinder(current);

                        if (binder != null)
                        {
                            binder = AdjustBinderForPositionWithinStatement(position, binder, stmt);
                        }
                        else if (kind == SyntaxKind.LocalFunctionStatement)
                        {
                            Debug.Assert(ownerOfTypeParametersInScope == null);
                            var localFunction = (LocalFunctionStatementSyntax)stmt;
                            if (localFunction.TypeParameterList != null &&
                                !LookupPosition.IsBetweenTokens(position, localFunction.Identifier, localFunction.TypeParameterList.LessThanToken)) // Scope does not include method name.
                            {
                                ownerOfTypeParametersInScope = localFunction;
                            }
                        }
                    }
                }
                else if (kind == SyntaxKind.CatchClause)
                {
                    if (LookupPosition.IsInCatchBlockScope(position, (CatchClauseSyntax)current))
                    {
                        binder = rootBinder.GetBinder(current);
                    }
                }
                else if (kind == SyntaxKind.CatchFilterClause)
                {
                    if (LookupPosition.IsInCatchFilterScope(position, (CatchFilterClauseSyntax)current))
                    {
                        binder = rootBinder.GetBinder(current);
                    }
                }
                else if (current.IsAnonymousFunction())
                {
                    if (LookupPosition.IsInAnonymousFunctionOrQuery(position, current))
                    {
                        binder = rootBinder.GetBinder(current.AnonymousFunctionBody());
                        Debug.Assert(binder != null);
                    }
                }
                else if (kind == SyntaxKind.TypeOfExpression &&
                    typeOfArgument == null &&
                    LookupPosition.IsBetweenTokens(
                        position,
                        (typeOfExpression = (TypeOfExpressionSyntax)current).OpenParenToken,
                        typeOfExpression.CloseParenToken))
                {
                    typeOfArgument = typeOfExpression.Type;
                }
                else if (kind == SyntaxKind.SwitchSection)
                {
                    if (LookupPosition.IsInSwitchSectionScope(position, (SwitchSectionSyntax)current))
                    {
                        binder = rootBinder.GetBinder(current);
                    }
                }
                else if (kind == SyntaxKind.ArgumentList)
                {
                    var argList = (ArgumentListSyntax)current;

                    if (LookupPosition.IsBetweenTokens(position, argList.OpenParenToken, argList.CloseParenToken))
                    {
                        binder = rootBinder.GetBinder(current);
                    }
                }
                else if (kind == SyntaxKind.EqualsValueClause)
                {
                    binder = rootBinder.GetBinder(current);
                }
                else if (kind == SyntaxKind.Attribute)
                {
                    binder = rootBinder.GetBinder(current);
                }
                else if (kind == SyntaxKind.ArrowExpressionClause)
                {
                    binder = rootBinder.GetBinder(current);
                }
                else if (kind == SyntaxKind.ThisConstructorInitializer || kind == SyntaxKind.BaseConstructorInitializer || kind == SyntaxKind.PrimaryConstructorBaseType)
                {
                    binder = rootBinder.GetBinder(current);
                }
                else if (kind == SyntaxKind.ConstructorDeclaration)
                {
                    binder = rootBinder.GetBinder(current);
                }
                else if (kind == SyntaxKind.SwitchExpression)
                {
                    binder = rootBinder.GetBinder(current);
                }
                else if (kind == SyntaxKind.SwitchExpressionArm)
                {
                    binder = rootBinder.GetBinder(current);
                }
                else if ((current as ExpressionSyntax).IsValidScopeDesignator())
                {
                    binder = rootBinder.GetBinder(current);
                }
                else
                {
                    // If this ever breaks, make sure that all callers of
                    // CanHaveAssociatedLocalBinder are in sync.
                    Debug.Assert(!current.CanHaveAssociatedLocalBinder());
                }

                if (current == root)
                {
                    break;
                }
            }

            binder = binder ?? rootBinder.GetBinder(root) ?? rootBinder;
            Debug.Assert(binder != null);

            if (ownerOfTypeParametersInScope != null)
            {
                LocalFunctionSymbol function = GetDeclaredLocalFunction(binder, ownerOfTypeParametersInScope.Identifier);
                if ((object)function != null)
                {
                    binder = function.SignatureBinder;
                }
            }

            if (typeOfArgument != null)
            {
                binder = new TypeofBinder(typeOfArgument, binder);
            }

            return binder;
        }

        private static Binder AdjustBinderForPositionWithinStatement(int position, Binder binder, StatementSyntax stmt)
        {
            switch (stmt.Kind())
            {
                case SyntaxKind.SwitchStatement:
                    var switchStmt = (SwitchStatementSyntax)stmt;
                    if (LookupPosition.IsBetweenTokens(position, switchStmt.SwitchKeyword, switchStmt.OpenBraceToken))
                    {
                        binder = binder.GetBinder(switchStmt.Expression);
                        Debug.Assert(binder != null);
                    }
                    break;

                case SyntaxKind.ForStatement:
                    var forStmt = (ForStatementSyntax)stmt;
                    if (LookupPosition.IsBetweenTokens(position, forStmt.SecondSemicolonToken, forStmt.CloseParenToken) &&
                        forStmt.Incrementors.Count > 0)
                    {
                        binder = binder.GetBinder(forStmt.Incrementors.First());
                        Debug.Assert(binder != null);
                    }
                    else if (LookupPosition.IsBetweenTokens(position, forStmt.FirstSemicolonToken, LookupPosition.GetFirstExcludedToken(forStmt)) &&
                        forStmt.Condition != null)
                    {
                        binder = binder.GetBinder(forStmt.Condition);
                        Debug.Assert(binder != null);
                    }
                    break;

                case SyntaxKind.ForEachStatement:
                case SyntaxKind.ForEachVariableStatement:
                    var foreachStmt = (CommonForEachStatementSyntax)stmt;
                    var start = stmt.Kind() == SyntaxKind.ForEachVariableStatement ? foreachStmt.InKeyword : foreachStmt.OpenParenToken;
                    if (LookupPosition.IsBetweenTokens(position, start, foreachStmt.Statement.GetFirstToken()))
                    {
                        binder = binder.GetBinder(foreachStmt.Expression);
                        Debug.Assert(binder != null);
                    }
                    break;
            }

            return binder;
        }

        public override Conversion ClassifyConversion(
            ExpressionSyntax expression,
            ITypeSymbol destination,
            bool isExplicitInSource = false)
        {
            if ((object)destination == null)
            {
                throw new ArgumentNullException(nameof(destination));
            }

            TypeSymbol csdestination = destination.EnsureCSharpSymbolOrNull(nameof(destination));

            if (expression.Kind() == SyntaxKind.DeclarationExpression)
            {
                // Conversion from a declaration is unspecified.
                return Conversion.NoConversion;
            }

            // Special Case: We have to treat anonymous functions differently, because of the way
            // they are cached in the syntax-to-bound node map.  Specifically, UnboundLambda nodes
            // never appear in the map - they are converted to BoundLambdas, even in error scenarios.
            // Since a BoundLambda has a type, we would end up doing a conversion from the delegate
            // type, rather than from the anonymous function expression.  If we use the overload that
            // takes a position, it considers the request speculative and does not use the map.
            // Bonus: Since the other overload will always bind the anonymous function from scratch,
            // we don't have to worry about it affecting the trial-binding cache in the "real" 
            // UnboundLambda node (DevDiv #854548).
            if (expression.IsAnonymousFunction())
            {
                CheckSyntaxNode(expression);
                return this.ClassifyConversion(expression.SpanStart, expression, destination, isExplicitInSource);
            }

            if (isExplicitInSource)
            {
                return ClassifyConversionForCast(expression, csdestination);
            }

            // Note that it is possible for an expression to be convertible to a type
            // via both an implicit user-defined conversion and an explicit built-in conversion.
            // In that case, this method chooses the implicit conversion.

            CheckSyntaxNode(expression);

            var binder = this.GetEnclosingBinderInternal(expression, GetAdjustedNodePosition(expression));
            CSharpSyntaxNode bindableNode = this.GetBindableSyntaxNode(expression);
            var boundExpression = this.GetLowerBoundNode(bindableNode) as BoundExpression;
            if (binder == null || boundExpression == null)
            {
                return Conversion.NoConversion;
            }

            var discardedUseSiteInfo = CompoundUseSiteInfo<AssemblySymbol>.Discarded;
            return binder.Conversions.ClassifyConversionFromExpression(boundExpression, csdestination, ref discardedUseSiteInfo);
        }

        internal override Conversion ClassifyConversionForCast(
            ExpressionSyntax expression,
            TypeSymbol destination)
        {
            CheckSyntaxNode(expression);

            if ((object)destination == null)
            {
                throw new ArgumentNullException(nameof(destination));
            }

            var binder = this.GetEnclosingBinderInternal(expression, GetAdjustedNodePosition(expression));
            CSharpSyntaxNode bindableNode = this.GetBindableSyntaxNode(expression);
            var boundExpression = this.GetLowerBoundNode(bindableNode) as BoundExpression;
            if (binder == null || boundExpression == null)
            {
                return Conversion.NoConversion;
            }

            var discardedUseSiteInfo = CompoundUseSiteInfo<AssemblySymbol>.Discarded;
            return binder.Conversions.ClassifyConversionFromExpression(boundExpression, destination, ref discardedUseSiteInfo, forCast: true);
        }

        /// <summary>
        /// Get the bound node corresponding to the root.
        /// </summary> 
        internal virtual BoundNode GetBoundRoot()
        {
            return GetUpperBoundNode(GetBindableSyntaxNode(this.Root));
        }

        /// <summary>
        /// Get the highest bound node in the tree associated with a particular syntax node.
        /// </summary>
        internal BoundNode GetUpperBoundNode(CSharpSyntaxNode node, bool promoteToBindable = false)
        {
            if (promoteToBindable)
            {
                node = GetBindableSyntaxNode(node);
            }
            else
            {
                Debug.Assert(node == GetBindableSyntaxNode(node));
            }

            // The bound nodes are stored in the map from highest to lowest, so the first bound node is the highest.
            var boundNodes = GetBoundNodes(node);

            if (boundNodes.Length == 0)
            {
                return null;
            }
            else
            {
                return boundNodes[0];
            }
        }

        /// <summary>
        /// Get the lowest bound node in the tree associated with a particular syntax node. Lowest is defined as last
        /// in a pre-order traversal of the bound tree.
        /// </summary>
        internal BoundNode GetLowerBoundNode(CSharpSyntaxNode node)
        {
            Debug.Assert(node == GetBindableSyntaxNode(node));

            // The bound nodes are stored in the map from highest to lowest, so the last bound node is the lowest.
            var boundNodes = GetBoundNodes(node);

            if (boundNodes.Length == 0)
            {
                return null;
            }
            else
            {
                return GetLowerBoundNode(boundNodes);
            }
        }

        private static BoundNode GetLowerBoundNode(ImmutableArray<BoundNode> boundNodes)
        {
            return boundNodes[boundNodes.Length - 1];
        }

        public override ImmutableArray<Diagnostic> GetSyntaxDiagnostics(TextSpan? span = null, CancellationToken cancellationToken = default(CancellationToken))
        {
            throw new NotSupportedException();
        }

        public override ImmutableArray<Diagnostic> GetDeclarationDiagnostics(TextSpan? span = null, CancellationToken cancellationToken = default(CancellationToken))
        {
            throw new NotSupportedException();
        }

        public override ImmutableArray<Diagnostic> GetMethodBodyDiagnostics(TextSpan? span = null, CancellationToken cancellationToken = default(CancellationToken))
        {
            throw new NotSupportedException();
        }

        public override ImmutableArray<Diagnostic> GetDiagnostics(TextSpan? span = null, CancellationToken cancellationToken = default(CancellationToken))
        {
            throw new NotSupportedException();
        }

        public override INamespaceSymbol GetDeclaredSymbol(NamespaceDeclarationSyntax declarationSyntax, CancellationToken cancellationToken = default(CancellationToken))
        {
            // Can't defined namespace inside a member.
            return null;
        }

        public override INamespaceSymbol GetDeclaredSymbol(FileScopedNamespaceDeclarationSyntax declarationSyntax, CancellationToken cancellationToken = default(CancellationToken))
        {
            // Can't defined namespace inside a member.
            return null;
        }

        public override INamedTypeSymbol GetDeclaredSymbol(BaseTypeDeclarationSyntax declarationSyntax, CancellationToken cancellationToken = default(CancellationToken))
        {
            // Can't define type inside a member.
            return null;
        }

        public override INamedTypeSymbol GetDeclaredSymbol(DelegateDeclarationSyntax declarationSyntax, CancellationToken cancellationToken = default(CancellationToken))
        {
            // Can't define type inside a member.
            return null;
        }

        public override IFieldSymbol GetDeclaredSymbol(EnumMemberDeclarationSyntax declarationSyntax, CancellationToken cancellationToken = default(CancellationToken))
        {
            // Can't define member inside member.
            return null;
        }

        public override ISymbol GetDeclaredSymbol(LocalFunctionStatementSyntax declarationSyntax, CancellationToken cancellationToken = default(CancellationToken))
        {
            CheckSyntaxNode(declarationSyntax);
            return GetDeclaredLocalFunction(declarationSyntax).GetPublicSymbol();
        }

        public override ISymbol GetDeclaredSymbol(MemberDeclarationSyntax declarationSyntax, CancellationToken cancellationToken = default(CancellationToken))
        {
            // Can't define member inside member.
            return null;
        }

        public override IMethodSymbol GetDeclaredSymbol(CompilationUnitSyntax declarationSyntax, CancellationToken cancellationToken = default)
        {
            return null;
        }

        public override IMethodSymbol GetDeclaredSymbol(BaseMethodDeclarationSyntax declarationSyntax, CancellationToken cancellationToken = default(CancellationToken))
        {
            // Can't define method inside member.
            return null;
        }

        public override ISymbol GetDeclaredSymbol(BasePropertyDeclarationSyntax declarationSyntax, CancellationToken cancellationToken = default(CancellationToken))
        {
            // Can't define property inside member.
            return null;
        }

        public override IPropertySymbol GetDeclaredSymbol(PropertyDeclarationSyntax declarationSyntax, CancellationToken cancellationToken = default(CancellationToken))
        {
            // Can't define property inside member.
            return null;
        }

        public override IPropertySymbol GetDeclaredSymbol(IndexerDeclarationSyntax declarationSyntax, CancellationToken cancellationToken = default(CancellationToken))
        {
            // Can't define indexer inside member.
            return null;
        }

        public override IEventSymbol GetDeclaredSymbol(EventDeclarationSyntax declarationSyntax, CancellationToken cancellationToken = default(CancellationToken))
        {
            // Can't define event inside member.
            return null;
        }

        public override IMethodSymbol GetDeclaredSymbol(AccessorDeclarationSyntax declarationSyntax, CancellationToken cancellationToken = default(CancellationToken))
        {
            // Can't define accessor inside member.
            return null;
        }

        public override IMethodSymbol GetDeclaredSymbol(ArrowExpressionClauseSyntax declarationSyntax, CancellationToken cancellationToken = default(CancellationToken))
        {
            // Can't define another member inside member.
            return null;
        }

        public override ISymbol GetDeclaredSymbol(VariableDeclaratorSyntax declarationSyntax, CancellationToken cancellationToken = default(CancellationToken))
        {
            CheckSyntaxNode(declarationSyntax);
            return GetDeclaredLocal(declarationSyntax, declarationSyntax.Identifier).GetPublicSymbol();
        }

        public override ISymbol GetDeclaredSymbol(SingleVariableDesignationSyntax declarationSyntax, CancellationToken cancellationToken = default(CancellationToken))
        {
            CheckSyntaxNode(declarationSyntax);
            return GetDeclaredLocal(declarationSyntax, declarationSyntax.Identifier).GetPublicSymbol();
        }

        private LocalSymbol GetDeclaredLocal(CSharpSyntaxNode declarationSyntax, SyntaxToken declaredIdentifier)
        {
            for (var binder = this.GetEnclosingBinder(GetAdjustedNodePosition(declarationSyntax)); binder != null; binder = binder.Next)
            {
                foreach (var local in binder.Locals)
                {
                    if (local.IdentifierToken == declaredIdentifier)
                    {
                        return GetAdjustedLocalSymbol((SourceLocalSymbol)local);
                    }
                }
            }

            return null;
        }

#nullable enable
        internal override LocalSymbol GetAdjustedLocalSymbol(SourceLocalSymbol local)
        {
            return GetRemappedSymbol<LocalSymbol>(local);
        }

        private LocalFunctionSymbol GetDeclaredLocalFunction(LocalFunctionStatementSyntax declarationSyntax)
        {
            var originalSymbol = GetDeclaredLocalFunction(this.GetEnclosingBinder(GetAdjustedNodePosition(declarationSyntax)), declarationSyntax.Identifier);
            return GetRemappedSymbol(originalSymbol);
        }

        private T GetRemappedSymbol<T>(T originalSymbol) where T : Symbol
        {
            EnsureNullabilityAnalysisPerformedIfNecessary();
            if (_lazyRemappedSymbols is null) return originalSymbol;

            if (_lazyRemappedSymbols.TryGetValue(originalSymbol, out Symbol? remappedSymbol))
            {
                RoslynDebug.Assert(remappedSymbol is object);
                return (T)remappedSymbol;
            }

            return originalSymbol;
        }
#nullable disable

        private static LocalFunctionSymbol GetDeclaredLocalFunction(Binder enclosingBinder, SyntaxToken declaredIdentifier)
        {
            for (var binder = enclosingBinder; binder != null; binder = binder.Next)
            {
                foreach (var localFunction in binder.LocalFunctions)
                {
                    if (localFunction.NameToken == declaredIdentifier)
                    {
                        return localFunction;
                    }
                }
            }

            return null;
        }

        public override ILabelSymbol GetDeclaredSymbol(LabeledStatementSyntax declarationSyntax, CancellationToken cancellationToken = default(CancellationToken))
        {
            CheckSyntaxNode(declarationSyntax);

            var binder = this.GetEnclosingBinder(GetAdjustedNodePosition(declarationSyntax));

            while (binder != null && !binder.IsLabelsScopeBinder)
            {
                binder = binder.Next;
            }

            if (binder != null)
            {
                foreach (var label in binder.Labels)
                {
                    if (label.IdentifierNodeOrToken.IsToken &&
                        label.IdentifierNodeOrToken.AsToken() == declarationSyntax.Identifier)
                    {
                        return label.GetPublicSymbol();
                    }
                }
            }

            return null;
        }

        public override ILabelSymbol GetDeclaredSymbol(SwitchLabelSyntax declarationSyntax, CancellationToken cancellationToken = default(CancellationToken))
        {
            CheckSyntaxNode(declarationSyntax);

            var binder = this.GetEnclosingBinder(GetAdjustedNodePosition(declarationSyntax));
            while (binder != null && !(binder is SwitchBinder))
            {
                binder = binder.Next;
            }

            if (binder != null)
            {
                foreach (var label in binder.Labels)
                {
                    if (label.IdentifierNodeOrToken.IsNode &&
                        label.IdentifierNodeOrToken.AsNode() == declarationSyntax)
                    {
                        return label.GetPublicSymbol();
                    }
                }
            }

            return null;
        }

        public override IAliasSymbol GetDeclaredSymbol(UsingDirectiveSyntax declarationSyntax, CancellationToken cancellationToken = default(CancellationToken))
        {
            // Can't define alias inside member.
            return null;
        }

        public override IAliasSymbol GetDeclaredSymbol(ExternAliasDirectiveSyntax declarationSyntax, CancellationToken cancellationToken = default(CancellationToken))
        {
            // Can't define an extern alias inside a member.
            return null;
        }

        public override IParameterSymbol GetDeclaredSymbol(ParameterSyntax declarationSyntax, CancellationToken cancellationToken = default(CancellationToken))
        {
            // Could be parameter of a lambda or a local function.
            CheckSyntaxNode(declarationSyntax);

            return GetLambdaOrLocalFunctionParameterSymbol(declarationSyntax, cancellationToken).GetPublicSymbol();
        }

        internal override ImmutableArray<ISymbol> GetDeclaredSymbols(BaseFieldDeclarationSyntax declarationSyntax, CancellationToken cancellationToken = default(CancellationToken))
        {
            // Can't define field inside member.
            return ImmutableArray.Create<ISymbol>();
        }

        private ParameterSymbol GetLambdaOrLocalFunctionParameterSymbol(
            ParameterSyntax parameter,
            CancellationToken cancellationToken)
        {
            Debug.Assert(parameter != null);

            var simpleLambda = parameter.Parent as SimpleLambdaExpressionSyntax;
            if (simpleLambda != null)
            {
                return GetLambdaParameterSymbol(parameter, simpleLambda, cancellationToken);
            }

            var paramList = parameter.Parent as ParameterListSyntax;
            if (paramList == null || paramList.Parent == null)
            {
                return null;
            }

            if (paramList.Parent.IsAnonymousFunction())
            {
                return GetLambdaParameterSymbol(parameter, (ExpressionSyntax)paramList.Parent, cancellationToken);
            }
            else if (paramList.Parent.Kind() == SyntaxKind.LocalFunctionStatement)
            {
                var localFunction = GetDeclaredSymbol((LocalFunctionStatementSyntax)paramList.Parent, cancellationToken).GetSymbol<MethodSymbol>();
                if ((object)localFunction != null)
                {
                    return GetParameterSymbol(localFunction.Parameters, parameter, cancellationToken);
                }
            }

            return null;
        }

        private ParameterSymbol GetLambdaParameterSymbol(
            ParameterSyntax parameter,
            ExpressionSyntax lambda,
            CancellationToken cancellationToken)
        {
            Debug.Assert(parameter != null);
            Debug.Assert(lambda != null && lambda.IsAnonymousFunction());

            // We should always be able to get at least an error binding for a lambda.

            SymbolInfo symbolInfo = this.GetSymbolInfo(lambda, cancellationToken);

            LambdaSymbol lambdaSymbol;
            if ((object)symbolInfo.Symbol != null)
            {
                lambdaSymbol = symbolInfo.Symbol.GetSymbol<LambdaSymbol>();
            }
            else if (symbolInfo.CandidateSymbols.Length == 1)
            {
                lambdaSymbol = symbolInfo.CandidateSymbols.Single().GetSymbol<LambdaSymbol>();
            }
            else
            {
                Debug.Assert(this.GetMemberModel(lambda) == null, "Did not find a unique LambdaSymbol for lambda in member.");
                return null;
            }
            return GetParameterSymbol(lambdaSymbol.Parameters, parameter, cancellationToken);
        }

        public override ITypeParameterSymbol GetDeclaredSymbol(TypeParameterSyntax typeParameter, CancellationToken cancellationToken = default(CancellationToken))
        {
            // Can't define alias inside member.
            return null;
        }

        public override IRangeVariableSymbol GetDeclaredSymbol(JoinIntoClauseSyntax node, CancellationToken cancellationToken = default(CancellationToken))
        {
            var bound = GetBoundQueryClause(node);
            return bound == null ? null : bound.DefinedSymbol.GetPublicSymbol();
        }

        public override IRangeVariableSymbol GetDeclaredSymbol(QueryClauseSyntax queryClause, CancellationToken cancellationToken = default(CancellationToken))
        {
            var bound = GetBoundQueryClause(queryClause);
            return bound == null ? null : bound.DefinedSymbol.GetPublicSymbol();
        }

        public override IRangeVariableSymbol GetDeclaredSymbol(QueryContinuationSyntax node, CancellationToken cancellationToken = default(CancellationToken))
        {
            var bound = GetBoundQueryClause(node);
            return bound == null ? null : bound.DefinedSymbol.GetPublicSymbol();
        }

        public override AwaitExpressionInfo GetAwaitExpressionInfo(AwaitExpressionSyntax node)
        {
            if (node.Kind() != SyntaxKind.AwaitExpression)
            {
                throw new ArgumentException("node.Kind==" + node.Kind());
            }

            var bound = GetLowerBoundNode(node);
            BoundAwaitableInfo awaitableInfo = (((bound as BoundExpressionStatement)?.Expression ?? bound) as BoundAwaitExpression)?.AwaitableInfo;
            if (awaitableInfo == null)
            {
                return default(AwaitExpressionInfo);
            }

            return new AwaitExpressionInfo(
                getAwaiter: (IMethodSymbol)awaitableInfo.GetAwaiter?.ExpressionSymbol.GetPublicSymbol(),
                isCompleted: awaitableInfo.IsCompleted.GetPublicSymbol(),
                getResult: awaitableInfo.GetResult.GetPublicSymbol(),
                isDynamic: awaitableInfo.IsDynamic);
        }

        public override ForEachStatementInfo GetForEachStatementInfo(ForEachStatementSyntax node)
        {
            return GetForEachStatementInfo((CommonForEachStatementSyntax)node);
        }

        public override ForEachStatementInfo GetForEachStatementInfo(CommonForEachStatementSyntax node)
        {
            BoundForEachStatement boundForEach = (BoundForEachStatement)GetUpperBoundNode(node);

            if (boundForEach == null)
            {
                return default(ForEachStatementInfo);
            }

            ForEachEnumeratorInfo enumeratorInfoOpt = boundForEach.EnumeratorInfoOpt;

            Debug.Assert(enumeratorInfoOpt != null || boundForEach.HasAnyErrors);

            if (enumeratorInfoOpt == null)
            {
                return default(ForEachStatementInfo);
            }

            // Even though we usually pretend to be using System.Collection.IEnumerable
            // for arrays, that doesn't make sense for pointer arrays since object
            // (the type of System.Collections.IEnumerator.Current) isn't convertible
            // to pointer types.
            if (enumeratorInfoOpt.ElementType.IsPointerType())
            {
                Debug.Assert(enumeratorInfoOpt.CurrentConversion is null);
                return default(ForEachStatementInfo);
            }

            // NOTE: we're going to list GetEnumerator, etc for array and string
            // collections, even though we know that's not how the implementation
            // actually enumerates them.
            MethodSymbol disposeMethod = null;
            if (enumeratorInfoOpt.NeedsDisposal)
            {
                if (enumeratorInfoOpt.PatternDisposeInfo is { Method: var method })
                {
                    disposeMethod = method;
                }
                else
                {
                    disposeMethod = enumeratorInfoOpt.IsAsync
                    ? (MethodSymbol)Compilation.GetWellKnownTypeMember(WellKnownMember.System_IAsyncDisposable__DisposeAsync)
                    : (MethodSymbol)Compilation.GetSpecialTypeMember(SpecialMember.System_IDisposable__Dispose);
                }
            }

            return new ForEachStatementInfo(
                enumeratorInfoOpt.IsAsync,
                enumeratorInfoOpt.GetEnumeratorInfo.Method.GetPublicSymbol(),
                enumeratorInfoOpt.MoveNextInfo.Method.GetPublicSymbol(),
                currentProperty: ((PropertySymbol)enumeratorInfoOpt.CurrentPropertyGetter?.AssociatedSymbol).GetPublicSymbol(),
                disposeMethod.GetPublicSymbol(),
                enumeratorInfoOpt.ElementType.GetPublicSymbol(),
                BoundNode.GetConversion(boundForEach.ElementConversion, boundForEach.ElementPlaceholder),
                BoundNode.GetConversion(enumeratorInfoOpt.CurrentConversion, enumeratorInfoOpt.CurrentPlaceholder));
        }

        public override DeconstructionInfo GetDeconstructionInfo(AssignmentExpressionSyntax node)
        {
            var boundDeconstruction = GetUpperBoundNode(node) as BoundDeconstructionAssignmentOperator;
            if (boundDeconstruction is null)
            {
                return default;
            }

            var boundConversion = boundDeconstruction.Right;
            Debug.Assert(boundConversion != null);
            if (boundConversion is null)
            {
                return default;
            }

            return new DeconstructionInfo(boundConversion.Conversion);
        }

        public override DeconstructionInfo GetDeconstructionInfo(ForEachVariableStatementSyntax node)
        {
            var boundForEach = (BoundForEachStatement)GetUpperBoundNode(node);
            if (boundForEach is null)
            {
                return default;
            }

            var boundDeconstruction = boundForEach.DeconstructionOpt;
            Debug.Assert(boundDeconstruction != null || boundForEach.HasAnyErrors);
            if (boundDeconstruction is null)
            {
                return default;
            }

            return new DeconstructionInfo(boundDeconstruction.DeconstructionAssignment.Right.Conversion);
        }

        private BoundQueryClause GetBoundQueryClause(CSharpSyntaxNode node)
        {
            CheckSyntaxNode(node);
            return this.GetLowerBoundNode(node) as BoundQueryClause;
        }

        private QueryClauseInfo GetQueryClauseInfo(BoundQueryClause bound)
        {
            if (bound == null) return default(QueryClauseInfo);
            var castInfo = (bound.Cast == null) ? SymbolInfo.None : GetSymbolInfoForNode(SymbolInfoOptions.DefaultOptions, bound.Cast, bound.Cast, boundNodeForSyntacticParent: null, binderOpt: null);
            var operationInfo = GetSymbolInfoForQuery(bound);
            return new QueryClauseInfo(castInfo: castInfo, operationInfo: operationInfo);
        }

        private SymbolInfo GetSymbolInfoForQuery(BoundQueryClause bound)
        {
            var call = bound?.Operation as BoundCall;
            if (call == null)
            {
                return SymbolInfo.None;
            }

            var operation = call.IsDelegateCall ? call.ReceiverOpt : call;
            return GetSymbolInfoForNode(SymbolInfoOptions.DefaultOptions, operation, operation, boundNodeForSyntacticParent: null, binderOpt: null);
        }

        private CSharpTypeInfo GetTypeInfoForQuery(BoundQueryClause bound)
        {
            return bound == null ?
                CSharpTypeInfo.None :
                GetTypeInfoForNode(bound, bound, bound);
        }

        public override QueryClauseInfo GetQueryClauseInfo(QueryClauseSyntax node, CancellationToken cancellationToken = default(CancellationToken))
        {
            var bound = GetBoundQueryClause(node);
            return GetQueryClauseInfo(bound);
        }

        public override IPropertySymbol GetDeclaredSymbol(AnonymousObjectMemberDeclaratorSyntax declaratorSyntax, CancellationToken cancellationToken = default(CancellationToken))
        {
            CheckSyntaxNode(declaratorSyntax);
            var anonymousObjectCreation = (AnonymousObjectCreationExpressionSyntax)declaratorSyntax.Parent;
            if (anonymousObjectCreation == null)
            {
                return null;
            }

            var bound = this.GetLowerBoundNode(anonymousObjectCreation) as BoundAnonymousObjectCreationExpression;
            if (bound == null)
            {
                return null;
            }

            var anonymousType = bound.Type as NamedTypeSymbol;
            if ((object)anonymousType == null)
            {
                return null;
            }

            int index = anonymousObjectCreation.Initializers.IndexOf(declaratorSyntax);
            Debug.Assert(index >= 0);
            Debug.Assert(index < anonymousObjectCreation.Initializers.Count);
            return AnonymousTypeManager.GetAnonymousTypeProperty(anonymousType, index).GetPublicSymbol();
        }

        public override INamedTypeSymbol GetDeclaredSymbol(AnonymousObjectCreationExpressionSyntax declaratorSyntax, CancellationToken cancellationToken = default(CancellationToken))
        {
            CheckSyntaxNode(declaratorSyntax);
            var bound = this.GetLowerBoundNode(declaratorSyntax) as BoundAnonymousObjectCreationExpression;
            return (bound == null) ? null : (bound.Type as NamedTypeSymbol).GetPublicSymbol();
        }

        public override INamedTypeSymbol GetDeclaredSymbol(TupleExpressionSyntax declaratorSyntax, CancellationToken cancellationToken = default(CancellationToken))
        {
            CheckSyntaxNode(declaratorSyntax);
            return GetTypeOfTupleLiteral(declaratorSyntax).GetPublicSymbol();
        }

        public override ISymbol GetDeclaredSymbol(ArgumentSyntax declaratorSyntax, CancellationToken cancellationToken = default(CancellationToken))
        {
            CheckSyntaxNode(declaratorSyntax);

            var tupleLiteral = declaratorSyntax?.Parent as TupleExpressionSyntax;

            // for now only arguments of a tuple literal may declare symbols
            if (tupleLiteral == null)
            {
                return null;
            }

            var tupleLiteralType = GetTypeOfTupleLiteral(tupleLiteral);

            if ((object)tupleLiteralType != null)
            {
                var elements = tupleLiteralType.TupleElements;

                if (!elements.IsDefault)
                {
                    var idx = tupleLiteral.Arguments.IndexOf(declaratorSyntax);
                    return elements[idx].GetPublicSymbol();
                }
            }

            return null;
        }

        private NamedTypeSymbol GetTypeOfTupleLiteral(TupleExpressionSyntax declaratorSyntax)
        {
            var bound = this.GetLowerBoundNode(declaratorSyntax);

            return (bound as BoundTupleExpression)?.Type as NamedTypeSymbol;
        }

        public override SyntaxTree SyntaxTree
        {
            get
            {
                return _root.SyntaxTree;
            }
        }

#nullable enable
        internal override IOperation? GetOperationWorker(CSharpSyntaxNode node, CancellationToken cancellationToken)
        {
            using (_nodeMapLock.DisposableRead())
            {
                if (_guardedIOperationNodeMap.Count != 0)
                {
                    return guardedGetIOperation();
                }
            }

            IOperation rootOperation = GetRootOperation();

            using var _ = _nodeMapLock.DisposableWrite();

            if (_guardedIOperationNodeMap.Count != 0)
            {
                return guardedGetIOperation();
            }

            OperationMapBuilder.AddToMap(rootOperation, _guardedIOperationNodeMap);
            return guardedGetIOperation();

            IOperation? guardedGetIOperation()
            {
                _nodeMapLock.AssertCanRead();
                return _guardedIOperationNodeMap.TryGetValue(node, out var operation) ? operation : null;
            }
        }
#nullable disable

        private CSharpSyntaxNode GetBindingRootOrInitializer(CSharpSyntaxNode node)
        {
            CSharpSyntaxNode bindingRoot = GetBindingRoot(node);

            // if binding root is parameter, make it equal value
            // we need to do this since node map doesn't contain bound node for parameter
            if (bindingRoot is ParameterSyntax parameter && parameter.Default?.FullSpan.Contains(node.Span) == true)
            {
                return parameter.Default;
            }

            // if binding root is field variable declarator, make it initializer
            // we need to do this since node map doesn't contain bound node for field/event variable declarator
            if (bindingRoot is VariableDeclaratorSyntax variableDeclarator && variableDeclarator.Initializer?.FullSpan.Contains(node.Span) == true)
            {
                if (variableDeclarator.Parent?.Parent.IsKind(SyntaxKind.FieldDeclaration) == true ||
                    variableDeclarator.Parent?.Parent.IsKind(SyntaxKind.EventFieldDeclaration) == true)
                {
                    return variableDeclarator.Initializer;
                }
            }

            // if binding root is enum member declaration, make it equal value
            // we need to do this since node map doesn't contain bound node for enum member decl
            if (bindingRoot is EnumMemberDeclarationSyntax enumMember && enumMember.EqualsValue?.FullSpan.Contains(node.Span) == true)
            {
                return enumMember.EqualsValue;
            }

            // if binding root is property member declaration, make it equal value
            // we need to do this since node map doesn't contain bound node for property initializer
            if (bindingRoot is PropertyDeclarationSyntax propertyMember && propertyMember.Initializer?.FullSpan.Contains(node.Span) == true)
            {
                return propertyMember.Initializer;
            }

            return bindingRoot;
        }

#nullable enable
        private IOperation GetRootOperation()
        {
            BoundNode highestBoundNode = GetBoundRoot();
            Debug.Assert(highestBoundNode != null);

            if (highestBoundNode is BoundGlobalStatementInitializer { Statement: var innerStatement })
            {
                // Script top-level field declarations use a BoundGlobalStatementInitializer to wrap initializers.
                // We don't represent these nodes in IOperation, so skip it.
                highestBoundNode = innerStatement;
            }

            // The CSharp operation factory assumes that UnboundLambda will be bound for error recovery and never be passed to the factory
            // as the start of a tree to get operations for. This is guaranteed by the builder that populates the node map, as it will call
            // UnboundLambda.BindForErrorRecovery() when it encounters an UnboundLambda node.
            Debug.Assert(highestBoundNode.Kind != BoundKind.UnboundLambda);
            IOperation operation = _operationFactory.Value.Create(highestBoundNode);
            Operation.SetParentOperation(operation, null);
            return operation;
        }
#nullable disable

        internal override SymbolInfo GetSymbolInfoWorker(CSharpSyntaxNode node, SymbolInfoOptions options, CancellationToken cancellationToken = default(CancellationToken))
        {
            ValidateSymbolInfoOptions(options);

            CSharpSyntaxNode bindableNode;
            BoundNode lowestBoundNode;
            BoundNode highestBoundNode;
            BoundNode boundParent;
            GetBoundNodes(node, out bindableNode, out lowestBoundNode, out highestBoundNode, out boundParent);

            Debug.Assert(IsInTree(node), "Since the node is in the tree, we can always recompute the binder later");
            return base.GetSymbolInfoForNode(options, lowestBoundNode, highestBoundNode, boundParent, binderOpt: null);
        }

        internal override CSharpTypeInfo GetTypeInfoWorker(CSharpSyntaxNode node, CancellationToken cancellationToken = default(CancellationToken))
        {
            CSharpSyntaxNode bindableNode;
            BoundNode lowestBoundNode;
            BoundNode highestBoundNode;
            BoundNode boundParent;
            GetBoundNodes(node, out bindableNode, out lowestBoundNode, out highestBoundNode, out boundParent);

            return GetTypeInfoForNode(lowestBoundNode, highestBoundNode, boundParent);
        }

        internal override ImmutableArray<Symbol> GetMemberGroupWorker(CSharpSyntaxNode node, SymbolInfoOptions options, CancellationToken cancellationToken = default(CancellationToken))
        {
            CSharpSyntaxNode bindableNode;
            BoundNode lowestBoundNode;
            BoundNode highestBoundNode;
            BoundNode boundParent;
            GetBoundNodes(node, out bindableNode, out lowestBoundNode, out highestBoundNode, out boundParent);

            Debug.Assert(IsInTree(node), "Since the node is in the tree, we can always recompute the binder later");
            return base.GetMemberGroupForNode(options, lowestBoundNode, boundParent, binderOpt: null);
        }

        internal override ImmutableArray<IPropertySymbol> GetIndexerGroupWorker(CSharpSyntaxNode node, SymbolInfoOptions options, CancellationToken cancellationToken = default(CancellationToken))
        {
            CSharpSyntaxNode bindableNode;
            BoundNode lowestBoundNode;
            BoundNode highestBoundNode;
            BoundNode boundParent;
            GetBoundNodes(node, out bindableNode, out lowestBoundNode, out highestBoundNode, out boundParent);

            Debug.Assert(IsInTree(node), "Since the node is in the tree, we can always recompute the binder later");
            return base.GetIndexerGroupForNode(lowestBoundNode, binderOpt: null);
        }

        internal override Optional<object> GetConstantValueWorker(CSharpSyntaxNode node, CancellationToken cancellationToken)
        {
            CSharpSyntaxNode bindableNode = this.GetBindableSyntaxNode(node);
            BoundExpression boundExpr = this.GetLowerBoundNode(bindableNode) as BoundExpression;

            if (boundExpr == null) return default(Optional<object>);

            ConstantValue constantValue = boundExpr.ConstantValue;
            return constantValue == null || constantValue.IsBad
                ? default(Optional<object>)
                : new Optional<object>(constantValue.Value);
        }

        internal override SymbolInfo GetCollectionInitializerSymbolInfoWorker(InitializerExpressionSyntax collectionInitializer, ExpressionSyntax node, CancellationToken cancellationToken = default(CancellationToken))
        {
            var boundCollectionInitializer = GetLowerBoundNode(collectionInitializer) as BoundCollectionInitializerExpression;

            if (boundCollectionInitializer != null)
            {
                var boundAdd = boundCollectionInitializer.Initializers[collectionInitializer.Expressions.IndexOf(node)];

                return GetSymbolInfoForNode(SymbolInfoOptions.DefaultOptions, boundAdd, boundAdd, null, binderOpt: null);
            }

            return SymbolInfo.None;
        }

        public override SymbolInfo GetSymbolInfo(OrderingSyntax node, CancellationToken cancellationToken = default(CancellationToken))
        {
            var bound = GetBoundQueryClause(node);
            return GetSymbolInfoForQuery(bound);
        }

        public override SymbolInfo GetSymbolInfo(SelectOrGroupClauseSyntax node, CancellationToken cancellationToken = default(CancellationToken))
        {
            var bound = GetBoundQueryClause(node);
            return GetSymbolInfoForQuery(bound);
        }

        public override TypeInfo GetTypeInfo(SelectOrGroupClauseSyntax node, CancellationToken cancellationToken = default(CancellationToken))
        {
            var bound = GetBoundQueryClause(node);
            return GetTypeInfoForQuery(bound);
        }

        private void GetBoundNodes(CSharpSyntaxNode node, out CSharpSyntaxNode bindableNode, out BoundNode lowestBoundNode, out BoundNode highestBoundNode, out BoundNode boundParent)
        {
            bindableNode = this.GetBindableSyntaxNode(node);

            CSharpSyntaxNode bindableParent = this.GetBindableParentNode(bindableNode);

            // Special handling for the Color Color case.
            //
            // Suppose we have:
            // public class Color {
            //   public void M(int x) {}
            //   public static void M(params int[] x) {}
            // }
            // public class C {
            //   public void Test() {
            //     Color Color = new Color();
            //     System.Action<int> d = Color.M;
            //   }
            // }
            //
            // We actually don't know how to interpret the "Color" in "Color.M" until we
            // perform overload resolution on the method group.  Now, if we were getting
            // the semantic info for the method group, then bindableParent would be the
            // variable declarator "d = Color.M" and so we would be able to pull the result
            // of overload resolution out of the bound (method group) conversion.  However,
            // if we are getting the semantic info for just the "Color" part, then
            // bindableParent will be the member access, which doesn't have enough information
            // to determine which "Color" to use (since no overload resolution has been
            // performed).  We resolve this problem by detecting the case where we're looking
            // up the LHS of a member access and calling GetBindableParentNode one more time.
            // This gets us up to the level where the method group conversion occurs.
            if (bindableParent != null && bindableParent.Kind() == SyntaxKind.SimpleMemberAccessExpression && ((MemberAccessExpressionSyntax)bindableParent).Expression == bindableNode)
            {
                bindableParent = this.GetBindableParentNode(bindableParent);
            }

            boundParent = bindableParent == null ? null : this.GetLowerBoundNode(bindableParent);

            lowestBoundNode = this.GetLowerBoundNode(bindableNode);
            highestBoundNode = this.GetUpperBoundNode(bindableNode);
        }

        // In lambda binding scenarios we need to know two things: First,
        // what is the *innermost* lambda that contains the expression we're
        // interested in?  Second, what is the smallest expression that contains 
        // the *outermost* lambda that we can bind in order to get a sensible
        // lambda binding?
        //
        // For example, suppose we have the statement:
        //
        // A().B(x=>x.C(y=>y.D().E())).F().G();
        //
        // and the user wants binding information about method group "D".  We must know
        // the bindable expression that is outside of every lambda:
        //
        // A().B(x=>x.C(y=>y.D().E()))
        //
        // By binding that we can determine the type of lambda parameters "x" and "y" and
        // put that information in the bound tree. Once we know those facts then
        // we can obtain the binding object associated with the innermost lambda:
        //
        // y=>y.D().E()
        //
        // And use that binding to obtain the analysis of:
        //
        // y.D
        //
        private CSharpSyntaxNode GetInnermostLambdaOrQuery(CSharpSyntaxNode node, int position, bool allowStarting = false)
        {
            Debug.Assert(node != null);

            for (var current = node; current != this.Root; current = current.ParentOrStructuredTriviaParent)
            {
                // current can only become null if we somehow got past the root. The only way we
                // could have gotten past the root is to have started outside of it. That's
                // unexpected; the binding should only be asked to provide an opinion on syntax
                // nodes that it knows about.
                Debug.Assert(current != null, "Why are we being asked to find an enclosing lambda outside of our root?");

                if (!(current.IsAnonymousFunction() || current.IsQuery()))
                {
                    continue;
                }

                // If the position is not actually within the scope of the lambda, then keep
                // looking.
                if (!LookupPosition.IsInAnonymousFunctionOrQuery(position, current))
                {
                    continue;
                }

                // If we were asked for the innermost lambda enclosing a lambda then don't return
                // that; it's not enclosing anything. Only return the lambda if it's enclosing the
                // original node.

                if (!allowStarting && current == node)
                {
                    continue;
                }

                return current;
            }

            // If we made it to the root, then we are not "inside" a lambda even if the root is a
            // lambda. Remember, the point of this code is to get the binding that is associated
            // with the innermost lambda; if we are already in a binding associated with the
            // innermost lambda then we're done.
            return null;
        }

        private void GuardedAddSynthesizedStatementToMap(StatementSyntax node, BoundStatement statement)
        {
            if (_lazyGuardedSynthesizedStatementsMap == null)
            {
                _lazyGuardedSynthesizedStatementsMap = new Dictionary<SyntaxNode, BoundStatement>();
            }

            _lazyGuardedSynthesizedStatementsMap.Add(node, statement);
        }

        private BoundStatement GuardedGetSynthesizedStatementFromMap(StatementSyntax node)
        {
            if (_lazyGuardedSynthesizedStatementsMap != null &&
                _lazyGuardedSynthesizedStatementsMap.TryGetValue(node, out BoundStatement result))
            {
                return result;
            }

            return null;
        }

        private ImmutableArray<BoundNode> GuardedGetBoundNodesFromMap(CSharpSyntaxNode node)
        {
            Debug.Assert(_nodeMapLock.IsWriteLockHeld || _nodeMapLock.IsReadLockHeld);
            ImmutableArray<BoundNode> result;
            return _guardedBoundNodeMap.TryGetValue(node, out result) ? result : default(ImmutableArray<BoundNode>);
        }

        /// <summary>
        /// Internal for test purposes only
        /// </summary>
        internal ImmutableArray<BoundNode> TestOnlyTryGetBoundNodesFromMap(CSharpSyntaxNode node)
        {
            ImmutableArray<BoundNode> result;
            return _guardedBoundNodeMap.TryGetValue(node, out result) ? result : default(ImmutableArray<BoundNode>);
        }

        // Adds every syntax/bound pair in a tree rooted at the given bound node to the map, and the
        // performs a lookup of the given syntax node in the map. 
        private ImmutableArray<BoundNode> GuardedAddBoundTreeAndGetBoundNodeFromMap(CSharpSyntaxNode syntax, BoundNode bound)
        {
            Debug.Assert(_nodeMapLock.IsWriteLockHeld);

            bool alreadyInTree = false;

            if (bound != null)
            {
                alreadyInTree = _guardedBoundNodeMap.ContainsKey(bound.Syntax);
            }

            // check if we already have node in the cache.
            // this may happen if we have races and in such case we are no longer interested in adding
            if (!alreadyInTree)
            {
                NodeMapBuilder.AddToMap(bound, _guardedBoundNodeMap, SyntaxTree);
                Debug.Assert(syntax != _root || _guardedBoundNodeMap.ContainsKey(bound.Syntax));
            }

            ImmutableArray<BoundNode> result;
            return _guardedBoundNodeMap.TryGetValue(syntax, out result) ? result : default(ImmutableArray<BoundNode>);
        }

        protected void UnguardedAddBoundTreeForStandaloneSyntax(SyntaxNode syntax, BoundNode bound, NullableWalker.SnapshotManager manager = null, ImmutableDictionary<Symbol, Symbol> remappedSymbols = null)
        {
            using (_nodeMapLock.DisposableWrite())
            {
                GuardedAddBoundTreeForStandaloneSyntax(syntax, bound, manager, remappedSymbols);
            }
        }

        protected void GuardedAddBoundTreeForStandaloneSyntax(SyntaxNode syntax, BoundNode bound, NullableWalker.SnapshotManager manager = null, ImmutableDictionary<Symbol, Symbol> remappedSymbols = null)
        {
            Debug.Assert(_nodeMapLock.IsWriteLockHeld);
            bool alreadyInTree = false;

            // check if we already have node in the cache.
            // this may happen if we have races and in such case we are no longer interested in adding
            if (bound != null)
            {
                alreadyInTree = _guardedBoundNodeMap.ContainsKey(bound.Syntax);
            }

            if (!alreadyInTree)
            {
                if (syntax == _root || syntax is StatementSyntax)
                {
                    // Note: For speculative model we want to always cache the entire bound tree.
                    // If syntax is a statement, we need to add all its children.
                    // Node cache assumes that if statement is cached, then all 
                    // its children are cached too.
                    NodeMapBuilder.AddToMap(bound, _guardedBoundNodeMap, SyntaxTree);
                    Debug.Assert(syntax != _root || _guardedBoundNodeMap.ContainsKey(bound.Syntax));
                }
                else
                {
                    // expressions can be added individually.
                    NodeMapBuilder.AddToMap(bound, _guardedBoundNodeMap, SyntaxTree, syntax);
                }

                Debug.Assert((manager is null && (!IsNullableAnalysisEnabled() || syntax != Root || syntax is TypeSyntax ||
                                                  // Supporting attributes is tracked by
                                                  // https://github.com/dotnet/roslyn/issues/36066
                                                  this is AttributeSemanticModel)) ||
                             (manager is object && remappedSymbols is object && syntax == Root && IsNullableAnalysisEnabled() && _lazySnapshotManager is null));
                if (manager is object)
                {
                    _lazySnapshotManager = manager;
                    _lazyRemappedSymbols = remappedSymbols;
                }
            }
        }

        // We might not have actually been given a bindable expression or statement; the caller can
        // give us variable declaration nodes, for example. If we're not at an expression or
        // statement, back up until we find one.
        private CSharpSyntaxNode GetBindingRoot(CSharpSyntaxNode node)
        {
            Debug.Assert(node != null);

#if DEBUG
            for (CSharpSyntaxNode current = node; current != this.Root; current = current.ParentOrStructuredTriviaParent)
            {
                // make sure we never go out of Root
                Debug.Assert(current != null, "How did we get outside the root?");
            }
#endif

            for (CSharpSyntaxNode current = node; current != this.Root; current = current.ParentOrStructuredTriviaParent)
            {
                if (current is StatementSyntax)
                {
                    return current;
                }

                switch (current.Kind())
                {
                    case SyntaxKind.ThisConstructorInitializer:
                    case SyntaxKind.BaseConstructorInitializer:
                    case SyntaxKind.PrimaryConstructorBaseType:
                        return current;
                    case SyntaxKind.ArrowExpressionClause:
                        // If this is an arrow expression on a local function statement, then our bindable root is actually our parent syntax as it's
                        // a statement in a function. If this is returned directly in IOperation, we'll end up with a separate tree.
                        if (current.Parent == null || current.Parent.Kind() != SyntaxKind.LocalFunctionStatement)
                        {
                            return current;
                        }
                        break;
                }
            }

            return this.Root;
        }

        // We want the binder in which this syntax node is going to be bound, NOT the binder which
        // this syntax node *produces*. That is, suppose we have
        //
        // void M() { int x; { int y; { int z; } } } 
        //
        // We want the enclosing binder of the syntax node for { int z; }.  We do not want the binder
        // that has local z, but rather the binder that has local y. The inner block is going to be
        // bound in the context of its enclosing binder; it's contents are going to be bound in the
        // context of its binder.
        internal override Binder GetEnclosingBinderInternal(int position)
        {
            AssertPositionAdjusted(position);

            // If we have a root binder with no tokens in it, position can be outside the span event
            // after position is adjusted. If this happens, there can't be any 
            if (!this.Root.FullSpan.Contains(position))
                return this.RootBinder;

            SyntaxToken token = this.Root.FindToken(position);
            CSharpSyntaxNode node = (CSharpSyntaxNode)token.Parent;

            return GetEnclosingBinderInternal(node, position);
        }

        /// <summary>
        /// This overload exists for callers who already have a node in hand 
        /// and don't want to search through the tree.
        /// </summary>
        private Binder GetEnclosingBinderInternal(CSharpSyntaxNode node, int position)
        {
            AssertPositionAdjusted(position);

            CSharpSyntaxNode innerLambdaOrQuery = GetInnermostLambdaOrQuery(node, position, allowStarting: true);

            // There are three possible scenarios here.
            //
            // 1) the node is outside all lambdas in this context, or
            // 2) The node is an outermost lambda in this context, or
            // 3) the node is inside the outermost lambda in this context.
            //
            // In the first case, no lambdas are involved at all so let's just fall back on the
            // original enclosing binder code.
            //
            // In the second case, we have been asked to bind an entire lambda and we know it to be
            // the outermost lambda in this context. Therefore the enclosing binder is going to be
            // the enclosing binder of this expression. However, we do not simply want to say
            // "here's the enclosing binder":
            // 
            // void M() { Func<int, int> f = x=>x+1; }
            //
            // We should step out to the enclosing statement or expression, if there is one, and
            // bind that.

            if (innerLambdaOrQuery == null)
            {
                return GetEnclosingBinderInternalWithinRoot(node, position);
            }

            // In the third case, we're in a child lambda. 
            BoundNode boundInnerLambdaOrQuery = GetBoundLambdaOrQuery(innerLambdaOrQuery);
            return GetEnclosingBinderInLambdaOrQuery(position, node, innerLambdaOrQuery, ref boundInnerLambdaOrQuery);
        }

        private BoundNode GetBoundLambdaOrQuery(CSharpSyntaxNode lambdaOrQuery)
        {
            // Have we already cached a bound node for it?
            // If not, bind the outermost expression containing the lambda and then fill in the map.
            ImmutableArray<BoundNode> nodes;

            EnsureNullabilityAnalysisPerformedIfNecessary();

            using (_nodeMapLock.DisposableRead())
            {
                nodes = GuardedGetBoundNodesFromMap(lambdaOrQuery);
            }

            if (!nodes.IsDefaultOrEmpty)
            {
                return GetLowerBoundNode(nodes);
            }

            // We probably never tried to bind an enclosing statement
            // Let's do that
            Binder lambdaRecoveryBinder;
            CSharpSyntaxNode bindingRoot = GetBindingRoot(lambdaOrQuery);
            CSharpSyntaxNode enclosingLambdaOrQuery = GetInnermostLambdaOrQuery(lambdaOrQuery, lambdaOrQuery.SpanStart, allowStarting: false);
            BoundNode boundEnclosingLambdaOrQuery = null;
            CSharpSyntaxNode nodeToBind;

            if (enclosingLambdaOrQuery == null)
            {
                nodeToBind = bindingRoot;
                lambdaRecoveryBinder = GetEnclosingBinderInternalWithinRoot(nodeToBind, GetAdjustedNodePosition(nodeToBind));
            }
            else
            {
                if (enclosingLambdaOrQuery == bindingRoot || !enclosingLambdaOrQuery.Contains(bindingRoot))
                {
                    Debug.Assert(bindingRoot.Contains(enclosingLambdaOrQuery));
                    nodeToBind = lambdaOrQuery;
                }
                else
                {
                    nodeToBind = bindingRoot;
                }

                boundEnclosingLambdaOrQuery = GetBoundLambdaOrQuery(enclosingLambdaOrQuery);

                using (_nodeMapLock.DisposableRead())
                {
                    nodes = GuardedGetBoundNodesFromMap(lambdaOrQuery);
                }

                if (!nodes.IsDefaultOrEmpty)
                {
                    // If everything is working as expected we should end up here because binding the enclosing lambda
                    // should also take care of binding and caching this lambda.
                    return GetLowerBoundNode(nodes);
                }

                lambdaRecoveryBinder = GetEnclosingBinderInLambdaOrQuery(GetAdjustedNodePosition(nodeToBind), nodeToBind, enclosingLambdaOrQuery, ref boundEnclosingLambdaOrQuery);
            }

            Binder incrementalBinder = new IncrementalBinder(this, lambdaRecoveryBinder);

            using (_nodeMapLock.DisposableWrite())
            {
                BoundNode boundOuterExpression = this.Bind(incrementalBinder, nodeToBind, BindingDiagnosticBag.Discarded);

                // https://github.com/dotnet/roslyn/issues/35038: Rewrite the above node and add a test that hits this path with nullable
                // enabled

                nodes = GuardedAddBoundTreeAndGetBoundNodeFromMap(lambdaOrQuery, boundOuterExpression);
            }

            if (!nodes.IsDefaultOrEmpty)
            {
                return GetLowerBoundNode(nodes);
            }

            Debug.Assert(lambdaOrQuery != nodeToBind);

            // If there is a bug in the binder such that we "lose" a sub-expression containing a
            // lambda, and never put bound state for it into the bound tree, then the bound lambda
            // that comes back from the map lookup will be null. This can occur in error recovery
            // situations. Let's bind the node directly.
            if (enclosingLambdaOrQuery == null)
            {
                lambdaRecoveryBinder = GetEnclosingBinderInternalWithinRoot(lambdaOrQuery, GetAdjustedNodePosition(lambdaOrQuery));
            }
            else
            {
                lambdaRecoveryBinder = GetEnclosingBinderInLambdaOrQuery(GetAdjustedNodePosition(lambdaOrQuery), lambdaOrQuery, enclosingLambdaOrQuery, ref boundEnclosingLambdaOrQuery);
            }

            incrementalBinder = new IncrementalBinder(this, lambdaRecoveryBinder);

            using (_nodeMapLock.DisposableWrite())
            {
                BoundNode boundOuterExpression = this.Bind(incrementalBinder, lambdaOrQuery, BindingDiagnosticBag.Discarded);

                // https://github.com/dotnet/roslyn/issues/35038: We need to do a rewrite here, and create a test that can hit this.
                if (!IsNullableAnalysisEnabled() && Compilation.IsNullableAnalysisEnabledAlways)
                {
                    AnalyzeBoundNodeNullability(boundOuterExpression, incrementalBinder, diagnostics: new DiagnosticBag(), createSnapshots: false);
                }

                nodes = GuardedAddBoundTreeAndGetBoundNodeFromMap(lambdaOrQuery, boundOuterExpression);
            }

            return GetLowerBoundNode(nodes);
        }

        private Binder GetEnclosingBinderInLambdaOrQuery(int position, CSharpSyntaxNode node, CSharpSyntaxNode innerLambdaOrQuery, ref BoundNode boundInnerLambdaOrQuery)
        {
            Debug.Assert(boundInnerLambdaOrQuery != null);
            Binder result;
            switch (boundInnerLambdaOrQuery.Kind)
            {
                case BoundKind.UnboundLambda:
                    boundInnerLambdaOrQuery = ((UnboundLambda)boundInnerLambdaOrQuery).BindForErrorRecovery();
                    goto case BoundKind.Lambda;
                case BoundKind.Lambda:
                    AssertPositionAdjusted(position);
                    result = GetLambdaEnclosingBinder(position, node, innerLambdaOrQuery, ((BoundLambda)boundInnerLambdaOrQuery).Binder);
                    break;
                case BoundKind.QueryClause:
                    result = GetQueryEnclosingBinder(position, node, ((BoundQueryClause)boundInnerLambdaOrQuery));
                    break;
                default:
                    return GetEnclosingBinderInternalWithinRoot(node, position); // Known to return non-null with BinderFlags.SemanticModel.
            }

            Debug.Assert(result != null);
            return result.WithAdditionalFlags(GetSemanticModelBinderFlags());
        }

        /// <remarks>
        /// Returned binder doesn't need to have <see cref="BinderFlags.SemanticModel"/> set - the caller will add it.
        /// </remarks>
        private static Binder GetQueryEnclosingBinder(int position, CSharpSyntaxNode startingNode, BoundQueryClause queryClause)
        {
            BoundExpression node = queryClause;

            do
            {
                switch (node.Kind)
                {
                    case BoundKind.QueryClause:
                        queryClause = (BoundQueryClause)node;
                        node = GetQueryClauseValue(queryClause);
                        continue;
                    case BoundKind.Call:
                        var call = (BoundCall)node;
                        node = GetContainingArgument(call.Arguments, position);
                        if (node != null)
                        {
                            continue;
                        }

                        BoundExpression receiver = call.ReceiverOpt;

                        // In some error scenarios, we end-up with a method group as the receiver,
                        // let's get to real receiver.
                        while (receiver?.Kind == BoundKind.MethodGroup)
                        {
                            receiver = ((BoundMethodGroup)receiver).ReceiverOpt;
                        }

                        if (receiver != null)
                        {
                            node = GetContainingExprOrQueryClause(receiver, position);
                            if (node != null)
                            {
                                continue;
                            }
                        }

                        // TODO: should we look for the "nearest" argument as a fallback?
                        node = call.Arguments.LastOrDefault();
                        continue;
                    case BoundKind.Conversion:
                        node = ((BoundConversion)node).Operand;
                        continue;
                    case BoundKind.UnboundLambda:
                        var unbound = (UnboundLambda)node;
                        return GetEnclosingBinderInternalWithinRoot(AdjustStartingNodeAccordingToNewRoot(startingNode, unbound.Syntax),
                                                  position, unbound.BindForErrorRecovery().Binder, unbound.Syntax);
                    case BoundKind.Lambda:
                        var lambda = (BoundLambda)node;
                        return GetEnclosingBinderInternalWithinRoot(AdjustStartingNodeAccordingToNewRoot(startingNode, lambda.Body.Syntax),
                                                  position, lambda.Binder, lambda.Body.Syntax);
                    default:
                        goto done;
                }
            }
            while (node != null);

done:
            return GetEnclosingBinderInternalWithinRoot(AdjustStartingNodeAccordingToNewRoot(startingNode, queryClause.Syntax),
                                      position, queryClause.Binder, queryClause.Syntax);
        }

        // Return the argument containing the position. For query
        // expressions, the span of an argument may include other
        // arguments, so the argument with the smallest span is returned.
        private static BoundExpression GetContainingArgument(ImmutableArray<BoundExpression> arguments, int position)
        {
            BoundExpression result = null;
            TextSpan resultSpan = default(TextSpan);
            foreach (var arg in arguments)
            {
                var expr = GetContainingExprOrQueryClause(arg, position);
                if (expr != null)
                {
                    var span = expr.Syntax.FullSpan;
                    if (result == null || resultSpan.Contains(span))
                    {
                        result = expr;
                        resultSpan = span;
                    }
                }
            }
            return result;
        }

        // Returns the expr if the syntax span contains the position;
        // returns the BoundQueryClause value if expr is a BoundQueryClause
        // and the value contains the position; otherwise returns null.
        private static BoundExpression GetContainingExprOrQueryClause(BoundExpression expr, int position)
        {
            if (expr.Kind == BoundKind.QueryClause)
            {
                var value = GetQueryClauseValue((BoundQueryClause)expr);
                if (value.Syntax.FullSpan.Contains(position))
                {
                    return value;
                }
            }
            if (expr.Syntax.FullSpan.Contains(position))
            {
                return expr;
            }
            return null;
        }

        private static BoundExpression GetQueryClauseValue(BoundQueryClause queryClause)
        {
            return queryClause.UnoptimizedForm ?? queryClause.Value;
        }

        private static SyntaxNode AdjustStartingNodeAccordingToNewRoot(SyntaxNode startingNode, SyntaxNode root)
        {
            SyntaxNode result = startingNode.Contains(root) ? root : startingNode;
            if (result != root && !root.Contains(result))
            {
                result = root;
            }

            return result;
        }

        /// <summary>
        /// Performs the same function as GetEnclosingBinder, but is known to take place within a
        /// specified lambda.  Walks up the syntax hierarchy until a node with an associated binder
        /// is found.
        /// </summary>
        /// <remarks>
        /// CONSIDER: can this share code with MemberSemanticModel.GetEnclosingBinder?
        /// 
        /// Returned binder doesn't need to have <see cref="BinderFlags.SemanticModel"/> set - the caller will add it.
        /// </remarks>
        private static Binder GetLambdaEnclosingBinder(int position, CSharpSyntaxNode startingNode, CSharpSyntaxNode containingLambda, Binder lambdaBinder)
        {
            Debug.Assert(containingLambda.IsAnonymousFunction());
            Debug.Assert(LookupPosition.IsInAnonymousFunctionOrQuery(position, containingLambda));

            return GetEnclosingBinderInternalWithinRoot(startingNode, position, lambdaBinder, containingLambda);
        }

        /// <summary>
        /// If we're doing nullable analysis, we need to fully bind this member, and then run
        /// nullable analysis on the resulting nodes before putting them in the map. Nullable
        /// analysis does not run a subset of code, so we need to fully bind the entire member
        /// first
        /// </summary>
        protected void EnsureNullabilityAnalysisPerformedIfNecessary()
        {
            bool isNullableAnalysisEnabled = IsNullableAnalysisEnabled();
            if (!isNullableAnalysisEnabled && !Compilation.IsNullableAnalysisEnabledAlways)
            {
                return;
            }

            // If we have a snapshot manager, then we've already done
            // all the work necessary and we should avoid taking an
            // unnecessary read lock.
            if (_lazySnapshotManager is object)
            {
                return;
            }

            var bindableRoot = GetBindableSyntaxNode(Root);
            using var upgradeableLock = _nodeMapLock.DisposableUpgradeableRead();

            // If there are already nodes in the map, then we've already done work here. Since
            // EnsureNullabilityAnalysis is guaranteed to have run first, that means we've
            // already bound the root node and we can just exit. We can't just assert that Root
            // is in the map, as there are some models for which there is no BoundNode for the
            // Root elements (such as fields, where the root is a VariableDeclarator but the
            // first BoundNode corresponds to the underlying EqualsValueSyntax of the initializer)
            if (_guardedBoundNodeMap.Count > 0)
            {
                Debug.Assert(!isNullableAnalysisEnabled ||
                             _guardedBoundNodeMap.ContainsKey(bindableRoot) ||
                             _guardedBoundNodeMap.ContainsKey(bind(bindableRoot, out _).Syntax));
                return;
            }

            upgradeableLock.EnterWrite();

            NullableWalker.SnapshotManager snapshotManager;
            var remappedSymbols = _parentRemappedSymbolsOpt;
            Binder binder;

            BoundNode boundRoot = bind(bindableRoot, out binder);

            if (IsSpeculativeSemanticModel)
            {
                // Not all speculative models are created with existing snapshots. Attributes,
                // TypeSyntaxes, and MethodBodies do not depend on existing state in a member,
                // and so the SnapshotManager can be null in these cases.
                if (_parentSnapshotManagerOpt is null || !isNullableAnalysisEnabled)
                {
                    rewriteAndCache();
                    return;
                }

                boundRoot = NullableWalker.AnalyzeAndRewriteSpeculation(_speculatedPosition, boundRoot, binder, _parentSnapshotManagerOpt, out var newSnapshots, ref remappedSymbols);
                GuardedAddBoundTreeForStandaloneSyntax(bindableRoot, boundRoot, newSnapshots, remappedSymbols);
            }
            else
            {
                rewriteAndCache();
            }

            BoundNode bind(CSharpSyntaxNode root, out Binder binder)
            {
<<<<<<< HEAD
                if (root is CompilationUnitSyntax)
                {
                    // Top level statements are unique among our nodes: if there are no syntax nodes before local functions,
                    // then that means the start of the span of the top-level statement is the same as the start of the local
                    // function. Therefore, GetEnclosingBinder can't tell the difference, and it will get the binder for the
                    // local function, not for the CompilationUnitSyntax. This is desirable in almost all cases but this one:
                    // There are no locals or invocations before this, meaning there's nothing to call GetDeclaredSymbol,
                    // GetTypeInfo, or GetSymbolInfo on. GetDeclaredSymbol(CompilationUnitSyntax) goes down another path that
                    // does not need to do any binding whatsoever, so it also doesn't care about this behavior. The only place
                    // that actually needs to get the enclosing binding for a CompilationUnitSyntax in such a scenario is this
                    // method. So, if our root is the CompilationUnitSyntax, directly get the binder for it.
                    binder = RootBinder.GetBinder(root);
                    Debug.Assert(binder is SimpleProgramBinder);
                }
                else
                {
                    binder = GetEnclosingBinder(GetAdjustedNodePosition(root));
                }
=======
                binder = GetBinderToBindNode(root);
>>>>>>> 67d940c4
                return Bind(binder, root, BindingDiagnosticBag.Discarded);
            }

            void rewriteAndCache()
            {
                var diagnostics = DiagnosticBag.GetInstance();
#if DEBUG
                if (!isNullableAnalysisEnabled)
                {
                    Debug.Assert(Compilation.IsNullableAnalysisEnabledAlways);
                    AnalyzeBoundNodeNullability(boundRoot, binder, diagnostics, createSnapshots: true);
                    diagnostics.Free();
                    return;
                }
#endif

                boundRoot = RewriteNullableBoundNodesWithSnapshots(boundRoot, binder, diagnostics, createSnapshots: true, out snapshotManager, ref remappedSymbols);
                diagnostics.Free();
                GuardedAddBoundTreeForStandaloneSyntax(bindableRoot, boundRoot, snapshotManager, remappedSymbols);
            }
<<<<<<< HEAD
=======
        }

        private Binder GetBinderToBindNode(CSharpSyntaxNode nodeToBind)
        {
            Binder binder;
            if (nodeToBind is CompilationUnitSyntax)
            {
                // Top level statements are unique among our nodes: if there are no syntax nodes before local functions,
                // then that means the start of the span of the top-level statement is the same as the start of the local
                // function. Therefore, GetEnclosingBinder can't tell the difference, and it will get the binder for the
                // local function, not for the CompilationUnitSyntax. This is desirable in almost all cases but this one:
                // There are no locals or invocations before this, meaning there's nothing to call GetDeclaredSymbol,
                // GetTypeInfo, or GetSymbolInfo on. GetDeclaredSymbol(CompilationUnitSyntax) goes down another path that
                // does not need to do any binding whatsoever, so it also doesn't care about this behavior. The only place
                // that actually needs to get the enclosing binding for a CompilationUnitSyntax in such a scenario is this
                // method. So, if our root is the CompilationUnitSyntax, directly get the binder for it.
                binder = RootBinder.GetBinder(nodeToBind);
                Debug.Assert(binder is SimpleProgramBinder);
            }
            else
            {
                binder = GetEnclosingBinder(GetAdjustedNodePosition(nodeToBind));
            }

            return binder;
>>>>>>> 67d940c4
        }

#nullable enable
        /// <summary>
        /// Rewrites the given bound node with nullability information, and returns snapshots for later speculative analysis at positions inside this member.
        /// </summary>
        protected abstract BoundNode RewriteNullableBoundNodesWithSnapshots(
            BoundNode boundRoot,
            Binder binder,
            DiagnosticBag diagnostics,
            bool createSnapshots,
            out NullableWalker.SnapshotManager? snapshotManager,
            ref ImmutableDictionary<Symbol, Symbol>? remappedSymbols);

        /// <summary>
        /// Performs the analysis step of getting nullability information for a semantic model but
        /// does not actually use the results. This gives us extra verification of nullable flow analysis.
        /// It is only used in contexts where nullable analysis is disabled in the compilation but requested
        /// through "run-nullable-analysis=always" or when the compiler is running in DEBUG.
        /// </summary>
        protected abstract void AnalyzeBoundNodeNullability(BoundNode boundRoot, Binder binder, DiagnosticBag diagnostics, bool createSnapshots);

        protected abstract bool IsNullableAnalysisEnabled();
#nullable disable

        /// <summary>
        /// Get all bounds nodes associated with a node, ordered from highest to lowest in the bound tree.
        /// Strictly speaking, the order is that of a pre-order traversal of the bound tree.
        /// </summary>
        internal ImmutableArray<BoundNode> GetBoundNodes(CSharpSyntaxNode node)
        {
            // If this method is called with a null parameter, that implies that the Root should be
            // bound, but make sure that the Root is bindable.
            if (node == null)
            {
                node = GetBindableSyntaxNode(Root);
            }
            Debug.Assert(node == GetBindableSyntaxNode(node));

            EnsureNullabilityAnalysisPerformedIfNecessary();

            // We have one SemanticModel for each method.
            //
            // The SemanticModel contains a lazily-built immutable map from scope-introducing 
            // syntactic statements (such as blocks) to binders, but not from lambdas to binders.
            //
            // The SemanticModel also contains a mutable map from syntax to bound nodes; that is 
            // declared here. Since the map is not thread-safe we ensure that it is guarded with a
            // reader-writer lock.
            //
            // Have we already got the desired bound node in the mutable map? If so, return it.
            ImmutableArray<BoundNode> results;

            using (_nodeMapLock.DisposableRead())
            {
                results = GuardedGetBoundNodesFromMap(node);
            }

            if (!results.IsDefaultOrEmpty)
            {
                return results;
            }

            // We might not actually have been given an expression or statement even though we were
            // allegedly given something that is "bindable".

            // If we didn't find in the cached bound nodes, find a binding root and bind it.
            // This will cache bound nodes under the binding root.
            CSharpSyntaxNode nodeToBind = GetBindingRoot(node);
            var statementBinder = GetBinderToBindNode(nodeToBind);
            Binder incrementalBinder = new IncrementalBinder(this, statementBinder);

            using (_nodeMapLock.DisposableWrite())
            {
                BoundNode boundStatement = this.Bind(incrementalBinder, nodeToBind, BindingDiagnosticBag.Discarded);
                results = GuardedAddBoundTreeAndGetBoundNodeFromMap(node, boundStatement);
            }

            if (!results.IsDefaultOrEmpty)
            {
                return results;
            }

            // If we still didn't find it, its still possible we could bind it directly.
            // For example, types are usually not represented by bound nodes, and some error conditions and
            // not yet implemented features do not create bound nodes for everything underneath them.
            //
            // In this case, however, we only add the single bound node we found to the map, not any child bound nodes,
            // to avoid duplicates in the map if a parent of this node comes through this code path also.

            var binder = GetBinderToBindNode(node);
            incrementalBinder = new IncrementalBinder(this, binder);

            using (_nodeMapLock.DisposableRead())
            {
                results = GuardedGetBoundNodesFromMap(node);
            }

            if (results.IsDefaultOrEmpty)
            {
                // https://github.com/dotnet/roslyn/issues/35038: We have to run analysis on this node in some manner
                using (_nodeMapLock.DisposableWrite())
                {
                    var boundNode = this.Bind(incrementalBinder, node, BindingDiagnosticBag.Discarded);
                    GuardedAddBoundTreeForStandaloneSyntax(node, boundNode);
                    results = GuardedGetBoundNodesFromMap(node);
                }

                if (!results.IsDefaultOrEmpty)
                {
                    return results;
                }
            }
            else
            {
                return results;
            }

            return ImmutableArray<BoundNode>.Empty;
        }

        // some nodes don't have direct semantic meaning by themselves and so we need to bind a different node that does
        protected internal virtual CSharpSyntaxNode GetBindableSyntaxNode(CSharpSyntaxNode node)
        {
            switch (node.Kind())
            {
                case SyntaxKind.GetAccessorDeclaration:
                case SyntaxKind.SetAccessorDeclaration:
                case SyntaxKind.InitAccessorDeclaration:
                case SyntaxKind.AddAccessorDeclaration:
                case SyntaxKind.RemoveAccessorDeclaration:
                case SyntaxKind.MethodDeclaration:
                case SyntaxKind.ConstructorDeclaration:
                case SyntaxKind.DestructorDeclaration:
                case SyntaxKind.OperatorDeclaration:
                case SyntaxKind.ConversionOperatorDeclaration:
                case SyntaxKind.GlobalStatement:
                case SyntaxKind.Subpattern:
                    return node;
                case SyntaxKind.PositionalPatternClause:
                    return node.Parent;
            }

            while (true)
            {
                switch (node)
                {
                    case ParenthesizedExpressionSyntax n:
                        node = n.Expression;
                        continue;

                    case CheckedExpressionSyntax n:
                        node = n.Expression;
                        continue;

                    // Simple mitigation to give a result for suppressions. Public API tracked by https://github.com/dotnet/roslyn/issues/26198
                    case PostfixUnaryExpressionSyntax { RawKind: (int)SyntaxKind.SuppressNullableWarningExpression } n:
                        node = n.Operand;
                        continue;

                    case UnsafeStatementSyntax n:
                        node = n.Block;
                        continue;

                    case CheckedStatementSyntax n:
                        node = n.Block;
                        continue;
                }

                break;
            }

            var parent = node.Parent;
            if (parent != null && node != this.Root)
            {
                switch (node.Kind())
                {
                    case SyntaxKind.IdentifierName:
                    case SyntaxKind.GenericName:
                        var tmp = SyntaxFactory.GetStandaloneNode(node);
                        if (tmp != node)
                        {
                            return GetBindableSyntaxNode(tmp);
                        }

                        break;

                    case SyntaxKind.AnonymousObjectMemberDeclarator:
                        return GetBindableSyntaxNode(parent);

                    case SyntaxKind.VariableDeclarator: // declarators are mapped in SyntaxBinder

                        // When a local variable declaration contains a single declarator, the bound node
                        // is associated with the declaration, rather than with the declarator.  If we
                        // used the declarator here, we would have enough context to bind it, but we wouldn't
                        // end up with an entry in the syntax-to-bound node map.
                        Debug.Assert(parent.Kind() == SyntaxKind.VariableDeclaration);
                        var grandparent = parent.Parent;
                        if (grandparent != null && grandparent.Kind() == SyntaxKind.LocalDeclarationStatement &&
                            ((VariableDeclarationSyntax)parent).Variables.Count == 1)
                        {
                            return GetBindableSyntaxNode(parent);
                        }
                        break;

                    default:
                        if (node is QueryExpressionSyntax && parent is QueryContinuationSyntax ||
                            !(node is ExpressionSyntax) &&
                            !(node is StatementSyntax) &&
                            !(node is SelectOrGroupClauseSyntax) &&
                            !(node is QueryClauseSyntax) &&
                            !(node is OrderingSyntax) &&
                            !(node is JoinIntoClauseSyntax) &&
                            !(node is QueryContinuationSyntax) &&
                            !(node is ConstructorInitializerSyntax) &&
                            !(node is PrimaryConstructorBaseTypeSyntax) &&
                            !(node is ArrowExpressionClauseSyntax) &&
                            !(node is PatternSyntax))
                        {
                            return GetBindableSyntaxNode(parent);
                        }

                        break;
                }
            }

            return node;
        }

        /// <summary>
        /// If the node is an expression, return the nearest parent node
        /// with semantic meaning. Otherwise return null.
        /// </summary>
        protected CSharpSyntaxNode GetBindableParentNode(CSharpSyntaxNode node)
        {
            if (!(node is ExpressionSyntax))
            {
                return null;
            }

            // The node is an expression, but its parent is null
            CSharpSyntaxNode parent = node.Parent;
            if (parent == null)
            {
                // For speculative model, expression might be the root of the syntax tree, in which case it can have a null parent.
                if (this.IsSpeculativeSemanticModel && this.Root == node)
                {
                    return null;
                }

                throw new ArgumentException($"The parent of {nameof(node)} must not be null unless this is a speculative semantic model.", nameof(node));
            }

            // skip up past parens and ref expressions, as we have no bound nodes for them.
            while (true)
            {
                switch (parent.Kind())
                {
                    case SyntaxKind.ParenthesizedExpression:
                    case SyntaxKind.RefExpression:
                    case SyntaxKind.RefType:
                        var pp = parent.Parent;
                        if (pp == null) break;
                        parent = pp;
                        break;
                    default:
                        goto foundParent;
                }
            }
foundParent:;

            var bindableParent = this.GetBindableSyntaxNode(parent);
            Debug.Assert(bindableParent != null);

            // If the parent is a member used for a method invocation, then
            // the node is the instance associated with the method invocation.
            // In that case, return the invocation expression so that any conversion
            // of the receiver can be included in the resulting SemanticInfo.
            if ((bindableParent.Kind() == SyntaxKind.SimpleMemberAccessExpression) && (bindableParent.Parent.Kind() == SyntaxKind.InvocationExpression))
            {
                bindableParent = bindableParent.Parent;
            }
            else if (bindableParent.Kind() == SyntaxKind.ArrayType)
            {
                bindableParent = SyntaxFactory.GetStandaloneExpression((ArrayTypeSyntax)bindableParent);
            }

            return bindableParent;
        }

        internal override Symbol RemapSymbolIfNecessaryCore(Symbol symbol)
        {
            Debug.Assert(symbol is LocalSymbol or ParameterSymbol or MethodSymbol { MethodKind: MethodKind.LambdaMethod });

            EnsureNullabilityAnalysisPerformedIfNecessary();

            if (_lazyRemappedSymbols is null)
            {
                return symbol;
            }

            if (_lazyRemappedSymbols.TryGetValue(symbol, out var remappedSymbol))
            {
                return remappedSymbol;
            }
            else
            {
                return symbol;
            }
        }

        internal sealed override Func<SyntaxNode, bool> GetSyntaxNodesToAnalyzeFilter(SyntaxNode declaredNode, ISymbol declaredSymbol)
        {
            throw ExceptionUtilities.Unreachable;
        }

        /// <summary>
        /// The incremental binder is used when binding statements. Whenever a statement
        /// is bound, it checks the bound node cache to see if that statement was bound, 
        /// and returns it instead of rebinding it. 
        /// 
        /// For example, we might have:
        ///    while (x > goo())
        ///    {
        ///      y = y * x;
        ///      z = z + y;
        ///    }
        /// 
        /// We might first get semantic info about "z", and thus bind just the statement
        /// "z = z + y". Later, we might bind the entire While block. While binding the while
        /// block, we can reuse the binding we did of "z = z + y".
        /// </summary>
        /// <remarks>
        /// NOTE: any member overridden by this binder should follow the BuckStopsHereBinder pattern.
        /// Otherwise, a subsequent binder in the chain could suppress the caching behavior.
        /// </remarks>
        internal class IncrementalBinder : Binder
        {
            private readonly MemberSemanticModel _semanticModel;

            internal IncrementalBinder(MemberSemanticModel semanticModel, Binder next)
                : base(next)
            {
                _semanticModel = semanticModel;
            }

            /// <summary>
            /// We override GetBinder so that the BindStatement override is still
            /// in effect on nested binders.
            /// </summary>
            internal override Binder GetBinder(SyntaxNode node)
            {
                Binder binder = this.Next.GetBinder(node);

                if (binder != null)
                {
                    Debug.Assert(!(binder is IncrementalBinder));
                    return new IncrementalBinder(_semanticModel, binder.WithAdditionalFlags(BinderFlags.SemanticModel));
                }

                return null;
            }

            public override BoundStatement BindStatement(StatementSyntax node, BindingDiagnosticBag diagnostics)
            {
                // Check the bound node cache to see if the statement was already bound.
                if (node.SyntaxTree == _semanticModel.SyntaxTree)
                {
                    BoundStatement synthesizedStatement = _semanticModel.GuardedGetSynthesizedStatementFromMap(node);

                    if (synthesizedStatement != null)
                    {
                        return synthesizedStatement;
                    }

                    BoundNode boundNode = TryGetBoundNodeFromMap(node);

                    if (boundNode != null)
                    {
                        return (BoundStatement)boundNode;
                    }
                }

                BoundStatement statement = base.BindStatement(node, diagnostics);

                // Synthesized statements are not added to the _guardedNodeMap, we cache them explicitly here in  
                // _lazyGuardedSynthesizedStatementsMap
                if (statement.WasCompilerGenerated && node.SyntaxTree == _semanticModel.SyntaxTree)
                {
                    _semanticModel.GuardedAddSynthesizedStatementToMap(node, statement);
                }

                return statement;
            }

            internal override BoundBlock BindEmbeddedBlock(BlockSyntax node, BindingDiagnosticBag diagnostics)
            {
                BoundBlock block = (BoundBlock)TryGetBoundNodeFromMap(node);

                if (block is object)
                {
                    return block;
                }

                block = base.BindEmbeddedBlock(node, diagnostics);

                Debug.Assert(!block.WasCompilerGenerated);
                return block;
            }

            private BoundNode TryGetBoundNodeFromMap(CSharpSyntaxNode node)
            {
                if (node.SyntaxTree == _semanticModel.SyntaxTree)
                {
                    ImmutableArray<BoundNode> boundNodes = _semanticModel.GuardedGetBoundNodesFromMap(node);

                    if (!boundNodes.IsDefaultOrEmpty)
                    {
                        // Already bound. Return the top-most bound node associated with the statement. 
                        return boundNodes[0];
                    }
                }

                return null;
            }

            public override BoundNode BindMethodBody(CSharpSyntaxNode node, BindingDiagnosticBag diagnostics, bool includeInitializersInBody)
            {
                BoundNode boundNode = TryGetBoundNodeFromMap(node);

                if (boundNode is object)
                {
                    return boundNode;
                }

                boundNode = base.BindMethodBody(node, diagnostics, includeInitializersInBody);

                return boundNode;
            }

            internal override BoundExpressionStatement BindConstructorInitializer(ConstructorInitializerSyntax node, BindingDiagnosticBag diagnostics)
            {
                return (BoundExpressionStatement)TryGetBoundNodeFromMap(node) ?? base.BindConstructorInitializer(node, diagnostics);
            }

            internal override BoundExpressionStatement BindConstructorInitializer(PrimaryConstructorBaseTypeSyntax node, BindingDiagnosticBag diagnostics)
            {
                return (BoundExpressionStatement)TryGetBoundNodeFromMap(node) ?? base.BindConstructorInitializer(node, diagnostics);
            }

            internal override BoundBlock BindExpressionBodyAsBlock(ArrowExpressionClauseSyntax node, BindingDiagnosticBag diagnostics)
            {
                BoundBlock block = (BoundBlock)TryGetBoundNodeFromMap(node);

                if (block is object)
                {
                    return block;
                }

                block = base.BindExpressionBodyAsBlock(node, diagnostics);

                return block;
            }
        }

    }
}<|MERGE_RESOLUTION|>--- conflicted
+++ resolved
@@ -1998,28 +1998,7 @@
 
             BoundNode bind(CSharpSyntaxNode root, out Binder binder)
             {
-<<<<<<< HEAD
-                if (root is CompilationUnitSyntax)
-                {
-                    // Top level statements are unique among our nodes: if there are no syntax nodes before local functions,
-                    // then that means the start of the span of the top-level statement is the same as the start of the local
-                    // function. Therefore, GetEnclosingBinder can't tell the difference, and it will get the binder for the
-                    // local function, not for the CompilationUnitSyntax. This is desirable in almost all cases but this one:
-                    // There are no locals or invocations before this, meaning there's nothing to call GetDeclaredSymbol,
-                    // GetTypeInfo, or GetSymbolInfo on. GetDeclaredSymbol(CompilationUnitSyntax) goes down another path that
-                    // does not need to do any binding whatsoever, so it also doesn't care about this behavior. The only place
-                    // that actually needs to get the enclosing binding for a CompilationUnitSyntax in such a scenario is this
-                    // method. So, if our root is the CompilationUnitSyntax, directly get the binder for it.
-                    binder = RootBinder.GetBinder(root);
-                    Debug.Assert(binder is SimpleProgramBinder);
-                }
-                else
-                {
-                    binder = GetEnclosingBinder(GetAdjustedNodePosition(root));
-                }
-=======
                 binder = GetBinderToBindNode(root);
->>>>>>> 67d940c4
                 return Bind(binder, root, BindingDiagnosticBag.Discarded);
             }
 
@@ -2040,8 +2019,6 @@
                 diagnostics.Free();
                 GuardedAddBoundTreeForStandaloneSyntax(bindableRoot, boundRoot, snapshotManager, remappedSymbols);
             }
-<<<<<<< HEAD
-=======
         }
 
         private Binder GetBinderToBindNode(CSharpSyntaxNode nodeToBind)
@@ -2067,7 +2044,6 @@
             }
 
             return binder;
->>>>>>> 67d940c4
         }
 
 #nullable enable
