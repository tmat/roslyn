--- conflicted
+++ resolved
@@ -392,11 +392,7 @@
             bool hasErrors = !types.IsDefault && types.Any(static t => t.Type?.Kind == SymbolKind.ErrorType);
 
             var functionType = FunctionTypeSymbol.CreateIfFeatureEnabled(syntax, binder, static (binder, expr) => ((UnboundLambda)expr).Data.InferDelegateType());
-<<<<<<< HEAD
-            var data = new PlainUnboundLambdaState(binder, returnRefKind, returnType, parameterAttributes, names, discardsOpt, nullCheckedOpt, types, refKinds, scopes, isAsync, isStatic, includeCache: true);
-=======
-            var data = new PlainUnboundLambdaState(binder, returnRefKind, returnType, parameterAttributes, names, discardsOpt, types, refKinds, isAsync, isStatic, includeCache: true);
->>>>>>> 74641d7d
+            var data = new PlainUnboundLambdaState(binder, returnRefKind, returnType, parameterAttributes, names, discardsOpt, types, refKinds, scopes, isAsync, isStatic, includeCache: true);
             var lambda = new UnboundLambda(syntax, data, functionType, withDependencies, hasErrors: hasErrors);
             data.SetUnboundLambda(lambda);
             functionType?.SetExpression(lambda.WithNoCache());
@@ -1447,11 +1443,7 @@
 
         protected override UnboundLambdaState WithCachingCore(bool includeCache)
         {
-<<<<<<< HEAD
-            return new PlainUnboundLambdaState(Binder, _returnRefKind, _returnType, _parameterAttributes, _parameterNames, _parameterIsDiscardOpt, _parameterIsNullCheckedOpt, _parameterTypesWithAnnotations, _parameterRefKinds, _parameterScopes, _isAsync, _isStatic, includeCache);
-=======
-            return new PlainUnboundLambdaState(Binder, _returnRefKind, _returnType, _parameterAttributes, _parameterNames, _parameterIsDiscardOpt, _parameterTypesWithAnnotations, _parameterRefKinds, _isAsync, _isStatic, includeCache);
->>>>>>> 74641d7d
+            return new PlainUnboundLambdaState(Binder, _returnRefKind, _returnType, _parameterAttributes, _parameterNames, _parameterIsDiscardOpt, _parameterTypesWithAnnotations, _parameterRefKinds, _parameterScopes, _isAsync, _isStatic, includeCache);
         }
 
         protected override BoundExpression? GetLambdaExpressionBody(BoundBlock body)
