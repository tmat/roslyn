﻿// Copyright (c) Microsoft.  All Rights Reserved.  Licensed under the Apache License, Version 2.0.  See License.txt in the project root for license information.

using System;
using System.Collections.Generic;
using System.Collections.Immutable;
using System.Diagnostics;
using System.Reflection;
using System.Reflection.Metadata;
using System.Threading;
using Microsoft.CodeAnalysis.PooledObjects;
using Roslyn.Utilities;

namespace Microsoft.CodeAnalysis.CSharp.Symbols.Metadata.PE
{
    /// <summary>
    /// The class to represent all generic type parameters imported from a PE/module.
    /// </summary>
    /// <remarks></remarks>
    internal sealed class PETypeParameterSymbol
        : TypeParameterSymbol
    {
        private readonly Symbol _containingSymbol; // Could be PENamedType or a PEMethod
        private readonly GenericParameterHandle _handle;

        #region Metadata
        private readonly string _name;
        private readonly ushort _ordinal; // 0 for first, 1 for second, ...
        #endregion

        /// <summary>
        /// First error calculating bounds.
        /// </summary>
        private DiagnosticInfo _lazyConstraintsUseSiteErrorInfo = CSDiagnosticInfo.EmptyErrorInfo; // Indicates unknown state.

        private readonly GenericParameterAttributes _flags;
        private ThreeState _lazyHasIsUnmanagedConstraint;
        private TypeParameterBounds _lazyBounds = TypeParameterBounds.Unset;
        private ImmutableArray<TypeSymbol> _lazyDeclaredConstraintTypes;
        private ImmutableArray<CSharpAttributeData> _lazyCustomAttributes;

        internal PETypeParameterSymbol(
            PEModuleSymbol moduleSymbol,
            PENamedTypeSymbol definingNamedType,
            ushort ordinal,
            GenericParameterHandle handle)
            : this(moduleSymbol, (Symbol)definingNamedType, ordinal, handle)
        {
        }

        internal PETypeParameterSymbol(
            PEModuleSymbol moduleSymbol,
            PEMethodSymbol definingMethod,
            ushort ordinal,
            GenericParameterHandle handle)
            : this(moduleSymbol, (Symbol)definingMethod, ordinal, handle)
        {
        }

        private PETypeParameterSymbol(
            PEModuleSymbol moduleSymbol,
            Symbol definingSymbol,
            ushort ordinal,
            GenericParameterHandle handle)
        {
            Debug.Assert((object)moduleSymbol != null);
            Debug.Assert((object)definingSymbol != null);
            Debug.Assert(ordinal >= 0);
            Debug.Assert(!handle.IsNil);

            _containingSymbol = definingSymbol;

            GenericParameterAttributes flags = 0;

            try
            {
                moduleSymbol.Module.GetGenericParamPropsOrThrow(handle, out _name, out flags);
            }
            catch (BadImageFormatException)
            {
                if ((object)_name == null)
                {
                    _name = string.Empty;
                }

                _lazyConstraintsUseSiteErrorInfo = new CSDiagnosticInfo(ErrorCode.ERR_BindToBogus, this);
            }

            // Clear the '.ctor' flag if both '.ctor' and 'valuetype' are
            // set since '.ctor' is redundant in that case.
            _flags = ((flags & GenericParameterAttributes.NotNullableValueTypeConstraint) == 0) ? flags : (flags & ~GenericParameterAttributes.DefaultConstructorConstraint);

            _ordinal = ordinal;
            _handle = handle;
        }

        public override TypeParameterKind TypeParameterKind
        {
            get
            {
                return this.ContainingSymbol.Kind == SymbolKind.Method
                    ? TypeParameterKind.Method
                    : TypeParameterKind.Type;
            }
        }

        public override int Ordinal
        {
            get { return _ordinal; }
        }

        public override string Name
        {
            get
            {
                return _name;
            }
        }

        internal GenericParameterHandle Handle
        {
            get
            {
                return _handle;
            }
        }

        public override Symbol ContainingSymbol
        {
            get { return _containingSymbol; }
        }

        public override AssemblySymbol ContainingAssembly
        {
            get
            {
                return _containingSymbol.ContainingAssembly;
            }
        }

        private ImmutableArray<TypeSymbolWithAnnotations> GetDeclaredConstraintTypes()
        {
            if (_lazyDeclaredConstraintTypes.IsDefault)
            {
                ImmutableArray<TypeSymbol> declaredConstraintTypes;

<<<<<<< HEAD
            if (constraints.Count > 0)
            {
                var symbolsBuilder = ArrayBuilder<TypeSymbolWithAnnotations>.GetInstance();
                MetadataDecoder tokenDecoder;
=======
                PEMethodSymbol containingMethod = null;
                PENamedTypeSymbol containingType;
>>>>>>> 79ae6bcf

                if (_containingSymbol.Kind == SymbolKind.Method)
                {
                    containingMethod = (PEMethodSymbol)_containingSymbol;
                    containingType = (PENamedTypeSymbol)containingMethod.ContainingSymbol;
                }
                else
                {
                    containingType = (PENamedTypeSymbol)_containingSymbol;
                }

                var moduleSymbol = containingType.ContainingPEModule;
                var metadataReader = moduleSymbol.Module.MetadataReader;
                GenericParameterConstraintHandleCollection constraints;

                try
                {
                    constraints = metadataReader.GetGenericParameter(_handle).GetConstraints();
                }
                catch (BadImageFormatException)
                {
                    constraints = default(GenericParameterConstraintHandleCollection);
                    Interlocked.CompareExchange(ref _lazyConstraintsUseSiteErrorInfo, new CSDiagnosticInfo(ErrorCode.ERR_BindToBogus, this), CSDiagnosticInfo.EmptyErrorInfo);
                }

                bool hasUnmanagedModreqPattern = false;

                if (constraints.Count > 0)
                {
                    var symbolsBuilder = ArrayBuilder<TypeSymbol>.GetInstance();
                    MetadataDecoder tokenDecoder;

                    if ((object)containingMethod != null)
                    {
                        tokenDecoder = new MetadataDecoder(moduleSymbol, containingMethod);
                    }
                    else
                    {
                        tokenDecoder = new MetadataDecoder(moduleSymbol, containingType);
                    }

                    foreach (var constraintHandle in constraints)
                    {
                        var constraint = metadataReader.GetGenericParameterConstraint(constraintHandle);
                        var typeSymbol = tokenDecoder.DecodeGenericParameterConstraint(constraint.Type, out bool hasUnmanagedModreq);

                        if (typeSymbol.SpecialType == SpecialType.System_ValueType)
                        {
                            // recognize "(class [mscorlib]System.ValueType modreq([mscorlib]System.Runtime.InteropServices.UnmanagedType" pattern as "unmanaged"
                            if (hasUnmanagedModreq)
                            {
                                hasUnmanagedModreqPattern = true;
                            }

                            // Drop 'System.ValueType' constraint type if the 'valuetype' constraint was also specified.
                            if (((_flags & GenericParameterAttributes.NotNullableValueTypeConstraint) != 0))
                            {
                                continue;
                            }
                        }

                        // Drop 'System.Object' constraint type.
                        if (typeSymbol.SpecialType == SpecialType.System_Object)
                        {
                            continue;
                        }

                        typeSymbol = TupleTypeDecoder.DecodeTupleTypesIfApplicable(typeSymbol, constraintHandle, moduleSymbol);

                        symbolsBuilder.Add(typeSymbol);
                    }

                    declaredConstraintTypes = symbolsBuilder.ToImmutableAndFree();
                }
                else
                {
                    declaredConstraintTypes = ImmutableArray<TypeSymbol>.Empty;
                }

<<<<<<< HEAD
                    symbolsBuilder.Add(TypeSymbolWithAnnotations.Create(moduleSymbol, typeSymbol));
                }

                return symbolsBuilder.ToImmutableAndFree();
            }
            else
            {
                return ImmutableArray<TypeSymbolWithAnnotations>.Empty;
=======
                // - presence of unmanaged pattern has to be matched with `valuetype`
                // - IsUnmanagedAttribute is allowed iif there is an unmanaged pattern
                if (hasUnmanagedModreqPattern && (_flags & GenericParameterAttributes.NotNullableValueTypeConstraint) == 0 ||
                    hasUnmanagedModreqPattern != moduleSymbol.Module.HasIsUnmanagedAttribute(_handle))
                {
                    // we do not recognize these combinations as "unmanaged"
                    hasUnmanagedModreqPattern = false;
                    Interlocked.CompareExchange(ref _lazyConstraintsUseSiteErrorInfo, new CSDiagnosticInfo(ErrorCode.ERR_BindToBogus, this), CSDiagnosticInfo.EmptyErrorInfo);
                }

                _lazyHasIsUnmanagedConstraint = hasUnmanagedModreqPattern.ToThreeState();
                ImmutableInterlocked.InterlockedInitialize(ref _lazyDeclaredConstraintTypes, declaredConstraintTypes);
>>>>>>> 79ae6bcf
            }

            return _lazyDeclaredConstraintTypes;
        }

        public override ImmutableArray<Location> Locations
        {
            get
            {
                return _containingSymbol.Locations;
            }
        }

        public override ImmutableArray<SyntaxReference> DeclaringSyntaxReferences
        {
            get
            {
                return ImmutableArray<SyntaxReference>.Empty;
            }
        }

        public override bool HasConstructorConstraint
        {
            get
            {
                return (_flags & GenericParameterAttributes.DefaultConstructorConstraint) != 0;
            }
        }

        public override bool HasReferenceTypeConstraint
        {
            get
            {
                return (_flags & GenericParameterAttributes.ReferenceTypeConstraint) != 0;
            }
        }

        public override bool HasValueTypeConstraint
        {
            get
            {
                return (_flags & GenericParameterAttributes.NotNullableValueTypeConstraint) != 0;
            }
        }

        public override bool HasUnmanagedTypeConstraint
        {
            get
            {
                GetDeclaredConstraintTypes();
                return this._lazyHasIsUnmanagedConstraint.Value();
            }
        }

        public override VarianceKind Variance
        {
            get
            {
                return (VarianceKind)(_flags & GenericParameterAttributes.VarianceMask);
            }
        }

        internal override void EnsureAllConstraintsAreResolved()
        {
            if (ReferenceEquals(_lazyBounds, TypeParameterBounds.Unset))
            {
                var typeParameters = (_containingSymbol.Kind == SymbolKind.Method) ?
                    ((PEMethodSymbol)_containingSymbol).TypeParameters :
                    ((PENamedTypeSymbol)_containingSymbol).TypeParameters;
                EnsureAllConstraintsAreResolved(typeParameters);
            }
        }

        internal override ImmutableArray<TypeSymbolWithAnnotations> GetConstraintTypes(ConsList<TypeParameterSymbol> inProgress)
        {
            var bounds = this.GetBounds(inProgress);
            return (bounds != null) ? bounds.ConstraintTypes : ImmutableArray<TypeSymbolWithAnnotations>.Empty;
        }

        internal override ImmutableArray<NamedTypeSymbol> GetInterfaces(ConsList<TypeParameterSymbol> inProgress)
        {
            var bounds = this.GetBounds(inProgress);
            return (bounds != null) ? bounds.Interfaces : ImmutableArray<NamedTypeSymbol>.Empty;
        }

        internal override NamedTypeSymbol GetEffectiveBaseClass(ConsList<TypeParameterSymbol> inProgress)
        {
            var bounds = this.GetBounds(inProgress);
            return (bounds != null) ? bounds.EffectiveBaseClass : this.GetDefaultBaseType();
        }

        internal override TypeSymbol GetDeducedBaseType(ConsList<TypeParameterSymbol> inProgress)
        {
            var bounds = this.GetBounds(inProgress);
            return (bounds != null) ? bounds.DeducedBaseType : this.GetDefaultBaseType();
        }

        public override ImmutableArray<CSharpAttributeData> GetAttributes()
        {
            if (_lazyCustomAttributes.IsDefault)
            {
                var containingPEModuleSymbol = (PEModuleSymbol)this.ContainingModule;

                var loadedCustomAttributes = containingPEModuleSymbol.GetCustomAttributesForToken(
                    Handle,
                    out _,
                    // Filter out [IsUnmanagedAttribute]
                    HasUnmanagedTypeConstraint ? AttributeDescription.IsUnmanagedAttribute : default);

                ImmutableInterlocked.InterlockedInitialize(ref _lazyCustomAttributes, loadedCustomAttributes);
            }

            return _lazyCustomAttributes;
        }

        private TypeParameterBounds GetBounds(ConsList<TypeParameterSymbol> inProgress)
        {
            Debug.Assert(!inProgress.ContainsReference(this));
            Debug.Assert(!inProgress.Any() || ReferenceEquals(inProgress.Head.ContainingSymbol, this.ContainingSymbol));

            if (ReferenceEquals(_lazyBounds, TypeParameterBounds.Unset))
            {
                var constraintTypes = GetDeclaredConstraintTypes();
                Debug.Assert(!constraintTypes.IsDefault);

                var diagnostics = ArrayBuilder<TypeParameterDiagnosticInfo>.GetInstance();
                ArrayBuilder<TypeParameterDiagnosticInfo> useSiteDiagnosticsBuilder = null;
                bool inherited = (_containingSymbol.Kind == SymbolKind.Method) && ((MethodSymbol)_containingSymbol).IsOverride;
                var bounds = this.ResolveBounds(this.ContainingAssembly.CorLibrary, inProgress.Prepend(this), constraintTypes, inherited, currentCompilation: null,
                                                diagnosticsBuilder: diagnostics, useSiteDiagnosticsBuilder: ref useSiteDiagnosticsBuilder);
                DiagnosticInfo errorInfo = null;

                if (diagnostics.Count > 0)
                {
                    errorInfo = diagnostics[0].DiagnosticInfo;
                }
                else if (useSiteDiagnosticsBuilder != null && useSiteDiagnosticsBuilder.Count > 0)
                {
                    foreach (var diag in useSiteDiagnosticsBuilder)
                    {
                        if (diag.DiagnosticInfo.Severity == DiagnosticSeverity.Error)
                        {
                            errorInfo = diag.DiagnosticInfo;
                            break;
                        }
                        else if ((object)errorInfo == null)
                        {
                            errorInfo = diag.DiagnosticInfo;
                        }
                    }
                }

                diagnostics.Free();

                Interlocked.CompareExchange(ref _lazyConstraintsUseSiteErrorInfo, errorInfo, CSDiagnosticInfo.EmptyErrorInfo);
                Interlocked.CompareExchange(ref _lazyBounds, bounds, TypeParameterBounds.Unset);
            }

            Debug.Assert(!ReferenceEquals(_lazyConstraintsUseSiteErrorInfo, CSDiagnosticInfo.EmptyErrorInfo));
            return _lazyBounds;
        }

        internal override DiagnosticInfo GetConstraintsUseSiteErrorInfo()
        {
            EnsureAllConstraintsAreResolved();
            Debug.Assert(!ReferenceEquals(_lazyConstraintsUseSiteErrorInfo, CSDiagnosticInfo.EmptyErrorInfo));
            return _lazyConstraintsUseSiteErrorInfo;
        }

        private NamedTypeSymbol GetDefaultBaseType()
        {
            return this.ContainingAssembly.GetSpecialType(SpecialType.System_Object);
        }

        internal sealed override CSharpCompilation DeclaringCompilation // perf, not correctness
        {
            get { return null; }
        }
    }
}<|MERGE_RESOLUTION|>--- conflicted
+++ resolved
@@ -35,7 +35,7 @@
         private readonly GenericParameterAttributes _flags;
         private ThreeState _lazyHasIsUnmanagedConstraint;
         private TypeParameterBounds _lazyBounds = TypeParameterBounds.Unset;
-        private ImmutableArray<TypeSymbol> _lazyDeclaredConstraintTypes;
+        private ImmutableArray<TypeSymbolWithAnnotations> _lazyDeclaredConstraintTypes;
         private ImmutableArray<CSharpAttributeData> _lazyCustomAttributes;
 
         internal PETypeParameterSymbol(
@@ -141,17 +141,10 @@
         {
             if (_lazyDeclaredConstraintTypes.IsDefault)
             {
-                ImmutableArray<TypeSymbol> declaredConstraintTypes;
-
-<<<<<<< HEAD
-            if (constraints.Count > 0)
-            {
-                var symbolsBuilder = ArrayBuilder<TypeSymbolWithAnnotations>.GetInstance();
-                MetadataDecoder tokenDecoder;
-=======
+                ImmutableArray<TypeSymbolWithAnnotations> declaredConstraintTypes;
+
                 PEMethodSymbol containingMethod = null;
                 PENamedTypeSymbol containingType;
->>>>>>> 79ae6bcf
 
                 if (_containingSymbol.Kind == SymbolKind.Method)
                 {
@@ -181,7 +174,7 @@
 
                 if (constraints.Count > 0)
                 {
-                    var symbolsBuilder = ArrayBuilder<TypeSymbol>.GetInstance();
+                    var symbolsBuilder = ArrayBuilder<TypeSymbolWithAnnotations>.GetInstance();
                     MetadataDecoder tokenDecoder;
 
                     if ((object)containingMethod != null)
@@ -221,26 +214,16 @@
 
                         typeSymbol = TupleTypeDecoder.DecodeTupleTypesIfApplicable(typeSymbol, constraintHandle, moduleSymbol);
 
-                        symbolsBuilder.Add(typeSymbol);
+                        symbolsBuilder.Add(TypeSymbolWithAnnotations.Create(moduleSymbol, typeSymbol));
                     }
 
                     declaredConstraintTypes = symbolsBuilder.ToImmutableAndFree();
                 }
                 else
                 {
-                    declaredConstraintTypes = ImmutableArray<TypeSymbol>.Empty;
-                }
-
-<<<<<<< HEAD
-                    symbolsBuilder.Add(TypeSymbolWithAnnotations.Create(moduleSymbol, typeSymbol));
-                }
-
-                return symbolsBuilder.ToImmutableAndFree();
-            }
-            else
-            {
-                return ImmutableArray<TypeSymbolWithAnnotations>.Empty;
-=======
+                    declaredConstraintTypes = ImmutableArray<TypeSymbolWithAnnotations>.Empty;
+                }
+
                 // - presence of unmanaged pattern has to be matched with `valuetype`
                 // - IsUnmanagedAttribute is allowed iif there is an unmanaged pattern
                 if (hasUnmanagedModreqPattern && (_flags & GenericParameterAttributes.NotNullableValueTypeConstraint) == 0 ||
@@ -253,7 +236,6 @@
 
                 _lazyHasIsUnmanagedConstraint = hasUnmanagedModreqPattern.ToThreeState();
                 ImmutableInterlocked.InterlockedInitialize(ref _lazyDeclaredConstraintTypes, declaredConstraintTypes);
->>>>>>> 79ae6bcf
             }
 
             return _lazyDeclaredConstraintTypes;
