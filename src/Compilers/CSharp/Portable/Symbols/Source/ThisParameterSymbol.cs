--- conflicted
+++ resolved
@@ -107,19 +107,11 @@
             get { return -1; }
         }
 
-<<<<<<< HEAD
-=======
-        public override ImmutableArray<CustomModifier> CustomModifiers
-        {
-            get { return ImmutableArray<CustomModifier>.Empty; }
-        }
-
         public override ImmutableArray<CustomModifier> RefCustomModifiers
         {
             get { return ImmutableArray<CustomModifier>.Empty; }
         }
 
->>>>>>> 2355a7be
         // TODO: structs
         public override bool IsThis
         {
