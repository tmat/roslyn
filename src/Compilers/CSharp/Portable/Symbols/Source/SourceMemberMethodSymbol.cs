﻿// Copyright (c) Microsoft.  All Rights Reserved.  Licensed under the Apache License, Version 2.0.  See License.txt in the project root for license information.

using System.Collections.Immutable;
using System.Diagnostics;
using System.Globalization;
using System.Linq;
using System.Threading;
using Microsoft.CodeAnalysis.CSharp.Symbols;
using Microsoft.CodeAnalysis.CSharp.Syntax;
using Roslyn.Utilities;

namespace Microsoft.CodeAnalysis.CSharp.Symbols
{
    internal sealed class SourceMemberMethodSymbol : SourceMethodSymbol
    {
        private readonly ImmutableArray<TypeParameterSymbol> _typeParameters;
        private readonly TypeSymbol _explicitInterfaceType;
        private readonly string _name;
        private readonly bool _isExpressionBodied;
        private readonly RefKind _refKind;

        private ImmutableArray<MethodSymbol> _lazyExplicitInterfaceImplementations;
<<<<<<< HEAD
=======
        private CustomModifiersTuple _lazyCustomModifiers;
>>>>>>> 2355a7be
        private ImmutableArray<ParameterSymbol> _lazyParameters;
        private TypeSymbolWithAnnotations _lazyReturnType;
        private bool _lazyIsVararg;

        /// <summary>
        /// A collection of type parameter constraints, populated when
        /// constraints for the first type parameter is requested.
        /// </summary>
        private ImmutableArray<TypeParameterConstraintClause> _lazyTypeParameterConstraints;

        /// <summary>
        /// If this symbol represents a partial method definition or implementation part, its other part (if any).
        /// This should be set, if at all, before this symbol appears among the members of its owner.  
        /// The implementation part is not listed among the "members" of the enclosing type.
        /// </summary>
        private SourceMemberMethodSymbol _otherPartOfPartial;

        public static SourceMemberMethodSymbol CreateMethodSymbol(
            NamedTypeSymbol containingType,
            Binder bodyBinder,
            MethodDeclarationSyntax syntax,
            DiagnosticBag diagnostics)
        {
            var interfaceSpecifier = syntax.ExplicitInterfaceSpecifier;
            var nameToken = syntax.Identifier;

            TypeSymbol explicitInterfaceType;
            string discardedAliasQualifier;
            var name = ExplicitInterfaceHelpers.GetMemberNameAndInterfaceSymbol(bodyBinder, interfaceSpecifier, nameToken.ValueText, diagnostics, out explicitInterfaceType, out discardedAliasQualifier);
            var location = new SourceLocation(nameToken);

            var methodKind = interfaceSpecifier == null
                ? MethodKind.Ordinary
                : MethodKind.ExplicitInterfaceImplementation;

            return new SourceMemberMethodSymbol(containingType, explicitInterfaceType, name, location, syntax, methodKind, diagnostics);
        }

        private SourceMemberMethodSymbol(
            NamedTypeSymbol containingType,
            TypeSymbol explicitInterfaceType,
            string name,
            Location location,
            MethodDeclarationSyntax syntax,
            MethodKind methodKind,
            DiagnosticBag diagnostics) :
            base(containingType,
                 syntax.GetReference(),
                 // Prefer a block body if both exist
                 syntax.Body?.GetReference() ?? syntax.ExpressionBody?.GetReference(),
                 location)
        {
            _name = name;
            _explicitInterfaceType = explicitInterfaceType;

            SyntaxTokenList modifiers = syntax.Modifiers;

            // The following two values are used to compute and store the initial value of the flags
            // However, these two components are placeholders; the correct value will be
            // computed lazily later and then the flags will be fixed up.
            const bool returnsVoid = false;

            var firstParam = syntax.ParameterList.Parameters.FirstOrDefault();
            bool isExtensionMethod = firstParam != null &&
                !firstParam.IsArgList &&
                firstParam.Modifiers.Any(SyntaxKind.ThisKeyword);

            bool modifierErrors;
            var declarationModifiers = this.MakeModifiers(modifiers, methodKind, location, diagnostics, out modifierErrors);

            var isMetadataVirtualIgnoringModifiers = (object)explicitInterfaceType != null; //explicit impls must be marked metadata virtual

            this.MakeFlags(methodKind, declarationModifiers, returnsVoid, isExtensionMethod, isMetadataVirtualIgnoringModifiers);

            if (syntax.Arity == 0)
            {
                _typeParameters = ImmutableArray<TypeParameterSymbol>.Empty;
                ReportErrorIfHasConstraints(syntax.ConstraintClauses, diagnostics);
            }
            else
            {
                _typeParameters = MakeTypeParameters(syntax, diagnostics);
            }

            bool hasBlockBody = syntax.Body != null;
            _isExpressionBodied = !hasBlockBody && syntax.ExpressionBody != null;
            syntax.ReturnType.SkipRef(out _refKind);

            if (hasBlockBody || _isExpressionBodied)
            {
                CheckModifiersForBody(location, diagnostics);
            }

            var info = ModifierUtils.CheckAccessibility(this.DeclarationModifiers);
            if (info != null)
            {
                diagnostics.Add(info, location);
            }

            // When a generic method overrides a generic method declared in a base class, or is an 
            // explicit interface member implementation of a method in a base interface, the method
            // shall not specify any type-parameter-constraints-clauses. In these cases, the type 
            // parameters of the method inherit constraints from the method being overridden or 
            // implemented
            if (syntax.ConstraintClauses.Count > 0)
            {
                if (syntax.ExplicitInterfaceSpecifier != null ||
                    syntax.Modifiers.Any(SyntaxKind.OverrideKeyword))
                {
                    diagnostics.Add(
                        ErrorCode.ERR_OverrideWithConstraints, 
                        syntax.ConstraintClauses[0].WhereKeyword.GetLocation());
                }
            }

            CheckForBlockAndExpressionBody(
                syntax.Body, syntax.ExpressionBody, syntax, diagnostics);
        }

        public override bool ReturnsVoid
        {
            get
            {
                LazyMethodChecks();
                return base.ReturnsVoid;
            }
        }

        private void MethodChecks(MethodDeclarationSyntax syntax, Binder withTypeParamsBinder, DiagnosticBag diagnostics)
        {
            SyntaxToken arglistToken;

            // Constraint checking for parameter and return types must be delayed until
            // the method has been added to the containing type member list since
            // evaluating the constraints may depend on accessing this method from
            // the container (comparing this method to others to find overrides for
            // instance). Constraints are checked in AfterAddingTypeMembersChecks.
            var signatureBinder = withTypeParamsBinder.WithAdditionalFlagsAndContainingMemberOrLambda(BinderFlags.SuppressConstraintChecks, this);

            _lazyParameters = ParameterHelpers.MakeParameters(
                signatureBinder, this, syntax.ParameterList, out arglistToken,
                allowRefOrOut: true,
                allowThis: true,
                diagnostics: diagnostics);

            _lazyIsVararg = (arglistToken.Kind() == SyntaxKind.ArgListKeyword);
            RefKind refKind;
            var returnTypeSyntax = syntax.ReturnType.SkipRef(out refKind);
            _lazyReturnType = signatureBinder.BindType(returnTypeSyntax, diagnostics);

            if (_lazyReturnType.IsRestrictedType())
            {
                if (_lazyReturnType.SpecialType == SpecialType.System_TypedReference &&
                    (this.ContainingType.SpecialType == SpecialType.System_TypedReference || this.ContainingType.SpecialType == SpecialType.System_ArgIterator))
                {
                    // Two special cases: methods in the special types TypedReference and ArgIterator are allowed to return TypedReference
                }
                else
                {
                    // Method or delegate cannot return type '{0}'
                    diagnostics.Add(ErrorCode.ERR_MethodReturnCantBeRefAny, syntax.ReturnType.Location, _lazyReturnType.TypeSymbol);
                }
            }

            var returnsVoid = _lazyReturnType.SpecialType == SpecialType.System_Void;
            if (this.RefKind != RefKind.None && returnsVoid)
            {
                Debug.Assert(returnTypeSyntax.HasErrors);
            }

            // set ReturnsVoid flag
            this.SetReturnsVoid(returnsVoid);

            var location = this.Locations[0];
            this.CheckEffectiveAccessibility(_lazyReturnType, _lazyParameters, diagnostics);

            // Checks taken from MemberDefiner::defineMethod
            if (this.Name == WellKnownMemberNames.DestructorName && this.ParameterCount == 0 && this.Arity == 0 && this.ReturnsVoid)
            {
                diagnostics.Add(ErrorCode.WRN_FinalizeMethod, location);
            }

            // errors relevant for extension methods
            if (IsExtensionMethod)
            {
                var parameter0Type = this.Parameters[0].Type.TypeSymbol;
                if (!parameter0Type.IsValidExtensionParameterType())
                {
                    // Duplicate Dev10 behavior by selecting the parameter type.
                    var parameterSyntax = syntax.ParameterList.Parameters[0];
                    Debug.Assert(parameterSyntax.Type != null);
                    var loc = parameterSyntax.Type.Location;
                    diagnostics.Add(ErrorCode.ERR_BadTypeforThis, loc, parameter0Type);
                }
                else if ((object)ContainingType.ContainingType != null)
                {
                    diagnostics.Add(ErrorCode.ERR_ExtensionMethodsDecl, location, ContainingType.Name);
                }
                else if (!ContainingType.IsScriptClass && !(ContainingType.IsStatic && ContainingType.Arity == 0))
                {
                    // Duplicate Dev10 behavior by selecting the containing type identifier. However if there
                    // is no containing type (in the interactive case for instance), select the method identifier.
                    var typeDecl = syntax.Parent as TypeDeclarationSyntax;
                    var identifier = (typeDecl != null) ? typeDecl.Identifier : syntax.Identifier;
                    var loc = identifier.GetLocation();
                    diagnostics.Add(ErrorCode.ERR_BadExtensionAgg, loc);
                }
                else if (!IsStatic)
                {
                    diagnostics.Add(ErrorCode.ERR_BadExtensionMeth, location);
                }
                else
                {
                    // Verify ExtensionAttribute is available.
                    var attributeConstructor = withTypeParamsBinder.Compilation.GetWellKnownTypeMember(WellKnownMember.System_Runtime_CompilerServices_ExtensionAttribute__ctor);
                    if ((object)attributeConstructor == null)
                    {
                        var memberDescriptor = WellKnownMembers.GetDescriptor(WellKnownMember.System_Runtime_CompilerServices_ExtensionAttribute__ctor);
                        // do not use Binder.ReportUseSiteErrorForAttributeCtor in this case, because we'll need to report a special error id, not a generic use site error.
                        diagnostics.Add(
                            ErrorCode.ERR_ExtensionAttrNotFound,
                            syntax.ParameterList.Parameters[0].Modifiers.FirstOrDefault(SyntaxKind.ThisKeyword).GetLocation(),
                            memberDescriptor.DeclaringTypeMetadataName);
                    }
                }
            }

            if (this.MethodKind == MethodKind.UserDefinedOperator)
            {
                foreach (var p in this.Parameters)
                {
                    if (p.RefKind != RefKind.None)
                    {
                        diagnostics.Add(ErrorCode.ERR_IllegalRefParam, location);
                        break;
                    }
                }
            }
            else if (IsPartial)
            {
                // check that there are no out parameters in a partial
                foreach (var p in this.Parameters)
                {
                    if (p.RefKind == RefKind.Out)
                    {
                        diagnostics.Add(ErrorCode.ERR_PartialMethodCannotHaveOutParameters, location);
                        break;
                    }
                }

                if (MethodKind == MethodKind.ExplicitInterfaceImplementation)
                {
                    diagnostics.Add(ErrorCode.ERR_PartialMethodNotExplicit, location);
                }

                if (!ContainingType.IsPartial() || ContainingType.IsInterface)
                {
                    diagnostics.Add(ErrorCode.ERR_PartialMethodOnlyInPartialClass, location);
                }
            }

            if (!IsPartial)
            {
                LazyAsyncMethodChecks(CancellationToken.None);
                Debug.Assert(state.HasComplete(CompletionPart.FinishAsyncMethodChecks));
            }

            // The runtime will not treat this method as an override or implementation of another
            // method unless both the signatures and the custom modifiers match.  Hence, in the
            // case of overrides and *explicit* implementations, we need to copy the custom modifiers
            // that are in the signature of the overridden/implemented method.  (From source, we know
            // that there can only be one such method, so there are no conflicts.)  This is
            // unnecessary for implicit implementations because, if the custom modifiers don't match,
            // we'll insert a bridge method (an explicit implementation that delegates to the implicit
            // implementation) with the correct custom modifiers 
            // (see SourceNamedTypeSymbol.ImplementInterfaceMember).

            // This value may not be correct, but we need something while we compute overridden/implemented method.
            // May be re-assigned below.
            Debug.Assert(_lazyCustomModifiers == null);
            _lazyCustomModifiers = CustomModifiersTuple.Empty;

            // Note: we're checking if the syntax indicates explicit implementation rather,
            // than if explicitInterfaceType is null because we don't want to look for an
            // overridden property if this is supposed to be an explicit implementation.
            if (syntax.ExplicitInterfaceSpecifier == null)
            {
                Debug.Assert(_lazyExplicitInterfaceImplementations.IsDefault);
                _lazyExplicitInterfaceImplementations = ImmutableArray<MethodSymbol>.Empty;

<<<<<<< HEAD
                // This value may not be correct, but we need something while we compute this.OverriddenMethod.
                // May be re-assigned below.
                Debug.Assert(_lazyReturnType.CustomModifiers.IsEmpty);

=======
>>>>>>> 2355a7be
                // If this method is an override, we may need to copy custom modifiers from
                // the overridden method (so that the runtime will recognize it as an override).
                // We check for this case here, while we can still modify the parameters and
                // return type without losing the appearance of immutability.
                if (this.IsOverride)
                {
                    // This computation will necessarily be performed with partially incomplete
                    // information.  There is no way we can determine the complete signature
                    // (i.e. including custom modifiers) until we have found the method that
                    // this method overrides.  To accommodate this, MethodSymbol.OverriddenOrHiddenMembers
                    // is written to allow relaxed matching of custom modifiers for source methods,
                    // on the assumption that they will be updated appropriately.
                    MethodSymbol overriddenMethod = this.OverriddenMethod;

                    if ((object)overriddenMethod != null)
                    {
<<<<<<< HEAD
                        CustomModifierUtils.CopyMethodCustomModifiers(overriddenMethod, this, out _lazyReturnType, out _lazyParameters, alsoCopyParamsModifier: true);
=======
                        CustomModifierUtils.CopyMethodCustomModifiers(overriddenMethod, this, out _lazyReturnType, 
                                                                      out _lazyCustomModifiers, 
                                                                      out _lazyParameters, alsoCopyParamsModifier: true);
>>>>>>> 2355a7be
                    }
                }
            }
            else if ((object)_explicitInterfaceType != null)
            {
                //do this last so that it can assume the method symbol is constructed (except for ExplicitInterfaceImplementation)
                MethodSymbol implementedMethod = this.FindExplicitlyImplementedMethod(_explicitInterfaceType, syntax.Identifier.ValueText, syntax.ExplicitInterfaceSpecifier, diagnostics);

                if ((object)implementedMethod != null)
                {
                    Debug.Assert(_lazyExplicitInterfaceImplementations.IsDefault);
                    _lazyExplicitInterfaceImplementations = ImmutableArray.Create<MethodSymbol>(implementedMethod);

<<<<<<< HEAD
                    CustomModifierUtils.CopyMethodCustomModifiers(implementedMethod, this, out _lazyReturnType, out _lazyParameters, alsoCopyParamsModifier: false);
=======
                    CustomModifierUtils.CopyMethodCustomModifiers(implementedMethod, this, out _lazyReturnType, 
                                                                  out _lazyCustomModifiers,
                                                                  out _lazyParameters, alsoCopyParamsModifier: false);
>>>>>>> 2355a7be
                }
                else
                {
                    Debug.Assert(_lazyExplicitInterfaceImplementations.IsDefault);
                    _lazyExplicitInterfaceImplementations = ImmutableArray<MethodSymbol>.Empty;
<<<<<<< HEAD

                    Debug.Assert(_lazyReturnType.CustomModifiers.IsEmpty);
=======
>>>>>>> 2355a7be
                }
            }

            CheckModifiers(location, diagnostics);
        }

        // This is also used for async lambdas.  Probably not the best place to locate this method, but where else could it go?
        internal static void ReportAsyncParameterErrors(ImmutableArray<ParameterSymbol> parameters, DiagnosticBag diagnostics, Location location)
        {
            foreach (var parameter in parameters)
            {
                var loc = parameter.Locations.Any() ? parameter.Locations[0] : location;
                if (parameter.RefKind != RefKind.None)
                {
<<<<<<< HEAD
                    var loc = parameter.Locations.Any() ? parameter.Locations[0] : location;
                    if (parameter.RefKind != RefKind.None)
                    {
                        diagnostics.Add(ErrorCode.ERR_BadAsyncArgType, loc);
                    }
                    else if (parameter.Type.IsUnsafe())
                    {
                        diagnostics.Add(ErrorCode.ERR_UnsafeAsyncArgType, loc);
                    }
                    else if (parameter.Type.IsRestrictedType())
                    {
                        diagnostics.Add(ErrorCode.ERR_BadSpecialByRefLocal, loc, parameter.Type.TypeSymbol);
                    }
=======
                    diagnostics.Add(ErrorCode.ERR_BadAsyncArgType, loc);
                }
                else if (parameter.Type.IsUnsafe())
                {
                    diagnostics.Add(ErrorCode.ERR_UnsafeAsyncArgType, loc);
                }
                else if (parameter.Type.IsRestrictedType())
                {
                    diagnostics.Add(ErrorCode.ERR_BadSpecialByRefLocal, loc, parameter.Type);
>>>>>>> 2355a7be
                }
            }
        }

        protected sealed override void LazyAsyncMethodChecks(CancellationToken cancellationToken)
        {
            Debug.Assert(this.IsPartial == state.HasComplete(CompletionPart.FinishMethodChecks),
                "Partial methods complete method checks during construction.  " +
                "Other methods can't complete method checks before executing this method.");

            if (!this.IsAsync)
            {
                CompleteAsyncMethodChecks(diagnosticsOpt: null, cancellationToken: cancellationToken);
                return;
            }

            DiagnosticBag diagnostics = DiagnosticBag.GetInstance();
            Location errorLocation = this.Locations[0];

            if (this.RefKind != RefKind.None)
            {
                var returnTypeSyntax = GetSyntax().ReturnType;
                if (!returnTypeSyntax.HasErrors)
                {
                    var refKeyword = returnTypeSyntax.GetFirstToken();
                    diagnostics.Add(ErrorCode.ERR_UnexpectedToken, refKeyword.GetLocation(), refKeyword.ToString());
                }
            }
            else if (!this.IsGenericTaskReturningAsync(this.DeclaringCompilation) && !this.IsTaskReturningAsync(this.DeclaringCompilation) && !this.IsVoidReturningAsync())
            {
                // The return type of an async method must be void, Task or Task<T>
                diagnostics.Add(ErrorCode.ERR_BadAsyncReturn, errorLocation);
            }

            for (NamedTypeSymbol curr = this.ContainingType; (object)curr != null; curr = curr.ContainingType)
            {
                var sourceNamedTypeSymbol = curr as SourceNamedTypeSymbol;
                if ((object)sourceNamedTypeSymbol != null && sourceNamedTypeSymbol.HasSecurityCriticalAttributes)
                {
                    diagnostics.Add(ErrorCode.ERR_SecurityCriticalOrSecuritySafeCriticalOnAsyncInClassOrStruct, errorLocation);
                    break;
                }
            }

            if ((this.ImplementationAttributes & System.Reflection.MethodImplAttributes.Synchronized) != 0)
            {
                diagnostics.Add(ErrorCode.ERR_SynchronizedAsyncMethod, errorLocation);
            }

            if (diagnostics.IsEmptyWithoutResolution)
            {
                ReportAsyncParameterErrors(_lazyParameters, diagnostics, errorLocation);
            }

            CompleteAsyncMethodChecks(diagnostics, cancellationToken);
            diagnostics.Free();
        }

        private void CompleteAsyncMethodChecks(DiagnosticBag diagnosticsOpt, CancellationToken cancellationToken)
        {
            if (state.NotePartComplete(CompletionPart.StartAsyncMethodChecks))
            {
                if (diagnosticsOpt != null)
                {
                    AddDeclarationDiagnostics(diagnosticsOpt);
                }
                if (IsPartialDefinition && (object)PartialImplementationPart == null)
                {
                    DeclaringCompilation.SymbolDeclaredEvent(this);
                }
                state.NotePartComplete(CompletionPart.FinishAsyncMethodChecks);
            }
            else
            {
                state.SpinWaitComplete(CompletionPart.FinishAsyncMethodChecks, cancellationToken);
            }
        }

        protected override void MethodChecks(DiagnosticBag diagnostics)
        {
            var syntax = GetSyntax();
            var withTypeParametersBinder = this.DeclaringCompilation.GetBinderFactory(syntax.SyntaxTree).GetBinder(syntax.ReturnType, syntax, this);
            MethodChecks(syntax, withTypeParametersBinder, diagnostics);
        }

        internal MethodDeclarationSyntax GetSyntax()
        {
            Debug.Assert(syntaxReferenceOpt != null);
            return (MethodDeclarationSyntax)syntaxReferenceOpt.GetSyntax();
        }

        public override ImmutableArray<TypeParameterSymbol> TypeParameters
        {
            get { return _typeParameters; }
        }

        internal TypeParameterConstraintKind GetTypeParameterConstraints(int ordinal)
        {
            var clause = this.GetTypeParameterConstraintClause(ordinal);
            return (clause != null) ? clause.Constraints : TypeParameterConstraintKind.None;
        }

        internal ImmutableArray<TypeSymbolWithAnnotations> GetTypeParameterConstraintTypes(int ordinal)
        {
            var clause = this.GetTypeParameterConstraintClause(ordinal);
            return (clause != null) ? clause.ConstraintTypes : ImmutableArray<TypeSymbolWithAnnotations>.Empty;
        }

        private TypeParameterConstraintClause GetTypeParameterConstraintClause(int ordinal)
        {
            if (_lazyTypeParameterConstraints.IsDefault)
            {
                var diagnostics = DiagnosticBag.GetInstance();
                if (ImmutableInterlocked.InterlockedInitialize(ref _lazyTypeParameterConstraints, MakeTypeParameterConstraints(diagnostics)))
                {
                    this.AddDeclarationDiagnostics(diagnostics);
                }
                diagnostics.Free();
            }

            var clauses = _lazyTypeParameterConstraints;
            return (clauses.Length > 0) ? clauses[ordinal] : null;
        }

        private ImmutableArray<TypeParameterConstraintClause> MakeTypeParameterConstraints(DiagnosticBag diagnostics)
        {
            var typeParameters = this.TypeParameters;
            if (typeParameters.Length == 0)
            {
                return ImmutableArray<TypeParameterConstraintClause>.Empty;
            }

            var syntax = GetSyntax();
            var constraintClauses = syntax.ConstraintClauses;
            if (constraintClauses.Count == 0)
            {
                return ImmutableArray<TypeParameterConstraintClause>.Empty;
            }

            var syntaxTree = syntax.SyntaxTree;
            var compilation = this.DeclaringCompilation;
            var binderFactory = compilation.GetBinderFactory(syntaxTree);
            var binder = binderFactory.GetBinder(constraintClauses[0]);

            // Wrap binder from factory in a generic constraints specific binder
            // to avoid checking constraints when binding type names.
            Debug.Assert(!binder.Flags.Includes(BinderFlags.GenericConstraintsClause));
            binder = binder.WithAdditionalFlags(BinderFlags.GenericConstraintsClause | BinderFlags.SuppressConstraintChecks);

            var result = binder.BindTypeParameterConstraintClauses(this, typeParameters, constraintClauses, diagnostics);
            this.CheckConstraintTypesVisibility(new SourceLocation(syntax.Identifier), result, diagnostics);
            return result;
        }

        public override bool IsVararg
        {
            get
            {
                LazyMethodChecks();
                return _lazyIsVararg;
            }
        }

        public override ImmutableArray<Location> Locations
        {
            get
            {
                return this.locations;
            }
        }

        internal override int ParameterCount
        {
            get
            {
                return !_lazyParameters.IsDefault ? _lazyParameters.Length : GetSyntax().ParameterList.ParameterCount;
            }
        }

        public override ImmutableArray<ParameterSymbol> Parameters
        {
            get
            {
                LazyMethodChecks();
                return _lazyParameters;
            }
        }

        internal override RefKind RefKind
        {
            get
            {
                return _refKind;
            }
        }

        public override TypeSymbolWithAnnotations ReturnType
        {
            get
            {
                LazyMethodChecks();
                return _lazyReturnType;
            }
        }

        internal static void InitializePartialMethodParts(SourceMemberMethodSymbol definition, SourceMemberMethodSymbol implementation)
        {
            Debug.Assert(definition.IsPartialDefinition);
            Debug.Assert(implementation.IsPartialImplementation);
            Debug.Assert((object)definition._otherPartOfPartial == null);
            Debug.Assert((object)implementation._otherPartOfPartial == null);

            definition._otherPartOfPartial = implementation;
            implementation._otherPartOfPartial = definition;
        }

        /// <summary>
        /// If this is a partial implementation part returns the definition part and vice versa.
        /// </summary>
        internal SourceMemberMethodSymbol OtherPartOfPartial
        {
            get { return _otherPartOfPartial; }
        }

        /// <summary>
        /// Returns true if this symbol represents a partial method definition (the part that specifies a signature but no body).
        /// </summary>
        internal bool IsPartialDefinition
        {
            get
            {
                return this.IsPartial
                    && this.BodySyntax == null;
            }
        }

        /// <summary>
        /// Returns true if this symbol represents a partial method implementation (the part that specifies both signature and body).
        /// </summary>
        internal bool IsPartialImplementation
        {
            get
            {
                return this.IsPartial
                    && this.BodySyntax != null;
            }
        }

        /// <summary>
        /// True if this is a partial method that doesn't have an implementation part.
        /// </summary>
        internal bool IsPartialWithoutImplementation
        {
            get
            {
                return this.IsPartialDefinition && (object)_otherPartOfPartial == null;
            }
        }

        /// <summary>
        /// Returns the implementation part of a partial method definition, 
        /// or null if this is not a partial method or it is the definition part.
        /// </summary>
        internal SourceMemberMethodSymbol SourcePartialDefinition
        {
            get
            {
                return this.IsPartialImplementation ? _otherPartOfPartial : null;
            }
        }

        /// <summary>
        /// Returns the definition part of a partial method implementation, 
        /// or null if this is not a partial method or it is the implementation part.
        /// </summary>
        internal SourceMemberMethodSymbol SourcePartialImplementation
        {
            get
            {
                return this.IsPartialDefinition ? _otherPartOfPartial : null;
            }
        }

        public override MethodSymbol PartialDefinitionPart
        {
            get
            {
                return SourcePartialDefinition;
            }
        }

        public override MethodSymbol PartialImplementationPart
        {
            get
            {
                return SourcePartialImplementation;
            }
        }

        public override string GetDocumentationCommentXml(CultureInfo preferredCulture = null, bool expandIncludes = false, CancellationToken cancellationToken = default(CancellationToken))
        {
            return SourceDocumentationCommentUtils.GetAndCacheDocumentationComment(this.SourcePartialImplementation ?? this, expandIncludes, ref lazyDocComment);
        }

        internal override bool IsExplicitInterfaceImplementation
        {
            get
            {
                return this.GetSyntax().ExplicitInterfaceSpecifier != null;
            }
        }

        public override ImmutableArray<MethodSymbol> ExplicitInterfaceImplementations
        {
            get
            {
                LazyMethodChecks();
                return _lazyExplicitInterfaceImplementations;
            }
        }

<<<<<<< HEAD
=======
        public override ImmutableArray<CustomModifier> ReturnTypeCustomModifiers
        {
            get
            {
                LazyMethodChecks();
                return _lazyCustomModifiers.TypeCustomModifiers;
            }
        }

        public override ImmutableArray<CustomModifier> RefCustomModifiers
        {
            get
            {
                LazyMethodChecks();
                return _lazyCustomModifiers.RefCustomModifiers;
            }
        }

>>>>>>> 2355a7be
        public override string Name
        {
            get
            {
                return _name;
            }
        }

        protected override SourceMethodSymbol BoundAttributesSource
        {
            get
            {
                return this.SourcePartialDefinition;
            }
        }

        internal override OneOrMany<SyntaxList<AttributeListSyntax>> GetAttributeDeclarations()
        {
            if ((object)this.SourcePartialImplementation != null)
            {
                return OneOrMany.Create(ImmutableArray.Create(AttributeDeclarationSyntaxList, this.SourcePartialImplementation.AttributeDeclarationSyntaxList));
            }
            else
            {
                return OneOrMany.Create(AttributeDeclarationSyntaxList);
            }
        }

        private SyntaxList<AttributeListSyntax> AttributeDeclarationSyntaxList
        {
            get
            {
                var sourceContainer = this.ContainingType as SourceMemberContainerTypeSymbol;
                if ((object)sourceContainer != null && sourceContainer.AnyMemberHasAttributes)
                {
                    return this.GetSyntax().AttributeLists;
                }

                return default(SyntaxList<AttributeListSyntax>);
            }
        }

        internal override bool IsExpressionBodied
        {
            get { return _isExpressionBodied; }
        }

        private DeclarationModifiers MakeModifiers(SyntaxTokenList modifiers, MethodKind methodKind, Location location, DiagnosticBag diagnostics, out bool modifierErrors)
        {
            bool isInterface = this.ContainingType.IsInterface;
            var defaultAccess = isInterface ? DeclarationModifiers.Public : DeclarationModifiers.Private;

            // Check that the set of modifiers is allowed
            var allowedModifiers = DeclarationModifiers.Partial | DeclarationModifiers.Unsafe;

            if (methodKind != MethodKind.ExplicitInterfaceImplementation)
            {
                allowedModifiers |= DeclarationModifiers.New;

                if (!isInterface)
                {
                    allowedModifiers |=
                        DeclarationModifiers.AccessibilityMask |
                        DeclarationModifiers.Sealed |
                        DeclarationModifiers.Abstract |
                        DeclarationModifiers.Static |
                        DeclarationModifiers.Virtual |
                        DeclarationModifiers.Override;
                }
            }

            if (!isInterface)
            {
                allowedModifiers |= DeclarationModifiers.Extern |
                    DeclarationModifiers.Async;
            }

            var mods = ModifierUtils.MakeAndCheckNontypeMemberModifiers(modifiers, defaultAccess, allowedModifiers, location, diagnostics, out modifierErrors);

            this.CheckUnsafeModifier(mods, diagnostics);

            mods = AddImpliedModifiers(mods, isInterface, methodKind);
            return mods;
        }

        private static DeclarationModifiers AddImpliedModifiers(DeclarationModifiers mods, bool containingTypeIsInterface, MethodKind methodKind)
        {
            // Let's overwrite modifiers for interface and explicit interface implementation methods with what they are supposed to be. 
            // Proper errors must have been reported by now.
            if (containingTypeIsInterface)
            {
                mods = (mods & ~DeclarationModifiers.AccessibilityMask) | DeclarationModifiers.Public | DeclarationModifiers.Abstract;
            }
            else if (methodKind == MethodKind.ExplicitInterfaceImplementation)
            {
                mods = (mods & ~DeclarationModifiers.AccessibilityMask) | DeclarationModifiers.Private;
            }
            return mods;
        }

        private ImmutableArray<TypeParameterSymbol> MakeTypeParameters(MethodDeclarationSyntax syntax, DiagnosticBag diagnostics)
        {
            Debug.Assert(syntax.TypeParameterList != null);

            OverriddenMethodTypeParameterMapBase typeMap = null;
            if (this.IsOverride)
            {
                typeMap = new OverriddenMethodTypeParameterMap(this);
            }
            else if (this.IsExplicitInterfaceImplementation)
            {
                typeMap = new ExplicitInterfaceMethodTypeParameterMap(this);
            }

            var typeParameters = syntax.TypeParameterList.Parameters;
            var result = ArrayBuilder<TypeParameterSymbol>.GetInstance();

            for (int ordinal = 0; ordinal < typeParameters.Count; ordinal++)
            {
                var parameter = typeParameters[ordinal];
                if (parameter.VarianceKeyword.Kind() != SyntaxKind.None)
                {
                    diagnostics.Add(ErrorCode.ERR_IllegalVarianceSyntax, parameter.VarianceKeyword.GetLocation());
                }

                var identifier = parameter.Identifier;
                var location = identifier.GetLocation();
                var name = identifier.ValueText;

                // Note: It is not an error to have a type parameter named the same as its enclosing method: void M<M>() {}

                for (int i = 0; i < result.Count; i++)
                {
                    if (name == result[i].Name)
                    {
                        diagnostics.Add(ErrorCode.ERR_DuplicateTypeParameter, location, name);
                        break;
                    }
                }

                var tpEnclosing = ContainingType.FindEnclosingTypeParameter(name);
                if ((object)tpEnclosing != null)
                {
                    // Type parameter '{0}' has the same name as the type parameter from outer type '{1}'
                    diagnostics.Add(ErrorCode.WRN_TypeParameterSameAsOuterTypeParameter, location, name, tpEnclosing.ContainingType);
                }

                var syntaxRefs = ImmutableArray.Create(parameter.GetReference());
                var locations = ImmutableArray.Create(location);
                var typeParameter = (typeMap != null) ?
                    (TypeParameterSymbol)new SourceOverridingMethodTypeParameterSymbol(
                        typeMap,
                        name,
                        ordinal,
                        locations,
                        syntaxRefs) :
                    new SourceMethodTypeParameterSymbol(
                        this,
                        name,
                        ordinal,
                        locations,
                        syntaxRefs);

                result.Add(typeParameter);
            }

            return result.ToImmutableAndFree();
        }

        private void CheckModifiers(Location location, DiagnosticBag diagnostics)
        {
            const DeclarationModifiers partialMethodInvalidModifierMask = (DeclarationModifiers.AccessibilityMask & ~DeclarationModifiers.Private) |
                     DeclarationModifiers.Virtual |
                     DeclarationModifiers.Abstract |
                     DeclarationModifiers.Override |
                     DeclarationModifiers.New |
                     DeclarationModifiers.Sealed |
                     DeclarationModifiers.Extern;

            if (IsPartial && !ReturnsVoid)
            {
                diagnostics.Add(ErrorCode.ERR_PartialMethodMustReturnVoid, location);
            }
            else if (IsPartial && !ContainingType.IsInterface && (DeclarationModifiers & partialMethodInvalidModifierMask) != 0)
            {
                diagnostics.Add(ErrorCode.ERR_PartialMethodInvalidModifier, location);
            }
            else if (this.DeclaredAccessibility == Accessibility.Private && (IsVirtual || IsAbstract || IsOverride))
            {
                diagnostics.Add(ErrorCode.ERR_VirtualPrivate, location, this);
            }
            else if (IsStatic && (IsOverride || IsVirtual || IsAbstract))
            {
                // A static member '{0}' cannot be marked as override, virtual, or abstract
                diagnostics.Add(ErrorCode.ERR_StaticNotVirtual, location, this);
            }
            else if (IsOverride && (IsNew || IsVirtual))
            {
                // A member '{0}' marked as override cannot be marked as new or virtual
                diagnostics.Add(ErrorCode.ERR_OverrideNotNew, location, this);
            }
            else if (IsSealed && !IsOverride)
            {
                // '{0}' cannot be sealed because it is not an override
                diagnostics.Add(ErrorCode.ERR_SealedNonOverride, location, this);
            }
<<<<<<< HEAD
            else if (!ContainingType.IsInterfaceType() && _lazyReturnType.TypeSymbol.IsStatic)
=======
            else if (IsSealed && ContainingType.TypeKind == TypeKind.Struct)
            {
                // The modifier '{0}' is not valid for this item
                diagnostics.Add(ErrorCode.ERR_BadMemberFlag, location, SyntaxFacts.GetText(SyntaxKind.SealedKeyword));
            }
            else if (!ContainingType.IsInterfaceType() && _lazyReturnType.IsStatic)
>>>>>>> 2355a7be
            {
                // '{0}': static types cannot be used as return types
                diagnostics.Add(ErrorCode.ERR_ReturnTypeIsStaticClass, location, _lazyReturnType.TypeSymbol);
            }
            else if (IsAbstract && IsExtern)
            {
                diagnostics.Add(ErrorCode.ERR_AbstractAndExtern, location, this);
            }
            else if (IsAbstract && IsSealed)
            {
                diagnostics.Add(ErrorCode.ERR_AbstractAndSealed, location, this);
            }
            else if (IsAbstract && IsVirtual)
            {
                diagnostics.Add(ErrorCode.ERR_AbstractNotVirtual, location, this);
            }
            else if (IsAbstract && ContainingType.TypeKind == TypeKind.Struct)
            {
                // The modifier '{0}' is not valid for this item
                diagnostics.Add(ErrorCode.ERR_BadMemberFlag, location, SyntaxFacts.GetText(SyntaxKind.AbstractKeyword));
            }
            else if (IsVirtual && ContainingType.TypeKind == TypeKind.Struct)
            {
                // The modifier '{0}' is not valid for this item
                diagnostics.Add(ErrorCode.ERR_BadMemberFlag, location, SyntaxFacts.GetText(SyntaxKind.VirtualKeyword));
            }
            else if (IsAbstract && !ContainingType.IsAbstract && (ContainingType.TypeKind == TypeKind.Class || ContainingType.TypeKind == TypeKind.Submission))
            {
                // '{0}' is abstract but it is contained in non-abstract class '{1}'
                diagnostics.Add(ErrorCode.ERR_AbstractInConcreteClass, location, this, ContainingType);
            }
            else if (IsVirtual && ContainingType.IsSealed)
            {
                // '{0}' is a new virtual member in sealed class '{1}'
                diagnostics.Add(ErrorCode.ERR_NewVirtualInSealed, location, this, ContainingType);
            }
            else if (bodySyntaxReferenceOpt == null && IsAsync)
            {
                diagnostics.Add(ErrorCode.ERR_BadAsyncLacksBody, location);
            }
            else if (bodySyntaxReferenceOpt == null && !IsExtern && !IsAbstract && !IsPartial && !IsExpressionBodied)
            {
                diagnostics.Add(ErrorCode.ERR_ConcreteMissingBody, location, this);
            }
            else if (ContainingType.IsSealed && this.DeclaredAccessibility.HasProtected() && !this.IsOverride)
            {
                diagnostics.Add(AccessCheck.GetProtectedMemberInSealedTypeError(ContainingType), location, this);
            }
            else if (ContainingType.IsStatic && !IsStatic)
            {
                diagnostics.Add(ErrorCode.ERR_InstanceMemberInStaticClass, location, Name);
            }
            else if (_lazyIsVararg && (IsGenericMethod || ContainingType.IsGenericType || _lazyParameters.Length > 0 && _lazyParameters[_lazyParameters.Length - 1].IsParams))
            {
                diagnostics.Add(ErrorCode.ERR_BadVarargs, location);
            }
            else if (_lazyIsVararg && IsAsync)
            {
                diagnostics.Add(ErrorCode.ERR_VarargsAsync, location);
            }
        }

        internal override void AddSynthesizedAttributes(ModuleCompilationState compilationState, ref ArrayBuilder<SynthesizedAttributeData> attributes)
        {
            base.AddSynthesizedAttributes(compilationState, ref attributes);

            if (this.IsExtensionMethod)
            {
                // No need to check if [Extension] attribute was explicitly set since
                // we'll issue CS1112 error in those cases and won't generate IL.
                var compilation = this.DeclaringCompilation;

                AddSynthesizedAttribute(ref attributes, compilation.TrySynthesizeAttribute(
                    WellKnownMember.System_Runtime_CompilerServices_ExtensionAttribute__ctor));
            }
        }

        internal override void ForceComplete(SourceLocation locationOpt, CancellationToken cancellationToken)
        {
            var implementingPart = this.SourcePartialImplementation;
            if ((object)implementingPart != null)
            {
                implementingPart.ForceComplete(locationOpt, cancellationToken);
            }

            base.ForceComplete(locationOpt, cancellationToken);
        }

        internal override void AfterAddingTypeMembersChecks(ConversionsBase conversions, DiagnosticBag diagnostics)
        {
            // Check constraints on return type and parameters. Note: Dev10 uses the
            // method name location for any such errors. We'll do the same for return
            // type errors but for parameter errors, we'll use the parameter location.

            if ((object)_explicitInterfaceType != null)
            {
                var syntax = this.GetSyntax();
                Debug.Assert(syntax.ExplicitInterfaceSpecifier != null);
                _explicitInterfaceType.CheckAllConstraints(conversions, new SourceLocation(syntax.ExplicitInterfaceSpecifier.Name), diagnostics);
            }

            this.ReturnType.CheckAllConstraints(conversions, this.Locations[0], diagnostics);

            foreach (var parameter in this.Parameters)
            {
                parameter.Type.CheckAllConstraints(conversions, parameter.Locations[0], diagnostics);
            }

            var implementingPart = this.SourcePartialImplementation;
            if ((object)implementingPart != null)
            {
                PartialMethodChecks(this, implementingPart, diagnostics);
            }
        }

        /// <summary>
        /// Report differences between the defining and implementing
        /// parts of a partial method. Diagnostics are reported on the
        /// implementing part, matching Dev10 behavior.
        /// </summary>
        private static void PartialMethodChecks(SourceMemberMethodSymbol definition, SourceMemberMethodSymbol implementation, DiagnosticBag diagnostics)
        {
            Debug.Assert(!ReferenceEquals(definition, implementation));

            if (definition.IsStatic != implementation.IsStatic)
            {
                diagnostics.Add(ErrorCode.ERR_PartialMethodStaticDifference, implementation.Locations[0]);
            }

            if (definition.IsExtensionMethod != implementation.IsExtensionMethod)
            {
                diagnostics.Add(ErrorCode.ERR_PartialMethodExtensionDifference, implementation.Locations[0]);
            }

            if (definition.IsUnsafe != implementation.IsUnsafe && definition.CompilationAllowsUnsafe()) // Don't cascade.
            {
                diagnostics.Add(ErrorCode.ERR_PartialMethodUnsafeDifference, implementation.Locations[0]);
            }

            if (definition.IsParams() != implementation.IsParams())
            {
                diagnostics.Add(ErrorCode.ERR_PartialMethodParamsDifference, implementation.Locations[0]);
            }

            if (!HaveSameConstraints(definition, implementation))
            {
                diagnostics.Add(ErrorCode.ERR_PartialMethodInconsistentConstraints, implementation.Locations[0], implementation);
            }
        }

        /// <summary>
        /// Returns true if the two partial methods have the same constraints.
        /// </summary>
        private static bool HaveSameConstraints(SourceMemberMethodSymbol part1, SourceMemberMethodSymbol part2)
        {
            Debug.Assert(!ReferenceEquals(part1, part2));
            Debug.Assert(part1.Arity == part2.Arity);

            var typeParameters1 = part1.TypeParameters;

            int arity = typeParameters1.Length;
            if (arity == 0)
            {
                return true;
            }

            var typeParameters2 = part2.TypeParameters;
            var indexedTypeParameters = IndexedTypeParameterSymbol.Take(arity);
            var typeMap1 = new TypeMap(typeParameters1, indexedTypeParameters, allowAlpha: true);
            var typeMap2 = new TypeMap(typeParameters2, indexedTypeParameters, allowAlpha: true);

            return MemberSignatureComparer.HaveSameConstraints(typeParameters1, typeMap1, typeParameters2, typeMap2);
        }

        internal override bool CallsAreOmitted(SyntaxTree syntaxTree)
        {
            if (this.IsPartialWithoutImplementation)
            {
                return true;
            }

            return base.CallsAreOmitted(syntaxTree);
        }

        internal override bool GenerateDebugInfo => !IsAsync && !IsIterator;
    }
}<|MERGE_RESOLUTION|>--- conflicted
+++ resolved
@@ -20,10 +20,6 @@
         private readonly RefKind _refKind;
 
         private ImmutableArray<MethodSymbol> _lazyExplicitInterfaceImplementations;
-<<<<<<< HEAD
-=======
-        private CustomModifiersTuple _lazyCustomModifiers;
->>>>>>> 2355a7be
         private ImmutableArray<ParameterSymbol> _lazyParameters;
         private TypeSymbolWithAnnotations _lazyReturnType;
         private bool _lazyIsVararg;
@@ -301,10 +297,9 @@
             // implementation) with the correct custom modifiers 
             // (see SourceNamedTypeSymbol.ImplementInterfaceMember).
 
-            // This value may not be correct, but we need something while we compute overridden/implemented method.
+            // This value may not be correct, but we need something while we compute this.OverriddenMethod.
             // May be re-assigned below.
-            Debug.Assert(_lazyCustomModifiers == null);
-            _lazyCustomModifiers = CustomModifiersTuple.Empty;
+            Debug.Assert(_lazyReturnType.CustomModifiers.IsEmpty);
 
             // Note: we're checking if the syntax indicates explicit implementation rather,
             // than if explicitInterfaceType is null because we don't want to look for an
@@ -314,13 +309,6 @@
                 Debug.Assert(_lazyExplicitInterfaceImplementations.IsDefault);
                 _lazyExplicitInterfaceImplementations = ImmutableArray<MethodSymbol>.Empty;
 
-<<<<<<< HEAD
-                // This value may not be correct, but we need something while we compute this.OverriddenMethod.
-                // May be re-assigned below.
-                Debug.Assert(_lazyReturnType.CustomModifiers.IsEmpty);
-
-=======
->>>>>>> 2355a7be
                 // If this method is an override, we may need to copy custom modifiers from
                 // the overridden method (so that the runtime will recognize it as an override).
                 // We check for this case here, while we can still modify the parameters and
@@ -337,13 +325,8 @@
 
                     if ((object)overriddenMethod != null)
                     {
-<<<<<<< HEAD
-                        CustomModifierUtils.CopyMethodCustomModifiers(overriddenMethod, this, out _lazyReturnType, out _lazyParameters, alsoCopyParamsModifier: true);
-=======
                         CustomModifierUtils.CopyMethodCustomModifiers(overriddenMethod, this, out _lazyReturnType, 
-                                                                      out _lazyCustomModifiers, 
                                                                       out _lazyParameters, alsoCopyParamsModifier: true);
->>>>>>> 2355a7be
                     }
                 }
             }
@@ -357,23 +340,15 @@
                     Debug.Assert(_lazyExplicitInterfaceImplementations.IsDefault);
                     _lazyExplicitInterfaceImplementations = ImmutableArray.Create<MethodSymbol>(implementedMethod);
 
-<<<<<<< HEAD
-                    CustomModifierUtils.CopyMethodCustomModifiers(implementedMethod, this, out _lazyReturnType, out _lazyParameters, alsoCopyParamsModifier: false);
-=======
                     CustomModifierUtils.CopyMethodCustomModifiers(implementedMethod, this, out _lazyReturnType, 
-                                                                  out _lazyCustomModifiers,
                                                                   out _lazyParameters, alsoCopyParamsModifier: false);
->>>>>>> 2355a7be
                 }
                 else
                 {
                     Debug.Assert(_lazyExplicitInterfaceImplementations.IsDefault);
                     _lazyExplicitInterfaceImplementations = ImmutableArray<MethodSymbol>.Empty;
-<<<<<<< HEAD
 
                     Debug.Assert(_lazyReturnType.CustomModifiers.IsEmpty);
-=======
->>>>>>> 2355a7be
                 }
             }
 
@@ -388,21 +363,6 @@
                 var loc = parameter.Locations.Any() ? parameter.Locations[0] : location;
                 if (parameter.RefKind != RefKind.None)
                 {
-<<<<<<< HEAD
-                    var loc = parameter.Locations.Any() ? parameter.Locations[0] : location;
-                    if (parameter.RefKind != RefKind.None)
-                    {
-                        diagnostics.Add(ErrorCode.ERR_BadAsyncArgType, loc);
-                    }
-                    else if (parameter.Type.IsUnsafe())
-                    {
-                        diagnostics.Add(ErrorCode.ERR_UnsafeAsyncArgType, loc);
-                    }
-                    else if (parameter.Type.IsRestrictedType())
-                    {
-                        diagnostics.Add(ErrorCode.ERR_BadSpecialByRefLocal, loc, parameter.Type.TypeSymbol);
-                    }
-=======
                     diagnostics.Add(ErrorCode.ERR_BadAsyncArgType, loc);
                 }
                 else if (parameter.Type.IsUnsafe())
@@ -411,8 +371,7 @@
                 }
                 else if (parameter.Type.IsRestrictedType())
                 {
-                    diagnostics.Add(ErrorCode.ERR_BadSpecialByRefLocal, loc, parameter.Type);
->>>>>>> 2355a7be
+                    diagnostics.Add(ErrorCode.ERR_BadSpecialByRefLocal, loc, parameter.Type.TypeSymbol);
                 }
             }
         }
@@ -734,17 +693,6 @@
             }
         }
 
-<<<<<<< HEAD
-=======
-        public override ImmutableArray<CustomModifier> ReturnTypeCustomModifiers
-        {
-            get
-            {
-                LazyMethodChecks();
-                return _lazyCustomModifiers.TypeCustomModifiers;
-            }
-        }
-
         public override ImmutableArray<CustomModifier> RefCustomModifiers
         {
             get
@@ -754,7 +702,6 @@
             }
         }
 
->>>>>>> 2355a7be
         public override string Name
         {
             get
@@ -961,16 +908,12 @@
                 // '{0}' cannot be sealed because it is not an override
                 diagnostics.Add(ErrorCode.ERR_SealedNonOverride, location, this);
             }
-<<<<<<< HEAD
-            else if (!ContainingType.IsInterfaceType() && _lazyReturnType.TypeSymbol.IsStatic)
-=======
             else if (IsSealed && ContainingType.TypeKind == TypeKind.Struct)
             {
                 // The modifier '{0}' is not valid for this item
                 diagnostics.Add(ErrorCode.ERR_BadMemberFlag, location, SyntaxFacts.GetText(SyntaxKind.SealedKeyword));
             }
-            else if (!ContainingType.IsInterfaceType() && _lazyReturnType.IsStatic)
->>>>>>> 2355a7be
+            else if (!ContainingType.IsInterfaceType() && _lazyReturnType.TypeSymbol.IsStatic)
             {
                 // '{0}': static types cannot be used as return types
                 diagnostics.Add(ErrorCode.ERR_ReturnTypeIsStaticClass, location, _lazyReturnType.TypeSymbol);
