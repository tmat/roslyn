--- conflicted
+++ resolved
@@ -118,7 +118,6 @@
 
         internal override bool IsCallerMemberName => GetEarlyDecodedWellKnownAttributeData()?.HasCallerMemberNameAttribute == true;
 
-<<<<<<< HEAD
         internal override int CallerArgumentExpressionParameterIndex
         {
             get
@@ -126,15 +125,6 @@
                 return GetEarlyDecodedWellKnownAttributeData()?.CallerArgumentExpressionParameterIndex ?? -1;
             }
         }
-=======
-        internal sealed override bool IsCallerLineNumber => HasCallerLineNumberAttribute;
-
-        internal sealed override bool IsCallerFilePath => !HasCallerLineNumberAttribute && HasCallerFilePathAttribute;
-
-        internal sealed override bool IsCallerMemberName => !HasCallerLineNumberAttribute
-                                                  && !HasCallerFilePathAttribute
-                                                  && HasCallerMemberNameAttribute;
->>>>>>> fd8f2513
 
         internal override FlowAnalysisAnnotations FlowAnalysisAnnotations
         {
@@ -1068,13 +1058,13 @@
 
             if (!IsValidCallerInfoContext(node))
             {
-                // CS8912: The CallerArgumentExpressionAttribute applied to parameter '{0}' will have no effect because it applies to a
+                // CS9000: The CallerArgumentExpressionAttribute applied to parameter '{0}' will have no effect because it applies to a
                 //         member that is used in contexts that do not allow optional arguments
                 diagnostics.Add(ErrorCode.WRN_CallerArgumentExpressionParamForUnconsumedLocation, node.Name.Location, CSharpSyntaxNode.Identifier.ValueText);
             }
             else if (!compilation.Conversions.HasCallerInfoStringConversion(TypeWithAnnotations.Type, ref useSiteInfo))
             {
-                // CS8913: CallerArgumentExpressionAttribute cannot be applied because there are no standard conversions from type '{0}' to type '{1}'
+                // CS9001: CallerArgumentExpressionAttribute cannot be applied because there are no standard conversions from type '{0}' to type '{1}'
                 TypeSymbol stringType = compilation.GetSpecialType(SpecialType.System_String);
                 diagnostics.Add(ErrorCode.ERR_NoConversionForCallerArgumentExpressionParam, node.Name.Location, stringType, TypeWithAnnotations.Type);
             }
@@ -1082,28 +1072,28 @@
             {
                 // Unconsumed location checks happen first, so we require a default value.
 
-                // CS8914: The CallerArgumentExpressionAttribute may only be applied to parameters with default values
+                // CS9006: The CallerArgumentExpressionAttribute may only be applied to parameters with default values
                 diagnostics.Add(ErrorCode.ERR_BadCallerArgumentExpressionParamWithoutDefaultValue, node.Name.Location);
             }
             else if (IsCallerLineNumber)
             {
-                // CS8915: The CallerArgumentExpressionAttribute applied to parameter '{0}' will have no effect. It is overridden by the CallerLineNumberAttribute.
+                // CS9002: The CallerArgumentExpressionAttribute applied to parameter '{0}' will have no effect. It is overridden by the CallerLineNumberAttribute.
                 diagnostics.Add(ErrorCode.WRN_CallerLineNumberPreferredOverCallerArgumentExpression, node.Name.Location, CSharpSyntaxNode.Identifier.ValueText);
             }
             else if (IsCallerFilePath)
             {
-                // CS8916: The CallerArgumentExpressionAttribute applied to parameter '{0}' will have no effect. It is overridden by the CallerFilePathAttribute.
+                // CS9003: The CallerArgumentExpressionAttribute applied to parameter '{0}' will have no effect. It is overridden by the CallerFilePathAttribute.
                 diagnostics.Add(ErrorCode.WRN_CallerFilePathPreferredOverCallerArgumentExpression, node.Name.Location, CSharpSyntaxNode.Identifier.ValueText);
             }
             else if (IsCallerMemberName)
             {
-                // CS8917: The CallerArgumentExpressionAttribute applied to parameter '{0}' will have no effect. It is overriden by the CallerMemberNameAttribute.
+                // CS9004: The CallerArgumentExpressionAttribute applied to parameter '{0}' will have no effect. It is overriden by the CallerMemberNameAttribute.
                 diagnostics.Add(ErrorCode.WRN_CallerMemberNamePreferredOverCallerArgumentExpression, node.Name.Location, CSharpSyntaxNode.Identifier.ValueText);
             }
             else if (attribute.CommonConstructorArguments.Length == 1 &&
                 GetEarlyDecodedWellKnownAttributeData()?.CallerArgumentExpressionParameterIndex == -1)
             {
-                // CS8918: The CallerArgumentExpressionAttribute applied to parameter '{0}' will have no effect. It is applied with an invalid parameter name.
+                // CS9005: The CallerArgumentExpressionAttribute applied to parameter '{0}' will have no effect. It is applied with an invalid parameter name.
                 diagnostics.Add(ErrorCode.WRN_CallerArgumentExpressionAttributeHasInvalidParameterName, node.Name.Location, CSharpSyntaxNode.Identifier.ValueText);
             }
 
