--- conflicted
+++ resolved
@@ -2404,11 +2404,7 @@
             }
         }
 
-<<<<<<< HEAD
-        private MembersAndInitializers BuildMembersAndInitializers(BindingDiagnosticBag diagnostics)
-=======
-        protected virtual MembersAndInitializers BuildMembersAndInitializers(DiagnosticBag diagnostics)
->>>>>>> 9e979342
+        protected virtual MembersAndInitializers BuildMembersAndInitializers(BindingDiagnosticBag diagnostics)
         {
             var builder = new MembersAndInitializersBuilder();
             AddDeclaredNontypeMembers(builder, diagnostics);
