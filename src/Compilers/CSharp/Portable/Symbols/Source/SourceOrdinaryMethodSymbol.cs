﻿// Licensed to the .NET Foundation under one or more agreements.
// The .NET Foundation licenses this file to you under the MIT license.
// See the LICENSE file in the project root for more information.

#nullable disable

using System.Collections.Generic;
using System.Collections.Immutable;
using System.Diagnostics;
using System.Globalization;
using System.Linq;
using System.Threading;
using Microsoft.CodeAnalysis.CSharp.Syntax;
using Microsoft.CodeAnalysis.PooledObjects;
using Microsoft.CodeAnalysis.Text;
using Roslyn.Utilities;

namespace Microsoft.CodeAnalysis.CSharp.Symbols
{
    internal sealed class SourceOrdinaryMethodSymbol : SourceOrdinaryMethodSymbolBase
    {
        private readonly TypeSymbol _explicitInterfaceType;
        private readonly bool _isExpressionBodied;
        private readonly bool _hasAnyBody;
        private readonly RefKind _refKind;
        private bool _lazyIsVararg;

        /// <summary>
        /// A collection of type parameter constraint types, populated when
        /// constraint types for the first type parameter is requested.
        /// Initialized in two steps. Hold a copy if accessing during initialization.
        /// </summary>
        private ImmutableArray<ImmutableArray<TypeWithAnnotations>> _lazyTypeParameterConstraintTypes;

        /// <summary>
        /// A collection of type parameter constraint kinds, populated when
        /// constraint kinds for the first type parameter is requested.
        /// Initialized in two steps. Hold a copy if accessing during initialization.
        /// </summary>
        private ImmutableArray<TypeParameterConstraintKind> _lazyTypeParameterConstraintKinds;

        /// <summary>
        /// If this symbol represents a partial method definition or implementation part, its other part (if any).
        /// This should be set, if at all, before this symbol appears among the members of its owner.  
        /// The implementation part is not listed among the "members" of the enclosing type.
        /// </summary>
        private SourceOrdinaryMethodSymbol _otherPartOfPartial;

        public static SourceOrdinaryMethodSymbol CreateMethodSymbol(
            NamedTypeSymbol containingType,
            Binder bodyBinder,
            MethodDeclarationSyntax syntax,
            bool isNullableAnalysisEnabled,
            BindingDiagnosticBag diagnostics)
        {
            var interfaceSpecifier = syntax.ExplicitInterfaceSpecifier;
            var nameToken = syntax.Identifier;

            TypeSymbol explicitInterfaceType;
            var name = ExplicitInterfaceHelpers.GetMemberNameAndInterfaceSymbol(bodyBinder, interfaceSpecifier, nameToken.ValueText, diagnostics, out explicitInterfaceType, aliasQualifierOpt: out _);
            var location = new SourceLocation(nameToken);

            var methodKind = interfaceSpecifier == null
                ? MethodKind.Ordinary
                : MethodKind.ExplicitInterfaceImplementation;

            return new SourceOrdinaryMethodSymbol(containingType, explicitInterfaceType, name, location, syntax, methodKind, isNullableAnalysisEnabled, diagnostics);
        }

        private SourceOrdinaryMethodSymbol(
            NamedTypeSymbol containingType,
            TypeSymbol explicitInterfaceType,
            string name,
            Location location,
            MethodDeclarationSyntax syntax,
            MethodKind methodKind,
            bool isNullableAnalysisEnabled,
            BindingDiagnosticBag diagnostics) :
            base(containingType,
                 name,
                 location,
                 syntax,
                 methodKind,
                 isIterator: SyntaxFacts.HasYieldOperations(syntax.Body),
                 isExtensionMethod: syntax.ParameterList.Parameters.FirstOrDefault() is ParameterSyntax firstParam &&
                                    !firstParam.IsArgList &&
                                    firstParam.Modifiers.Any(SyntaxKind.ThisKeyword),
                 isPartial: syntax.Modifiers.IndexOf(SyntaxKind.PartialKeyword) < 0,
                 isReadOnly: false,
                 hasBody: syntax.Body != null || syntax.ExpressionBody != null,
                 isNullableAnalysisEnabled: isNullableAnalysisEnabled,
                 diagnostics)
        {
            Debug.Assert(diagnostics.DiagnosticBag is object);

            _explicitInterfaceType = explicitInterfaceType;

            bool hasBlockBody = syntax.Body != null;
            _isExpressionBodied = !hasBlockBody && syntax.ExpressionBody != null;
            bool hasBody = hasBlockBody || _isExpressionBodied;
            _hasAnyBody = hasBody;
            _refKind = syntax.ReturnType.GetRefKind();

            CheckForBlockAndExpressionBody(
                syntax.Body, syntax.ExpressionBody, syntax, diagnostics);
        }

        protected override ImmutableArray<TypeParameterSymbol> MakeTypeParameters(CSharpSyntaxNode node, BindingDiagnosticBag diagnostics)
        {
            var syntax = (MethodDeclarationSyntax)node;
            if (syntax.Arity == 0)
            {
                ReportErrorIfHasConstraints(syntax.ConstraintClauses, diagnostics.DiagnosticBag);
                return ImmutableArray<TypeParameterSymbol>.Empty;
            }
            else
            {
                return MakeTypeParameters(syntax, diagnostics);
            }
        }

        protected override (TypeWithAnnotations ReturnType, ImmutableArray<ParameterSymbol> Parameters, bool IsVararg, ImmutableArray<TypeParameterConstraintClause> DeclaredConstraintsForOverrideOrImplementation) MakeParametersAndBindReturnType(BindingDiagnosticBag diagnostics)
        {
            var syntax = GetSyntax();
            var withTypeParamsBinder = this.DeclaringCompilation.GetBinderFactory(syntax.SyntaxTree).GetBinder(syntax.ReturnType, syntax, this);

            SyntaxToken arglistToken;

            // Constraint checking for parameter and return types must be delayed until
            // the method has been added to the containing type member list since
            // evaluating the constraints may depend on accessing this method from
            // the container (comparing this method to others to find overrides for
            // instance). Constraints are checked in AfterAddingTypeMembersChecks.
            var signatureBinder = withTypeParamsBinder.WithAdditionalFlagsAndContainingMemberOrLambda(BinderFlags.SuppressConstraintChecks, this);

            ImmutableArray<ParameterSymbol> parameters = ParameterHelpers.MakeParameters(
                signatureBinder, this, syntax.ParameterList, out arglistToken,
                allowRefOrOut: true,
                allowThis: true,
                addRefReadOnlyModifier: IsVirtual || IsAbstract,
                diagnostics: diagnostics);

            _lazyIsVararg = (arglistToken.Kind() == SyntaxKind.ArgListKeyword);
            RefKind refKind;
            var returnTypeSyntax = syntax.ReturnType.SkipRef(out refKind);
            TypeWithAnnotations returnType = signatureBinder.BindType(returnTypeSyntax, diagnostics);

            // span-like types are returnable in general
            if (returnType.IsRestrictedType(ignoreSpanLikeTypes: true))
            {
                if (returnType.SpecialType == SpecialType.System_TypedReference &&
                    (this.ContainingType.SpecialType == SpecialType.System_TypedReference || this.ContainingType.SpecialType == SpecialType.System_ArgIterator))
                {
                    // Two special cases: methods in the special types TypedReference and ArgIterator are allowed to return TypedReference
                }
                else
                {
                    // The return type of a method, delegate, or function pointer cannot be '{0}'
                    diagnostics.Add(ErrorCode.ERR_MethodReturnCantBeRefAny, syntax.ReturnType.Location, returnType.Type);
                }
            }

            Debug.Assert(this.RefKind == RefKind.None || !returnType.IsVoidType() || returnTypeSyntax.HasErrors);

            ImmutableArray<TypeParameterConstraintClause> declaredConstraints = default;

            if (this.Arity != 0 && (syntax.ExplicitInterfaceSpecifier != null || IsOverride))
            {
                // When a generic method overrides a generic method declared in a base class, or is an 
                // explicit interface member implementation of a method in a base interface, the method
                // shall not specify any type-parameter-constraints-clauses, except for a struct, class, or default constraint.
                // In these cases, the type parameters of the method inherit constraints from the method being overridden or 
                // implemented.
                if (syntax.ConstraintClauses.Count > 0)
                {
                    Binder.CheckFeatureAvailability(syntax.SyntaxTree, MessageID.IDS_OverrideWithConstraints, diagnostics,
                                                    syntax.ConstraintClauses[0].WhereKeyword.GetLocation());

                    declaredConstraints = signatureBinder.WithAdditionalFlags(BinderFlags.GenericConstraintsClause | BinderFlags.SuppressConstraintChecks).
                                              BindTypeParameterConstraintClauses(this, TypeParameters, syntax.TypeParameterList, syntax.ConstraintClauses,
                                                                                 diagnostics, performOnlyCycleSafeValidation: false, isForOverride: true);
                    Debug.Assert(declaredConstraints.All(clause => clause.ConstraintTypes.IsEmpty));
                }

                // Force resolution of nullable type parameter used in the signature of an override or explicit interface implementation
                // based on constraints specified by the declaration.
                foreach (var param in parameters)
                {
                    forceMethodTypeParameters(param.TypeWithAnnotations, this, declaredConstraints);
                }

                forceMethodTypeParameters(returnType, this, declaredConstraints);
            }

            return (returnType, parameters, _lazyIsVararg, declaredConstraints);

            static void forceMethodTypeParameters(TypeWithAnnotations type, SourceOrdinaryMethodSymbol method, ImmutableArray<TypeParameterConstraintClause> declaredConstraints)
            {
                type.VisitType(null, (type, args, unused2) =>
                {
                    if (type.DefaultType is TypeParameterSymbol typeParameterSymbol && typeParameterSymbol.DeclaringMethod == (object)args.method)
                    {
                        var asValueType = args.declaredConstraints.IsDefault ||
                            (args.declaredConstraints[typeParameterSymbol.Ordinal].Constraints & (TypeParameterConstraintKind.ReferenceType | TypeParameterConstraintKind.Default)) == 0;
                        type.TryForceResolve(asValueType);
                    }
                    return false;
                }, typePredicate: null, arg: (method, declaredConstraints), canDigThroughNullable: false, useDefaultType: true);
            }
        }

        protected override void ExtensionMethodChecks(BindingDiagnosticBag diagnostics)
        {
            // errors relevant for extension methods
            if (IsExtensionMethod)
            {
                var syntax = GetSyntax();
                var location = locations[0];
                var parameter0Type = this.Parameters[0].TypeWithAnnotations;
                var parameter0RefKind = this.Parameters[0].RefKind;
                if (!parameter0Type.Type.IsValidExtensionParameterType())
                {
                    // Duplicate Dev10 behavior by selecting the parameter type.
                    var parameterSyntax = syntax.ParameterList.Parameters[0];
                    Debug.Assert(parameterSyntax.Type != null);
                    var loc = parameterSyntax.Type.Location;
                    diagnostics.Add(ErrorCode.ERR_BadTypeforThis, loc, parameter0Type.Type);
                }
                else if (parameter0RefKind == RefKind.Ref && !parameter0Type.Type.IsValueType)
                {
                    diagnostics.Add(ErrorCode.ERR_RefExtensionMustBeValueTypeOrConstrainedToOne, location, Name);
                }
                else if (parameter0RefKind == RefKind.In && parameter0Type.TypeKind != TypeKind.Struct)
                {
                    diagnostics.Add(ErrorCode.ERR_InExtensionMustBeValueType, location, Name);
                }
                else if ((object)ContainingType.ContainingType != null)
                {
                    diagnostics.Add(ErrorCode.ERR_ExtensionMethodsDecl, location, ContainingType.Name);
                }
                else if (!ContainingType.IsScriptClass && !(ContainingType.IsStatic && ContainingType.Arity == 0))
                {
                    // Duplicate Dev10 behavior by selecting the containing type identifier. However if there
                    // is no containing type (in the interactive case for instance), select the method identifier.
                    var typeDecl = syntax.Parent as TypeDeclarationSyntax;
                    var identifier = (typeDecl != null) ? typeDecl.Identifier : syntax.Identifier;
                    var loc = identifier.GetLocation();
                    diagnostics.Add(ErrorCode.ERR_BadExtensionAgg, loc);
                }
                else if (!IsStatic)
                {
                    diagnostics.Add(ErrorCode.ERR_BadExtensionMeth, location);
                }
                else
                {
                    // Verify ExtensionAttribute is available.
                    var attributeConstructor = Binder.GetWellKnownTypeMember(DeclaringCompilation, WellKnownMember.System_Runtime_CompilerServices_ExtensionAttribute__ctor, out var useSiteInfo);
                    Location thisLocation = syntax.ParameterList.Parameters[0].Modifiers.FirstOrDefault(SyntaxKind.ThisKeyword).GetLocation();
                    if ((object)attributeConstructor == null)
                    {
                        var memberDescriptor = WellKnownMembers.GetDescriptor(WellKnownMember.System_Runtime_CompilerServices_ExtensionAttribute__ctor);
                        // do not use Binder.ReportUseSiteErrorForAttributeCtor in this case, because we'll need to report a special error id, not a generic use site error.
                        diagnostics.Add(
                            ErrorCode.ERR_ExtensionAttrNotFound,
                            thisLocation,
                            memberDescriptor.DeclaringTypeMetadataName);
                    }
                    else
                    {
                        diagnostics.Add(useSiteInfo, thisLocation);
                    }
                }
            }
        }

        protected override MethodSymbol FindExplicitlyImplementedMethod(BindingDiagnosticBag diagnostics)
        {
            var syntax = GetSyntax();
            return this.FindExplicitlyImplementedMethod(isOperator: false, _explicitInterfaceType, syntax.Identifier.ValueText, syntax.ExplicitInterfaceSpecifier, diagnostics);
        }

        protected override Location ReturnTypeLocation => GetSyntax().ReturnType.Location;

        protected override TypeSymbol ExplicitInterfaceType => _explicitInterfaceType;

        protected override bool HasAnyBody => _hasAnyBody;

        internal MethodDeclarationSyntax GetSyntax()
        {
            Debug.Assert(syntaxReferenceOpt != null);
            return (MethodDeclarationSyntax)syntaxReferenceOpt.GetSyntax();
        }

        protected override void CompleteAsyncMethodChecksBetweenStartAndFinish()
        {
            if (IsPartialDefinition)
            {
                DeclaringCompilation.SymbolDeclaredEvent(this);
            }
        }

        public override ImmutableArray<ImmutableArray<TypeWithAnnotations>> GetTypeParameterConstraintTypes()
        {
            if (_lazyTypeParameterConstraintTypes.IsDefault)
            {
                GetTypeParameterConstraintKinds();

                var diagnostics = BindingDiagnosticBag.GetInstance();
                var syntax = GetSyntax();
                var withTypeParametersBinder =
                    this.DeclaringCompilation
                    .GetBinderFactory(syntax.SyntaxTree)
                    .GetBinder(syntax.ReturnType, syntax, this);
                var constraints = this.MakeTypeParameterConstraintTypes(
                    withTypeParametersBinder,
                    TypeParameters,
                    syntax.TypeParameterList,
                    syntax.ConstraintClauses,
                    diagnostics);
                if (ImmutableInterlocked.InterlockedInitialize(ref _lazyTypeParameterConstraintTypes, constraints))
                {
                    this.AddDeclarationDiagnostics(diagnostics);
                }
                diagnostics.Free();
            }

            return _lazyTypeParameterConstraintTypes;
        }

        public override ImmutableArray<TypeParameterConstraintKind> GetTypeParameterConstraintKinds()
        {
            if (_lazyTypeParameterConstraintKinds.IsDefault)
            {
                var syntax = GetSyntax();
                var withTypeParametersBinder =
                    this.DeclaringCompilation
                    .GetBinderFactory(syntax.SyntaxTree)
                    .GetBinder(syntax.ReturnType, syntax, this);
                var constraints = this.MakeTypeParameterConstraintKinds(
                    withTypeParametersBinder,
                    TypeParameters,
                    syntax.TypeParameterList,
                    syntax.ConstraintClauses);

                ImmutableInterlocked.InterlockedInitialize(ref _lazyTypeParameterConstraintKinds, constraints);
            }

            return _lazyTypeParameterConstraintKinds;
        }

        public override bool IsVararg
        {
            get
            {
                LazyMethodChecks();
                return _lazyIsVararg;
            }
        }

        protected override int GetParameterCountFromSyntax() => GetSyntax().ParameterList.ParameterCount;

        public override RefKind RefKind
        {
            get
            {
                return _refKind;
            }
        }

        internal static void InitializePartialMethodParts(SourceOrdinaryMethodSymbol definition, SourceOrdinaryMethodSymbol implementation)
        {
            Debug.Assert(definition.IsPartialDefinition);
            Debug.Assert(implementation.IsPartialImplementation);
            Debug.Assert((object)definition._otherPartOfPartial == null || (object)definition._otherPartOfPartial == implementation);
            Debug.Assert((object)implementation._otherPartOfPartial == null || (object)implementation._otherPartOfPartial == definition);

            definition._otherPartOfPartial = implementation;
            implementation._otherPartOfPartial = definition;
        }

        /// <summary>
        /// If this is a partial implementation part returns the definition part and vice versa.
        /// </summary>
        internal SourceOrdinaryMethodSymbol OtherPartOfPartial
        {
            get { return _otherPartOfPartial; }
        }

        /// <summary>
        /// Returns true if this symbol represents a partial method definition (the part that specifies a signature but no body).
        /// </summary>
        internal bool IsPartialDefinition
        {
            get
            {
                return this.IsPartial && !_hasAnyBody && !HasExternModifier;
            }
        }

        /// <summary>
        /// Returns true if this symbol represents a partial method implementation (the part that specifies both signature and body).
        /// </summary>
        internal bool IsPartialImplementation
        {
            get
            {
                return this.IsPartial && (_hasAnyBody || HasExternModifier);
            }
        }

        /// <summary>
        /// True if this is a partial method that doesn't have an implementation part.
        /// </summary>
        internal bool IsPartialWithoutImplementation
        {
            get
            {
                return this.IsPartialDefinition && (object)_otherPartOfPartial == null;
            }
        }

        /// <summary>
        /// Returns the implementation part of a partial method definition, 
        /// or null if this is not a partial method or it is the definition part.
        /// </summary>
        internal SourceOrdinaryMethodSymbol SourcePartialDefinition
        {
            get
            {
                return this.IsPartialImplementation ? _otherPartOfPartial : null;
            }
        }

        /// <summary>
        /// Returns the definition part of a partial method implementation, 
        /// or null if this is not a partial method or it is the implementation part.
        /// </summary>
        internal SourceOrdinaryMethodSymbol SourcePartialImplementation
        {
            get
            {
                return this.IsPartialDefinition ? _otherPartOfPartial : null;
            }
        }

        public override MethodSymbol PartialDefinitionPart
        {
            get
            {
                return SourcePartialDefinition;
            }
        }

        public override MethodSymbol PartialImplementationPart
        {
            get
            {
                return SourcePartialImplementation;
            }
        }

        public sealed override bool IsExtern
        {
            get
            {
                return IsPartialDefinition
                    ? _otherPartOfPartial?.IsExtern ?? false
                    : HasExternModifier;
            }
        }

        public override string GetDocumentationCommentXml(CultureInfo preferredCulture = null, bool expandIncludes = false, CancellationToken cancellationToken = default(CancellationToken))
        {
            ref var lazyDocComment = ref expandIncludes ? ref this.lazyExpandedDocComment : ref this.lazyDocComment;
            return SourceDocumentationCommentUtils.GetAndCacheDocumentationComment(this, expandIncludes, ref lazyDocComment);
        }

        protected override SourceMemberMethodSymbol BoundAttributesSource
        {
            get
            {
                return this.SourcePartialDefinition;
            }
        }

        internal override OneOrMany<SyntaxList<AttributeListSyntax>> GetAttributeDeclarations()
        {
            if ((object)this.SourcePartialImplementation != null)
            {
                return OneOrMany.Create(ImmutableArray.Create(AttributeDeclarationSyntaxList, this.SourcePartialImplementation.AttributeDeclarationSyntaxList));
            }
            else
            {
                return OneOrMany.Create(AttributeDeclarationSyntaxList);
            }
        }

        private SyntaxList<AttributeListSyntax> AttributeDeclarationSyntaxList
        {
            get
            {
                var sourceContainer = this.ContainingType as SourceMemberContainerTypeSymbol;
                if ((object)sourceContainer != null && sourceContainer.AnyMemberHasAttributes)
                {
                    return this.GetSyntax().AttributeLists;
                }

                return default(SyntaxList<AttributeListSyntax>);
            }
        }

        internal override bool IsExpressionBodied
        {
            get { return _isExpressionBodied; }
        }

        protected override DeclarationModifiers MakeDeclarationModifiers(DeclarationModifiers allowedModifiers, BindingDiagnosticBag diagnostics)
        {
            var syntax = GetSyntax();
            return ModifierUtils.MakeAndCheckNontypeMemberModifiers(syntax.Modifiers, defaultAccess: DeclarationModifiers.None, allowedModifiers, Locations[0], diagnostics, out _);
        }

        private ImmutableArray<TypeParameterSymbol> MakeTypeParameters(MethodDeclarationSyntax syntax, BindingDiagnosticBag diagnostics)
        {
            Debug.Assert(syntax.TypeParameterList != null);

            OverriddenMethodTypeParameterMapBase typeMap = null;
            if (this.IsOverride)
            {
                typeMap = new OverriddenMethodTypeParameterMap(this);
            }
            else if (this.IsExplicitInterfaceImplementation)
            {
                typeMap = new ExplicitInterfaceMethodTypeParameterMap(this);
            }

            var typeParameters = syntax.TypeParameterList.Parameters;
            var result = ArrayBuilder<TypeParameterSymbol>.GetInstance();

            for (int ordinal = 0; ordinal < typeParameters.Count; ordinal++)
            {
                var parameter = typeParameters[ordinal];
                if (parameter.VarianceKeyword.Kind() != SyntaxKind.None)
                {
                    diagnostics.Add(ErrorCode.ERR_IllegalVarianceSyntax, parameter.VarianceKeyword.GetLocation());
                }

                var identifier = parameter.Identifier;
                var location = identifier.GetLocation();
                var name = identifier.ValueText;

                // Note: It is not an error to have a type parameter named the same as its enclosing method: void M<M>() {}

                for (int i = 0; i < result.Count; i++)
                {
                    if (name == result[i].Name)
                    {
                        diagnostics.Add(ErrorCode.ERR_DuplicateTypeParameter, location, name);
                        break;
                    }
                }

<<<<<<< HEAD
                SourceMemberContainerTypeSymbol.ReportTypeNamedRecord(identifier.Text, this.DeclaringCompilation, diagnostics.DiagnosticBag, location);
=======
                SourceMemberContainerTypeSymbol.ReportReservedTypeName(identifier.Text, this.DeclaringCompilation, diagnostics.DiagnosticBag, location);
>>>>>>> 67d940c4

                var tpEnclosing = ContainingType.FindEnclosingTypeParameter(name);
                if ((object)tpEnclosing != null)
                {
                    // Type parameter '{0}' has the same name as the type parameter from outer type '{1}'
                    diagnostics.Add(ErrorCode.WRN_TypeParameterSameAsOuterTypeParameter, location, name, tpEnclosing.ContainingType);
                }

                var syntaxRefs = ImmutableArray.Create(parameter.GetReference());
                var locations = ImmutableArray.Create(location);
                var typeParameter = (typeMap != null) ?
                    (TypeParameterSymbol)new SourceOverridingMethodTypeParameterSymbol(
                        typeMap,
                        name,
                        ordinal,
                        locations,
                        syntaxRefs) :
                    new SourceMethodTypeParameterSymbol(
                        this,
                        name,
                        ordinal,
                        locations,
                        syntaxRefs);

                result.Add(typeParameter);
            }

            return result.ToImmutableAndFree();
        }

        internal override void ForceComplete(SourceLocation locationOpt, CancellationToken cancellationToken)
        {
            var implementingPart = this.SourcePartialImplementation;
            if ((object)implementingPart != null)
            {
                implementingPart.ForceComplete(locationOpt, cancellationToken);
            }

            base.ForceComplete(locationOpt, cancellationToken);
        }

        internal override bool IsDefinedInSourceTree(
            SyntaxTree tree,
            TextSpan? definedWithinSpan,
            CancellationToken cancellationToken = default(CancellationToken))
        {
            // Since only the declaring (and not the implementing) part of a partial method appears in the member
            // list, we need to ensure we complete the implementation part when needed.
            return
                base.IsDefinedInSourceTree(tree, definedWithinSpan, cancellationToken) ||
                this.SourcePartialImplementation?.IsDefinedInSourceTree(tree, definedWithinSpan, cancellationToken) == true;
        }

        protected override void CheckConstraintsForExplicitInterfaceType(ConversionsBase conversions, BindingDiagnosticBag diagnostics)
        {
            if ((object)_explicitInterfaceType != null)
            {
                var syntax = this.GetSyntax();
                Debug.Assert(syntax.ExplicitInterfaceSpecifier != null);
                _explicitInterfaceType.CheckAllConstraints(DeclaringCompilation, conversions, new SourceLocation(syntax.ExplicitInterfaceSpecifier.Name), diagnostics);
            }
        }

        protected override void PartialMethodChecks(BindingDiagnosticBag diagnostics)
        {
            var implementingPart = this.SourcePartialImplementation;
            if ((object)implementingPart != null)
            {
                PartialMethodChecks(this, implementingPart, diagnostics);
            }
        }

        /// <summary>
        /// Report differences between the defining and implementing
        /// parts of a partial method. Diagnostics are reported on the
        /// implementing part, matching Dev10 behavior.
        /// </summary>
        private static void PartialMethodChecks(SourceOrdinaryMethodSymbol definition, SourceOrdinaryMethodSymbol implementation, BindingDiagnosticBag diagnostics)
        {
            Debug.Assert(!ReferenceEquals(definition, implementation));

            MethodSymbol constructedDefinition = definition.ConstructIfGeneric(TypeMap.TypeParametersAsTypeSymbolsWithIgnoredAnnotations(implementation.TypeParameters));
            bool hasTypeDifferences = !constructedDefinition.ReturnTypeWithAnnotations.Equals(implementation.ReturnTypeWithAnnotations, TypeCompareKind.AllIgnoreOptions);
            if (hasTypeDifferences)
            {
                diagnostics.Add(ErrorCode.ERR_PartialMethodReturnTypeDifference, implementation.Locations[0]);
            }
            else if (MemberSignatureComparer.ConsideringTupleNamesCreatesDifference(definition, implementation))
            {
                hasTypeDifferences = true;
                diagnostics.Add(ErrorCode.ERR_PartialMethodInconsistentTupleNames, implementation.Locations[0], definition, implementation);
            }

            if (definition.RefKind != implementation.RefKind)
            {
                diagnostics.Add(ErrorCode.ERR_PartialMethodRefReturnDifference, implementation.Locations[0]);
            }

            if (definition.IsStatic != implementation.IsStatic)
            {
                diagnostics.Add(ErrorCode.ERR_PartialMethodStaticDifference, implementation.Locations[0]);
            }

            if (definition.IsDeclaredReadOnly != implementation.IsDeclaredReadOnly)
            {
                diagnostics.Add(ErrorCode.ERR_PartialMethodReadOnlyDifference, implementation.Locations[0]);
            }

            if (definition.IsExtensionMethod != implementation.IsExtensionMethod)
            {
                diagnostics.Add(ErrorCode.ERR_PartialMethodExtensionDifference, implementation.Locations[0]);
            }

            if (definition.IsUnsafe != implementation.IsUnsafe && definition.CompilationAllowsUnsafe()) // Don't cascade.
            {
                diagnostics.Add(ErrorCode.ERR_PartialMethodUnsafeDifference, implementation.Locations[0]);
            }

            if (definition.IsParams() != implementation.IsParams())
            {
                diagnostics.Add(ErrorCode.ERR_PartialMethodParamsDifference, implementation.Locations[0]);
            }

            if (definition.HasExplicitAccessModifier != implementation.HasExplicitAccessModifier
                || definition.DeclaredAccessibility != implementation.DeclaredAccessibility)
            {
                diagnostics.Add(ErrorCode.ERR_PartialMethodAccessibilityDifference, implementation.Locations[0]);
            }

            if (definition.IsVirtual != implementation.IsVirtual
                || definition.IsOverride != implementation.IsOverride
                || definition.IsSealed != implementation.IsSealed
                || definition.IsNew != implementation.IsNew)
            {
                diagnostics.Add(ErrorCode.ERR_PartialMethodExtendedModDifference, implementation.Locations[0]);
            }

            PartialMethodConstraintsChecks(definition, implementation, diagnostics);

            if (SourceMemberContainerTypeSymbol.CheckValidNullableMethodOverride(
                implementation.DeclaringCompilation,
                constructedDefinition,
                implementation,
                diagnostics,
                static (diagnostics, implementedMethod, implementingMethod, topLevel, arg) =>
                {
                    // report only if this is an unsafe *nullability* difference
                    diagnostics.Add(ErrorCode.WRN_NullabilityMismatchInReturnTypeOnPartial, implementingMethod.Locations[0]);
                },
                static (diagnostics, implementedMethod, implementingMethod, implementingParameter, blameAttributes, arg) =>
                {
                    diagnostics.Add(ErrorCode.WRN_NullabilityMismatchInParameterTypeOnPartial, implementingMethod.Locations[0], new FormattedSymbol(implementingParameter, SymbolDisplayFormat.ShortFormat));
                },
                extraArgument: (object)null))
            {
                hasTypeDifferences = true;
            }

            if ((!hasTypeDifferences && !MemberSignatureComparer.PartialMethodsStrictComparer.Equals(definition, implementation)) ||
                hasDifferencesInParameterOrTypeParameterName(definition, implementation))
            {
                diagnostics.Add(ErrorCode.WRN_PartialMethodTypeDifference, implementation.Locations[0],
                    new FormattedSymbol(definition, SymbolDisplayFormat.MinimallyQualifiedFormat),
                    new FormattedSymbol(implementation, SymbolDisplayFormat.MinimallyQualifiedFormat));
            }

            static bool hasDifferencesInParameterOrTypeParameterName(SourceOrdinaryMethodSymbol definition, SourceOrdinaryMethodSymbol implementation)
            {
                return !definition.Parameters.SequenceEqual(implementation.Parameters, (a, b) => a.Name == b.Name) ||
                    !definition.TypeParameters.SequenceEqual(implementation.TypeParameters, (a, b) => a.Name == b.Name);
            }
        }

        private static void PartialMethodConstraintsChecks(SourceOrdinaryMethodSymbol definition, SourceOrdinaryMethodSymbol implementation, BindingDiagnosticBag diagnostics)
        {
            Debug.Assert(!ReferenceEquals(definition, implementation));
            Debug.Assert(definition.Arity == implementation.Arity);

            var typeParameters1 = definition.TypeParameters;

            int arity = typeParameters1.Length;
            if (arity == 0)
            {
                return;
            }

            var typeParameters2 = implementation.TypeParameters;
            var indexedTypeParameters = IndexedTypeParameterSymbol.Take(arity);
            var typeMap1 = new TypeMap(typeParameters1, indexedTypeParameters, allowAlpha: true);
            var typeMap2 = new TypeMap(typeParameters2, indexedTypeParameters, allowAlpha: true);

            // Report any mismatched method constraints.
            for (int i = 0; i < arity; i++)
            {
                var typeParameter1 = typeParameters1[i];
                var typeParameter2 = typeParameters2[i];

                if (!MemberSignatureComparer.HaveSameConstraints(typeParameter1, typeMap1, typeParameter2, typeMap2))
                {
                    diagnostics.Add(ErrorCode.ERR_PartialMethodInconsistentConstraints, implementation.Locations[0], implementation, typeParameter2.Name);
                }
                else if (!MemberSignatureComparer.HaveSameNullabilityInConstraints(typeParameter1, typeMap1, typeParameter2, typeMap2))
                {
                    diagnostics.Add(ErrorCode.WRN_NullabilityMismatchInConstraintsOnPartialImplementation, implementation.Locations[0], implementation, typeParameter2.Name);
                }
            }
        }

        internal override bool CallsAreOmitted(SyntaxTree syntaxTree)
        {
            if (this.IsPartialWithoutImplementation)
            {
                return true;
            }

            return base.CallsAreOmitted(syntaxTree);
        }

        internal override bool GenerateDebugInfo => !IsAsync && !IsIterator;
    }
}<|MERGE_RESOLUTION|>--- conflicted
+++ resolved
@@ -560,11 +560,7 @@
                     }
                 }
 
-<<<<<<< HEAD
-                SourceMemberContainerTypeSymbol.ReportTypeNamedRecord(identifier.Text, this.DeclaringCompilation, diagnostics.DiagnosticBag, location);
-=======
                 SourceMemberContainerTypeSymbol.ReportReservedTypeName(identifier.Text, this.DeclaringCompilation, diagnostics.DiagnosticBag, location);
->>>>>>> 67d940c4
 
                 var tpEnclosing = ContainingType.FindEnclosingTypeParameter(name);
                 if ((object)tpEnclosing != null)
