﻿// Licensed to the .NET Foundation under one or more agreements.
// The .NET Foundation licenses this file to you under the MIT license.
// See the LICENSE file in the project root for more information.

using System;
using System.Collections.Immutable;
using System.Diagnostics;
using System.Linq;
using System.Threading;
using Microsoft.CodeAnalysis.CSharp.Symbols;
using Microsoft.CodeAnalysis.CSharp.Syntax;
using Microsoft.CodeAnalysis.PooledObjects;
using Microsoft.CodeAnalysis.Text;
using Roslyn.Utilities;
using System.Collections.Generic;
using Microsoft.CodeAnalysis.Collections;

namespace Microsoft.CodeAnalysis.CSharp.Symbols
{
    internal partial class SourceNamedTypeSymbol
    {
        private Tuple<NamedTypeSymbol, ImmutableArray<NamedTypeSymbol>> _lazyDeclaredBases;

        private NamedTypeSymbol _lazyBaseType = ErrorTypeSymbol.UnknownResultType;
        private ImmutableArray<NamedTypeSymbol> _lazyInterfaces;

        /// <summary>
        /// Gets the BaseType of this type. If the base type could not be determined, then 
        /// an instance of ErrorType is returned. If this kind of type does not have a base type
        /// (for example, interfaces), null is returned. Also the special class System.Object
        /// always has a BaseType of null.
        /// </summary>
        internal sealed override NamedTypeSymbol BaseTypeNoUseSiteDiagnostics
        {
            get
            {
                if (ReferenceEquals(_lazyBaseType, ErrorTypeSymbol.UnknownResultType))
                {
                    // force resolution of bases in containing type
                    // to make base resolution errors more deterministic
                    if ((object)ContainingType != null)
                    {
                        var tmp = ContainingType.BaseTypeNoUseSiteDiagnostics;
                    }

                    var diagnostics = BindingDiagnosticBag.GetInstance();
                    var acyclicBase = this.MakeAcyclicBaseType(diagnostics);
                    if (ReferenceEquals(Interlocked.CompareExchange(ref _lazyBaseType, acyclicBase, ErrorTypeSymbol.UnknownResultType), ErrorTypeSymbol.UnknownResultType))
                    {
                        AddDeclarationDiagnostics(diagnostics);
                    }
                    diagnostics.Free();
                }

                return _lazyBaseType;
            }
        }

        /// <summary>
        /// Gets the set of interfaces that this type directly implements. This set does not include
        /// interfaces that are base interfaces of directly implemented interfaces.
        /// </summary>
        internal sealed override ImmutableArray<NamedTypeSymbol> InterfacesNoUseSiteDiagnostics(ConsList<TypeSymbol> basesBeingResolved)
        {
            if (_lazyInterfaces.IsDefault)
            {
                if (basesBeingResolved != null && basesBeingResolved.ContainsReference(this.OriginalDefinition))
                {
                    return ImmutableArray<NamedTypeSymbol>.Empty;
                }

                var diagnostics = BindingDiagnosticBag.GetInstance();
                var acyclicInterfaces = MakeAcyclicInterfaces(basesBeingResolved, diagnostics);
                if (ImmutableInterlocked.InterlockedCompareExchange(ref _lazyInterfaces, acyclicInterfaces, default(ImmutableArray<NamedTypeSymbol>)).IsDefault)
                {
                    AddDeclarationDiagnostics(diagnostics);
                }
                diagnostics.Free();
            }

            return _lazyInterfaces;
        }

        protected override void CheckBase(BindingDiagnosticBag diagnostics)
        {
            var localBase = this.BaseTypeNoUseSiteDiagnostics;

            if ((object)localBase == null)
            {
                // nothing to verify
                return;
            }

            Location baseLocation = null;
            bool baseContainsErrorTypes = localBase.ContainsErrorType();

            if (!baseContainsErrorTypes)
            {
                baseLocation = FindBaseRefSyntax(localBase);
                Debug.Assert(!this.IsClassType() || localBase.IsObjectType() || baseLocation != null);
            }

            // you need to know all bases before you can ask this question... (asking this causes a cycle)
            if (this.IsGenericType && !baseContainsErrorTypes && this.DeclaringCompilation.IsAttributeType(localBase))
            {
                // A generic type cannot derive from '{0}' because it is an attribute class
                diagnostics.Add(ErrorCode.ERR_GenericDerivingFromAttribute, baseLocation, localBase);
            }

            // Check constraints on the first declaration with explicit bases.
            var singleDeclaration = this.FirstDeclarationWithExplicitBases();
            if (singleDeclaration != null)
            {
                var corLibrary = this.ContainingAssembly.CorLibrary;
                var conversions = new TypeConversions(corLibrary);
                var location = singleDeclaration.NameLocation;

                localBase.CheckAllConstraints(DeclaringCompilation, conversions, location, diagnostics);
            }

            // Records can only inherit from other records or object
            if (this.IsClassType() && !localBase.IsObjectType() && !baseContainsErrorTypes)
            {
                var useSiteInfo = new CompoundUseSiteInfo<AssemblySymbol>(diagnostics, ContainingAssembly);

                if (declaration.Kind == DeclarationKind.Record)
                {
<<<<<<< HEAD
                    if (SynthesizedRecordClone.FindValidCloneMethod(localBase, ref useSiteInfo) is null)
=======
                    if (SynthesizedRecordClone.FindValidCloneMethod(localBase, ref useSiteDiagnostics) is null ||
                        SynthesizedRecordPrintMembers.FindValidPrintMembersMethod(localBase, DeclaringCompilation) is null)
>>>>>>> cdb59565
                    {
                        diagnostics.Add(ErrorCode.ERR_BadRecordBase, baseLocation);
                    }
                }
                else if (SynthesizedRecordClone.FindValidCloneMethod(localBase, ref useSiteInfo) is object)
                {
                    diagnostics.Add(ErrorCode.ERR_BadInheritanceFromRecord, baseLocation);
                }

                diagnostics.Add(baseLocation, useSiteInfo);
            }
        }

        protected override void CheckInterfaces(BindingDiagnosticBag diagnostics)
        {
            // Check declared interfaces and all base interfaces. This is necessary
            // since references to all interfaces will be emitted to metadata
            // and it's possible to define derived interfaces with weaker
            // constraints than the base interfaces, at least in metadata.
            var interfaces = this.InterfacesAndTheirBaseInterfacesNoUseSiteDiagnostics;

            if (interfaces.IsEmpty)
            {
                // nothing to verify
                return;
            }

            // Check constraints on the first declaration with explicit bases.
            var singleDeclaration = this.FirstDeclarationWithExplicitBases();
            if (singleDeclaration != null)
            {
                var corLibrary = this.ContainingAssembly.CorLibrary;
                var conversions = new TypeConversions(corLibrary);
                var location = singleDeclaration.NameLocation;

                foreach (var pair in interfaces)
                {
                    MultiDictionary<NamedTypeSymbol, NamedTypeSymbol>.ValueSet set = pair.Value;

                    foreach (var @interface in set)
                    {
                        @interface.CheckAllConstraints(DeclaringCompilation, conversions, location, diagnostics);
                    }

                    if (set.Count > 1)
                    {
                        NamedTypeSymbol other = pair.Key;
                        foreach (var @interface in set)
                        {
                            if ((object)other == @interface)
                            {
                                continue;
                            }

                            Debug.Assert(!other.Equals(@interface, TypeCompareKind.ConsiderEverything));

                            if (other.Equals(@interface, TypeCompareKind.IgnoreNullableModifiersForReferenceTypes))
                            {
                                if (!other.Equals(@interface, TypeCompareKind.ObliviousNullableModifierMatchesAny))
                                {
                                    diagnostics.Add(ErrorCode.WRN_DuplicateInterfaceWithNullabilityMismatchInBaseList, location, @interface, this);
                                }
                            }
                            else if (other.Equals(@interface, TypeCompareKind.IgnoreTupleNames | TypeCompareKind.IgnoreNullableModifiersForReferenceTypes))
                            {
                                diagnostics.Add(ErrorCode.ERR_DuplicateInterfaceWithTupleNamesInBaseList, location, @interface, other, this);
                            }
                        }
                    }
                }
            }
        }

        // finds syntax location where given type was inherited
        // should be used for error reporting on unexpected inherited types.
        private SourceLocation FindBaseRefSyntax(NamedTypeSymbol baseSym)
        {
            foreach (var decl in this.declaration.Declarations)
            {
                BaseListSyntax bases = GetBaseListOpt(decl);
                if (bases != null)
                {
                    var baseBinder = this.DeclaringCompilation.GetBinder(bases);
                    // Wrap base binder in a location-specific binder that will avoid generic constraint checks.
                    baseBinder = baseBinder.WithAdditionalFlagsAndContainingMemberOrLambda(BinderFlags.SuppressConstraintChecks, this);

                    foreach (var baseTypeSyntax in bases.Types)
                    {
                        var b = baseTypeSyntax.Type;
                        var curBaseSym = baseBinder.BindType(b, BindingDiagnosticBag.Discarded).Type;

                        if (baseSym.Equals(curBaseSym))
                        {
                            return new SourceLocation(b);
                        }
                    }
                }
            }

            return null;
        }

        // Returns the first declaration in the merged declarations list that includes
        // base types or interfaces. Returns null if there are no such declarations.
        private SingleTypeDeclaration FirstDeclarationWithExplicitBases()
        {
            foreach (var singleDeclaration in this.declaration.Declarations)
            {
                var bases = GetBaseListOpt(singleDeclaration);
                if (bases != null)
                {
                    return singleDeclaration;
                }
            }

            return null;
        }

        internal Tuple<NamedTypeSymbol, ImmutableArray<NamedTypeSymbol>> GetDeclaredBases(ConsList<TypeSymbol> basesBeingResolved)
        {
            if (ReferenceEquals(_lazyDeclaredBases, null))
            {
                var diagnostics = BindingDiagnosticBag.GetInstance();
                if (Interlocked.CompareExchange(ref _lazyDeclaredBases, MakeDeclaredBases(basesBeingResolved, diagnostics), null) == null)
                {
                    AddDeclarationDiagnostics(diagnostics);
                }
                diagnostics.Free();
            }

            return _lazyDeclaredBases;
        }

        internal override NamedTypeSymbol GetDeclaredBaseType(ConsList<TypeSymbol> basesBeingResolved)
        {
            return GetDeclaredBases(basesBeingResolved).Item1;
        }

        internal override ImmutableArray<NamedTypeSymbol> GetDeclaredInterfaces(ConsList<TypeSymbol> basesBeingResolved)
        {
            return GetDeclaredBases(basesBeingResolved).Item2;
        }

        private Tuple<NamedTypeSymbol, ImmutableArray<NamedTypeSymbol>> MakeDeclaredBases(ConsList<TypeSymbol> basesBeingResolved, BindingDiagnosticBag diagnostics)
        {
            if (this.TypeKind == TypeKind.Enum)
            {
                // Handled by GetEnumUnderlyingType().
                return new Tuple<NamedTypeSymbol, ImmutableArray<NamedTypeSymbol>>(null, ImmutableArray<NamedTypeSymbol>.Empty);
            }

            var reportedPartialConflict = false;
            Debug.Assert(basesBeingResolved == null || !basesBeingResolved.ContainsReference(this.OriginalDefinition));
            var newBasesBeingResolved = basesBeingResolved.Prepend(this.OriginalDefinition);
            var baseInterfaces = ArrayBuilder<NamedTypeSymbol>.GetInstance();

            NamedTypeSymbol baseType = null;
            SourceLocation baseTypeLocation = null;

            var interfaceLocations = SpecializedSymbolCollections.GetPooledSymbolDictionaryInstance<NamedTypeSymbol, SourceLocation>();

            foreach (var decl in this.declaration.Declarations)
            {
                Tuple<NamedTypeSymbol, ImmutableArray<NamedTypeSymbol>> one = MakeOneDeclaredBases(newBasesBeingResolved, decl, diagnostics);
                if ((object)one == null) continue;

                var partBase = one.Item1;
                var partInterfaces = one.Item2;
                if (!reportedPartialConflict)
                {
                    if ((object)baseType == null)
                    {
                        baseType = partBase;
                        baseTypeLocation = decl.NameLocation;
                    }
                    else if (baseType.TypeKind == TypeKind.Error && (object)partBase != null)
                    {
                        // if the old base was an error symbol, copy it to the interfaces list so it doesn't get lost
                        partInterfaces = partInterfaces.Add(baseType);
                        baseType = partBase;
                        baseTypeLocation = decl.NameLocation;
                    }
                    else if ((object)partBase != null && !TypeSymbol.Equals(partBase, baseType, TypeCompareKind.ConsiderEverything2) && partBase.TypeKind != TypeKind.Error)
                    {
                        // the parts do not agree
                        var info = diagnostics.Add(ErrorCode.ERR_PartialMultipleBases, Locations[0], this);
                        baseType = new ExtendedErrorTypeSymbol(baseType, LookupResultKind.Ambiguous, info);
                        baseTypeLocation = decl.NameLocation;
                        reportedPartialConflict = true;
                    }
                }

                foreach (var t in partInterfaces)
                {
                    if (!interfaceLocations.ContainsKey(t))
                    {
                        baseInterfaces.Add(t);
                        interfaceLocations.Add(t, decl.NameLocation);
                    }
                }
            }

            CompoundUseSiteInfo<AssemblySymbol> useSiteInfo = new CompoundUseSiteInfo<AssemblySymbol>(diagnostics, ContainingAssembly);

            if (declaration.Kind == DeclarationKind.Record)
            {
                var type = DeclaringCompilation.GetWellKnownType(WellKnownType.System_IEquatable_T).Construct(this);
                if (baseInterfaces.IndexOf(type, SymbolEqualityComparer.AllIgnoreOptions) < 0)
                {
                    baseInterfaces.Add(type);
                    type.AddUseSiteInfo(ref useSiteInfo);
                }
            }

            if ((object)baseType != null)
            {
                Debug.Assert(baseTypeLocation != null);
                if (baseType.IsStatic)
                {
                    // '{1}': cannot derive from static class '{0}'
                    diagnostics.Add(ErrorCode.ERR_StaticBaseClass, baseTypeLocation, baseType, this);
                }

                if (!this.IsNoMoreVisibleThan(baseType, ref useSiteInfo))
                {
                    // Inconsistent accessibility: base class '{1}' is less accessible than class '{0}'
                    diagnostics.Add(ErrorCode.ERR_BadVisBaseClass, baseTypeLocation, this, baseType);
                }
            }

            var baseInterfacesRO = baseInterfaces.ToImmutableAndFree();
            if (DeclaredAccessibility != Accessibility.Private && IsInterface)
            {
                foreach (var i in baseInterfacesRO)
                {
                    if (!i.IsAtLeastAsVisibleAs(this, ref useSiteInfo))
                    {
                        // Inconsistent accessibility: base interface '{1}' is less accessible than interface '{0}'
                        diagnostics.Add(ErrorCode.ERR_BadVisBaseInterface, interfaceLocations[i], this, i);
                    }
                }
            }

            interfaceLocations.Free();

            diagnostics.Add(Locations[0], useSiteInfo);

            return new Tuple<NamedTypeSymbol, ImmutableArray<NamedTypeSymbol>>(baseType, baseInterfacesRO);
        }

        private static BaseListSyntax GetBaseListOpt(SingleTypeDeclaration decl)
        {
            if (decl.HasBaseDeclarations)
            {
                var typeDeclaration = (BaseTypeDeclarationSyntax)decl.SyntaxReference.GetSyntax();
                return typeDeclaration.BaseList;
            }

            return null;
        }

        // process the base list for one part of a partial class, or for the only part of any other type declaration.
        private Tuple<NamedTypeSymbol, ImmutableArray<NamedTypeSymbol>> MakeOneDeclaredBases(ConsList<TypeSymbol> newBasesBeingResolved, SingleTypeDeclaration decl, BindingDiagnosticBag diagnostics)
        {
            BaseListSyntax bases = GetBaseListOpt(decl);
            if (bases == null)
            {
                return null;
            }

            NamedTypeSymbol localBase = null;
            var localInterfaces = ArrayBuilder<NamedTypeSymbol>.GetInstance();
            var baseBinder = this.DeclaringCompilation.GetBinder(bases);

            // Wrap base binder in a location-specific binder that will avoid generic constraint checks
            // (to avoid cycles if the constraint types are not bound yet). Instead, constraint checks
            // are handled by the caller.
            baseBinder = baseBinder.WithAdditionalFlagsAndContainingMemberOrLambda(BinderFlags.SuppressConstraintChecks, this);

            int i = -1;
            foreach (var baseTypeSyntax in bases.Types)
            {
                i++;
                var typeSyntax = baseTypeSyntax.Type;
                if (typeSyntax.Kind() != SyntaxKind.PredefinedType && !SyntaxFacts.IsName(typeSyntax.Kind()))
                {
                    diagnostics.Add(ErrorCode.ERR_BadBaseType, typeSyntax.GetLocation());
                }

                var location = new SourceLocation(typeSyntax);

                TypeSymbol baseType;

                if (i == 0 && TypeKind == TypeKind.Class) // allow class in the first position
                {
                    baseType = baseBinder.BindType(typeSyntax, diagnostics, newBasesBeingResolved).Type;

                    SpecialType baseSpecialType = baseType.SpecialType;
                    if (IsRestrictedBaseType(baseSpecialType))
                    {
                        // check for one of the specific exceptions required for compiling mscorlib
                        if (this.SpecialType == SpecialType.System_Enum && baseSpecialType == SpecialType.System_ValueType ||
                            this.SpecialType == SpecialType.System_MulticastDelegate && baseSpecialType == SpecialType.System_Delegate)
                        {
                            // allowed
                        }
                        else if (baseSpecialType == SpecialType.System_Array && this.ContainingAssembly.CorLibrary == this.ContainingAssembly)
                        {
                            // Specific exception for System.ArrayContracts, which is only built when CONTRACTS_FULL is defined.
                            // (See InheritanceResolver::CheckForBaseClassErrors).
                        }
                        else
                        {
                            // '{0}' cannot derive from special class '{1}'
                            diagnostics.Add(ErrorCode.ERR_DeriveFromEnumOrValueType, location, this, baseType);
                            continue;
                        }
                    }

                    if (baseType.IsSealed && !this.IsStatic) // Give precedence to ERR_StaticDerivedFromNonObject
                    {
                        diagnostics.Add(ErrorCode.ERR_CantDeriveFromSealedType, location, this, baseType);
                        continue;
                    }

                    bool baseTypeIsErrorWithoutInterfaceGuess = false;

                    // If baseType is an error symbol and our best guess is that the desired symbol
                    // is an interface, then put baseType in the interfaces list, rather than the
                    // base type slot, to avoid the frustrating scenario where an error message
                    // indicates that the symbol being returned as the base type was elsewhere
                    // interpreted as an interface.
                    if (baseType.TypeKind == TypeKind.Error)
                    {
                        baseTypeIsErrorWithoutInterfaceGuess = true;

                        TypeKind guessTypeKind = baseType.GetNonErrorTypeKindGuess();
                        if (guessTypeKind == TypeKind.Interface)
                        {
                            //base type is an error *with* a guessed interface
                            baseTypeIsErrorWithoutInterfaceGuess = false;
                        }
                    }

                    if ((baseType.TypeKind == TypeKind.Class ||
                         baseType.TypeKind == TypeKind.Delegate ||
                         baseType.TypeKind == TypeKind.Struct ||
                         baseTypeIsErrorWithoutInterfaceGuess) &&
                        ((object)localBase == null))
                    {
                        localBase = (NamedTypeSymbol)baseType;
                        Debug.Assert((object)localBase != null);
                        if (this.IsStatic && localBase.SpecialType != SpecialType.System_Object)
                        {
                            // Static class '{0}' cannot derive from type '{1}'. Static classes must derive from object.
                            var info = diagnostics.Add(ErrorCode.ERR_StaticDerivedFromNonObject, location, this, localBase);
                            localBase = new ExtendedErrorTypeSymbol(localBase, LookupResultKind.NotReferencable, info);
                        }
                        continue;
                    }
                }
                else
                {
                    baseType = baseBinder.BindType(typeSyntax, diagnostics, newBasesBeingResolved).Type;
                }

                switch (baseType.TypeKind)
                {
                    case TypeKind.Interface:
                        foreach (var t in localInterfaces)
                        {
                            if (t.Equals(baseType, TypeCompareKind.ConsiderEverything))
                            {
                                diagnostics.Add(ErrorCode.ERR_DuplicateInterfaceInBaseList, location, baseType);
                            }
                            else if (t.Equals(baseType, TypeCompareKind.ObliviousNullableModifierMatchesAny))
                            {
                                // duplicates with ?/! differences are reported later, we report local differences between oblivious and ?/! here
                                diagnostics.Add(ErrorCode.WRN_DuplicateInterfaceWithNullabilityMismatchInBaseList, location, baseType, this);
                            }
                        }

                        if (this.IsStatic)
                        {
                            // '{0}': static classes cannot implement interfaces
                            diagnostics.Add(ErrorCode.ERR_StaticClassInterfaceImpl, location, this, baseType);
                        }

                        if (this.IsRefLikeType)
                        {
                            // '{0}': ref structs cannot implement interfaces
                            diagnostics.Add(ErrorCode.ERR_RefStructInterfaceImpl, location, this, baseType);
                        }

                        if (baseType.ContainsDynamic())
                        {
                            diagnostics.Add(ErrorCode.ERR_DeriveFromConstructedDynamic, location, this, baseType);
                        }

                        localInterfaces.Add((NamedTypeSymbol)baseType);
                        continue;

                    case TypeKind.Class:
                        if (TypeKind == TypeKind.Class)
                        {
                            if ((object)localBase == null)
                            {
                                localBase = (NamedTypeSymbol)baseType;
                                diagnostics.Add(ErrorCode.ERR_BaseClassMustBeFirst, location, baseType);
                                continue;
                            }
                            else
                            {
                                diagnostics.Add(ErrorCode.ERR_NoMultipleInheritance, location, this, localBase, baseType);
                                continue;
                            }
                        }
                        goto default;

                    case TypeKind.TypeParameter:
                        diagnostics.Add(ErrorCode.ERR_DerivingFromATyVar, location, baseType);
                        continue;

                    case TypeKind.Error:
                        // put the error type in the interface list so we don't lose track of it
                        localInterfaces.Add((NamedTypeSymbol)baseType);
                        continue;

                    case TypeKind.Dynamic:
                        diagnostics.Add(ErrorCode.ERR_DeriveFromDynamic, location, this);
                        continue;

                    case TypeKind.Submission:
                        throw ExceptionUtilities.UnexpectedValue(baseType.TypeKind);

                    default:
                        diagnostics.Add(ErrorCode.ERR_NonInterfaceInInterfaceList, location, baseType);
                        continue;
                }
            }

            if (this.SpecialType == SpecialType.System_Object && ((object)localBase != null || localInterfaces.Count != 0))
            {
                var name = GetName(bases.Parent);
                diagnostics.Add(ErrorCode.ERR_ObjectCantHaveBases, new SourceLocation(name));
            }

            return new Tuple<NamedTypeSymbol, ImmutableArray<NamedTypeSymbol>>(localBase, localInterfaces.ToImmutableAndFree());
        }

        /// <summary>
        /// Returns true if the type cannot be used as an explicit base class.
        /// </summary>
        private static bool IsRestrictedBaseType(SpecialType specialType)
        {
            switch (specialType)
            {
                case SpecialType.System_Array:
                case SpecialType.System_Enum:
                case SpecialType.System_Delegate:
                case SpecialType.System_MulticastDelegate:
                case SpecialType.System_ValueType:
                    return true;
            }

            return false;
        }

        private ImmutableArray<NamedTypeSymbol> MakeAcyclicInterfaces(ConsList<TypeSymbol> basesBeingResolved, BindingDiagnosticBag diagnostics)
        {
            var typeKind = this.TypeKind;

            if (typeKind == TypeKind.Enum)
            {
                Debug.Assert(GetDeclaredInterfaces(basesBeingResolved: null).IsEmpty, "Computation skipped for enums");
                return ImmutableArray<NamedTypeSymbol>.Empty;
            }

            var declaredInterfaces = GetDeclaredInterfaces(basesBeingResolved: basesBeingResolved);
            bool isInterface = (typeKind == TypeKind.Interface);

            ArrayBuilder<NamedTypeSymbol> result = isInterface ? ArrayBuilder<NamedTypeSymbol>.GetInstance() : null;
            foreach (var t in declaredInterfaces)
            {
                if (isInterface)
                {
                    if (BaseTypeAnalysis.TypeDependsOn(depends: t, on: this))
                    {
                        result.Add(new ExtendedErrorTypeSymbol(t, LookupResultKind.NotReferencable,
                            diagnostics.Add(ErrorCode.ERR_CycleInInterfaceInheritance, Locations[0], this, t)));
                        continue;
                    }
                    else
                    {
                        result.Add(t);
                    }
                }

                var useSiteInfo = new CompoundUseSiteInfo<AssemblySymbol>(diagnostics, ContainingAssembly);

                if (t.DeclaringCompilation != this.DeclaringCompilation)
                {
                    t.AddUseSiteInfo(ref useSiteInfo);

                    foreach (var @interface in t.AllInterfacesNoUseSiteDiagnostics)
                    {
                        if (@interface.DeclaringCompilation != this.DeclaringCompilation)
                        {
                            @interface.AddUseSiteInfo(ref useSiteInfo);
                        }
                    }
                }

                diagnostics.Add(Locations[0], useSiteInfo);
            }

            return isInterface ? result.ToImmutableAndFree() : declaredInterfaces;
        }

        private NamedTypeSymbol MakeAcyclicBaseType(BindingDiagnosticBag diagnostics)
        {
            var typeKind = this.TypeKind;
            var compilation = this.DeclaringCompilation;
            NamedTypeSymbol declaredBase;
            if (typeKind == TypeKind.Enum)
            {
                Debug.Assert((object)GetDeclaredBaseType(basesBeingResolved: null) == null, "Computation skipped for enums");
                declaredBase = compilation.GetSpecialType(SpecialType.System_Enum);
            }
            else
            {
                declaredBase = GetDeclaredBaseType(basesBeingResolved: null);
            }

            if ((object)declaredBase == null)
            {
                switch (typeKind)
                {
                    case TypeKind.Class:

                        if (this.SpecialType == SpecialType.System_Object)
                        {
                            return null;
                        }

                        declaredBase = compilation.GetSpecialType(SpecialType.System_Object);
                        break;

                    case TypeKind.Struct:
                        declaredBase = compilation.GetSpecialType(SpecialType.System_ValueType);
                        break;

                    case TypeKind.Interface:
                        return null;

                    case TypeKind.Delegate:
                        declaredBase = compilation.GetSpecialType(SpecialType.System_MulticastDelegate);
                        break;

                    default:
                        throw ExceptionUtilities.UnexpectedValue(typeKind);
                }
            }

            if (BaseTypeAnalysis.TypeDependsOn(declaredBase, this))
            {
                return new ExtendedErrorTypeSymbol(declaredBase, LookupResultKind.NotReferencable,
                    diagnostics.Add(ErrorCode.ERR_CircularBase, Locations[0], declaredBase, this));
            }

            this.SetKnownToHaveNoDeclaredBaseCycles();

            var useSiteInfo = new CompoundUseSiteInfo<AssemblySymbol>(diagnostics, ContainingAssembly);
            NamedTypeSymbol current = declaredBase;

            do
            {
                if (current.DeclaringCompilation == this.DeclaringCompilation)
                {
                    break;
                }

                current.AddUseSiteInfo(ref useSiteInfo);
                current = current.BaseTypeNoUseSiteDiagnostics;
            }
            while ((object)current != null);

            diagnostics.Add(useSiteInfo.Diagnostics.IsNullOrEmpty() ? Location.None : (FindBaseRefSyntax(declaredBase) ?? Locations[0]), useSiteInfo);

            return declaredBase;
        }
    }
}<|MERGE_RESOLUTION|>--- conflicted
+++ resolved
@@ -125,12 +125,8 @@
 
                 if (declaration.Kind == DeclarationKind.Record)
                 {
-<<<<<<< HEAD
-                    if (SynthesizedRecordClone.FindValidCloneMethod(localBase, ref useSiteInfo) is null)
-=======
-                    if (SynthesizedRecordClone.FindValidCloneMethod(localBase, ref useSiteDiagnostics) is null ||
+                    if (SynthesizedRecordClone.FindValidCloneMethod(localBase, ref useSiteInfo) is null ||
                         SynthesizedRecordPrintMembers.FindValidPrintMembersMethod(localBase, DeclaringCompilation) is null)
->>>>>>> cdb59565
                     {
                         diagnostics.Add(ErrorCode.ERR_BadRecordBase, baseLocation);
                     }
