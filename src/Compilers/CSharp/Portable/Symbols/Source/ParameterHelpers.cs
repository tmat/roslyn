--- conflicted
+++ resolved
@@ -59,13 +59,8 @@
         public static ImmutableArray<FunctionPointerParameterSymbol> MakeFunctionPointerParameters(
             Binder binder,
             FunctionPointerMethodSymbol owner,
-<<<<<<< HEAD
-            SeparatedSyntaxList<ParameterSyntax> parametersList,
+            SeparatedSyntaxList<FunctionPointerParameterSyntax> parametersList,
             BindingDiagnosticBag diagnostics,
-=======
-            SeparatedSyntaxList<FunctionPointerParameterSyntax> parametersList,
-            DiagnosticBag diagnostics,
->>>>>>> cdb59565
             bool suppressUseSiteDiagnostics)
         {
             return MakeParameters<FunctionPointerParameterSyntax, FunctionPointerParameterSymbol, FunctionPointerMethodSymbol>(
@@ -120,11 +115,7 @@
             bool addRefReadOnlyModifier,
             bool suppressUseSiteDiagnostics,
             int lastIndex,
-<<<<<<< HEAD
-            Func<Binder, TOwningSymbol, TypeWithAnnotations, ParameterSyntax, RefKind, int, SyntaxToken, SyntaxToken, bool, BindingDiagnosticBag, TParameterSymbol> parameterCreationFunc,
-=======
-            Func<Binder, TOwningSymbol, TypeWithAnnotations, TParameterSyntax, RefKind, int, SyntaxToken, SyntaxToken, bool, DiagnosticBag, TParameterSymbol> parameterCreationFunc,
->>>>>>> cdb59565
+            Func<Binder, TOwningSymbol, TypeWithAnnotations, TParameterSyntax, RefKind, int, SyntaxToken, SyntaxToken, bool, BindingDiagnosticBag, TParameterSymbol> parameterCreationFunc,
             bool parsingFunctionPointer = false)
             where TParameterSyntax : BaseParameterSyntax
             where TParameterSymbol : ParameterSymbol
@@ -288,12 +279,7 @@
 
         private static Location GetParameterLocation(ParameterSymbol parameter) => parameter.GetNonNullSyntaxNode().Location;
 
-<<<<<<< HEAD
-        private static void CheckParameterModifiers(
-            ParameterSyntax parameter, BindingDiagnosticBag diagnostics, bool parsingFunctionPointerParams)
-=======
-        private static void CheckParameterModifiers(BaseParameterSyntax parameter, DiagnosticBag diagnostics, bool parsingFunctionPointerParams)
->>>>>>> cdb59565
+        private static void CheckParameterModifiers(BaseParameterSyntax parameter, BindingDiagnosticBag diagnostics, bool parsingFunctionPointerParams)
         {
             var seenThis = false;
             var seenRef = false;
