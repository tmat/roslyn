--- conflicted
+++ resolved
@@ -26,11 +26,7 @@
            string name,
            bool isDiscard,
            ImmutableArray<Location> locations)
-<<<<<<< HEAD
-           : base(owner, ordinal, parameterType, refKind, name, locations, syntaxRef, isParams: false, isExtensionMethodThis: false, scope)
-=======
-           : base(owner, ordinal, parameterType, refKind, name, locations, syntaxRef: null, isParams: false, isExtensionMethodThis: false, scope: declaredScope)
->>>>>>> 77822810
+           : base(owner, ordinal, parameterType, refKind, name, locations, syntaxRef, isParams: false, isExtensionMethodThis: false, scope: declaredScope)
         {
             Debug.Assert(declaredScope.HasValue != effectiveScope.HasValue);
             _attributeLists = attributeLists;
@@ -40,16 +36,8 @@
 
         public override bool IsDiscard { get; }
 
-<<<<<<< HEAD
-=======
         internal override DeclarationScope EffectiveScope => _effectiveScope ?? base.EffectiveScope;
 
-        internal override bool IsMetadataOptional
-        {
-            get { return false; }
-        }
-
->>>>>>> 77822810
         public override bool IsParams
         {
             get { return false; }
