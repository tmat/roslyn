﻿// Copyright (c) Microsoft.  All Rights Reserved.  Licensed under the Apache License, Version 2.0.  See License.txt in the project root for license information.

using System;
using System.Collections.Immutable;
using System.Diagnostics;
using System.Linq;
using Microsoft.CodeAnalysis.CSharp.Emit;
using Microsoft.CodeAnalysis.CSharp.Symbols;
using Microsoft.CodeAnalysis.CSharp.Syntax;
using Roslyn.Utilities;

namespace Microsoft.CodeAnalysis.CSharp.Symbols
{
    internal sealed class SourcePropertyAccessorSymbol : SourceMethodSymbol
    {
        private readonly SourcePropertySymbol _property;
        private ImmutableArray<ParameterSymbol> _lazyParameters;
        private TypeSymbolWithAnnotations _lazyReturnType;
        private readonly ImmutableArray<MethodSymbol> _explicitInterfaceImplementations;
        private readonly string _name;
        private readonly bool _isAutoPropertyAccessor;

        public static SourcePropertyAccessorSymbol CreateAccessorSymbol(
            NamedTypeSymbol containingType,
            SourcePropertySymbol property,
            DeclarationModifiers propertyModifiers,
            string propertyName,
            AccessorDeclarationSyntax syntax,
            PropertySymbol explicitlyImplementedPropertyOpt,
            string aliasQualifierOpt,
            bool isAutoPropertyAccessor,
            DiagnosticBag diagnostics)
        {
            Debug.Assert(syntax.Kind() == SyntaxKind.GetAccessorDeclaration || syntax.Kind() == SyntaxKind.SetAccessorDeclaration);

            bool isGetMethod = (syntax.Kind() == SyntaxKind.GetAccessorDeclaration);
            string name;
            ImmutableArray<MethodSymbol> explicitInterfaceImplementations;
            GetNameAndExplicitInterfaceImplementations(
                explicitlyImplementedPropertyOpt,
                propertyName,
                property.IsCompilationOutputWinMdObj(),
                aliasQualifierOpt,
                isGetMethod,
                out name,
                out explicitInterfaceImplementations);

            var methodKind = isGetMethod ? MethodKind.PropertyGet : MethodKind.PropertySet;
            return new SourcePropertyAccessorSymbol(
                containingType,
                name,
                property,
                propertyModifiers,
                explicitInterfaceImplementations,
                syntax.Keyword.GetLocation(),
                syntax,
                methodKind,
                isAutoPropertyAccessor,
                diagnostics);
        }

        public static SourcePropertyAccessorSymbol CreateAccessorSymbol(
            NamedTypeSymbol containingType,
            SourcePropertySymbol property,
            DeclarationModifiers propertyModifiers,
            string propertyName,
            ArrowExpressionClauseSyntax syntax,
            PropertySymbol explicitlyImplementedPropertyOpt,
            string aliasQualifierOpt,
            DiagnosticBag diagnostics)
        {
            string name;
            ImmutableArray<MethodSymbol> explicitInterfaceImplementations;
            GetNameAndExplicitInterfaceImplementations(
                explicitlyImplementedPropertyOpt,
                propertyName,
                property.IsCompilationOutputWinMdObj(),
                aliasQualifierOpt,
                isGetMethod: true,
                name: out name,
                explicitInterfaceImplementations:
                out explicitInterfaceImplementations);

            return new SourcePropertyAccessorSymbol(
                containingType,
                name,
                property,
                propertyModifiers,
                explicitInterfaceImplementations,
                syntax.Expression.GetLocation(),
                syntax,
                diagnostics);
        }

        internal override bool IsExpressionBodied
        {
            get
            {
                return _property.IsExpressionBodied;
            }
        }

        private static void GetNameAndExplicitInterfaceImplementations(
            PropertySymbol explicitlyImplementedPropertyOpt,
            string propertyName,
            bool isWinMd,
            string aliasQualifierOpt,
            bool isGetMethod,
            out string name,
            out ImmutableArray<MethodSymbol> explicitInterfaceImplementations)
        {
            if ((object)explicitlyImplementedPropertyOpt == null)
            {
                name = GetAccessorName(propertyName, isGetMethod, isWinMd);
                explicitInterfaceImplementations = ImmutableArray<MethodSymbol>.Empty;
            }
            else
            {
                MethodSymbol implementedAccessor = isGetMethod
                    ? explicitlyImplementedPropertyOpt.GetMethod
                    : explicitlyImplementedPropertyOpt.SetMethod;

                string accessorName = (object)implementedAccessor != null
                    ? implementedAccessor.Name
                    : GetAccessorName(explicitlyImplementedPropertyOpt.MetadataName,
                        isGetMethod, isWinMd); //Not name - could be indexer placeholder

                name = ExplicitInterfaceHelpers.GetMemberName(accessorName, explicitlyImplementedPropertyOpt.ContainingType, aliasQualifierOpt);
                explicitInterfaceImplementations = (object)implementedAccessor == null
                    ? ImmutableArray<MethodSymbol>.Empty
                    : ImmutableArray.Create<MethodSymbol>(implementedAccessor);
            }
        }

        private SourcePropertyAccessorSymbol(
            NamedTypeSymbol containingType,
            string name,
            SourcePropertySymbol property,
            DeclarationModifiers propertyModifiers,
            ImmutableArray<MethodSymbol> explicitInterfaceImplementations,
            Location location,
            ArrowExpressionClauseSyntax syntax,
            DiagnosticBag diagnostics) :
            base(containingType, syntax.GetReference(), syntax.GetReference(), location)
        {
            _property = property;
            _explicitInterfaceImplementations = explicitInterfaceImplementations;
            _name = name;
            _isAutoPropertyAccessor = false;

            // The modifiers for the accessor are the same as the modifiers for the property,
            // minus the indexer bit
            var declarationModifiers = propertyModifiers & ~DeclarationModifiers.Indexer;

            // ReturnsVoid property is overridden in this class so
            // returnsVoid argument to MakeFlags is ignored.
            this.MakeFlags(MethodKind.PropertyGet, declarationModifiers, returnsVoid: false, isExtensionMethod: false,
                isMetadataVirtualIgnoringModifiers: explicitInterfaceImplementations.Any());

            CheckModifiersForBody(location, diagnostics);

            var info = ModifierUtils.CheckAccessibility(this.DeclarationModifiers);
            if (info != null)
            {
                diagnostics.Add(info, location);
            }

            this.CheckModifiers(location, isAutoPropertyOrExpressionBodied: true, diagnostics: diagnostics);

            if (this.IsOverride)
            {
                MethodSymbol overriddenMethod = this.OverriddenMethod;
                if ((object)overriddenMethod != null)
                {
                    // If this accessor is overriding a method from metadata, it is possible that
                    // the name of the overridden method doesn't follow the C# get_X/set_X pattern.
                    // We should copy the name so that the runtime will recognize this as an override.
                    _name = overriddenMethod.Name;
                }
            }
        }

        private SourcePropertyAccessorSymbol(
            NamedTypeSymbol containingType,
            string name,
            SourcePropertySymbol property,
            DeclarationModifiers propertyModifiers,
            ImmutableArray<MethodSymbol> explicitInterfaceImplementations,
            Location location,
            AccessorDeclarationSyntax syntax,
            MethodKind methodKind,
            bool isAutoPropertyAccessor,
            DiagnosticBag diagnostics) :
            base(containingType, syntax.GetReference(), syntax.Body?.GetReference(), location)
        {
            _property = property;
            _explicitInterfaceImplementations = explicitInterfaceImplementations;
            _name = name;
            _isAutoPropertyAccessor = isAutoPropertyAccessor;

            bool modifierErrors;
            var declarationModifiers = this.MakeModifiers(syntax, location, diagnostics, out modifierErrors);

            // Include modifiers from the containing property.
            propertyModifiers &= ~DeclarationModifiers.AccessibilityMask;
            if ((declarationModifiers & DeclarationModifiers.Private) != 0)
            {
                // Private accessors cannot be virtual.
                propertyModifiers &= ~DeclarationModifiers.Virtual;
            }
            declarationModifiers |= propertyModifiers & ~DeclarationModifiers.Indexer;

            // ReturnsVoid property is overridden in this class so
            // returnsVoid argument to MakeFlags is ignored.
            this.MakeFlags(methodKind, declarationModifiers, returnsVoid: false, isExtensionMethod: false,
                isMetadataVirtualIgnoringModifiers: explicitInterfaceImplementations.Any());

            var bodyOpt = syntax.Body;
            if (bodyOpt != null)
            {
                CheckModifiersForBody(location, diagnostics);
            }

            var info = ModifierUtils.CheckAccessibility(this.DeclarationModifiers);
            if (info != null)
            {
                diagnostics.Add(info, location);
            }

            if (!modifierErrors)
            {
                this.CheckModifiers(location, isAutoPropertyAccessor, diagnostics);
            }

            if (this.IsOverride)
            {
                MethodSymbol overriddenMethod = this.OverriddenMethod;
                if ((object)overriddenMethod != null)
                {
                    // If this accessor is overriding a method from metadata, it is possible that
                    // the name of the overridden method doesn't follow the C# get_X/set_X pattern.
                    // We should copy the name so that the runtime will recognize this as an override.
                    _name = overriddenMethod.Name;
                }
            }
        }

        protected override void MethodChecks(DiagnosticBag diagnostics)
        {
            // These values may not be final, but we need to have something set here in the
            // event that we need to find the overridden accessor.
            _lazyParameters = ComputeParameters(diagnostics);
            _lazyReturnType = ComputeReturnType(diagnostics);

            if (_explicitInterfaceImplementations.Length > 0)
            {
                Debug.Assert(_explicitInterfaceImplementations.Length == 1);
                MethodSymbol implementedMethod = _explicitInterfaceImplementations[0];
                CustomModifierUtils.CopyMethodCustomModifiers(implementedMethod, this, out _lazyReturnType, out _lazyParameters, alsoCopyParamsModifier: false);
            }
            else if (this.IsOverride)
            {
                // This will cause another call to SourceMethodSymbol.LazyMethodChecks, 
                // but that method already handles reentrancy for exactly this case.
                MethodSymbol overriddenMethod = this.OverriddenMethod;
                if ((object)overriddenMethod != null)
                {
                    CustomModifierUtils.CopyMethodCustomModifiers(overriddenMethod, this, out _lazyReturnType, out _lazyParameters, alsoCopyParamsModifier: true);
                }
            }
            else if (_lazyReturnType.SpecialType != SpecialType.System_Void)
            {
                PropertySymbol associatedProperty = _property;
                var type = associatedProperty.Type;
                _lazyReturnType = _lazyReturnType.Update(CustomModifierUtils.CopyTypeCustomModifiers(type.TypeSymbol, _lazyReturnType.TypeSymbol, RefKind.None, this.ContainingAssembly),
                                                         type.CustomModifiers);
            }
        }

        public override Accessibility DeclaredAccessibility
        {
            get
            {
                var accessibility = this.LocalAccessibility;
                if (accessibility != Accessibility.NotApplicable)
                {
                    return accessibility;
                }

                var propertyAccessibility = _property.DeclaredAccessibility;
                Debug.Assert(propertyAccessibility != Accessibility.NotApplicable);
                return propertyAccessibility;
            }
        }

        public override Symbol AssociatedSymbol
        {
            get { return _property; }
        }

        public override bool IsVararg
        {
            get { return false; }
        }

        public override bool ReturnsVoid
        {
            get { return this.ReturnType.SpecialType == SpecialType.System_Void; }
        }

        public override ImmutableArray<ParameterSymbol> Parameters
        {
            get
            {
                LazyMethodChecks();
                return _lazyParameters;
            }
        }

        public override ImmutableArray<TypeParameterSymbol> TypeParameters
        {
            get { return ImmutableArray<TypeParameterSymbol>.Empty; }
        }

<<<<<<< HEAD
        public override TypeSymbolWithAnnotations ReturnType
=======
        internal override RefKind RefKind
        {
            get { return _property.RefKind; }
        }

        public override TypeSymbol ReturnType
>>>>>>> c7afb2d2
        {
            get
            {
                LazyMethodChecks();
                return _lazyReturnType;
            }
        }

        private TypeSymbolWithAnnotations ComputeReturnType(DiagnosticBag diagnostics)
        {
            if (this.MethodKind == MethodKind.PropertyGet)
            {
                var type = _property.Type;
                if (!ContainingType.IsInterfaceType() && type.TypeSymbol.IsStatic)
                {
                    // '{0}': static types cannot be used as return types
                    diagnostics.Add(ErrorCode.ERR_ReturnTypeIsStaticClass, this.locations[0], type.TypeSymbol);
                }

                return type;
            }
            else
            {
                var binder = GetBinder();
                return TypeSymbolWithAnnotations.Create(binder.GetSpecialType(SpecialType.System_Void, diagnostics, this.GetSyntax()));
            }
        }

        private Binder GetBinder()
        {
            var syntax = this.GetSyntax();
            var compilation = this.DeclaringCompilation;
            var binderFactory = compilation.GetBinderFactory(syntax.SyntaxTree);
            return binderFactory.GetBinder(syntax);
        }

        /// <summary>
        /// Return Accessibility declared locally on the accessor, or
        /// NotApplicable if no accessibility was declared explicitly.
        /// </summary>
        internal Accessibility LocalAccessibility
        {
            get { return ModifierUtils.EffectiveAccessibility(this.DeclarationModifiers); }
        }

        private DeclarationModifiers MakeModifiers(AccessorDeclarationSyntax syntax, Location location, DiagnosticBag diagnostics, out bool modifierErrors)
        {
            // No default accessibility. If unset, accessibility
            // will be inherited from the property.
            const DeclarationModifiers defaultAccess = DeclarationModifiers.None;

            // Check that the set of modifiers is allowed
            const DeclarationModifiers allowedModifiers = DeclarationModifiers.AccessibilityMask;
            var mods = ModifierUtils.MakeAndCheckNontypeMemberModifiers(syntax.Modifiers, defaultAccess, allowedModifiers, location, diagnostics, out modifierErrors);

            // For interface, check there are no accessibility modifiers.
            // (This check is handled outside of MakeAndCheckModifiers
            // since a distinct error message is reported for interfaces.)
            if (this.ContainingType.IsInterface)
            {
                if ((mods & DeclarationModifiers.AccessibilityMask) != 0)
                {
                    diagnostics.Add(ErrorCode.ERR_PropertyAccessModInInterface, location, this);
                    mods = (mods & ~DeclarationModifiers.AccessibilityMask);
                }
            }

            return mods;
        }

        private void CheckModifiers(Location location, bool isAutoPropertyOrExpressionBodied, DiagnosticBag diagnostics)
        {
            // Check accessibility against the accessibility declared on the accessor not the property.
            var localAccessibility = this.LocalAccessibility;

            if (IsAbstract && !ContainingType.IsAbstract && (ContainingType.TypeKind == TypeKind.Class || ContainingType.TypeKind == TypeKind.Submission))
            {
                // '{0}' is abstract but it is contained in non-abstract class '{1}'
                diagnostics.Add(ErrorCode.ERR_AbstractInConcreteClass, location, this, ContainingType);
            }
            else if (IsVirtual && ContainingType.IsSealed && ContainingType.TypeKind != TypeKind.Struct) // error CS0106 on struct already
            {
                // '{0}' is a new virtual member in sealed class '{1}'
                diagnostics.Add(ErrorCode.ERR_NewVirtualInSealed, location, this, ContainingType);
            }
            else if (bodySyntaxReferenceOpt == null && !IsExtern && !IsAbstract && !isAutoPropertyOrExpressionBodied)
            {
                diagnostics.Add(ErrorCode.ERR_ConcreteMissingBody, location, this);
            }
            else if (ContainingType.IsSealed && localAccessibility.HasProtected() && !this.IsOverride)
            {
                diagnostics.Add(AccessCheck.GetProtectedMemberInSealedTypeError(ContainingType), location, this);
            }
        }

        /// <summary>
        /// If we are outputting a .winmdobj then the setter name is put_, not set_.
        /// </summary>
        internal static string GetAccessorName(string propertyName, bool getNotSet, bool isWinMdOutput)
        {
            var prefix = getNotSet ? "get_" : isWinMdOutput ? "put_" : "set_";
            return prefix + propertyName;
        }

        /// <returns>
        /// <see cref="AccessorDeclarationSyntax"/> or <see cref="ArrowExpressionClauseSyntax"/>
        /// </returns>
        internal CSharpSyntaxNode GetSyntax()
        {
            Debug.Assert(syntaxReferenceOpt != null);
            return (CSharpSyntaxNode)syntaxReferenceOpt.GetSyntax();
        }

        public override ImmutableArray<MethodSymbol> ExplicitInterfaceImplementations
        {
            get
            {
                return _explicitInterfaceImplementations;
            }
        }

        internal override OneOrMany<SyntaxList<AttributeListSyntax>> GetAttributeDeclarations()
        {
            var syntax = this.GetSyntax();
            switch (syntax.Kind())
            {
                case SyntaxKind.GetAccessorDeclaration:
                case SyntaxKind.SetAccessorDeclaration:
                    return OneOrMany.Create(((AccessorDeclarationSyntax)syntax).AttributeLists);
            }

            return base.GetAttributeDeclarations();
        }

        public override string Name
        {
            get
            {
                return _name;
            }
        }

        public override bool IsImplicitlyDeclared
        {
            get
            {
                // Per design meeting resolution [see bug 11253], no source accessor is implicitly declared in C#,
                // because there is "get", "set", or expression-body syntax.
                return false;
            }
        }

        internal override bool GenerateDebugInfo
        {
            get
            {
                return true;
            }
        }

        private ImmutableArray<ParameterSymbol> ComputeParameters(DiagnosticBag diagnostics)
        {
            bool isGetMethod = this.MethodKind == MethodKind.PropertyGet;
            var propertyParameters = _property.Parameters;
            int nPropertyParameters = propertyParameters.Length;
            int nParameters = nPropertyParameters + (isGetMethod ? 0 : 1);

            if (nParameters == 0)
            {
                return ImmutableArray<ParameterSymbol>.Empty;
            }

            var parameters = ArrayBuilder<ParameterSymbol>.GetInstance(nParameters);

            // Clone the property parameters for the accessor method. The
            // parameters are cloned (rather than referenced from the property)
            // since the ContainingSymbol needs to be set to the accessor.
            foreach (SourceParameterSymbol propertyParam in propertyParameters)
            {
                parameters.Add(new SourceClonedParameterSymbol(propertyParam, this, propertyParam.Ordinal, suppressOptional: false));
            }

            if (!isGetMethod)
            {
                var propertyType = _property.Type;
                if (!ContainingType.IsInterfaceType() && propertyType.IsStatic)
                {
                    // '{0}': static types cannot be used as parameters
                    diagnostics.Add(ErrorCode.ERR_ParameterIsStaticClass, this.locations[0], propertyType.TypeSymbol);
                }

                parameters.Add(new SynthesizedAccessorValueParameterSymbol(this, propertyType, parameters.Count));
            }

            return parameters.ToImmutableAndFree();
        }

        internal override void AddSynthesizedAttributes(ModuleCompilationState compilationState, ref ArrayBuilder<SynthesizedAttributeData> attributes)
        {
            base.AddSynthesizedAttributes(compilationState, ref attributes);

            if (_isAutoPropertyAccessor)
            {
                var compilation = this.DeclaringCompilation;
                AddSynthesizedAttribute(ref attributes, compilation.TrySynthesizeAttribute(WellKnownMember.System_Runtime_CompilerServices_CompilerGeneratedAttribute__ctor));
            }
        }
    }
}<|MERGE_RESOLUTION|>--- conflicted
+++ resolved
@@ -322,16 +322,12 @@
             get { return ImmutableArray<TypeParameterSymbol>.Empty; }
         }
 
-<<<<<<< HEAD
+        internal override RefKind RefKind
+        {
+            get { return _property.RefKind; }
+        }
+
         public override TypeSymbolWithAnnotations ReturnType
-=======
-        internal override RefKind RefKind
-        {
-            get { return _property.RefKind; }
-        }
-
-        public override TypeSymbol ReturnType
->>>>>>> c7afb2d2
         {
             get
             {
