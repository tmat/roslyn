﻿// Licensed to the .NET Foundation under one or more agreements.
// The .NET Foundation licenses this file to you under the MIT license.
// See the LICENSE file in the project root for more information.

#nullable disable

using System;
using System.Collections.Generic;
using System.Collections.Immutable;
using System.Diagnostics;
using System.Threading;
using Microsoft.CodeAnalysis.Collections;
using Microsoft.CodeAnalysis.PooledObjects;
using Microsoft.CodeAnalysis.Text;
using Roslyn.Utilities;
using ReferenceEqualityComparer = Roslyn.Utilities.ReferenceEqualityComparer;

namespace Microsoft.CodeAnalysis.CSharp.Symbols
{
    internal sealed partial class SourceNamespaceSymbol : NamespaceSymbol
    {
        private static readonly ImmutableDictionary<SingleNamespaceDeclaration, AliasesAndUsings> s_emptyMap =
            ImmutableDictionary<SingleNamespaceDeclaration, AliasesAndUsings>.Empty.WithComparers(ReferenceEqualityComparer.Instance);

        private readonly SourceModuleSymbol _module;
        private readonly Symbol _container;
        private readonly MergedNamespaceDeclaration _mergedDeclaration;

        private SymbolCompletionState _state;
        private ImmutableArray<Location> _locations;
        private Dictionary<string, ImmutableArray<NamespaceOrTypeSymbol>> _nameToMembersMap;
        private Dictionary<string, ImmutableArray<NamedTypeSymbol>> _nameToTypeMembersMap;
        private ImmutableArray<Symbol> _lazyAllMembers;
        private ImmutableArray<NamedTypeSymbol> _lazyTypeMembersUnordered;

        /// <summary>
        /// Should only be read using <see cref="GetAliasesAndUsings(SingleNamespaceDeclaration)"/>.
        /// </summary>
        private ImmutableDictionary<SingleNamespaceDeclaration, AliasesAndUsings> _aliasesAndUsings_doNotAccessDirectly = s_emptyMap;
#if DEBUG
        /// <summary>
        /// Should only be read using <see cref="GetAliasesAndUsingsForAsserts"/>.
        /// </summary>
        private ImmutableDictionary<SingleNamespaceDeclaration, AliasesAndUsings> _aliasesAndUsingsForAsserts_doNotAccessDirectly = s_emptyMap;
#endif
        private MergedGlobalAliasesAndUsings _lazyMergedGlobalAliasesAndUsings;

        private const int LazyAllMembersIsSorted = 0x1;   // Set if "lazyAllMembers" is sorted.
        private int _flags;

        private LexicalSortKey _lazyLexicalSortKey = LexicalSortKey.NotInitialized;

        internal SourceNamespaceSymbol(
            SourceModuleSymbol module, Symbol container,
            MergedNamespaceDeclaration mergedDeclaration,
            BindingDiagnosticBag diagnostics)
        {
            Debug.Assert(mergedDeclaration != null);
            _module = module;
            _container = container;
            _mergedDeclaration = mergedDeclaration;

            foreach (var singleDeclaration in mergedDeclaration.Declarations)
                diagnostics.AddRange(singleDeclaration.Diagnostics);
        }

        internal MergedNamespaceDeclaration MergedDeclaration
            => _mergedDeclaration;

        public override Symbol ContainingSymbol
            => _container;

        public override AssemblySymbol ContainingAssembly
            => _module.ContainingAssembly;

        public override string Name
            => _mergedDeclaration.Name;

        internal override LexicalSortKey GetLexicalSortKey()
        {
            if (!_lazyLexicalSortKey.IsInitialized)
            {
                _lazyLexicalSortKey.SetFrom(_mergedDeclaration.GetLexicalSortKey(this.DeclaringCompilation));
            }
            return _lazyLexicalSortKey;
        }

        public override ImmutableArray<Location> Locations
        {
            get
            {
                if (_locations.IsDefault)
                {
                    ImmutableInterlocked.InterlockedCompareExchange(ref _locations,
                        _mergedDeclaration.NameLocations,
                        default);
                }

                return _locations;
            }
        }

        public override Location TryGetFirstLocation()
            => _mergedDeclaration.Declarations[0].NameLocation;

        public override bool HasLocationContainedWithin(SyntaxTree tree, TextSpan declarationSpan, out bool wasZeroWidthMatch)
        {
            // Avoid the allocation of .Locations in the base method.
            foreach (var decl in _mergedDeclaration.Declarations)
            {
                if (IsLocationContainedWithin(decl.NameLocation, tree, declarationSpan, out wasZeroWidthMatch))
                    return true;
            }

            wasZeroWidthMatch = false;
            return false;
        }

        private static readonly Func<SingleNamespaceDeclaration, SyntaxReference> s_declaringSyntaxReferencesSelector = d =>
            new NamespaceDeclarationSyntaxReference(d.SyntaxReference);

        public override ImmutableArray<SyntaxReference> DeclaringSyntaxReferences
            => ComputeDeclaringReferencesCore();

        private ImmutableArray<SyntaxReference> ComputeDeclaringReferencesCore()
        {
            // SyntaxReference in the namespace declaration points to the name node of the namespace decl node not
            // namespace decl node we want to return. here we will wrap the original syntax reference in
            // the translation syntax reference so that we can lazily manipulate a node return to the caller
            return _mergedDeclaration.Declarations.SelectAsArray(s_declaringSyntaxReferencesSelector);
        }

        internal override ImmutableArray<Symbol> GetMembersUnordered()
        {
            var result = _lazyAllMembers;

            if (result.IsDefault)
            {
                var members = StaticCast<Symbol>.From(this.GetNameToMembersMap().Flatten(null));  // don't sort.
                ImmutableInterlocked.InterlockedInitialize(ref _lazyAllMembers, members);
                result = _lazyAllMembers;
            }

            return result.ConditionallyDeOrder();
        }

        public override ImmutableArray<Symbol> GetMembers()
        {
            if ((_flags & LazyAllMembersIsSorted) != 0)
            {
                return _lazyAllMembers;
            }
            else
            {
                var allMembers = this.GetMembersUnordered();

                if (allMembers.Length >= 2)
                {
                    // The array isn't sorted. Sort it and remember that we sorted it.
                    allMembers = allMembers.Sort(LexicalOrderSymbolComparer.Instance);
                    ImmutableInterlocked.InterlockedExchange(ref _lazyAllMembers, allMembers);
                }

                ThreadSafeFlagOperations.Set(ref _flags, LazyAllMembersIsSorted);
                return allMembers;
            }
        }

        public override ImmutableArray<Symbol> GetMembers(string name)
        {
            ImmutableArray<NamespaceOrTypeSymbol> members;
            return this.GetNameToMembersMap().TryGetValue(name, out members)
                ? members.Cast<NamespaceOrTypeSymbol, Symbol>()
                : ImmutableArray<Symbol>.Empty;
        }

        internal override ImmutableArray<NamedTypeSymbol> GetTypeMembersUnordered()
        {
            if (_lazyTypeMembersUnordered.IsDefault)
            {
                var members = this.GetNameToTypeMembersMap().Flatten();
                ImmutableInterlocked.InterlockedInitialize(ref _lazyTypeMembersUnordered, members);
            }

            return _lazyTypeMembersUnordered;
        }

        public override ImmutableArray<NamedTypeSymbol> GetTypeMembers()
        {
            return this.GetNameToTypeMembersMap().Flatten(LexicalOrderSymbolComparer.Instance);
        }

        public override ImmutableArray<NamedTypeSymbol> GetTypeMembers(string name)
        {
            ImmutableArray<NamedTypeSymbol> members;
            return this.GetNameToTypeMembersMap().TryGetValue(name, out members)
                ? members
                : ImmutableArray<NamedTypeSymbol>.Empty;
        }

        public override ImmutableArray<NamedTypeSymbol> GetTypeMembers(string name, int arity)
        {
            return GetTypeMembers(name).WhereAsArray((s, arity) => s.Arity == arity, arity);
        }

        internal override ModuleSymbol ContainingModule
        {
            get
            {
                return _module;
            }
        }

        internal override NamespaceExtent Extent
        {
            get
            {
                return new NamespaceExtent(_module);
            }
        }

        private Dictionary<string, ImmutableArray<NamespaceOrTypeSymbol>> GetNameToMembersMap()
        {
            if (_nameToMembersMap == null)
            {
                var diagnostics = BindingDiagnosticBag.GetInstance();
                if (Interlocked.CompareExchange(ref _nameToMembersMap, MakeNameToMembersMap(diagnostics), null) == null)
                {
                    // NOTE: the following is not cancellable.  Once we've set the
                    // members, we *must* do the following to make sure we're in a consistent state.
                    this.AddDeclarationDiagnostics(diagnostics);
                    RegisterDeclaredCorTypes();

                    // We may produce a SymbolDeclaredEvent for the enclosing namespace before events for its contained members
                    DeclaringCompilation.SymbolDeclaredEvent(this);
                    var wasSetThisThread = _state.NotePartComplete(CompletionPart.NameToMembersMap);
                    Debug.Assert(wasSetThisThread);
                }

                diagnostics.Free();
            }

            return _nameToMembersMap;
        }

        private Dictionary<string, ImmutableArray<NamedTypeSymbol>> GetNameToTypeMembersMap()
        {
            if (_nameToTypeMembersMap == null)
            {
                // NOTE: This method depends on MakeNameToMembersMap() on creating a proper
                // NOTE: type of the array, see comments in MakeNameToMembersMap() for details
                Interlocked.CompareExchange(ref _nameToTypeMembersMap, getTypesFromMemberMap(GetNameToMembersMap()), null);
            }

            return _nameToTypeMembersMap;

            static Dictionary<string, ImmutableArray<NamedTypeSymbol>> getTypesFromMemberMap(Dictionary<string, ImmutableArray<NamespaceOrTypeSymbol>> map)
            {
#if DEBUG
                return ImmutableArrayExtensions.GetTypesFromMemberMap<NamespaceOrTypeSymbol, NamedTypeSymbol, NamespaceSymbol>(map, StringOrdinalComparer.Instance);
#else
                return ImmutableArrayExtensions.GetTypesFromMemberMap<NamespaceOrTypeSymbol, NamedTypeSymbol>(map, StringOrdinalComparer.Instance);
#endif
            }
        }

        private Dictionary<string, ImmutableArray<NamespaceOrTypeSymbol>> MakeNameToMembersMap(BindingDiagnosticBag diagnostics)
        {
            // NOTE: Even though the resulting map stores ImmutableArray<NamespaceOrTypeSymbol> as
            // NOTE: values if the name is mapped into an array of named types, which is frequently
            // NOTE: the case, we actually create an array of NamedTypeSymbol[] and wrap it in
            // NOTE: ImmutableArray<NamespaceOrTypeSymbol>
            // NOTE:
            // NOTE: This way we can save time and memory in GetNameToTypeMembersMap() -- when we see that
            // NOTE: a name maps into values collection containing types only instead of allocating another
            // NOTE: array of NamedTypeSymbol[] we downcast the array to ImmutableArray<NamedTypeSymbol>

<<<<<<< HEAD
            var builder = new NameToSymbolMapBuilder();
=======
            var builder = PooledDictionary<string, object>.GetInstance();
>>>>>>> e3f89a40
            foreach (var declaration in _mergedDeclaration.Children)
            {
                NamespaceOrTypeSymbol symbol = BuildSymbol(declaration, diagnostics);
                ImmutableArrayExtensions.AddToMultiValueDictionaryBuilder(builder, symbol.Name, symbol);
            }

<<<<<<< HEAD
            var result = builder.CreateMap();
=======
            var result = new Dictionary<string, ImmutableArray<NamespaceOrTypeSymbol>>(builder.Count);
            ImmutableArrayExtensions.CreateNameToMembersMap<NamespaceOrTypeSymbol, NamedTypeSymbol, NamespaceSymbol>(builder, result);
>>>>>>> e3f89a40
            builder.Free();

            CheckMembers(this, result, diagnostics);

            return result;
        }

        private static void CheckMembers(NamespaceSymbol @namespace, Dictionary<string, ImmutableArray<NamespaceOrTypeSymbol>> result, BindingDiagnosticBag diagnostics)
        {
            var memberOfArity = new Symbol[10];
            MergedNamespaceSymbol mergedAssemblyNamespace = null;

            if (@namespace.ContainingAssembly.Modules.Length > 1)
            {
                mergedAssemblyNamespace = @namespace.ContainingAssembly.GetAssemblyNamespace(@namespace) as MergedNamespaceSymbol;
            }

            foreach (var name in result.Keys)
            {
                Array.Clear(memberOfArity, 0, memberOfArity.Length);
                foreach (var symbol in result[name])
                {
                    var nts = symbol as NamedTypeSymbol;
                    var arity = ((object)nts != null) ? nts.Arity : 0;
                    if (arity >= memberOfArity.Length)
                    {
                        Array.Resize(ref memberOfArity, arity + 1);
                    }

                    var other = memberOfArity[arity];

                    if ((object)other == null && (object)mergedAssemblyNamespace != null)
                    {
                        // Check for collision with declarations from added modules.
                        foreach (NamespaceSymbol constituent in mergedAssemblyNamespace.ConstituentNamespaces)
                        {
                            if ((object)constituent != (object)@namespace)
                            {
                                // For whatever reason native compiler only detects conflicts against types.
                                // It doesn't complain when source declares a type with the same name as
                                // a namespace in added module, but complains when source declares a namespace
                                // with the same name as a type in added module.
                                var types = constituent.GetTypeMembers(symbol.Name, arity);

                                if (types.Length > 0)
                                {
                                    other = types[0];
                                    // Since the error doesn't specify what added module this type belongs to, we can stop searching
                                    // at the first match.
                                    break;
                                }
                            }
                        }
                    }

                    if ((object)other != null)
                    {
                        switch (nts, other)
                        {
                            case (SourceNamedTypeSymbol left, SourceNamedTypeSymbol right) when isFileLocalTypeInSeparateFileFrom(left, right) || isFileLocalTypeInSeparateFileFrom(right, left):
                                // no error
                                break;
                            case (SourceNamedTypeSymbol { IsFileLocal: true }, _) or (_, SourceNamedTypeSymbol { IsFileLocal: true }):
                                diagnostics.Add(ErrorCode.ERR_FileLocalDuplicateNameInNS, symbol.GetFirstLocationOrNone(), name, @namespace);
                                break;
                            case (SourceNamedTypeSymbol { IsPartial: true }, SourceNamedTypeSymbol { IsPartial: true }):
                                diagnostics.Add(ErrorCode.ERR_PartialTypeKindConflict, symbol.GetFirstLocationOrNone(), symbol);
                                break;
                            default:
                                diagnostics.Add(ErrorCode.ERR_DuplicateNameInNS, symbol.GetFirstLocationOrNone(), name, @namespace);
                                break;
                        }
                    }

                    memberOfArity[arity] = symbol;

                    if ((object)nts != null)
                    {
                        //types declared at the namespace level may only have declared accessibility of public or internal (Section 3.5.1)
                        Accessibility declaredAccessibility = nts.DeclaredAccessibility;
                        if (declaredAccessibility != Accessibility.Public && declaredAccessibility != Accessibility.Internal)
                        {
                            diagnostics.Add(ErrorCode.ERR_NoNamespacePrivate, symbol.GetFirstLocationOrNone());
                        }
                    }
                }
            }

            static bool isFileLocalTypeInSeparateFileFrom(SourceNamedTypeSymbol possibleFileLocalType, SourceNamedTypeSymbol otherSymbol)
            {
                if (!possibleFileLocalType.IsFileLocal)
                {
                    return false;
                }

                var leftTree = possibleFileLocalType.MergedDeclaration.Declarations[0].Location.SourceTree;
                if (otherSymbol.MergedDeclaration.NameLocations.Any((loc, leftTree) => (object)loc.SourceTree == leftTree, leftTree))
                {
                    return false;
                }

                return true;
            }
        }

        private NamespaceOrTypeSymbol BuildSymbol(MergedNamespaceOrTypeDeclaration declaration, BindingDiagnosticBag diagnostics)
        {
            switch (declaration.Kind)
            {
                case DeclarationKind.Namespace:
                    return new SourceNamespaceSymbol(_module, this, (MergedNamespaceDeclaration)declaration, diagnostics);

                case DeclarationKind.Struct:
                case DeclarationKind.Interface:
                case DeclarationKind.Enum:
                case DeclarationKind.Delegate:
                case DeclarationKind.Class:
                case DeclarationKind.Record:
                case DeclarationKind.RecordStruct:
                    return new SourceNamedTypeSymbol(this, (MergedTypeDeclaration)declaration, diagnostics);

                case DeclarationKind.Script:
                case DeclarationKind.Submission:
                case DeclarationKind.ImplicitClass:
                    return new ImplicitNamedTypeSymbol(this, (MergedTypeDeclaration)declaration, diagnostics);

                default:
                    throw ExceptionUtilities.UnexpectedValue(declaration.Kind);
            }
        }

        /// <summary>
        /// Register COR types declared in this namespace, if any, in the COR types cache.
        /// </summary>
        private void RegisterDeclaredCorTypes()
        {
            AssemblySymbol containingAssembly = ContainingAssembly;

            if (containingAssembly.KeepLookingForDeclaredSpecialTypes)
            {
                // Register newly declared COR types
                foreach (var array in _nameToMembersMap.Values)
                {
                    foreach (var member in array)
                    {
                        var type = member as NamedTypeSymbol;

                        if ((object)type != null && type.SpecialType != SpecialType.None)
                        {
                            containingAssembly.RegisterDeclaredSpecialType(type);

                            if (!containingAssembly.KeepLookingForDeclaredSpecialTypes)
                            {
                                return;
                            }
                        }
                    }
                }
            }
        }

        public override bool IsDefinedInSourceTree(SyntaxTree tree, TextSpan? definedWithinSpan, CancellationToken cancellationToken = default(CancellationToken))
        {
            if (this.IsGlobalNamespace)
            {
                return true;
            }

            // Check if any namespace declaration block intersects with the given tree/span.
            foreach (var declaration in _mergedDeclaration.Declarations)
            {
                cancellationToken.ThrowIfCancellationRequested();

                var declarationSyntaxRef = declaration.SyntaxReference;
                if (declarationSyntaxRef.SyntaxTree != tree)
                {
                    continue;
                }

                if (!definedWithinSpan.HasValue)
                {
                    return true;
                }

                var syntax = NamespaceDeclarationSyntaxReference.GetSyntax(declarationSyntaxRef, cancellationToken);
                if (syntax.FullSpan.IntersectsWith(definedWithinSpan.Value))
                {
                    return true;
                }
            }

            return false;
        }
<<<<<<< HEAD

        private readonly struct NameToSymbolMapBuilder
        {
            private readonly PooledDictionary<string, object> _dictionary = PooledDictionary<string, object>.GetInstance();

            public NameToSymbolMapBuilder()
            {
            }

            public void Free()
            {
                _dictionary.Free();
            }

            public void Add(NamespaceOrTypeSymbol symbol)
            {
                string name = symbol.Name;
                object item;
                if (_dictionary.TryGetValue(name, out item))
                {
                    var builder = item as ArrayBuilder<NamespaceOrTypeSymbol>;
                    if (builder == null)
                    {
                        builder = ArrayBuilder<NamespaceOrTypeSymbol>.GetInstance();
                        builder.Add((NamespaceOrTypeSymbol)item);
                        _dictionary[name] = builder;
                    }
                    builder.Add(symbol);
                }
                else
                {
                    _dictionary[name] = symbol;
                }
            }

            public Dictionary<String, ImmutableArray<NamespaceOrTypeSymbol>> CreateMap()
            {
                var result = new Dictionary<String, ImmutableArray<NamespaceOrTypeSymbol>>(_dictionary.Count);

                foreach (var kvp in _dictionary)
                {
                    object value = kvp.Value;
                    ImmutableArray<NamespaceOrTypeSymbol> members;

                    var builder = value as ArrayBuilder<NamespaceOrTypeSymbol>;
                    if (builder != null)
                    {
                        Debug.Assert(builder.Count > 1);
                        bool hasNamespaces = false;
                        for (int i = 0; (i < builder.Count) && !hasNamespaces; i++)
                        {
                            hasNamespaces |= (builder[i].Kind == SymbolKind.Namespace);
                        }

                        members = hasNamespaces
                            ? builder.ToImmutable()
                            : StaticCast<NamespaceOrTypeSymbol>.From(builder.ToDowncastedImmutable<NamedTypeSymbol>());

                        builder.Free();
                    }
                    else
                    {
                        NamespaceOrTypeSymbol symbol = (NamespaceOrTypeSymbol)value;
                        members = symbol.Kind == SymbolKind.Namespace
                            ? ImmutableArray.Create<NamespaceOrTypeSymbol>(symbol)
                            : StaticCast<NamespaceOrTypeSymbol>.From(ImmutableArray.Create<NamedTypeSymbol>((NamedTypeSymbol)symbol));
                    }

                    result.Add(kvp.Key, members);
                }

                return result;
            }
        }
=======
>>>>>>> e3f89a40
    }
}<|MERGE_RESOLUTION|>--- conflicted
+++ resolved
@@ -275,23 +275,15 @@
             // NOTE: a name maps into values collection containing types only instead of allocating another
             // NOTE: array of NamedTypeSymbol[] we downcast the array to ImmutableArray<NamedTypeSymbol>
 
-<<<<<<< HEAD
-            var builder = new NameToSymbolMapBuilder();
-=======
             var builder = PooledDictionary<string, object>.GetInstance();
->>>>>>> e3f89a40
             foreach (var declaration in _mergedDeclaration.Children)
             {
                 NamespaceOrTypeSymbol symbol = BuildSymbol(declaration, diagnostics);
                 ImmutableArrayExtensions.AddToMultiValueDictionaryBuilder(builder, symbol.Name, symbol);
             }
 
-<<<<<<< HEAD
-            var result = builder.CreateMap();
-=======
             var result = new Dictionary<string, ImmutableArray<NamespaceOrTypeSymbol>>(builder.Count);
             ImmutableArrayExtensions.CreateNameToMembersMap<NamespaceOrTypeSymbol, NamedTypeSymbol, NamespaceSymbol>(builder, result);
->>>>>>> e3f89a40
             builder.Free();
 
             CheckMembers(this, result, diagnostics);
@@ -485,82 +477,5 @@
 
             return false;
         }
-<<<<<<< HEAD
-
-        private readonly struct NameToSymbolMapBuilder
-        {
-            private readonly PooledDictionary<string, object> _dictionary = PooledDictionary<string, object>.GetInstance();
-
-            public NameToSymbolMapBuilder()
-            {
-            }
-
-            public void Free()
-            {
-                _dictionary.Free();
-            }
-
-            public void Add(NamespaceOrTypeSymbol symbol)
-            {
-                string name = symbol.Name;
-                object item;
-                if (_dictionary.TryGetValue(name, out item))
-                {
-                    var builder = item as ArrayBuilder<NamespaceOrTypeSymbol>;
-                    if (builder == null)
-                    {
-                        builder = ArrayBuilder<NamespaceOrTypeSymbol>.GetInstance();
-                        builder.Add((NamespaceOrTypeSymbol)item);
-                        _dictionary[name] = builder;
-                    }
-                    builder.Add(symbol);
-                }
-                else
-                {
-                    _dictionary[name] = symbol;
-                }
-            }
-
-            public Dictionary<String, ImmutableArray<NamespaceOrTypeSymbol>> CreateMap()
-            {
-                var result = new Dictionary<String, ImmutableArray<NamespaceOrTypeSymbol>>(_dictionary.Count);
-
-                foreach (var kvp in _dictionary)
-                {
-                    object value = kvp.Value;
-                    ImmutableArray<NamespaceOrTypeSymbol> members;
-
-                    var builder = value as ArrayBuilder<NamespaceOrTypeSymbol>;
-                    if (builder != null)
-                    {
-                        Debug.Assert(builder.Count > 1);
-                        bool hasNamespaces = false;
-                        for (int i = 0; (i < builder.Count) && !hasNamespaces; i++)
-                        {
-                            hasNamespaces |= (builder[i].Kind == SymbolKind.Namespace);
-                        }
-
-                        members = hasNamespaces
-                            ? builder.ToImmutable()
-                            : StaticCast<NamespaceOrTypeSymbol>.From(builder.ToDowncastedImmutable<NamedTypeSymbol>());
-
-                        builder.Free();
-                    }
-                    else
-                    {
-                        NamespaceOrTypeSymbol symbol = (NamespaceOrTypeSymbol)value;
-                        members = symbol.Kind == SymbolKind.Namespace
-                            ? ImmutableArray.Create<NamespaceOrTypeSymbol>(symbol)
-                            : StaticCast<NamespaceOrTypeSymbol>.From(ImmutableArray.Create<NamedTypeSymbol>((NamedTypeSymbol)symbol));
-                    }
-
-                    result.Add(kvp.Key, members);
-                }
-
-                return result;
-            }
-        }
-=======
->>>>>>> e3f89a40
     }
 }