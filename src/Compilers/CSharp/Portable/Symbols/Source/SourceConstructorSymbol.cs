--- conflicted
+++ resolved
@@ -31,13 +31,8 @@
             Location location,
             ConstructorDeclarationSyntax syntax,
             MethodKind methodKind,
-<<<<<<< HEAD
             BindingDiagnosticBag diagnostics) :
-            base(containingType, syntax.GetReference(), ImmutableArray.Create(location))
-=======
-            DiagnosticBag diagnostics) :
             base(containingType, syntax.GetReference(), ImmutableArray.Create(location), isIterator: SyntaxFacts.HasYieldOperations(syntax.Body))
->>>>>>> 9e979342
         {
             bool hasBlockBody = syntax.Body != null;
             _isExpressionBodied = !hasBlockBody && syntax.ExpressionBody != null;
