﻿// Copyright (c) Microsoft.  All Rights Reserved.  Licensed under the Apache License, Version 2.0.  See License.txt in the project root for license information.

using System;
using System.Collections.Concurrent;
using System.Collections.Generic;
using System.Collections.Immutable;
using System.Diagnostics;
using System.Linq;
using System.Runtime.CompilerServices;
using System.Threading;
using Microsoft.CodeAnalysis.CSharp.Symbols;
using Microsoft.CodeAnalysis.CSharp.Syntax;
using Roslyn.Utilities;

namespace Microsoft.CodeAnalysis.CSharp.Symbols
{
    /// <summary>
    /// A TypeSymbol is a base class for all the symbols that represent a type
    /// in C#.
    /// </summary>
    internal abstract partial class TypeSymbol : NamespaceOrTypeSymbol, ITypeSymbol
    {
        // !!!!!!!!!!!!!!!!!!!!!!!!!!!!!!!!!!!!!!!!!!!!
        // Changes to the public interface of this class should remain synchronized with the VB version.
        // Do not make any changes to the public interface without making the corresponding change
        // to the VB version.
        // !!!!!!!!!!!!!!!!!!!!!!!!!!!!!!!!!!!!!!!!!!!!

        // TODO (tomat): Consider changing this to an empty name. This name shouldn't ever leak to the user in error messages.
        internal static readonly string ImplicitTypeName = "<invalid-global-code>";

        // InterfaceInfo for a common case of a type not implementing anything directly or indirectly.
        private static readonly InterfaceInfo s_noInterfaces = new InterfaceInfo();

        private ImmutableHashSet<Symbol> _lazyAbstractMembers;
        private InterfaceInfo _lazyInterfaceInfo;

        private class InterfaceInfo
        {
            // all directly implemented interfaces, their bases and all interfaces to the bases of the type recursively
            internal ImmutableArray<NamedTypeSymbol> allInterfaces;

            // same as allInterfaces, but not sorted and does not include interfaces implemented by base types.
            internal ImmutableHashSet<NamedTypeSymbol> interfacesAndTheirBaseInterfaces;

            // Key is implemented member (method, property, or event), value is implementing member (from the 
            // perspective of this type).  Don't allocate until someone needs it.
            private ConcurrentDictionary<Symbol, SymbolAndDiagnostics> _implementationForInterfaceMemberMap;

            public ConcurrentDictionary<Symbol, SymbolAndDiagnostics> ImplementationForInterfaceMemberMap
            {
                get
                {
                    var map = _implementationForInterfaceMemberMap;
                    if (map != null)
                    {
                        return map;
                    }

                    // PERF: Avoid over-allocation. In many cases, there's only 1 entry and we don't expect concurrent updates.
                    map = new ConcurrentDictionary<Symbol, SymbolAndDiagnostics>(concurrencyLevel: 1, capacity: 1);
                    return Interlocked.CompareExchange(ref _implementationForInterfaceMemberMap, map, null) ?? map;
                }
            }

            // key = interface method/property/event, value = explicitly implementing method/property/event declared on this type
            internal Dictionary<Symbol, Symbol> explicitInterfaceImplementationMap;

            internal bool IsDefaultValue()
            {
                return allInterfaces.IsDefault &&
                    interfacesAndTheirBaseInterfaces == null &&
                    _implementationForInterfaceMemberMap == null &&
                    explicitInterfaceImplementationMap == null;
            }
        }

        private InterfaceInfo GetInterfaceInfo()
        {
            var info = _lazyInterfaceInfo;
            if (info != null)
            {
                Debug.Assert(info != s_noInterfaces || info.IsDefaultValue(), "default value was modified");
                return info;
            }

            for (var baseType = this; !ReferenceEquals(baseType, null); baseType = baseType.BaseTypeNoUseSiteDiagnostics)
            {
                var interfaces = (baseType.TypeKind == TypeKind.TypeParameter) ? ((TypeParameterSymbol)baseType).EffectiveInterfacesNoUseSiteDiagnostics : baseType.InterfacesNoUseSiteDiagnostics();
                if (!interfaces.IsEmpty)
                {
                    // it looks like we or one of our bases implements something.
                    info = new InterfaceInfo();

                    // NOTE: we are assigning lazyInterfaceInfo via interlocked not for correctness, 
                    // we just do not want to override an existing info that could be partially filled.
                    return Interlocked.CompareExchange(ref _lazyInterfaceInfo, info, null) ?? info;
                }
            }

            // if we have got here it means neither we nor our bases implement anything
            _lazyInterfaceInfo = info = s_noInterfaces;
            return info;
        }


        /// <summary>
        /// A comparer that treats dynamic and object as "the same" types, and also ignores tuple element names differences.
        /// </summary>
<<<<<<< HEAD
        internal static readonly EqualityComparer<TypeSymbol> EqualsIgnoringDynamicComparer = new EqualityComparer(TypeSymbolEqualityOptions.IgnoreDynamic);

        /// <summary>
        /// A comparator that pays attention to nullable modifiers in addition to default behavior.
        /// </summary>
        internal static readonly EqualityComparer<TypeSymbol> EqualsIncludingNullableComparer = new EqualityComparer(TypeSymbolEqualityOptions.CompareNullableModifiersForReferenceTypes);
=======
        internal static readonly EqualityComparer<TypeSymbol> EqualsIgnoringDynamicAndTupleNamesComparer = new EqualsIgnoringComparer(TypeCompareKind.IgnoreDynamicAndTupleNames);
>>>>>>> c28d8bac

        /// <summary>
        /// The original definition of this symbol. If this symbol is constructed from another
        /// symbol by type substitution then OriginalDefinition gets the original symbol as it was defined in
        /// source or metadata.
        /// </summary>
        public new TypeSymbol OriginalDefinition
        {
            get
            {
                return OriginalTypeSymbolDefinition;
            }
        }

        protected virtual TypeSymbol OriginalTypeSymbolDefinition
        {
            get
            {
                return this;
            }
        }

        protected override sealed Symbol OriginalSymbolDefinition
        {
            get
            {
                return this.OriginalTypeSymbolDefinition;
            }
        }

        /// <summary>
        /// Gets the BaseType of this type. If the base type could not be determined, then 
        /// an instance of ErrorType is returned. If this kind of type does not have a base type
        /// (for example, interfaces), null is returned. Also the special class System.Object
        /// always has a BaseType of null.
        /// </summary>
        public NamedTypeSymbol BaseType
        {
            get
            {
                return BaseTypeNoUseSiteDiagnostics;
            }
        }

        internal abstract NamedTypeSymbol BaseTypeNoUseSiteDiagnostics { get; }

        internal NamedTypeSymbol BaseTypeWithDefinitionUseSiteDiagnostics(ref HashSet<DiagnosticInfo> useSiteDiagnostics)
        {
            var result = BaseTypeNoUseSiteDiagnostics;

            if ((object)result != null)
            {
                result.OriginalDefinition.AddUseSiteDiagnostics(ref useSiteDiagnostics);
            }

            return result;
        }

        internal NamedTypeSymbol BaseTypeOriginalDefinition(ref HashSet<DiagnosticInfo> useSiteDiagnostics)
        {
            var result = BaseTypeNoUseSiteDiagnostics;

            if ((object)result != null)
            {
                result = result.OriginalDefinition;
                result.AddUseSiteDiagnostics(ref useSiteDiagnostics);
            }

            return result;
        }

        /// <summary>
        /// Gets the set of interfaces that this type directly implements. This set does not include
        /// interfaces that are base interfaces of directly implemented interfaces.
        /// </summary>
        public ImmutableArray<NamedTypeSymbol> Interfaces
        {
            get
            {
                return InterfacesNoUseSiteDiagnostics();
            }
        }

        internal abstract ImmutableArray<NamedTypeSymbol> InterfacesNoUseSiteDiagnostics(ConsList<Symbol> basesBeingResolved = null);

        /// <summary>
        /// The list of all interfaces of which this type is a declared subtype, excluding this type
        /// itself. This includes all declared base interfaces, all declared base interfaces of base
        /// types, and all declared base interfaces of those results (recursively).  Each result
        /// appears exactly once in the list. This list is topologically sorted by the inheritance
        /// relationship: if interface type A extends interface type B, then A precedes B in the
        /// list. This is not quite the same as "all interfaces of which this type is a proper
        /// subtype" because it does not take into account variance: AllInterfaces for
        /// IEnumerable&lt;string&gt; will not include IEnumerable&lt;object&gt;
        ///
        /// Note: When interfaces specified on the same inheritance level differ by tuple names only,
        /// only the last one will be listed here.
        /// </summary>
        public ImmutableArray<NamedTypeSymbol> AllInterfaces
        {
            get
            {
                return AllInterfacesNoUseSiteDiagnostics;
            }
        }

        internal ImmutableArray<NamedTypeSymbol> AllInterfacesNoUseSiteDiagnostics
        {
            get
            {
                return GetAllInterfaces();
            }
        }

        internal ImmutableArray<NamedTypeSymbol> AllInterfacesWithDefinitionUseSiteDiagnostics(ref HashSet<DiagnosticInfo> useSiteDiagnostics)
        {
            var result = AllInterfacesNoUseSiteDiagnostics;

            // Since bases affect content of AllInterfaces set, we need to make sure they all are good.
            var current = this;

            do
            {
                current = current.BaseTypeWithDefinitionUseSiteDiagnostics(ref useSiteDiagnostics);
            }
            while ((object)current != null);

            foreach (var iface in result)
            {
                iface.OriginalDefinition.AddUseSiteDiagnostics(ref useSiteDiagnostics);
            }

            return result;
        }

        /// <summary>
        /// If this is a type parameter returns its effective base class, otherwise returns this type.
        /// </summary>
        internal TypeSymbol EffectiveTypeNoUseSiteDiagnostics
        {
            get
            {
                return this.IsTypeParameter() ? ((TypeParameterSymbol)this).EffectiveBaseClassNoUseSiteDiagnostics : this;
            }
        }

        internal TypeSymbol EffectiveType(ref HashSet<DiagnosticInfo> useSiteDiagnostics)
        {
            return this.IsTypeParameter() ? ((TypeParameterSymbol)this).EffectiveBaseClass(ref useSiteDiagnostics) : this;
        }

        /// <summary>
        /// Returns true if this type derives from a given type.
        /// </summary>
        internal bool IsDerivedFrom(TypeSymbol type, TypeCompareKind comparison, ref HashSet<DiagnosticInfo> useSiteDiagnostics)
        {
            Debug.Assert((object)type != null);
            Debug.Assert(!type.IsTypeParameter());

            if ((object)this == (object)type)
            {
                return false;
            }

            var t = this.BaseTypeWithDefinitionUseSiteDiagnostics(ref useSiteDiagnostics);
            var options = ignoreDynamic ? TypeSymbolEqualityOptions.IgnoreDynamic : TypeSymbolEqualityOptions.None;
            while ((object)t != null)
            {
<<<<<<< HEAD
                if (type.Equals(t, options))
=======
                if (type.Equals(t, comparison))
>>>>>>> c28d8bac
                {
                    return true;
                }

                t = t.BaseTypeWithDefinitionUseSiteDiagnostics(ref useSiteDiagnostics);
            }

            return false;
        }

        /// <summary>
        /// Returns true if this type is equal or derives from a given type.
        /// </summary>
        internal bool IsEqualToOrDerivedFrom(TypeSymbol type, TypeCompareKind comparison, ref HashSet<DiagnosticInfo> useSiteDiagnostics)
        {
<<<<<<< HEAD
            return this.Equals(type, ignoreDynamic ? TypeSymbolEqualityOptions.IgnoreDynamic : TypeSymbolEqualityOptions.None) || 
                   this.IsDerivedFrom(type, ignoreDynamic, ref useSiteDiagnostics);
=======
            return this.Equals(type, comparison) || this.IsDerivedFrom(type, comparison, ref useSiteDiagnostics);
>>>>>>> c28d8bac
        }

        /// <summary>
        /// Determines if this type symbol represent the same type as another, according to the language
        /// semantics.
        /// </summary>
        /// <param name="t2">The other type.</param>
<<<<<<< HEAD
        /// <param name="options"></param>
        /// <returns>True if the types are equivalent.</returns>
        internal virtual bool Equals(TypeSymbol t2, TypeSymbolEqualityOptions options = TypeSymbolEqualityOptions.None)
=======
        /// <param name="compareKind">
        /// What kind of comparison to use? 
        /// You can ignore custom modifiers, ignore the distinction between object and dynamic, or ignore tuple element names differences.
        /// </param>
        /// <returns>True if the types are equivalent.</returns>
        internal virtual bool Equals(TypeSymbol t2, TypeCompareKind compareKind = TypeCompareKind.ConsiderEverything)
>>>>>>> c28d8bac
        {
            return ReferenceEquals(this, t2);
        }

        public sealed override bool Equals(object obj)
        {
            var t2 = obj as TypeSymbol;
            if ((object)t2 == null) return false;
<<<<<<< HEAD
            return this.Equals(t2, TypeSymbolEqualityOptions.None);
=======
            return this.Equals(t2, TypeCompareKind.ConsiderEverything);
>>>>>>> c28d8bac
        }

        /// <summary>
        /// We ignore custom modifiers, and the distinction between dynamic and object, when computing a type's hash code.
        /// </summary>
        /// <returns></returns>
        public override int GetHashCode()
        {
            return RuntimeHelpers.GetHashCode(this);
        }

<<<<<<< HEAD
        private sealed class EqualityComparer : EqualityComparer<TypeSymbol>
        {
            private readonly TypeSymbolEqualityOptions _options;

            public EqualityComparer(TypeSymbolEqualityOptions options)
            {
                _options = options;
=======
        internal sealed class EqualsIgnoringComparer : EqualityComparer<TypeSymbol>
        {
            public static EqualsIgnoringComparer InstanceIgnoringTupleNames { get; } = new EqualsIgnoringComparer(TypeCompareKind.IgnoreTupleNames);

            private readonly TypeCompareKind _comparison;

            public EqualsIgnoringComparer(TypeCompareKind comparison)
            {
                _comparison = comparison;
>>>>>>> c28d8bac
            }

            public override int GetHashCode(TypeSymbol obj)
            {
                return (object)obj == null ? 0 : obj.GetHashCode();
            }

            public override bool Equals(TypeSymbol x, TypeSymbol y)
            {
                return
                    (object)x == null ? (object)y == null :
<<<<<<< HEAD
                    x.Equals(y, _options);
=======
                    x.Equals(y, _comparison);
>>>>>>> c28d8bac
            }
        }

        protected virtual ImmutableArray<NamedTypeSymbol> GetAllInterfaces()
        {
            var info = this.GetInterfaceInfo();
            if (info == s_noInterfaces)
            {
                return ImmutableArray<NamedTypeSymbol>.Empty;
            }

            if (info.allInterfaces.IsDefault)
            {
                ImmutableInterlocked.InterlockedInitialize(ref info.allInterfaces, MakeAllInterfaces());
            }

            return info.allInterfaces;
        }

        /// Produce all implemented interfaces in topologically sorted order. We use
        /// TypeSymbol.Interfaces as the source of edge data, which has had cycles and infinitely
        /// long dependency cycles removed. Consequently, it is possible (and we do) use the
        /// simplest version of Tarjan's topological sorting algorithm.
        protected virtual ImmutableArray<NamedTypeSymbol> MakeAllInterfaces()
        {
            var result = ArrayBuilder<NamedTypeSymbol>.GetInstance();
            var visited = new HashSet<NamedTypeSymbol>(EqualsIgnoringComparer.InstanceIgnoringTupleNames);

            for (var baseType = this; !ReferenceEquals(baseType, null); baseType = baseType.BaseTypeNoUseSiteDiagnostics)
            {
                var interfaces = (baseType.TypeKind == TypeKind.TypeParameter) ? ((TypeParameterSymbol)baseType).EffectiveInterfacesNoUseSiteDiagnostics : baseType.InterfacesNoUseSiteDiagnostics();
                for (int i = interfaces.Length - 1; i >= 0; i--)
                {
                    AddAllInterfaces(interfaces[i], visited, result);
                }
            }

            result.ReverseContents();
            return result.ToImmutableAndFree();
        }

        private static void AddAllInterfaces(NamedTypeSymbol @interface, HashSet<NamedTypeSymbol> visited, ArrayBuilder<NamedTypeSymbol> result)
        {
            if (visited.Add(@interface))
            {
                ImmutableArray<NamedTypeSymbol> baseInterfaces = @interface.InterfacesNoUseSiteDiagnostics();
                for (int i = baseInterfaces.Length - 1; i >= 0; i--)
                {
                    var baseInterface = baseInterfaces[i];
                    AddAllInterfaces(baseInterface, visited, result);
                }

                result.Add(@interface);
            }
        }

        /// <summary>
        /// Gets the set of interfaces that this type directly implements, plus the base interfaces
        /// of all such types.
        /// </summary>
        /// <remarks>
        /// CONSIDER: it probably isn't truly necessary to cache this.  If space gets tight, consider
        /// alternative approaches (recompute every time, cache on the side, only store on some types,
        /// etc).
        /// </remarks>
        internal ImmutableHashSet<NamedTypeSymbol> InterfacesAndTheirBaseInterfacesNoUseSiteDiagnostics
        {
            get
            {
                var info = this.GetInterfaceInfo();
                if (info == s_noInterfaces)
                {
                    return ImmutableHashSet.Create<NamedTypeSymbol>();
                }

                if (info.interfacesAndTheirBaseInterfaces == null)
                {
                    Interlocked.CompareExchange(ref info.interfacesAndTheirBaseInterfaces, MakeInterfacesAndTheirBaseInterfaces(this.InterfacesNoUseSiteDiagnostics()), null);
                }

                return info.interfacesAndTheirBaseInterfaces;
            }
        }

        // Note: Unlike MakeAllInterfaces, this doesn't need to be virtual. It depends on
        // AllInterfaces for its implementation, so it will pick up all changes to MakeAllInterfaces
        // indirectly.
        private static ImmutableHashSet<NamedTypeSymbol> MakeInterfacesAndTheirBaseInterfaces(ImmutableArray<NamedTypeSymbol> declaredInterfaces)
        {
            var resultBuilder = new HashSet<NamedTypeSymbol>();
            foreach (var @interface in declaredInterfaces)
            {
                if (!resultBuilder.Contains(@interface))
                {
                    resultBuilder.Add(@interface);
                    resultBuilder.UnionWith(@interface.AllInterfacesNoUseSiteDiagnostics);
                }
            }

            return resultBuilder.Count == 0 ?
                ImmutableHashSet.Create<NamedTypeSymbol>() : ImmutableHashSet.CreateRange<NamedTypeSymbol>(resultBuilder);
        }

        /// <summary>
        /// Returns the corresponding symbol in this type or a base type that implements 
        /// interfaceMember (either implicitly or explicitly), or null if no such symbol exists
        /// (which might be either because this type doesn't implement the container of
        /// interfaceMember, or this type doesn't supply a member that successfully implements
        /// interfaceMember).
        /// </summary>
        /// <param name="interfaceMember">
        /// Must be a non-null interface property, method, or event.
        /// </param>
        public Symbol FindImplementationForInterfaceMember(Symbol interfaceMember)
        {
            if ((object)interfaceMember == null)
            {
                throw new ArgumentNullException(nameof(interfaceMember));
            }

            return FindImplementationForInterfaceMemberWithDiagnostics(interfaceMember).Symbol;
        }

        /// <summary>
        /// Returns true if this type is known to be a reference type. It is never the case that
        /// IsReferenceType and IsValueType both return true. However, for an unconstrained type
        /// parameter, IsReferenceType and IsValueType will both return false.
        /// </summary>
        public abstract bool IsReferenceType { get; }

        /// <summary>
        /// Returns true if this type is known to be a value type. It is never the case that
        /// IsReferenceType and IsValueType both return true. However, for an unconstrained type
        /// parameter, IsReferenceType and IsValueType will both return false.
        /// </summary>
        public abstract bool IsValueType { get; }

        // Only the compiler can create TypeSymbols.
        internal TypeSymbol()
        {
        }

        /// <summary>
        /// Gets the kind of this type.
        /// </summary>
        public abstract TypeKind TypeKind { get; }

        /// <summary>
        /// Gets corresponding special TypeId of this type.
        /// </summary>
        /// <remarks>
        /// Not preserved in types constructed from this one.
        /// </remarks>
        public virtual SpecialType SpecialType
        {
            get
            {
                return SpecialType.None;
            }
        }

        /// <summary>
        /// Gets corresponding primitive type code for this type declaration.
        /// </summary>
        internal Microsoft.Cci.PrimitiveTypeCode PrimitiveTypeCode
        {
            get
            {
                return this.IsPointerType()
                    ? Microsoft.Cci.PrimitiveTypeCode.Pointer
                    : SpecialTypes.GetTypeCode(SpecialType);
            }
        }

        #region Use-Site Diagnostics

        /// <summary>
        /// Return error code that has highest priority while calculating use site error for this symbol. 
        /// </summary>
        protected override int HighestPriorityUseSiteError
        {
            get
            {
                return (int)ErrorCode.ERR_BogusType;
            }
        }


        public sealed override bool HasUnsupportedMetadata
        {
            get
            {
                DiagnosticInfo info = GetUseSiteDiagnostic();
                return (object)info != null && info.Code == (int)ErrorCode.ERR_BogusType;
            }
        }

        internal abstract bool GetUnificationUseSiteDiagnosticRecursive(ref DiagnosticInfo result, Symbol owner, ref HashSet<TypeSymbol> checkedTypes);

        #endregion

        /// <summary>
        /// Is this a symbol for an anonymous type (including delegate).
        /// </summary>
        public virtual bool IsAnonymousType
        {
            get
            {
                return false;
            }
        }

        /// <summary>
        /// Is this a symbol for a Tuple.
        /// </summary>
        public virtual bool IsTupleType => false;

        /// <summary>
        /// Verify if the given type can be used to back a tuple type 
        /// and return cardinality of that tuple type in <paramref name="tupleCardinality"/>. 
        /// </summary>
        /// <param name="tupleCardinality">If method returns true, contains cardinality of the compatible tuple type.</param>
        /// <returns></returns>
        public virtual bool IsTupleCompatible(out int tupleCardinality)
        {
            tupleCardinality = 0;
            return false;
        }

        /// <summary>
        /// Verify if the given type can be used to back a tuple type. 
        /// </summary>
        public bool IsTupleCompatible()
        {
            int countOfItems;
            return IsTupleCompatible(out countOfItems);
        }

        /// <summary>
        /// Verify if the given type is a tuple of a given cardinality, or can be used to back a tuple type 
        /// with the given cardinality. 
        /// </summary>
        public bool IsTupleOrCompatibleWithTupleOfCardinality(int targetCardinality)
        {
            if (IsTupleType)
            {
                return TupleElementTypes.Length == targetCardinality;
            }

            int countOfItems;
            return IsTupleCompatible(out countOfItems) && countOfItems == targetCardinality;
        }

        /// <summary>
        /// If this is a tuple type symbol, returns the symbol for its underlying type.
        /// Otherwise, returns null.
        /// The type argument corresponding to the type of the extension field (VT[8].Rest),
        /// which is at the 8th (one based) position is always a symbol for another tuple, 
        /// rather than its underlying type.
        /// </summary>
        public virtual NamedTypeSymbol TupleUnderlyingType
        {
            get
            {
                return null;
            }
        }

        /// <summary>
        /// If this symbol represents a tuple type, get the types of the tuple's elements.
        /// </summary>
        public virtual ImmutableArray<TypeSymbol> TupleElementTypes => default(ImmutableArray<TypeSymbol>);

        /// <summary>
        /// If this symbol represents a tuple type, get the names of the tuple's elements.
        /// </summary>
        public virtual ImmutableArray<string> TupleElementNames => default(ImmutableArray<string>);

        /// <summary>
        /// If this symbol represents a tuple type, get the fields for the tuple's elements.
        /// Otherwise, returns default.
        /// </summary>
        public virtual ImmutableArray<FieldSymbol> TupleElements => default(ImmutableArray<FieldSymbol>);

        /// <summary>
        /// Is this type a managed type (false for everything but enum, pointer, and
        /// some struct types).
        /// </summary>
        /// <remarks>
        /// See Type::computeManagedType.
        /// </remarks>
        internal abstract bool IsManagedType { get; }

        internal abstract bool ContainsNullableReferenceTypes();

        internal abstract void AddNullableTransforms(ArrayBuilder<bool> transforms);

        internal abstract bool ApplyNullableTransforms(ImmutableArray<bool> transforms, ref int position, out TypeSymbol result);

        internal abstract TypeSymbol SetUnknownNullabilityForRefernceTypes();

        #region ITypeSymbol Members

        INamedTypeSymbol ITypeSymbol.BaseType
        {
            get
            {
                return this.BaseTypeNoUseSiteDiagnostics;
            }
        }

        ImmutableArray<INamedTypeSymbol> ITypeSymbol.Interfaces
        {
            get
            {
                return StaticCast<INamedTypeSymbol>.From(this.InterfacesNoUseSiteDiagnostics());
            }
        }

        ImmutableArray<INamedTypeSymbol> ITypeSymbol.AllInterfaces
        {
            get
            {
                return StaticCast<INamedTypeSymbol>.From(this.AllInterfacesNoUseSiteDiagnostics);
            }
        }

        bool ITypeSymbol.IsReferenceType
        {
            get
            {
                return this.IsReferenceType;
            }
        }

        bool ITypeSymbol.IsValueType
        {
            get
            {
                return this.IsValueType;
            }
        }

        ITypeSymbol ITypeSymbol.OriginalDefinition
        {
            get
            {
                return this.OriginalDefinition;
            }
        }

        TypeKind ITypeSymbol.TypeKind
        {
            get
            {
                return TypeKind;
            }
        }

        ISymbol ITypeSymbol.FindImplementationForInterfaceMember(ISymbol interfaceMember)
        {
            return interfaceMember is Symbol
                ? FindImplementationForInterfaceMember((Symbol)interfaceMember)
                : null;
        }

        /// <summary>
        /// Is this a symbol for a Tuple.
        /// </summary>
        bool ITypeSymbol.IsTupleType => this.IsTupleType;

        #endregion

        #region Interface member checks

        protected SymbolAndDiagnostics FindImplementationForInterfaceMemberWithDiagnostics(Symbol interfaceMember)
        {
            Debug.Assert((object)interfaceMember != null);

            if (this.IsInterfaceType())
            {
                return SymbolAndDiagnostics.Empty;
            }

            var interfaceType = interfaceMember.ContainingType;
            if ((object)interfaceType == null || !interfaceType.IsInterface)
            {
                return SymbolAndDiagnostics.Empty;
            }

            switch (interfaceMember.Kind)
            {
                case SymbolKind.Method:
                case SymbolKind.Property:
                case SymbolKind.Event:
                    var info = this.GetInterfaceInfo();
                    if (info == s_noInterfaces)
                    {
                        return SymbolAndDiagnostics.Empty;
                    }

                    // PERF: Avoid delegate allocation by splitting GetOrAdd into TryGetValue+TryAdd
                    var map = info.ImplementationForInterfaceMemberMap;
                    SymbolAndDiagnostics result;
                    if (map.TryGetValue(interfaceMember, out result))
                    {
                        return result;
                    }

                    result = ComputeImplementationAndDiagnosticsForInterfaceMember(interfaceMember);
                    map.TryAdd(interfaceMember, result);
                    return result;

                default:
                    return SymbolAndDiagnostics.Empty;
            }
        }

        private SymbolAndDiagnostics ComputeImplementationAndDiagnosticsForInterfaceMember(Symbol interfaceMember)
        {
            var diagnostics = DiagnosticBag.GetInstance();
            var implementingMember = ComputeImplementationForInterfaceMember(interfaceMember, this, diagnostics);
            var implementingMemberAndDiagnostics = new SymbolAndDiagnostics(implementingMember, diagnostics.ToReadOnlyAndFree());
            return implementingMemberAndDiagnostics;
        }

        /// <summary>
        /// Performs interface mapping (spec 13.4.4).
        /// </summary>
        /// <remarks>
        /// CONSIDER: we could probably do less work in the metadata and retargeting cases - we won't use the diagnostics.
        /// </remarks>
        /// <param name="interfaceMember">A non-null property on an interface type.</param>
        /// <param name="implementingType">The type implementing the interface property (usually "this").</param>
        /// <param name="diagnostics">Bag to which to add diagnostics.</param>
        /// <returns>The implementing property or null, if there isn't one.</returns>
        private static Symbol ComputeImplementationForInterfaceMember(Symbol interfaceMember, TypeSymbol implementingType, DiagnosticBag diagnostics)
        {
            Debug.Assert(interfaceMember.Kind == SymbolKind.Method || interfaceMember.Kind == SymbolKind.Property || interfaceMember.Kind == SymbolKind.Event);

            NamedTypeSymbol interfaceType = interfaceMember.ContainingType;
            Debug.Assert((object)interfaceType != null && interfaceType.IsInterface);

            bool seenTypeDeclaringInterface = false;

            // NOTE: In other areas of the compiler, we check whether the member is from a specific compilation.
            // We could do the same thing here, but that would mean that callers of the public API would have
            // to pass in a Compilation object when asking about interface implementation.  This extra cost eliminates
            // the small benefit of getting identical answers from "imported" symbols, regardless of whether they
            // are imported as source or metadata symbols.
            //
            // ACASEY: As of 2013/01/24, we are not aware of any cases where the source and metadata behaviors
            // disagree *in code that can be emitted*.  (If there are any, they are likely to involved ambiguous
            // overrides, which typically arise through combinations of ref/out and generics.)  In incorrect code,
            // the source behavior is somewhat more generous (e.g. accepting a method with the wrong return type),
            // but we do not guarantee that incorrect source will be treated in the same way as incorrect metadata.
            // 
            // NOTE: The batch compiler is not affected by this discrepancy, since compilations don't call these
            // APIs on symbols from other compilations.
            bool implementingTypeIsFromSomeCompilation = implementingType.Dangerous_IsFromSomeCompilation;

            Symbol implicitImpl = null;
            Symbol closestMismatch = null;

            for (TypeSymbol currType = implementingType; (object)currType != null; currType = currType.BaseTypeNoUseSiteDiagnostics)
            {
                // NOTE: In the case of PE symbols, it is possible to see an explicit implementation
                // on a type that does not declare the corresponding interface (or one of its
                // subinterfaces).  In such cases, we want to return the explicit implementation,
                // even if it doesn't participate in interface mapping according to the C# rules.

                // pass 1: check for explicit impls (can't assume name matches)
                Symbol currTypeExplicitImpl = currType.GetExplicitImplementationForInterfaceMember(interfaceMember);
                if ((object)currTypeExplicitImpl != null)
                {
                    return currTypeExplicitImpl;
                }

                // WORKAROUND: see comment on method.
                if (IsExplicitlyImplementedViaAccessors(interfaceMember, currType, out currTypeExplicitImpl))
                {
                    // NOTE: may be null.
                    return currTypeExplicitImpl;
                }

                seenTypeDeclaringInterface = seenTypeDeclaringInterface || currType.InterfacesAndTheirBaseInterfacesNoUseSiteDiagnostics.Contains(interfaceType);

                // We want the implementation from the most derived type at or above the first one to
                // include the interface (or a subinterface) in its interface list
                if (seenTypeDeclaringInterface)
                {
                    //pass 2: check for implicit impls (name must match)
                    Symbol currTypeImplicitImpl;
                    Symbol currTypeCloseMismatch;

                    FindPotentialImplicitImplementationMemberDeclaredInType(
                        interfaceMember,
                        implementingTypeIsFromSomeCompilation,
                        currType,
                        out currTypeImplicitImpl,
                        out currTypeCloseMismatch);

                    if ((object)currTypeImplicitImpl != null)
                    {
                        implicitImpl = currTypeImplicitImpl;
                        break;
                    }

                    if ((object)closestMismatch == null)
                    {
                        closestMismatch = currTypeCloseMismatch;
                    }
                }
            }

            // Dev10 has some extra restrictions and extra wiggle room when finding implicit
            // implementations for interface accessors.  Perform some extra checks and possibly
            // update the result (i.e. implicitImpl).
            if (interfaceMember.IsAccessor())
            {
                CheckForImplementationOfCorrespondingPropertyOrEvent((MethodSymbol)interfaceMember, implementingType, implementingTypeIsFromSomeCompilation, ref implicitImpl);
            }

            if ((object)implicitImpl != null)
            {
                ReportImplicitImplementationMatchDiagnostics(interfaceMember, implementingType, implicitImpl, diagnostics);
            }
            else if ((object)closestMismatch != null)
            {
                ReportImplicitImplementationMismatchDiagnostics(interfaceMember, implementingType, closestMismatch, diagnostics);
            }

            return implicitImpl;
        }

        /// <summary>
        /// Since dev11 didn't expose a symbol API, it had the luxury of being able to accept a base class's claim that 
        /// it implements an interface.  Roslyn, on the other hand, needs to be able to point to an implementing symbol
        /// for each interface member.
        /// 
        /// DevDiv #718115 was triggered by some unusual metadata in a Microsoft reference assembly (Silverlight System.Windows.dll).
        /// The issue was that a type explicitly implemented the accessors of an interface event, but did not tie them together with
        /// an event declaration.  To make matters worse, it declared its own protected event with the same name as the interface
        /// event (presumably to back the explicit implementation).  As a result, when Roslyn was asked to find the implementing member
        /// for the interface event, it found the protected event and reported an appropriate diagnostic.  Would it should have done
        /// (and does do now) is recognize that no event associated with the accessors explicitly implementing the interface accessors
        /// and returned null.
        /// 
        /// We resolved this issue by introducing a new step into the interface mapping algorithm: after failing to find an explicit
        /// implementation in a type, but before searching for an implicit implementation in that type, check for an explicit implementation
        /// of an associated accessor.  If there is such an implementation, then immediately return the associated property or event,
        /// even if it is null.  That is, never attempt to find an implicit implementation for an interface property or event with an
        /// explicitly implemented accessor.
        /// </summary>
        private static bool IsExplicitlyImplementedViaAccessors(Symbol interfaceMember, TypeSymbol currType, out Symbol implementingMember)
        {
            MethodSymbol interfaceAccessor1;
            MethodSymbol interfaceAccessor2;

            switch (interfaceMember.Kind)
            {
                case SymbolKind.Property:
                    {
                        PropertySymbol interfaceProperty = (PropertySymbol)interfaceMember;
                        interfaceAccessor1 = interfaceProperty.GetMethod;
                        interfaceAccessor2 = interfaceProperty.SetMethod;
                        break;
                    }
                case SymbolKind.Event:
                    {
                        EventSymbol interfaceEvent = (EventSymbol)interfaceMember;
                        interfaceAccessor1 = interfaceEvent.AddMethod;
                        interfaceAccessor2 = interfaceEvent.RemoveMethod;
                        break;
                    }
                default:
                    {
                        implementingMember = null;
                        return false;
                    }
            }

            Symbol associated1;
            Symbol associated2;

            if (TryGetExplicitImplementationAssociatedPropertyOrEvent(interfaceAccessor1, currType, out associated1) |  // NB: not ||
                TryGetExplicitImplementationAssociatedPropertyOrEvent(interfaceAccessor2, currType, out associated2))
            {
                // If there's more than one associated property/event, don't do anything special - just let the algorithm
                // fail in the usual way.
                if ((object)associated1 == null || (object)associated2 == null || associated1 == associated2)
                {
                    implementingMember = associated1 ?? associated2;

                    // In source, we should already have seen an explicit implementation for the interface property/event.
                    // If we haven't then there is no implementation.  We need this check to match dev11 in some edge cases
                    // (e.g. IndexerTests.AmbiguousExplicitIndexerImplementation).  Such cases already fail
                    // to roundtrip correctly, so it's not important to check for a particular compilation.
                    if ((object)implementingMember != null && implementingMember.Dangerous_IsFromSomeCompilation)
                    {
                        implementingMember = null;
                    }

                    return true;
                }
            }

            implementingMember = null;
            return false;
        }

        private static bool TryGetExplicitImplementationAssociatedPropertyOrEvent(MethodSymbol interfaceAccessor, TypeSymbol currType, out Symbol associated)
        {
            if ((object)interfaceAccessor != null)
            {
                // NB: uses a map that was built (and saved) when we checked for an explicit
                // implementation of the interface member.
                Symbol implementation = currType.GetExplicitImplementationForInterfaceMember(interfaceAccessor);
                if ((object)implementation != null)
                {
                    associated = implementation.Kind == SymbolKind.Method
                        ? ((MethodSymbol)implementation).AssociatedSymbol
                        : null;
                    return true;
                }
            }

            associated = null;
            return false;
        }

        /// <summary>
        /// If we were looking for an accessor, then look for an accessor on the implementation of the
        /// corresponding interface property/event.  If it is valid as an implementation (ignoring the name),
        /// then prefer it to our current result if:
        ///   1) our current result is null; or
        ///   2) our current result is on the same type.
        ///   
        /// If there is no corresponding accessor on the implementation of the corresponding interface
        /// property/event and we found an accessor, then the accessor we found is invalid, so clear it.
        /// </summary>
        private static void CheckForImplementationOfCorrespondingPropertyOrEvent(MethodSymbol interfaceMethod, TypeSymbol implementingType, bool implementingTypeIsFromSomeCompilation, ref Symbol implicitImpl)
        {
            Debug.Assert(interfaceMethod.IsAccessor());

            Symbol associatedInterfacePropertyOrEvent = interfaceMethod.AssociatedSymbol;
            Symbol implementingPropertyOrEvent = implementingType.FindImplementationForInterfaceMember(associatedInterfacePropertyOrEvent); // NB: uses cache
            MethodSymbol correspondingImplementingAccessor = null;
            if ((object)implementingPropertyOrEvent != null)
            {
                switch (interfaceMethod.MethodKind)
                {
                    case MethodKind.PropertyGet:
                        correspondingImplementingAccessor = ((PropertySymbol)implementingPropertyOrEvent).GetOwnOrInheritedGetMethod();
                        break;
                    case MethodKind.PropertySet:
                        correspondingImplementingAccessor = ((PropertySymbol)implementingPropertyOrEvent).GetOwnOrInheritedSetMethod();
                        break;
                    case MethodKind.EventAdd:
                        correspondingImplementingAccessor = ((EventSymbol)implementingPropertyOrEvent).GetOwnOrInheritedAddMethod();
                        break;
                    case MethodKind.EventRemove:
                        correspondingImplementingAccessor = ((EventSymbol)implementingPropertyOrEvent).GetOwnOrInheritedRemoveMethod();
                        break;
                    default:
                        throw ExceptionUtilities.UnexpectedValue(interfaceMethod.MethodKind);
                }
            }

            if (correspondingImplementingAccessor == implicitImpl)
            {
                return;
            }
            else if ((object)correspondingImplementingAccessor == null && (object)implicitImpl != null && implicitImpl.IsAccessor())
            {
                // If we found an accessor, but it's not (directly or indirectly) on the property implementation,
                // then it's not a valid match.
                implicitImpl = null;
            }
            else if ((object)correspondingImplementingAccessor != null && ((object)implicitImpl == null || correspondingImplementingAccessor.ContainingType == implicitImpl.ContainingType))
            {
                // Suppose the interface accessor and the implementing accessor have different names.
                // In Dev10, as long as the corresponding properties have an implementation relationship,
                // then the accessor can be considered an implementation, even though the name is different.
                // Later on, when we check that implementation signatures match exactly
                // (in SourceMemberContainerTypeSymbol.SynthesizeInterfaceMemberImplementation),
                // they won't (because of the names) and an explicit implementation method will be synthesized.

                MethodSymbol interfaceAccessorWithImplementationName = new SignatureOnlyMethodSymbol(
                    correspondingImplementingAccessor.Name,
                    interfaceMethod.ContainingType,
                    interfaceMethod.MethodKind,
                    interfaceMethod.CallingConvention,
                    interfaceMethod.TypeParameters,
                    interfaceMethod.Parameters,
                    interfaceMethod.RefKind,
                    interfaceMethod.ReturnType,
                    interfaceMethod.RefCustomModifiers,
                    interfaceMethod.ExplicitInterfaceImplementations);

                // Make sure that the corresponding accessor is a real implementation.
                if (IsInterfaceMemberImplementation(correspondingImplementingAccessor, interfaceAccessorWithImplementationName, implementingTypeIsFromSomeCompilation))
                {
                    implicitImpl = correspondingImplementingAccessor;
                }
            }
        }

        /// <summary>
        /// These diagnostics are for members that do implicitly implement an interface member, but do so
        /// in an undesirable way.
        /// </summary>
        private static void ReportImplicitImplementationMatchDiagnostics(Symbol interfaceMember, TypeSymbol implementingType, Symbol implicitImpl, DiagnosticBag diagnostics)
        {
            bool reportedAnError = false;

            if (interfaceMember.Kind == SymbolKind.Method)
            {
                var interfaceMethod = (MethodSymbol)interfaceMember;
                bool implicitImplIsAccessor = implicitImpl.IsAccessor();
                bool interfaceMethodIsAccessor = interfaceMethod.IsAccessor();

                if (interfaceMethodIsAccessor && !implicitImplIsAccessor && !interfaceMethod.IsIndexedPropertyAccessor())
                {
                    diagnostics.Add(ErrorCode.ERR_MethodImplementingAccessor, implicitImpl.Locations[0], implicitImpl, interfaceMethod, implementingType);
                    reportedAnError = true;
                }
                else if (!interfaceMethodIsAccessor && implicitImplIsAccessor)
                {
                    diagnostics.Add(ErrorCode.ERR_AccessorImplementingMethod, implicitImpl.Locations[0], implicitImpl, interfaceMethod, implementingType);
                    reportedAnError = true;
                }
                else
                {
                    var implicitImplMethod = (MethodSymbol)implicitImpl;

                    if (implicitImplMethod.IsConditional)
                    {
                        // CS0629: Conditional member '{0}' cannot implement interface member '{1}' in type '{2}'
                        diagnostics.Add(ErrorCode.ERR_InterfaceImplementedByConditional, implicitImpl.Locations[0], implicitImpl, interfaceMethod, implementingType);
                        reportedAnError = true;
                    }
                    else if(ReportAnyMismatchedConstraints(interfaceMethod, implementingType, implicitImplMethod, diagnostics))
                    {
                        reportedAnError = true;
                    }
                }
            }

<<<<<<< HEAD
            if (!reportedAnError)
            {
                CheckNullableReferenceTypeMismatchOnImplementingMember(implicitImpl, interfaceMember, false, diagnostics);
=======
            if (MemberSignatureComparer.ConsideringTupleNamesCreatesDifference(implicitImpl, interfaceMember))
            {
                diagnostics.Add(ErrorCode.ERR_ImplBadTupleNames, implicitImpl.Locations[0], implicitImpl, interfaceMember);
>>>>>>> c28d8bac
            }

            // In constructed types, it is possible to see multiple members with the same (runtime) signature.
            // Now that we know which member will implement the interface member, confirm that it is the only
            // such member.
            if (!implicitImpl.ContainingType.IsDefinition)
            {
                foreach (Symbol member in implicitImpl.ContainingType.GetMembers(implicitImpl.Name))
                {
                    if (member.DeclaredAccessibility != Accessibility.Public || member.IsStatic || member == implicitImpl)
                    {
                        //do nothing - not an ambiguous implementation
                    }
                    else if (MemberSignatureComparer.RuntimeImplicitImplementationComparer.Equals(interfaceMember, member) && !member.IsAccessor())
                    {
                        // CONSIDER: Dev10 does not seem to report this for indexers or their accessors.
                        diagnostics.Add(ErrorCode.WRN_MultipleRuntimeImplementationMatches, member.Locations[0], member, interfaceMember, implementingType);
                    }
                }
            }
        }

        internal static void CheckNullableReferenceTypeMismatchOnImplementingMember(Symbol implementingMember, Symbol interfaceMember, bool isExplicit, DiagnosticBag diagnostics)
        {
            CSharpCompilation compilation;

            if (((CSharpParseOptions)implementingMember.Locations[0].SourceTree?.Options)?.IsFeatureEnabled(MessageID.IDS_FeatureStaticNullChecking) == true &&
                !implementingMember.IsImplicitlyDeclared && !implementingMember.IsAccessor() &&
                !implementingMember.NullableOptOut &&
                (compilation = implementingMember.DeclaringCompilation) != null)
            {
                Symbol implementedMember;
                MethodSymbol implementedMethod;

                if (implementingMember.Kind == SymbolKind.Method && (implementedMethod = (MethodSymbol)interfaceMember).IsGenericMethod)
                {
                    implementedMember = implementedMethod.Construct(((MethodSymbol)implementingMember).TypeParameters.SelectAsArray(TypeMap.AsTypeSymbolWithAnnotations));
                }
                else
                {
                    implementedMember = interfaceMember;
                }

                TypeSymbolWithAnnotations implementingMemberType = implementingMember.GetTypeOrReturnType();
                TypeSymbolWithAnnotations implementedMemberType = compilation.GetTypeOrReturnTypeWithAdjustedNullableAnnotations(implementedMember);

                if (!implementingMemberType.Equals(implementedMemberType, 
                                                   TypeSymbolEqualityOptions.SameType | 
                                                       TypeSymbolEqualityOptions.CompareNullableModifiersForReferenceTypes |
                                                       TypeSymbolEqualityOptions.UnknownNullableModifierMatchesAny) &&
                    implementingMemberType.Equals(implementedMemberType, TypeSymbolEqualityOptions.SameType))
                {
                    diagnostics.Add(implementingMember.Kind == SymbolKind.Method ?
                                        (isExplicit ? 
                                            ErrorCode.WRN_NullabilityMismatchInReturnTypeOnExplicitImplementation : 
                                            ErrorCode.WRN_NullabilityMismatchInReturnTypeOnImplicitImplementation) :
                                        (isExplicit ? 
                                            ErrorCode.WRN_NullabilityMismatchInTypeOnExplicitImplementation : 
                                            ErrorCode.WRN_NullabilityMismatchInTypeOnImplicitImplementation),
                                    implementingMember.Locations[0], new FormattedSymbol(interfaceMember, SymbolDisplayFormat.MinimallyQualifiedFormat));
                }

                ImmutableArray<ParameterSymbol> implementingParameters = implementingMember.GetParameters();
                ImmutableArray<ParameterSymbol> implementedParameters = implementedMember.GetParameters();

                for (int i = 0; i < implementingParameters.Length; i++)
                {
                    var implementedParameterType = compilation.GetTypeOrReturnTypeWithAdjustedNullableAnnotations(implementedParameters[i]);

                    if (!implementingParameters[i].Type.Equals(implementedParameterType, 
                                                               TypeSymbolEqualityOptions.SameType | 
                                                                   TypeSymbolEqualityOptions.CompareNullableModifiersForReferenceTypes |
                                                                   TypeSymbolEqualityOptions.UnknownNullableModifierMatchesAny) &&
                        implementingParameters[i].Type.Equals(implementedParameterType, TypeSymbolEqualityOptions.SameType))
                    {
                        diagnostics.Add(isExplicit ? 
                                            ErrorCode.WRN_NullabilityMismatchInParameterTypeOnExplicitImplementation : 
                                            ErrorCode.WRN_NullabilityMismatchInParameterTypeOnImplicitImplementation, 
                                        implementingMember.Locations[0],
                                        new FormattedSymbol(implementingParameters[i], SymbolDisplayFormat.ShortFormat),
                                        new FormattedSymbol(interfaceMember, SymbolDisplayFormat.MinimallyQualifiedFormat));
                    }
                }
            }
        }

        /// <summary>
        /// These diagnostics are for members that almost, but not actually, implicitly implement an interface member.
        /// </summary>
        private static void ReportImplicitImplementationMismatchDiagnostics(Symbol interfaceMember, TypeSymbol implementingType, Symbol closestMismatch, DiagnosticBag diagnostics)
        {
            // Determine  a better location for diagnostic squiggles.  Squiggle the interface rather than the class.
            Location interfaceLocation = null;
            if ((object)implementingType != null)
            {
                var @interface = interfaceMember.ContainingType;
                SourceMemberContainerTypeSymbol snt = implementingType as SourceMemberContainerTypeSymbol;
                interfaceLocation = snt.GetImplementsLocation(@interface) ?? implementingType.Locations[0];
            }
            else
            {
                interfaceLocation = implementingType.Locations[0];
            }

            if (closestMismatch.IsStatic)
            {
                diagnostics.Add(ErrorCode.ERR_CloseUnimplementedInterfaceMemberStatic, interfaceLocation, implementingType, interfaceMember, closestMismatch);
            }
            else if (closestMismatch.DeclaredAccessibility != Accessibility.Public)
            {
                ErrorCode errorCode = interfaceMember.IsAccessor() ? ErrorCode.ERR_UnimplementedInterfaceAccessor : ErrorCode.ERR_CloseUnimplementedInterfaceMemberNotPublic;
                diagnostics.Add(errorCode, interfaceLocation, implementingType, interfaceMember, closestMismatch);
            }
            else //return ref kind or type doesn't match
            {
                RefKind interfaceMemberRefKind = RefKind.None;
                TypeSymbol interfaceMemberReturnType;
                switch (interfaceMember.Kind)
                {
                    case SymbolKind.Method:
                        var method = (MethodSymbol)interfaceMember;
                        interfaceMemberRefKind = method.RefKind;
                        interfaceMemberReturnType = method.ReturnType.TypeSymbol;
                        break;
                    case SymbolKind.Property:
                        var property = (PropertySymbol)interfaceMember;
                        interfaceMemberRefKind = property.RefKind;
                        interfaceMemberReturnType = property.Type.TypeSymbol;
                        break;
                    case SymbolKind.Event:
                        interfaceMemberReturnType = ((EventSymbol)interfaceMember).Type.TypeSymbol;
                        break;
                    default:
                        throw ExceptionUtilities.UnexpectedValue(interfaceMember.Kind);
                }

                bool hasRefReturnMismatch = false;
                switch (closestMismatch.Kind)
                {
                    case SymbolKind.Method:
                        hasRefReturnMismatch = (((MethodSymbol)closestMismatch).RefKind != RefKind.None) != (interfaceMemberRefKind != RefKind.None);
                        break;

                    case SymbolKind.Property:
                        hasRefReturnMismatch = (((PropertySymbol)closestMismatch).RefKind != RefKind.None) != (interfaceMemberRefKind != RefKind.None);
                        break;
                }

                DiagnosticInfo useSiteDiagnostic;
                if ((object)interfaceMemberReturnType != null &&
                    (useSiteDiagnostic = interfaceMemberReturnType.GetUseSiteDiagnostic()) != null &&
                    useSiteDiagnostic.DefaultSeverity == DiagnosticSeverity.Error)
                {
                    diagnostics.Add(useSiteDiagnostic, interfaceLocation);
                }
                else if (hasRefReturnMismatch)
                {
                    diagnostics.Add(ErrorCode.ERR_CloseUnimplementedInterfaceMemberWrongRefReturn, interfaceLocation, implementingType, interfaceMember, closestMismatch, interfaceMemberRefKind != RefKind.None ? "reference" : "value");
                }
                else
                {
                    diagnostics.Add(ErrorCode.ERR_CloseUnimplementedInterfaceMemberWrongReturnType, interfaceLocation, implementingType, interfaceMember, closestMismatch, interfaceMemberReturnType);
                }
            }
        }

        private static bool ReportAnyMismatchedConstraints(MethodSymbol interfaceMethod, TypeSymbol implementingType, MethodSymbol implicitImpl, DiagnosticBag diagnostics)
        {
            Debug.Assert(interfaceMethod.Arity == implicitImpl.Arity);

            bool result = false;
            var arity = interfaceMethod.Arity;

            if (arity > 0)
            {
                var typeParameters1 = interfaceMethod.TypeParameters;
                var typeParameters2 = implicitImpl.TypeParameters;
                var indexedTypeParameters = IndexedTypeParameterSymbol.Take(arity);

                var typeMap1 = new TypeMap(typeParameters1, indexedTypeParameters, allowAlpha: true);
                var typeMap2 = new TypeMap(typeParameters2, indexedTypeParameters, allowAlpha: true);

                // Report any mismatched method constraints.
                for (int i = 0; i < arity; i++)
                {
                    var typeParameter1 = typeParameters1[i];
                    var typeParameter2 = typeParameters2[i];

                    if (!MemberSignatureComparer.HaveSameConstraints(typeParameter1, typeMap1, typeParameter2, typeMap2))
                    {
                        // If the matching method for the interface member is defined on the implementing type,
                        // the matching method location is used for the error. Otherwise, the location of the
                        // implementing type is used. (This differs from Dev10 which associates the error with
                        // the closest method always. That behavior can be confusing though, since in the case
                        // of "interface I { M; } class A { M; } class B : A, I { }", this means reporting an error on
                        // A.M that it does not satisfy I.M even though A does not implement I. Furthermore if
                        // A is defined in metadata, there is no location for A.M. Instead, we simply report the
                        // error on B if the match to I.M is in a base class.)
                        var location = (implicitImpl.ContainingType == implementingType) ?
                            implicitImpl.Locations[0] :
                            implementingType.Locations[0];
                        diagnostics.Add(ErrorCode.ERR_ImplBadConstraints, location, typeParameter2.Name, implicitImpl, typeParameter1.Name, interfaceMethod);
                        result = true;
                    }
                }
            }

            return result;
        }

        /// <summary>
        /// Search the declared members of a type for one that could be an implementation
        /// of a given interface member (depending on interface declarations).
        /// </summary>
        /// <param name="interfaceMember">The interface member being implemented.</param>
        /// <param name="implementingTypeIsFromSomeCompilation">True if the implementing type is from some compilation (i.e. not from metadata).</param>
        /// <param name="currType">The type on which we are looking for a declared implementation of the interface member.</param>
        /// <param name="implicitImpl">A member on currType that could implement the interface, or null.</param>
        /// <param name="closeMismatch">A member on currType that could have been an attempt to implement the interface, or null.</param>
        /// <remarks>
        /// There is some similarity between this member and MemberSymbol.FindOverriddenOrHiddenMembersInType.
        /// When making changes to this member, think about whether or not they should also be applied in MemberSymbol.
        /// One key difference is that custom modifiers are considered when looking up overridden members, but
        /// not when looking up implicit implementations.  We're preserving this behavior from Dev10.
        /// </remarks>
        private static void FindPotentialImplicitImplementationMemberDeclaredInType(
            Symbol interfaceMember,
            bool implementingTypeIsFromSomeCompilation,
            TypeSymbol currType,
            out Symbol implicitImpl,
            out Symbol closeMismatch)
        {
            implicitImpl = null;
            closeMismatch = null;

            foreach (Symbol member in currType.GetMembers(interfaceMember.Name))
            {
                if (member.Kind == interfaceMember.Kind)
                {
                    if (IsInterfaceMemberImplementation(member, interfaceMember, implementingTypeIsFromSomeCompilation))
                    {
                        implicitImpl = member;
                        return;
                    }

                    //if we haven't found a match, do a weaker comparison that ignores static-ness, accessibility, and return type
                    if ((object)closeMismatch == null && implementingTypeIsFromSomeCompilation)
                    {
                        // We can ignore custom modifiers here, because our goal is to improve the helpfulness
                        // of an error we're already giving, rather than to generate a new error.
                        if (MemberSignatureComparer.CSharpCloseImplicitImplementationComparer.Equals(interfaceMember, member))
                        {
                            closeMismatch = member;
                        }
                    }
                }
            }
        }

        /// <summary>
        /// To implement an interface member, a candidate member must be public, non-static, and have
        /// the same signature.  "Have the same signature" has a looser definition if the type implementing
        /// the interface is from source.
        /// </summary>
        /// <remarks>
        /// PROPERTIES:
        /// NOTE: we're not checking whether this property has at least the accessors
        /// declared in the interface.  Dev10 considers it a match either way and,
        /// reports failure to implement accessors separately.
        ///
        /// If the implementing type (i.e. the type with the interface in its interface
        /// list) is in source, then we can ignore custom modifiers in/on the property
        /// type because they will be copied into the bridge property that explicitly
        /// implements the interface property (or they would be, if we created such
        /// a bridge property).  Bridge *methods* (not properties) are inserted in 
        /// SourceMemberContainerTypeSymbol.SynthesizeInterfaceMemberImplementation.
        ///
        /// CONSIDER: The spec for interface mapping (13.4.4) could be interpreted to mean that this
        /// property is not an implementation unless it has an accessor for each accessor of the
        /// interface property.  For now, we prefer to represent that case as having an implemented
        /// property and an unimplemented accessor because it makes finding accessor implementations
        /// much easier.  If we decide that we want the API to report the property as unimplemented,
        /// then it might be appropriate to keep current result internally and just check the accessors
        /// before returning the value from the public API (similar to the way MethodSymbol.OverriddenMethod
        /// filters MethodSymbol.OverriddenOrHiddenMembers.
        /// </remarks>
        private static bool IsInterfaceMemberImplementation(Symbol candidateMember, Symbol interfaceMember, bool implementingTypeIsFromSomeCompilation)
        {
            if (candidateMember.DeclaredAccessibility != Accessibility.Public || candidateMember.IsStatic)
            {
                return false;
            }
            else if (implementingTypeIsFromSomeCompilation)
            {
                // We're specifically ignoring custom modifiers for source types because that's what Dev10 does.
                // Inexact matches are acceptable because we'll just generate bridge members - explicit implementations
                // with exact signatures that delegate to the inexact match.  This happens automatically in
                // SourceMemberContainerTypeSymbol.SynthesizeInterfaceMemberImplementation.
                return MemberSignatureComparer.CSharpImplicitImplementationComparer.Equals(interfaceMember, candidateMember);
            }
            else
            {
                // NOTE: Dev10 seems to use the C# rules in this case as well, but it doesn't give diagnostics about
                // the failure of a metadata type to implement an interface so there's no problem with reporting the
                // CLI interpretation instead.  For example, using this comparer might allow a member with a ref 
                // parameter to implement a member with an out parameter -  which Dev10 would not allow - but that's
                // okay because Dev10's behavior is not observable.
                return MemberSignatureComparer.RuntimeImplicitImplementationComparer.Equals(interfaceMember, candidateMember);
            }
        }

        private Symbol GetExplicitImplementationForInterfaceMember(Symbol interfaceMember)
        {
            var info = this.GetInterfaceInfo();
            if (info == s_noInterfaces)
            {
                return null;
            }

            if (info.explicitInterfaceImplementationMap == null)
            {
                Interlocked.CompareExchange(ref info.explicitInterfaceImplementationMap, MakeExplicitInterfaceImplementationMap(), null);
            }

            Symbol implementingMethod;
            info.explicitInterfaceImplementationMap.TryGetValue(interfaceMember, out implementingMethod); //no exception - just return null
            return implementingMethod;
        }

        private Dictionary<Symbol, Symbol> MakeExplicitInterfaceImplementationMap()
        {
            var map = new Dictionary<Symbol, Symbol>();
            foreach (var member in this.GetMembersUnordered())
            {
                foreach (var interfaceMember in member.GetExplicitInterfaceImplementations())
                {
                    if (!map.ContainsKey(interfaceMember))
                    {
                        map[interfaceMember] = member;
                    }
                    else
                    {
                        // Source: just choose the first one - the error will be reported on the duplicate declaration
                        // PE: actually determined at runtime - just choose the first one

                        // CONSIDER: we could map to an error symbol or to a SymbolAndDiagnostics object
                    }
                }
            }
            return map;
        }

        #endregion Interface member checks

        #region Abstract base type checks

        /// <summary>
        /// The set of abstract members in declared in this type or declared in a base type and not overridden.
        /// </summary>
        internal ImmutableHashSet<Symbol> AbstractMembers
        {
            get
            {
                if (_lazyAbstractMembers == null)
                {
                    Interlocked.CompareExchange(ref _lazyAbstractMembers, ComputeAbstractMembers(), null);
                }
                return _lazyAbstractMembers;
            }
        }

        private ImmutableHashSet<Symbol> ComputeAbstractMembers()
        {
            var abstractMembers = ImmutableHashSet.Create<Symbol>();
            var overriddenMembers = ImmutableHashSet.Create<Symbol>();

            foreach (var member in this.GetMembersUnordered())
            {
                if (this.IsAbstract && member.IsAbstract && member.Kind != SymbolKind.NamedType)
                {
                    abstractMembers = abstractMembers.Add(member);
                }

                Symbol overriddenMember = null;
                switch (member.Kind)
                {
                    case SymbolKind.Method:
                        {
                            overriddenMember = ((MethodSymbol)member).OverriddenMethod;
                            break;
                        }
                    case SymbolKind.Property:
                        {
                            overriddenMember = ((PropertySymbol)member).OverriddenProperty;
                            break;
                        }
                    case SymbolKind.Event:
                        {
                            overriddenMember = ((EventSymbol)member).OverriddenEvent;
                            break;
                        }
                }

                if ((object)overriddenMember != null)
                {
                    overriddenMembers = overriddenMembers.Add(overriddenMember);
                }
            }

            if ((object)this.BaseTypeNoUseSiteDiagnostics != null && this.BaseTypeNoUseSiteDiagnostics.IsAbstract)
            {
                foreach (var baseAbstractMember in this.BaseTypeNoUseSiteDiagnostics.AbstractMembers)
                {
                    if (!overriddenMembers.Contains(baseAbstractMember))
                    {
                        abstractMembers = abstractMembers.Add(baseAbstractMember);
                    }
                }
            }

            return abstractMembers;
        }

        #endregion Abstract base type checks

        [Obsolete("Use TypeSymbolWithAnnotations.Is method.", true)]
        internal bool Equals(TypeSymbolWithAnnotations other)
        {
            return other.Is(this);
        }
    }
}<|MERGE_RESOLUTION|>--- conflicted
+++ resolved
@@ -107,16 +107,12 @@
         /// <summary>
         /// A comparer that treats dynamic and object as "the same" types, and also ignores tuple element names differences.
         /// </summary>
-<<<<<<< HEAD
-        internal static readonly EqualityComparer<TypeSymbol> EqualsIgnoringDynamicComparer = new EqualityComparer(TypeSymbolEqualityOptions.IgnoreDynamic);
+        internal static readonly EqualityComparer<TypeSymbol> EqualsIgnoringDynamicAndTupleNamesComparer = new EqualsIgnoringComparer(TypeCompareKind.IgnoreDynamicAndTupleNames);
 
         /// <summary>
         /// A comparator that pays attention to nullable modifiers in addition to default behavior.
         /// </summary>
-        internal static readonly EqualityComparer<TypeSymbol> EqualsIncludingNullableComparer = new EqualityComparer(TypeSymbolEqualityOptions.CompareNullableModifiersForReferenceTypes);
-=======
-        internal static readonly EqualityComparer<TypeSymbol> EqualsIgnoringDynamicAndTupleNamesComparer = new EqualsIgnoringComparer(TypeCompareKind.IgnoreDynamicAndTupleNames);
->>>>>>> c28d8bac
+        internal static readonly EqualityComparer<TypeSymbol> EqualsIncludingNullableComparer = new EqualsIgnoringComparer(TypeSymbolEqualityOptions.CompareNullableModifiersForReferenceTypes);
 
         /// <summary>
         /// The original definition of this symbol. If this symbol is constructed from another
@@ -285,11 +281,7 @@
             var options = ignoreDynamic ? TypeSymbolEqualityOptions.IgnoreDynamic : TypeSymbolEqualityOptions.None;
             while ((object)t != null)
             {
-<<<<<<< HEAD
-                if (type.Equals(t, options))
-=======
                 if (type.Equals(t, comparison))
->>>>>>> c28d8bac
                 {
                     return true;
                 }
@@ -305,12 +297,7 @@
         /// </summary>
         internal bool IsEqualToOrDerivedFrom(TypeSymbol type, TypeCompareKind comparison, ref HashSet<DiagnosticInfo> useSiteDiagnostics)
         {
-<<<<<<< HEAD
-            return this.Equals(type, ignoreDynamic ? TypeSymbolEqualityOptions.IgnoreDynamic : TypeSymbolEqualityOptions.None) || 
-                   this.IsDerivedFrom(type, ignoreDynamic, ref useSiteDiagnostics);
-=======
             return this.Equals(type, comparison) || this.IsDerivedFrom(type, comparison, ref useSiteDiagnostics);
->>>>>>> c28d8bac
         }
 
         /// <summary>
@@ -318,18 +305,12 @@
         /// semantics.
         /// </summary>
         /// <param name="t2">The other type.</param>
-<<<<<<< HEAD
-        /// <param name="options"></param>
-        /// <returns>True if the types are equivalent.</returns>
-        internal virtual bool Equals(TypeSymbol t2, TypeSymbolEqualityOptions options = TypeSymbolEqualityOptions.None)
-=======
         /// <param name="compareKind">
         /// What kind of comparison to use? 
         /// You can ignore custom modifiers, ignore the distinction between object and dynamic, or ignore tuple element names differences.
         /// </param>
         /// <returns>True if the types are equivalent.</returns>
         internal virtual bool Equals(TypeSymbol t2, TypeCompareKind compareKind = TypeCompareKind.ConsiderEverything)
->>>>>>> c28d8bac
         {
             return ReferenceEquals(this, t2);
         }
@@ -338,11 +319,7 @@
         {
             var t2 = obj as TypeSymbol;
             if ((object)t2 == null) return false;
-<<<<<<< HEAD
-            return this.Equals(t2, TypeSymbolEqualityOptions.None);
-=======
             return this.Equals(t2, TypeCompareKind.ConsiderEverything);
->>>>>>> c28d8bac
         }
 
         /// <summary>
@@ -354,15 +331,6 @@
             return RuntimeHelpers.GetHashCode(this);
         }
 
-<<<<<<< HEAD
-        private sealed class EqualityComparer : EqualityComparer<TypeSymbol>
-        {
-            private readonly TypeSymbolEqualityOptions _options;
-
-            public EqualityComparer(TypeSymbolEqualityOptions options)
-            {
-                _options = options;
-=======
         internal sealed class EqualsIgnoringComparer : EqualityComparer<TypeSymbol>
         {
             public static EqualsIgnoringComparer InstanceIgnoringTupleNames { get; } = new EqualsIgnoringComparer(TypeCompareKind.IgnoreTupleNames);
@@ -372,7 +340,6 @@
             public EqualsIgnoringComparer(TypeCompareKind comparison)
             {
                 _comparison = comparison;
->>>>>>> c28d8bac
             }
 
             public override int GetHashCode(TypeSymbol obj)
@@ -384,11 +351,7 @@
             {
                 return
                     (object)x == null ? (object)y == null :
-<<<<<<< HEAD
-                    x.Equals(y, _options);
-=======
                     x.Equals(y, _comparison);
->>>>>>> c28d8bac
             }
         }
 
@@ -1138,21 +1101,21 @@
                 }
             }
 
-<<<<<<< HEAD
+            if (MemberSignatureComparer.ConsideringTupleNamesCreatesDifference(implicitImpl, interfaceMember))
+            {
+                diagnostics.Add(ErrorCode.ERR_ImplBadTupleNames, implicitImpl.Locations[0], implicitImpl, interfaceMember);
+                reportedAnError = true;
+            }
+
             if (!reportedAnError)
             {
                 CheckNullableReferenceTypeMismatchOnImplementingMember(implicitImpl, interfaceMember, false, diagnostics);
-=======
-            if (MemberSignatureComparer.ConsideringTupleNamesCreatesDifference(implicitImpl, interfaceMember))
-            {
-                diagnostics.Add(ErrorCode.ERR_ImplBadTupleNames, implicitImpl.Locations[0], implicitImpl, interfaceMember);
->>>>>>> c28d8bac
             }
 
             // In constructed types, it is possible to see multiple members with the same (runtime) signature.
             // Now that we know which member will implement the interface member, confirm that it is the only
             // such member.
-            if (!implicitImpl.ContainingType.IsDefinition)
+                if (!implicitImpl.ContainingType.IsDefinition)
             {
                 foreach (Symbol member in implicitImpl.ContainingType.GetMembers(implicitImpl.Name))
                 {
