--- conflicted
+++ resolved
@@ -53,16 +53,12 @@
                 get { return true; }
             }
 
-<<<<<<< HEAD
-            public override TypeSymbolWithAnnotations ReturnType
-=======
             internal override RefKind RefKind
             {
                 get { return RefKind.None; }
             }
 
-            public override TypeSymbol ReturnType
->>>>>>> c7afb2d2
+            public override TypeSymbolWithAnnotations ReturnType
             {
                 get { return TypeSymbolWithAnnotations.Create(this.Manager.System_Void); }
             }
