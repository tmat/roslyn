﻿// Licensed to the .NET Foundation under one or more agreements.
// The .NET Foundation licenses this file to you under the MIT license.
// See the LICENSE file in the project root for more information.

using System;
using System.Collections.Generic;
using System.Collections.Immutable;
using System.Diagnostics;
using System.Linq;
using Microsoft.CodeAnalysis.CSharp.Emit;
using Microsoft.CodeAnalysis.PooledObjects;
using Microsoft.CodeAnalysis.Symbols;
using Roslyn.Utilities;

namespace Microsoft.CodeAnalysis.CSharp.Symbols
{
    /// <summary>
    /// Represents a method or method-like symbol (including constructor,
    /// destructor, operator, or property/event accessor).
    /// </summary>
    internal abstract partial class MethodSymbol : Symbol, IMethodSymbolInternal
    {
        internal const MethodSymbol None = null;

        // !!!!!!!!!!!!!!!!!!!!!!!!!!!!!!!!!!!!!!!!!!!!
        // Changes to the public interface of this class should remain synchronized with the VB version.
        // Do not make any changes to the public interface without making the corresponding change
        // to the VB version.
        // !!!!!!!!!!!!!!!!!!!!!!!!!!!!!!!!!!!!!!!!!!!!

        protected MethodSymbol()
        {
        }

        /// <summary>
        /// The original definition of this symbol. If this symbol is constructed from another
        /// symbol by type substitution then OriginalDefinition gets the original symbol as it was defined in
        /// source or metadata.
        /// </summary>
        public new virtual MethodSymbol OriginalDefinition
        {
            get
            {
                return this;
            }
        }

        protected override sealed Symbol OriginalSymbolDefinition
        {
            get
            {
                return this.OriginalDefinition;
            }
        }

        /// <summary>
        /// Gets what kind of method this is. There are several different kinds of things in the
        /// C# language that are represented as methods. This property allow distinguishing those things
        /// without having to decode the name of the method.
        /// </summary>
        public abstract MethodKind MethodKind
        {
            get;
        }

        /// <summary>
        /// Returns the arity of this method, or the number of type parameters it takes.
        /// A non-generic method has zero arity.
        /// </summary>
        public abstract int Arity { get; }

        /// <summary>
        /// Returns whether this method is generic; i.e., does it have any type parameters?
        /// </summary>
        public virtual bool IsGenericMethod
        {
            get
            {
                return this.Arity != 0;
            }
        }

        /// <summary>
        /// Returns true if this symbol requires an instance reference as the implicit receiver. This is false if the symbol is static, or a <see cref="LocalFunctionSymbol"/>
        /// </summary>
        public virtual bool RequiresInstanceReceiver => !IsStatic;

        /// <summary>
        /// True if the method itself is excluded from code coverage instrumentation.
        /// True for source methods marked with <see cref="AttributeDescription.ExcludeFromCodeCoverageAttribute"/>.
        /// </summary>
        internal virtual bool IsDirectlyExcludedFromCodeCoverage { get => false; }

        /// <summary>
        /// If a method is annotated with `[MemberNotNull(...)]` attributes, returns the list of members
        /// listed in those attributes.
        /// Otherwise, an empty array.
        /// </summary>
        internal virtual ImmutableArray<string> NotNullMembers => ImmutableArray<string>.Empty;

        internal virtual ImmutableArray<string> NotNullWhenTrueMembers => ImmutableArray<string>.Empty;

        internal virtual ImmutableArray<string> NotNullWhenFalseMembers => ImmutableArray<string>.Empty;

        /// <summary>
        /// Returns true if this method is an extension method.
        /// </summary>
        public abstract bool IsExtensionMethod { get; }

        /// <summary>
        /// True if this symbol has a special name (metadata flag SpecialName is set).
        /// </summary>
        internal abstract bool HasSpecialName { get; }

        /// <summary>
        /// Misc implementation metadata flags (ImplFlags in metadata).
        /// </summary>
        internal abstract System.Reflection.MethodImplAttributes ImplementationAttributes { get; }

        /// <summary>
        /// True if the type has declarative security information (HasSecurity flags).
        /// </summary>
        internal abstract bool HasDeclarativeSecurity { get; }

#nullable enable
        /// <summary>
        /// Platform invoke information, or null if the method isn't a P/Invoke.
        /// </summary>
        public abstract DllImportData? GetDllImportData();
#nullable restore

        /// <summary>
        /// Declaration security information associated with this type, or null if there is none.
        /// </summary>
        internal abstract IEnumerable<Microsoft.Cci.SecurityAttribute> GetSecurityInformation();

        /// <summary>
        /// Marshalling information for return value (FieldMarshal in metadata).
        /// </summary>
        internal abstract MarshalPseudoCustomAttributeData ReturnValueMarshallingInformation { get; }

        /// <summary>
        /// True if the method calls another method containing security code (metadata flag RequiresSecurityObject is set).
        /// </summary>
        /// <remarks>
        /// A method can me marked as RequiresSecurityObject by applying the DynamicSecurityMethodAttribute in source.
        /// DynamicSecurityMethodAttribute is a pseudo custom attribute defined as an internal class in System.Security namespace.
        /// This attribute is set on certain security methods defined within mscorlib.
        /// </remarks>
        internal abstract bool RequiresSecurityObject { get; }

        // Note: This is no public "IsNew". This is intentional, because new has no syntactic meaning.

        /// <summary>
        /// Returns true if this method hides base methods by name. This cannot be specified directly
        /// in the C# language, but can be true for methods defined in other languages imported from
        /// metadata. The equivalent of the "hidebyname" flag in metadata.
        /// </summary>
        public abstract bool HidesBaseMethodsByName { get; }

        /// <summary>
        /// Returns whether this method is using CLI VARARG calling convention. This is used for C-style variable
        /// argument lists. This is used extremely rarely in C# code and is represented using the undocumented "__arglist" keyword.
        ///
        /// Note that methods with "params" on the last parameter are indicated with the "IsParams" property on ParameterSymbol, and
        /// are not represented with this property.
        /// </summary>
        public abstract bool IsVararg { get; }

        /// <summary>
        /// Returns whether this built-in operator checks for integer overflow.
        /// </summary>
        public virtual bool IsCheckedBuiltin
        {
            get
            {
                return false;
            }
        }

        /// <summary>
        /// Returns true if this method has no return type; i.e., returns "void".
        /// </summary>
        public abstract bool ReturnsVoid { get; }

        /// <summary>
        /// Source: Returns whether this method is async; i.e., does it have the async modifier?
        /// Metadata: Returns false; methods from metadata cannot be async.
        /// </summary>
        public abstract bool IsAsync { get; }

        /// <summary>
        /// Indicates whether or not the method returns by reference
        /// </summary>
        public bool ReturnsByRef
        {
            get
            {
                return this.RefKind == RefKind.Ref;
            }
        }

        /// <summary>
        /// Indicates whether or not the method returns by ref readonly
        /// </summary>
        public bool ReturnsByRefReadonly
        {
            get
            {
                Debug.Assert(this.RefKind != RefKind.Out);
                return this.RefKind == RefKind.RefReadOnly;
            }
        }

        /// <summary>
        /// Gets the ref kind of the method's return value
        /// </summary>
        public abstract RefKind RefKind { get; }

        /// <summary>
        /// Gets the return type of the method along with its annotations
        /// </summary>
        public abstract TypeWithAnnotations ReturnTypeWithAnnotations { get; }

        /// <summary>
        /// Gets the return type of the method
        /// </summary>
        public TypeSymbol ReturnType => ReturnTypeWithAnnotations.Type;

        public abstract FlowAnalysisAnnotations ReturnTypeFlowAnalysisAnnotations { get; }

        public abstract ImmutableHashSet<string> ReturnNotNullIfParameterNotNull { get; }

        /// <summary>
        /// Flow analysis annotations on the method itself (ie. DoesNotReturn)
        /// </summary>
        public abstract FlowAnalysisAnnotations FlowAnalysisAnnotations { get; }

        /// <summary>
        /// Returns the type arguments that have been substituted for the type parameters.
        /// If nothing has been substituted for a given type parameter,
        /// then the type parameter itself is consider the type argument.
        /// </summary>
        public abstract ImmutableArray<TypeWithAnnotations> TypeArgumentsWithAnnotations { get; }

        /// <summary>
        /// Get the type parameters on this method. If the method has not generic,
        /// returns an empty list.
        /// </summary>
        public abstract ImmutableArray<TypeParameterSymbol> TypeParameters { get; }

        internal ImmutableArray<TypeWithAnnotations> GetTypeParametersAsTypeArguments()
        {
            return TypeMap.TypeParametersAsTypeSymbolsWithAnnotations(TypeParameters);
        }

        /// <summary>
        /// Call <see cref="TryGetThisParameter"/> and throw if it returns false.
        /// </summary>
        internal ParameterSymbol ThisParameter
        {
            get
            {
                ParameterSymbol thisParameter;
                if (!TryGetThisParameter(out thisParameter))
                {
                    throw ExceptionUtilities.Unreachable;
                }
                return thisParameter;
            }
        }

        /// <returns>
        /// True if this <see cref="MethodSymbol"/> type supports retrieving the this parameter
        /// and false otherwise.  Note that a return value of true does not guarantee a non-null
        /// <paramref name="thisParameter"/> (e.g. fails for static methods).
        /// </returns>
        internal virtual bool TryGetThisParameter(out ParameterSymbol thisParameter)
        {
            thisParameter = null;
            return false;
        }

        /// <summary>
        /// Optimization: in many cases, the parameter count (fast) is sufficient and we
        /// don't need the actual parameter symbols (slow).
        /// </summary>
        /// <remarks>
        /// The default implementation is always correct, but may be unnecessarily slow.
        /// </remarks>
        internal virtual int ParameterCount
        {
            get
            {
                return this.Parameters.Length;
            }
        }

        /// <summary>
        /// Gets the parameters of this method. If this method has no parameters, returns
        /// an empty list.
        /// </summary>
        public abstract ImmutableArray<ParameterSymbol> Parameters { get; }

        /// <summary>
        /// Returns the method symbol that this method was constructed from. The resulting
        /// method symbol
        /// has the same containing type (if any), but has type arguments that are the same
        /// as the type parameters (although its containing type might not).
        /// </summary>
        public virtual MethodSymbol ConstructedFrom
        {
            get
            {
                return this;
            }
        }

        /// <summary>
        /// Source: Was the member name qualified with a type name?
        /// Metadata: Is the member an explicit implementation?
        /// </summary>
        /// <remarks>
        /// Will not always agree with ExplicitInterfaceImplementations.Any()
        /// (e.g. if binding of the type part of the name fails).
        /// </remarks>
        internal virtual bool IsExplicitInterfaceImplementation
        {
            get { return ExplicitInterfaceImplementations.Any(); }
        }

        /// <summary>
        /// Indicates whether the method is declared readonly, i.e.
        /// whether the 'this' receiver parameter is 'ref readonly'.
        /// See also <see cref="IsEffectivelyReadOnly"/>
        /// </summary>
        internal abstract bool IsDeclaredReadOnly { get; }

        /// <summary>
        /// Indicates whether the accessor is marked with the 'init' modifier.
        /// </summary>
        internal abstract bool IsInitOnly { get; }

        /// <summary>
        /// Indicates whether the method is effectively readonly,
        /// by either the method or the containing type being marked readonly.
        /// </summary>
        internal virtual bool IsEffectivelyReadOnly => (IsDeclaredReadOnly || ContainingType?.IsReadOnly == true) && IsValidReadOnlyTarget;

        protected bool IsValidReadOnlyTarget => !IsStatic && ContainingType.IsStructType() && MethodKind != MethodKind.Constructor;

        /// <summary>
        /// Returns interface methods explicitly implemented by this method.
        /// </summary>
        /// <remarks>
        /// Methods imported from metadata can explicitly implement more than one method,
        /// that is why return type is ImmutableArray.
        /// </remarks>
        public abstract ImmutableArray<MethodSymbol> ExplicitInterfaceImplementations { get; }

        /// <summary>
        /// Custom modifiers associated with the ref modifier, or an empty array if there are none.
        /// </summary>
        public abstract ImmutableArray<CustomModifier> RefCustomModifiers { get; }

        /// <summary>
        /// Gets the attributes on method's return type.
        /// Returns an empty array if there are no attributes.
        /// </summary>
        public virtual ImmutableArray<CSharpAttributeData> GetReturnTypeAttributes()
        {
            Debug.Assert(!(this is IAttributeTargetSymbol)); //such types must override

            // Return an empty array by default.
            // Sub-classes that can have return type attributes must
            // override this method
            return ImmutableArray<CSharpAttributeData>.Empty;
        }

        /// <summary>
        /// If this method has MethodKind of MethodKind.PropertyGet or MethodKind.PropertySet,
        /// returns the property that this method is the getter or setter for.
        /// If this method has MethodKind of MethodKind.EventAdd or MethodKind.EventRemove,
        /// returns the event that this method is the adder or remover for.
        /// Note, the set of possible associated symbols might be expanded in the future to
        /// reflect changes in the languages.
        /// </summary>
        public abstract Symbol AssociatedSymbol { get; }

        /// <summary>
        /// Returns the original virtual or abstract method which a given method symbol overrides,
        /// ignoring any other overriding methods in base classes.
        /// </summary>
        /// <param name="accessingTypeOpt">The search must respect accessibility from this type.</param>
        internal MethodSymbol GetLeastOverriddenMethod(NamedTypeSymbol accessingTypeOpt)
        {
            var accessingType = ((object)accessingTypeOpt == null ? this.ContainingType : accessingTypeOpt).OriginalDefinition;

            MethodSymbol m = this;
            while (m.IsOverride && !m.HidesBaseMethodsByName)
            {
                // We might not be able to access the overridden method. For example,
                //
                //   .assembly A
                //   {
                //      InternalsVisibleTo("B")
                //      public class A { internal virtual void M() { } }
                //   }
                //
                //   .assembly B
                //   {
                //      InternalsVisibleTo("C")
                //      public class B : A { internal override void M() { } }
                //   }
                //
                //   .assembly C
                //   {
                //      public class C : B { ... new B().M ... }       // A.M is not accessible from here
                //   }
                //
                // See InternalsVisibleToAndStrongNameTests: IvtVirtualCall1, IvtVirtualCall2, IvtVirtual_ParamsAndDynamic.
                MethodSymbol overridden = m.OverriddenMethod;
                var discardedUseSiteInfo = CompoundUseSiteInfo<AssemblySymbol>.Discarded;
                if ((object)overridden == null || !AccessCheck.IsSymbolAccessible(overridden, accessingType, ref discardedUseSiteInfo))
                {
                    break;
                }

                m = overridden;
            }

            return m;
        }

        /// <summary>
        /// Returns the original virtual or abstract method which a given method symbol overrides,
        /// ignoring any other overriding methods in base classes.
        /// Also, if the given method symbol is generic then the resulting virtual or abstract method is constructed with the
        /// same type arguments as the given method.
        /// </summary>
        internal MethodSymbol GetConstructedLeastOverriddenMethod(NamedTypeSymbol accessingTypeOpt)
        {
            var m = this.ConstructedFrom.GetLeastOverriddenMethod(accessingTypeOpt);
            return m.IsGenericMethod ? m.Construct(this.TypeArgumentsWithAnnotations) : m;
        }

        /// <summary>
        /// If this method overrides another method (because it both had the override modifier
        /// and there correctly was a method to override), returns the overridden method.
        /// Note that if an overriding method D.M overrides C.M, which in turn overrides
        /// virtual method A.M, the "overridden method" of D.M is C.M, not the original virtual
        /// method A.M. Note also that constructed generic methods are not considered to
        /// override anything.
        /// </summary>
        public MethodSymbol OverriddenMethod
        {
            get
            {
                if (this.IsOverride && ReferenceEquals(this.ConstructedFrom, this))
                {
                    if (IsDefinition)
                    {
                        return (MethodSymbol)OverriddenOrHiddenMembers.GetOverriddenMember();
                    }

                    return (MethodSymbol)OverriddenOrHiddenMembersResult.GetOverriddenMember(this, OriginalDefinition.OverriddenMethod);
                }

                return null;
            }
        }

        /// <summary>
        /// Returns true if calls to this method are omitted in this syntax tree. Calls are omitted
        /// when the called method is a partial method with no implementation part, or when the
        /// called method is a conditional method whose condition is not true in the source file
        /// corresponding to the given syntax tree.
        /// </summary>
        internal virtual bool CallsAreOmitted(SyntaxTree syntaxTree)
        {
            return syntaxTree != null && this.CallsAreConditionallyOmitted(syntaxTree);
        }

        /// <summary>
        /// Calls are conditionally omitted if both the following requirements are true:
        ///  (a) IsConditional == true, i.e. it has at least one applied/inherited conditional attribute AND
        ///  (b) None of conditional symbols corresponding to these conditional attributes are defined in the given syntaxTree.
        /// </summary>
        /// <remarks>
        /// Forces binding and decoding of attributes.
        /// </remarks>
        private bool CallsAreConditionallyOmitted(SyntaxTree syntaxTree)
        {
            if (this.IsConditional)
            {
                ImmutableArray<string> conditionalSymbols = this.GetAppliedConditionalSymbols();
                Debug.Assert(conditionalSymbols != null);
                if (syntaxTree.IsAnyPreprocessorSymbolDefined(conditionalSymbols))
                {
                    return false;
                }

                if (this.IsOverride)
                {
                    var overriddenMethod = this.OverriddenMethod;
                    if ((object)overriddenMethod != null && overriddenMethod.IsConditional)
                    {
                        return overriddenMethod.CallsAreConditionallyOmitted(syntaxTree);
                    }
                }

                return true;
            }
            else
            {
                return false;
            }
        }

        /// <summary>
        /// Returns a sequence of preprocessor symbols specified in <see cref="ConditionalAttribute"/> applied on this symbol, or null if there are none.
        /// </summary>
        internal abstract ImmutableArray<string> GetAppliedConditionalSymbols();

        /// <summary>
        /// Returns a flag indicating whether this symbol has at least one applied/inherited conditional attribute.
        /// </summary>
        /// <remarks>
        /// Forces binding and decoding of attributes.
        /// </remarks>
        public bool IsConditional
        {
            get
            {
                if (this.GetAppliedConditionalSymbols().Any())
                {
                    return true;
                }

                // Conditional attributes are inherited by overriding methods.
                if (this.IsOverride)
                {
                    var overriddenMethod = this.OverriddenMethod;
                    if ((object)overriddenMethod != null)
                    {
                        return overriddenMethod.IsConditional;
                    }
                }

                return false;
            }
        }

        /// <summary>
        /// Some method kinds do not participate in overriding/hiding (e.g. constructors).
        /// </summary>
        internal static bool CanOverrideOrHide(MethodKind kind)
        {
            switch (kind)
            {
                case MethodKind.AnonymousFunction:
                case MethodKind.Constructor:
                case MethodKind.Destructor:
                case MethodKind.ExplicitInterfaceImplementation:
                case MethodKind.StaticConstructor:
                case MethodKind.ReducedExtension:
                    return false;
                case MethodKind.Conversion:
                case MethodKind.DelegateInvoke:
                case MethodKind.EventAdd:
                case MethodKind.EventRemove:
                case MethodKind.LocalFunction:
                case MethodKind.UserDefinedOperator:
                case MethodKind.Ordinary:
                case MethodKind.PropertyGet:
                case MethodKind.PropertySet:
                    return true;
                default:
                    throw ExceptionUtilities.UnexpectedValue(kind);
            }
        }

        internal virtual OverriddenOrHiddenMembersResult OverriddenOrHiddenMembers
        {
            get
            {
                // To save space, the default implementation does not cache its result.  We expect there to
                // be a very large number of MethodSymbols and we expect that a large percentage of them will
                // obviously not override anything (e.g. static methods, constructors, destructors, etc).
                return this.MakeOverriddenOrHiddenMembers();
            }
        }

        /// <summary>
        /// Returns value 'Method' of the <see cref="SymbolKind"/>
        /// </summary>
        public sealed override SymbolKind Kind
        {
            get
            {
                return SymbolKind.Method;
            }
        }

        /// <summary>
        /// Returns true if this symbol represents a constructor of a script class.
        /// </summary>
        internal bool IsScriptConstructor
        {
            get
            {
                return MethodKind == MethodKind.Constructor && ContainingType.IsScriptClass;
            }
        }

        internal virtual bool IsScriptInitializer
        {
            get { return false; }
        }

        /// <summary>
        /// Returns if the method is implicit constructor (normal and static)
        /// </summary>
        internal bool IsImplicitConstructor
        {
            get
            {
                return ((MethodKind == MethodKind.Constructor || MethodKind == MethodKind.StaticConstructor) && IsImplicitlyDeclared);
            }
        }

        /// <summary>
        /// Returns if the method is implicit instance constructor
        /// </summary>
        internal bool IsImplicitInstanceConstructor
        {
            get
            {
                return MethodKind == MethodKind.Constructor && IsImplicitlyDeclared;
            }
        }

        /// <summary>
        /// Returns true if this symbol represents a constructor of an interactive submission class.
        /// </summary>
        internal bool IsSubmissionConstructor
        {
            get
            {
                return IsScriptConstructor && ContainingAssembly.IsInteractive;
            }
        }

        internal bool IsSubmissionInitializer
        {
            get
            {
                return IsScriptInitializer && ContainingAssembly.IsInteractive;
            }
        }

        /// <summary>
        /// Determines whether this method is a candidate for a default assembly entry point
        /// (i.e. it is a static method called "Main").
        /// </summary>
        internal bool IsEntryPointCandidate
        {
            get
            {
                if (this.IsPartialDefinition() &&
                    this.PartialImplementationPart is null)
                {
                    return false;
                }

                return IsStatic && Name == WellKnownMemberNames.EntryPointMethodName;
            }
        }

        internal override TResult Accept<TArgument, TResult>(CSharpSymbolVisitor<TArgument, TResult> visitor, TArgument argument)
        {
            return visitor.VisitMethod(this, argument);
        }

        public override void Accept(CSharpSymbolVisitor visitor)
        {
            visitor.VisitMethod(this);
        }

        public override TResult Accept<TResult>(CSharpSymbolVisitor<TResult> visitor)
        {
            return visitor.VisitMethod(this);
        }

        /// <summary>
        /// If this is an extension method that can be applied to a receiver of the given type,
        /// returns a reduced extension method symbol thus formed. Otherwise, returns null.
        /// </summary>
        /// <param name="compilation">The compilation in which constraints should be checked.
        /// Should not be null, but if it is null we treat constraints as we would in the latest
        /// language version.</param>
        public MethodSymbol ReduceExtensionMethod(TypeSymbol receiverType, CSharpCompilation compilation)
        {
            if ((object)receiverType == null)
            {
                throw new ArgumentNullException(nameof(receiverType));
            }

            if (!this.IsExtensionMethod || this.MethodKind == MethodKind.ReducedExtension)
            {
                return null;
            }

            return ReducedExtensionMethodSymbol.Create(this, receiverType, compilation);
        }

        /// <summary>
        /// If this is an extension method, returns a reduced extension method
        /// symbol representing the method. Otherwise, returns null.
        /// </summary>
        public MethodSymbol ReduceExtensionMethod()
        {
            return (this.IsExtensionMethod && this.MethodKind != MethodKind.ReducedExtension) ? ReducedExtensionMethodSymbol.Create(this) : null;
        }

        /// <summary>
        /// If this method is a reduced extension method, returns the extension method that
        /// should be used at call site during ILGen. Otherwise, returns null.
        /// </summary>
        internal virtual MethodSymbol CallsiteReducedFromMethod
        {
            get { return null; }
        }

        /// <summary>
        /// If this is a partial method declaration without a body, and the method also
        /// has a part that implements it with a body, returns that implementing
        /// definition.  Otherwise null.
        /// </summary>
        public virtual MethodSymbol PartialImplementationPart
        {
            get { return null; }
        }

        /// <summary>
        /// If this is a partial method with a body, returns the corresponding
        /// definition part (without a body).  Otherwise null.
        /// </summary>
        public virtual MethodSymbol PartialDefinitionPart
        {
            get { return null; }
        }

        /// <summary>
        /// If this method is a reduced extension method, gets the extension method definition that
        /// this method was reduced from. Otherwise, returns null.
        /// </summary>
        public virtual MethodSymbol ReducedFrom
        {
            get { return null; }
        }

        /// <summary>
        /// If this method can be applied to an object, returns the type of object it is applied to.
        /// </summary>
        public virtual TypeSymbol ReceiverType
        {
            get
            {
                return this.ContainingType;
            }
        }

        /// <summary>
        /// If this method is a reduced extension method, returns a type inferred during reduction process for the type parameter.
        /// </summary>
        /// <param name="reducedFromTypeParameter">Type parameter of the corresponding <see cref="ReducedFrom"/> method.</param>
        /// <returns>Inferred type or Nothing if nothing was inferred.</returns>
        /// <exception cref="System.InvalidOperationException">If this is not a reduced extension method.</exception>
        /// <exception cref="System.ArgumentNullException">If <paramref name="reducedFromTypeParameter"/> is null.</exception>
        /// <exception cref="System.ArgumentException">If <paramref name="reducedFromTypeParameter"/> doesn't belong to the corresponding <see cref="ReducedFrom"/> method.</exception>
        public virtual TypeSymbol GetTypeInferredDuringReduction(TypeParameterSymbol reducedFromTypeParameter)
        {
            throw new InvalidOperationException();
        }

        /// <summary>
        /// Apply type substitution to a generic method to create a method symbol with the given type parameters supplied.
        /// </summary>
        /// <param name="typeArguments"></param>
        /// <returns></returns>
        public MethodSymbol Construct(params TypeSymbol[] typeArguments)
        {
            return this.Construct(ImmutableArray.Create(typeArguments));
        }

        // https://github.com/dotnet/roslyn/issues/30071: Replace with Construct(ImmutableArray<TypeWithAnnotations>).
        /// <summary>
        /// Apply type substitution to a generic method to create a method symbol with the given type parameters supplied.
        /// </summary>
        /// <param name="typeArguments"></param>
        /// <returns></returns>
        public MethodSymbol Construct(ImmutableArray<TypeSymbol> typeArguments)
        {
            return Construct(typeArguments.SelectAsArray(a => TypeWithAnnotations.Create(a)));
        }

        internal MethodSymbol Construct(ImmutableArray<TypeWithAnnotations> typeArguments)
        {
            if (!ReferenceEquals(this, ConstructedFrom) || this.Arity == 0)
            {
                throw new InvalidOperationException();
            }

            if (typeArguments.IsDefault)
            {
                throw new ArgumentNullException(nameof(typeArguments));
            }

            if (typeArguments.Any(NamedTypeSymbol.TypeWithAnnotationsIsNullFunction))
            {
                throw new ArgumentException(CSharpResources.TypeArgumentCannotBeNull, nameof(typeArguments));
            }

            if (typeArguments.Length != this.Arity)
            {
                throw new ArgumentException(CSharpResources.WrongNumberOfTypeArguments, nameof(typeArguments));
            }

            if (ConstructedNamedTypeSymbol.TypeParametersMatchTypeArguments(this.TypeParameters, typeArguments))
            {
                return this;
            }

            return new ConstructedMethodSymbol(this, typeArguments);
        }

        internal MethodSymbol AsMember(NamedTypeSymbol newOwner)
        {
            Debug.Assert(this.IsDefinition);
            Debug.Assert(ReferenceEquals(newOwner.OriginalDefinition, this.ContainingSymbol.OriginalDefinition));
            return newOwner.IsDefinition ? this : new SubstitutedMethodSymbol(newOwner, this);
        }

        /// <summary>
        /// As a performance optimization, cache parameter types and refkinds - overload resolution uses them a lot.
        /// </summary>
        private ParameterSignature _lazyParameterSignature;
        internal ImmutableArray<TypeWithAnnotations> ParameterTypesWithAnnotations
        {
            get
            {
                ParameterSignature.PopulateParameterSignature(this.Parameters, ref _lazyParameterSignature);
                return _lazyParameterSignature.parameterTypesWithAnnotations;
            }
        }
        internal TypeSymbol GetParameterType(int index) => ParameterTypesWithAnnotations[index].Type;

        /// <summary>
        /// Null if no parameter is ref/out. Otherwise the RefKind for each parameter.
        /// </summary>
        internal ImmutableArray<RefKind> ParameterRefKinds
        {
            get
            {
                ParameterSignature.PopulateParameterSignature(this.Parameters, ref _lazyParameterSignature);
                return _lazyParameterSignature.parameterRefKinds;
            }
        }

        internal abstract Microsoft.Cci.CallingConvention CallingConvention
        {
            get;
        }

        /// <summary>
        /// Returns the map from type parameters to type arguments.
        /// If this is not a generic method instantiation, returns null.
        /// The map targets the original definition of the method.
        /// </summary>
        internal virtual TypeMap TypeSubstitution
        {
            get { return null; }
        }

        #region Use-Site Diagnostics

        internal override UseSiteInfo<AssemblySymbol> GetUseSiteInfo()
        {
            if (this.IsDefinition)
            {
                return new UseSiteInfo<AssemblySymbol>(PrimaryDependency);
            }

            // There is no reason to specially check type arguments because
            // constructed members are never imported.
            return this.OriginalDefinition.GetUseSiteInfo();
        }

        internal bool CalculateUseSiteDiagnostic(ref UseSiteInfo<AssemblySymbol> result)
        {
            Debug.Assert(this.IsDefinition);

            // Check return type, custom modifiers, parameters
<<<<<<< HEAD
            if (DeriveUseSiteInfoFromType(ref result, this.ReturnTypeWithAnnotations) ||
                DeriveUseSiteInfoFromCustomModifiers(ref result, this.RefCustomModifiers) ||
                DeriveUseSiteInfoFromParameters(ref result, this.Parameters))
=======
            if (DeriveUseSiteDiagnosticFromType(ref result, this.ReturnTypeWithAnnotations,
                                                MethodKind == MethodKind.PropertySet ?
                                                    AllowedRequiredModifierType.System_Runtime_CompilerServices_IsExternalInit :
                                                    AllowedRequiredModifierType.None) ||
                DeriveUseSiteDiagnosticFromCustomModifiers(ref result, this.RefCustomModifiers, AllowedRequiredModifierType.System_Runtime_InteropServices_InAttribute) ||
                DeriveUseSiteDiagnosticFromParameters(ref result, this.Parameters))
>>>>>>> 29542b0a
            {
                return true;
            }

            // If the member is in an assembly with unified references,
            // we check if its definition depends on a type from a unified reference.
            if (this.ContainingModule?.HasUnifiedReferences == true)
            {
                HashSet<TypeSymbol> unificationCheckedTypes = null;
                DiagnosticInfo diagnosticInfo = result.DiagnosticInfo;

                if (this.ReturnTypeWithAnnotations.GetUnificationUseSiteDiagnosticRecursive(ref diagnosticInfo, this, ref unificationCheckedTypes) ||
                    GetUnificationUseSiteDiagnosticRecursive(ref diagnosticInfo, this.RefCustomModifiers, this, ref unificationCheckedTypes) ||
                    GetUnificationUseSiteDiagnosticRecursive(ref diagnosticInfo, this.Parameters, this, ref unificationCheckedTypes) ||
                    GetUnificationUseSiteDiagnosticRecursive(ref diagnosticInfo, this.TypeParameters, this, ref unificationCheckedTypes))
                {
                    result = result.AdjustDiagnosticInfo(diagnosticInfo);
                    return true;
                }

                result = result.AdjustDiagnosticInfo(diagnosticInfo);
            }

            return false;
        }

        /// <summary>
        /// Return error code that has highest priority while calculating use site error for this symbol.
        /// </summary>
        protected override int HighestPriorityUseSiteError
        {
            get
            {
                return (int)ErrorCode.ERR_BindToBogus;
            }
        }

        public sealed override bool HasUnsupportedMetadata
        {
            get
            {
                DiagnosticInfo info = GetUseSiteInfo().DiagnosticInfo;
                return (object)info != null && info.Code == (int)ErrorCode.ERR_BindToBogus;
            }
        }

        #endregion

        internal virtual bool IsIterator
        {
            get
            {
                return false;
            }
        }

        /// <summary>
        /// If the method was written as an iterator method (i.e. with yield statements in its body) returns the
        /// element type of the iterator.  Otherwise returns default(TypeWithAnnotations).
        /// </summary>
        internal virtual TypeWithAnnotations IteratorElementTypeWithAnnotations
        {
            get { return default; }
            set { throw ExceptionUtilities.Unreachable; }
        }

        /// <summary>
        /// Generates bound block representing method's body for methods in lowered form and adds it to
        /// a collection of method bodies of the current module. This method is supposed to only be
        /// called for method symbols which return SynthesizesLoweredBoundBody == true.
        /// </summary>
        internal virtual void GenerateMethodBody(TypeCompilationState compilationState, BindingDiagnosticBag diagnostics)
        {
            throw ExceptionUtilities.Unreachable;
        }

        /// <summary>
        /// Returns true for synthesized symbols which generate synthesized body in lowered form
        /// </summary>
        internal virtual bool SynthesizesLoweredBoundBody
        {
            get
            {
                return false;
            }
        }

        /// <summary>
        /// Return true iff the method contains user code.
        /// </summary>
        internal abstract bool GenerateDebugInfo { get; }

        /// <summary>
        /// Calculates a syntax offset for a local (user-defined or long-lived synthesized) declared at <paramref name="localPosition"/>.
        /// Must be implemented by all methods that may contain user code.
        /// </summary>
        /// <remarks>
        /// Syntax offset is a unique identifier for the local within the emitted method body.
        /// It's based on position of the local declarator. In single-part method bodies it's simply the distance
        /// from the start of the method body syntax span. If a method body has multiple parts (such as a constructor
        /// comprising of code for member initializers and constructor initializer calls) the offset is calculated
        /// as if all source these parts were concatenated together and prepended to the constructor body.
        /// The resulting syntax offset is then negative for locals defined outside of the constructor body.
        /// </remarks>
        internal abstract int CalculateLocalSyntaxOffset(int localPosition, SyntaxTree localTree);

        internal virtual CodeAnalysis.NullableAnnotation ReceiverNullableAnnotation =>
            RequiresInstanceReceiver ? CodeAnalysis.NullableAnnotation.NotAnnotated : CodeAnalysis.NullableAnnotation.None;

        /// <summary>
        /// Build and add synthesized return type attributes for this method symbol.
        /// </summary>
        internal virtual void AddSynthesizedReturnTypeAttributes(PEModuleBuilder moduleBuilder, ref ArrayBuilder<SynthesizedAttributeData> attributes)
        {
            if (this.ReturnsByRefReadonly)
            {
                AddSynthesizedAttribute(ref attributes, moduleBuilder.SynthesizeIsReadOnlyAttribute(this));
            }

            var compilation = this.DeclaringCompilation;
            var type = this.ReturnTypeWithAnnotations;

            if (type.Type.ContainsDynamic() && compilation.HasDynamicEmitAttributes(BindingDiagnosticBag.Discarded, Location.None))
            {
                AddSynthesizedAttribute(ref attributes, compilation.SynthesizeDynamicAttribute(type.Type, type.CustomModifiers.Length + this.RefCustomModifiers.Length, this.RefKind));
            }

            if (type.Type.ContainsNativeInteger())
            {
                AddSynthesizedAttribute(ref attributes, moduleBuilder.SynthesizeNativeIntegerAttribute(this, type.Type));
            }

            if (type.Type.ContainsTupleNames() && compilation.HasTupleNamesAttributes(BindingDiagnosticBag.Discarded, Location.None))
            {
                AddSynthesizedAttribute(ref attributes, compilation.SynthesizeTupleNamesAttribute(type.Type));
            }

            if (compilation.ShouldEmitNullableAttributes(this))
            {
                AddSynthesizedAttribute(ref attributes, moduleBuilder.SynthesizeNullableAttributeIfNecessary(this, GetNullableContextValue(), type));
            }
        }

        /// <summary>
        /// Returns true if locals are to be initialized
        /// </summary>
        public abstract bool AreLocalsZeroed { get; }

        #region IMethodSymbolInternal

        bool IMethodSymbolInternal.IsIterator => IsIterator;

        int IMethodSymbolInternal.CalculateLocalSyntaxOffset(int localPosition, SyntaxTree localTree) => CalculateLocalSyntaxOffset(localPosition, localTree);

        IMethodSymbolInternal IMethodSymbolInternal.Construct(params ITypeSymbolInternal[] typeArguments)
        {
            return Construct((TypeSymbol[])typeArguments);
        }

        #endregion

        protected sealed override ISymbol CreateISymbol()
        {
            return new PublicModel.MethodSymbol(this);
        }

        public override bool Equals(Symbol other, TypeCompareKind compareKind)
        {
            if (other is SubstitutedMethodSymbol sms)
            {
                return sms.Equals(this, compareKind);
            }

            if (other is NativeIntegerMethodSymbol nms)
            {
                return nms.Equals(this, compareKind);
            }

            return base.Equals(other, compareKind);
        }

        public override int GetHashCode()
        {
            return base.GetHashCode();
        }
    }
}<|MERGE_RESOLUTION|>--- conflicted
+++ resolved
@@ -902,18 +902,12 @@
             Debug.Assert(this.IsDefinition);
 
             // Check return type, custom modifiers, parameters
-<<<<<<< HEAD
-            if (DeriveUseSiteInfoFromType(ref result, this.ReturnTypeWithAnnotations) ||
-                DeriveUseSiteInfoFromCustomModifiers(ref result, this.RefCustomModifiers) ||
-                DeriveUseSiteInfoFromParameters(ref result, this.Parameters))
-=======
-            if (DeriveUseSiteDiagnosticFromType(ref result, this.ReturnTypeWithAnnotations,
+            if (DeriveUseSiteInfoFromType(ref result, this.ReturnTypeWithAnnotations,
                                                 MethodKind == MethodKind.PropertySet ?
                                                     AllowedRequiredModifierType.System_Runtime_CompilerServices_IsExternalInit :
                                                     AllowedRequiredModifierType.None) ||
-                DeriveUseSiteDiagnosticFromCustomModifiers(ref result, this.RefCustomModifiers, AllowedRequiredModifierType.System_Runtime_InteropServices_InAttribute) ||
-                DeriveUseSiteDiagnosticFromParameters(ref result, this.Parameters))
->>>>>>> 29542b0a
+                DeriveUseSiteInfoFromCustomModifiers(ref result, this.RefCustomModifiers, AllowedRequiredModifierType.System_Runtime_InteropServices_InAttribute) ||
+                DeriveUseSiteInfoFromParameters(ref result, this.Parameters))
             {
                 return true;
             }
