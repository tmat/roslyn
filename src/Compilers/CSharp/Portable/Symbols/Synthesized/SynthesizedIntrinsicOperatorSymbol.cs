--- conflicted
+++ resolved
@@ -471,11 +471,7 @@
                 TypeSymbol type,
                 int ordinal,
                 string name
-<<<<<<< HEAD
-            ) : base(container, TypeWithAnnotations.Create(type), ordinal, RefKind.None, DeclarationScope.Unscoped, name, isNullChecked: false)
-=======
-            ) : base(container, TypeWithAnnotations.Create(type), ordinal, RefKind.None, name)
->>>>>>> 74641d7d
+            ) : base(container, TypeWithAnnotations.Create(type), ordinal, RefKind.None, DeclarationScope.Unscoped, name)
             {
             }
 
