﻿// Copyright (c) Microsoft.  All Rights Reserved.  Licensed under the Apache License, Version 2.0.  See License.txt in the project root for license information.

using System.Collections.Immutable;
using System.Diagnostics;
using Roslyn.Utilities;

namespace Microsoft.CodeAnalysis.CSharp.Symbols
{
    /// <summary>
    /// Represents a compiler generated field or captured variable.
    /// </summary>
    internal abstract class SynthesizedFieldSymbolBase : FieldSymbol
    {
        private readonly NamedTypeSymbol _containingType;
        private readonly string _name;
        private readonly DeclarationModifiers _modifiers;

        public SynthesizedFieldSymbolBase(
            NamedTypeSymbol containingType,
            string name,
            bool isPublic,
            bool isReadOnly,
            bool isStatic)
        {
            Debug.Assert((object)containingType != null);
            Debug.Assert(!string.IsNullOrEmpty(name));

            _containingType = containingType;
            _name = name;
            _modifiers = (isPublic ? DeclarationModifiers.Public : DeclarationModifiers.Private) |
                (isReadOnly ? DeclarationModifiers.ReadOnly : DeclarationModifiers.None) |
                (isStatic ? DeclarationModifiers.Static : DeclarationModifiers.None);
        }

        internal abstract bool SuppressDynamicAttribute
        {
            get;
        }

        internal override void AddSynthesizedAttributes(ModuleCompilationState compilationState, ref ArrayBuilder<SynthesizedAttributeData> attributes)
        {
            base.AddSynthesizedAttributes(compilationState, ref attributes);

            CSharpCompilation compilation = this.DeclaringCompilation;

            // do not emit CompilerGenerated attributes for fields inside compiler generated types:
            if (!_containingType.IsImplicitlyDeclared)
            {
                AddSynthesizedAttribute(ref attributes, compilation.TrySynthesizeAttribute(WellKnownMember.System_Runtime_CompilerServices_CompilerGeneratedAttribute__ctor));
            }

<<<<<<< HEAD
            // TODO (tomat): do we need to emit dynamic attribute on any synthesized field?
            if (this.Type.TypeSymbol.ContainsDynamic())
            {
                // Assume that someone checked earlier that the attribute ctor is available and has no use-site errors.
                AddSynthesizedAttribute(ref attributes, compilation.SynthesizeDynamicAttribute(this.Type.TypeSymbol, this.Type.CustomModifiers.Length));
=======
            if (!this.SuppressDynamicAttribute &&
                this.Type.ContainsDynamic() &&
                compilation.HasDynamicEmitAttributes() &&
                compilation.CanEmitBoolean())
            {
                AddSynthesizedAttribute(ref attributes, compilation.SynthesizeDynamicAttribute(this.Type, this.CustomModifiers.Length));
>>>>>>> c7afb2d2
            }
        }

        internal abstract override TypeSymbolWithAnnotations GetFieldType(ConsList<FieldSymbol> fieldsBeingBound);

        public override string Name
        {
            get { return _name; }
        }

        public override Symbol AssociatedSymbol
        {
            get
            {
                return null;
            }
        }

        public override bool IsReadOnly
        {
            get { return (_modifiers & DeclarationModifiers.ReadOnly) != 0; }
        }

        public override bool IsVolatile
        {
            get { return false; }
        }

        public override bool IsConst
        {
            get { return false; }
        }

        internal override bool IsNotSerialized
        {
            get { return false; }
        }

        internal override MarshalPseudoCustomAttributeData MarshallingInformation
        {
            get { return null; }
        }

        internal override int? TypeLayoutOffset
        {
            get { return null; }
        }

        internal override ConstantValue GetConstantValue(ConstantFieldsInProgress inProgress, bool earlyDecodingWellKnownAttributes)
        {
            return null;
        }

        internal sealed override ObsoleteAttributeData ObsoleteAttributeData
        {
            get { return null; }
        }

        public override Symbol ContainingSymbol
        {
            get { return _containingType; }
        }

        public override NamedTypeSymbol ContainingType
        {
            get
            {
                return _containingType;
            }
        }

        public override ImmutableArray<Location> Locations
        {
            get { return ImmutableArray<Location>.Empty; }
        }

        public override ImmutableArray<SyntaxReference> DeclaringSyntaxReferences
        {
            get
            {
                return ImmutableArray<SyntaxReference>.Empty;
            }
        }

        public override Accessibility DeclaredAccessibility
        {
            get { return ModifierUtils.EffectiveAccessibility(_modifiers); }
        }

        public override bool IsStatic
        {
            get { return (_modifiers & DeclarationModifiers.Static) != 0; }
        }

        internal override bool HasSpecialName
        {
            get { return this.HasRuntimeSpecialName; }
        }

        internal override bool HasRuntimeSpecialName
        {
            get { return this.Name == WellKnownMemberNames.EnumBackingFieldName; }
        }

        public override bool IsImplicitlyDeclared
        {
            get { return true; }
        }
    }
}<|MERGE_RESOLUTION|>--- conflicted
+++ resolved
@@ -46,23 +46,15 @@
             // do not emit CompilerGenerated attributes for fields inside compiler generated types:
             if (!_containingType.IsImplicitlyDeclared)
             {
-                AddSynthesizedAttribute(ref attributes, compilation.TrySynthesizeAttribute(WellKnownMember.System_Runtime_CompilerServices_CompilerGeneratedAttribute__ctor));
+            AddSynthesizedAttribute(ref attributes, compilation.TrySynthesizeAttribute(WellKnownMember.System_Runtime_CompilerServices_CompilerGeneratedAttribute__ctor));
             }
 
-<<<<<<< HEAD
-            // TODO (tomat): do we need to emit dynamic attribute on any synthesized field?
-            if (this.Type.TypeSymbol.ContainsDynamic())
-            {
-                // Assume that someone checked earlier that the attribute ctor is available and has no use-site errors.
-                AddSynthesizedAttribute(ref attributes, compilation.SynthesizeDynamicAttribute(this.Type.TypeSymbol, this.Type.CustomModifiers.Length));
-=======
             if (!this.SuppressDynamicAttribute &&
-                this.Type.ContainsDynamic() &&
+                this.Type.TypeSymbol.ContainsDynamic() &&
                 compilation.HasDynamicEmitAttributes() &&
                 compilation.CanEmitBoolean())
             {
-                AddSynthesizedAttribute(ref attributes, compilation.SynthesizeDynamicAttribute(this.Type, this.CustomModifiers.Length));
->>>>>>> c7afb2d2
+                AddSynthesizedAttribute(ref attributes, compilation.SynthesizeDynamicAttribute(this.Type.TypeSymbol, this.Type.CustomModifiers.Length));
             }
         }
 
