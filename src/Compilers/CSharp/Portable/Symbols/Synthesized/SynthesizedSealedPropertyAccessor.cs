--- conflicted
+++ resolved
@@ -162,19 +162,15 @@
             }
         }
 
-<<<<<<< HEAD
+        internal override RefKind RefKind
+        {
+            get
+            {
+                return _overriddenAccessor.RefKind;
+            }
+        }
+
         public override TypeSymbolWithAnnotations ReturnType
-=======
-        internal override RefKind RefKind
-        {
-            get
-            {
-                return _overriddenAccessor.RefKind;
-            }
-        }
-
-        public override TypeSymbol ReturnType
->>>>>>> c7afb2d2
         {
             get
             {
