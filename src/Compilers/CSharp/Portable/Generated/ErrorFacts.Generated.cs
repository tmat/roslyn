﻿namespace Microsoft.CodeAnalysis.CSharp
{
    internal static partial class ErrorFacts
    {
        public static bool IsWarning(ErrorCode code)
        {
            switch (code)
            {
                case ErrorCode.WRN_InvalidMainSig:
                case ErrorCode.WRN_UnreferencedEvent:
                case ErrorCode.WRN_LowercaseEllSuffix:
                case ErrorCode.WRN_DuplicateUsing:
                case ErrorCode.WRN_NewRequired:
                case ErrorCode.WRN_NewNotRequired:
                case ErrorCode.WRN_NewOrOverrideExpected:
                case ErrorCode.WRN_UnreachableCode:
                case ErrorCode.WRN_UnreferencedLabel:
                case ErrorCode.WRN_UnreferencedVar:
                case ErrorCode.WRN_UnreferencedField:
                case ErrorCode.WRN_IsAlwaysTrue:
                case ErrorCode.WRN_IsAlwaysFalse:
                case ErrorCode.WRN_ByRefNonAgileField:
                case ErrorCode.WRN_UnreferencedVarAssg:
                case ErrorCode.WRN_NegativeArrayIndex:
                case ErrorCode.WRN_BadRefCompareLeft:
                case ErrorCode.WRN_BadRefCompareRight:
                case ErrorCode.WRN_PatternIsAmbiguous:
                case ErrorCode.WRN_PatternStaticOrInaccessible:
                case ErrorCode.WRN_PatternBadSignature:
                case ErrorCode.WRN_SequentialOnPartialClass:
                case ErrorCode.WRN_MainCantBeGeneric:
                case ErrorCode.WRN_UnreferencedFieldAssg:
                case ErrorCode.WRN_AmbiguousXMLReference:
                case ErrorCode.WRN_VolatileByRef:
                case ErrorCode.WRN_SameFullNameThisNsAgg:
                case ErrorCode.WRN_SameFullNameThisAggAgg:
                case ErrorCode.WRN_SameFullNameThisAggNs:
                case ErrorCode.WRN_GlobalAliasDefn:
                case ErrorCode.WRN_AlwaysNull:
                case ErrorCode.WRN_CmpAlwaysFalse:
                case ErrorCode.WRN_FinalizeMethod:
                case ErrorCode.WRN_GotoCaseShouldConvert:
                case ErrorCode.WRN_NubExprIsConstBool:
                case ErrorCode.WRN_ExplicitImplCollision:
                case ErrorCode.WRN_DeprecatedSymbol:
                case ErrorCode.WRN_DeprecatedSymbolStr:
                case ErrorCode.WRN_ExternMethodNoImplementation:
                case ErrorCode.WRN_ProtectedInSealed:
                case ErrorCode.WRN_PossibleMistakenNullStatement:
                case ErrorCode.WRN_UnassignedInternalField:
                case ErrorCode.WRN_VacuousIntegralComp:
                case ErrorCode.WRN_AttributeLocationOnBadDeclaration:
                case ErrorCode.WRN_InvalidAttributeLocation:
                case ErrorCode.WRN_EqualsWithoutGetHashCode:
                case ErrorCode.WRN_EqualityOpWithoutEquals:
                case ErrorCode.WRN_EqualityOpWithoutGetHashCode:
                case ErrorCode.WRN_IncorrectBooleanAssg:
                case ErrorCode.WRN_NonObsoleteOverridingObsolete:
                case ErrorCode.WRN_BitwiseOrSignExtend:
                case ErrorCode.WRN_CoClassWithoutComImport:
                case ErrorCode.WRN_TypeParameterSameAsOuterTypeParameter:
                case ErrorCode.WRN_AssignmentToLockOrDispose:
                case ErrorCode.WRN_ObsoleteOverridingNonObsolete:
                case ErrorCode.WRN_DebugFullNameTooLong:
                case ErrorCode.WRN_ExternCtorNoImplementation:
                case ErrorCode.WRN_WarningDirective:
                case ErrorCode.WRN_UnreachableGeneralCatch:
                case ErrorCode.WRN_DeprecatedCollectionInitAddStr:
                case ErrorCode.WRN_DeprecatedCollectionInitAdd:
                case ErrorCode.WRN_DefaultValueForUnconsumedLocation:
                case ErrorCode.WRN_IdentifierOrNumericLiteralExpected:
                case ErrorCode.WRN_EmptySwitch:
                case ErrorCode.WRN_XMLParseError:
                case ErrorCode.WRN_DuplicateParamTag:
                case ErrorCode.WRN_UnmatchedParamTag:
                case ErrorCode.WRN_MissingParamTag:
                case ErrorCode.WRN_BadXMLRef:
                case ErrorCode.WRN_BadXMLRefParamType:
                case ErrorCode.WRN_BadXMLRefReturnType:
                case ErrorCode.WRN_BadXMLRefSyntax:
                case ErrorCode.WRN_UnprocessedXMLComment:
                case ErrorCode.WRN_FailedInclude:
                case ErrorCode.WRN_InvalidInclude:
                case ErrorCode.WRN_MissingXMLComment:
                case ErrorCode.WRN_XMLParseIncludeError:
                case ErrorCode.WRN_ALinkWarn:
                case ErrorCode.WRN_CmdOptionConflictsSource:
                case ErrorCode.WRN_IllegalPragma:
                case ErrorCode.WRN_IllegalPPWarning:
                case ErrorCode.WRN_BadRestoreNumber:
                case ErrorCode.WRN_NonECMAFeature:
                case ErrorCode.WRN_ErrorOverride:
                case ErrorCode.WRN_InvalidSearchPathDir:
                case ErrorCode.WRN_MultiplePredefTypes:
                case ErrorCode.WRN_TooManyLinesForDebugger:
                case ErrorCode.WRN_CallOnNonAgileField:
                case ErrorCode.WRN_InvalidNumber:
                case ErrorCode.WRN_IllegalPPChecksum:
                case ErrorCode.WRN_EndOfPPLineExpected:
                case ErrorCode.WRN_ConflictingChecksum:
                case ErrorCode.WRN_InvalidAssemblyName:
                case ErrorCode.WRN_UnifyReferenceMajMin:
                case ErrorCode.WRN_UnifyReferenceBldRev:
                case ErrorCode.WRN_DuplicateTypeParamTag:
                case ErrorCode.WRN_UnmatchedTypeParamTag:
                case ErrorCode.WRN_MissingTypeParamTag:
                case ErrorCode.WRN_AssignmentToSelf:
                case ErrorCode.WRN_ComparisonToSelf:
                case ErrorCode.WRN_DotOnDefault:
                case ErrorCode.WRN_BadXMLRefTypeVar:
                case ErrorCode.WRN_UnmatchedParamRefTag:
                case ErrorCode.WRN_UnmatchedTypeParamRefTag:
                case ErrorCode.WRN_ReferencedAssemblyReferencesLinkedPIA:
                case ErrorCode.WRN_CantHaveManifestForModule:
                case ErrorCode.WRN_MultipleRuntimeImplementationMatches:
                case ErrorCode.WRN_MultipleRuntimeOverrideMatches:
                case ErrorCode.WRN_DynamicDispatchToConditionalMethod:
                case ErrorCode.WRN_IsDynamicIsConfusing:
                case ErrorCode.WRN_AsyncLacksAwaits:
                case ErrorCode.WRN_FileAlreadyIncluded:
                case ErrorCode.WRN_NoSources:
                case ErrorCode.WRN_NoConfigNotOnCommandLine:
                case ErrorCode.WRN_DefineIdentifierRequired:
                case ErrorCode.WRN_BadUILang:
                case ErrorCode.WRN_CLS_NoVarArgs:
                case ErrorCode.WRN_CLS_BadArgType:
                case ErrorCode.WRN_CLS_BadReturnType:
                case ErrorCode.WRN_CLS_BadFieldPropType:
                case ErrorCode.WRN_CLS_BadIdentifierCase:
                case ErrorCode.WRN_CLS_OverloadRefOut:
                case ErrorCode.WRN_CLS_OverloadUnnamed:
                case ErrorCode.WRN_CLS_BadIdentifier:
                case ErrorCode.WRN_CLS_BadBase:
                case ErrorCode.WRN_CLS_BadInterfaceMember:
                case ErrorCode.WRN_CLS_NoAbstractMembers:
                case ErrorCode.WRN_CLS_NotOnModules:
                case ErrorCode.WRN_CLS_ModuleMissingCLS:
                case ErrorCode.WRN_CLS_AssemblyNotCLS:
                case ErrorCode.WRN_CLS_BadAttributeType:
                case ErrorCode.WRN_CLS_ArrayArgumentToAttribute:
                case ErrorCode.WRN_CLS_NotOnModules2:
                case ErrorCode.WRN_CLS_IllegalTrueInFalse:
                case ErrorCode.WRN_CLS_MeaninglessOnPrivateType:
                case ErrorCode.WRN_CLS_AssemblyNotCLS2:
                case ErrorCode.WRN_CLS_MeaninglessOnParam:
                case ErrorCode.WRN_CLS_MeaninglessOnReturn:
                case ErrorCode.WRN_CLS_BadTypeVar:
                case ErrorCode.WRN_CLS_VolatileField:
                case ErrorCode.WRN_CLS_BadInterface:
                case ErrorCode.WRN_UnobservedAwaitableExpression:
                case ErrorCode.WRN_CallerLineNumberParamForUnconsumedLocation:
                case ErrorCode.WRN_CallerFilePathParamForUnconsumedLocation:
                case ErrorCode.WRN_CallerMemberNameParamForUnconsumedLocation:
                case ErrorCode.WRN_MainIgnored:
                case ErrorCode.WRN_DelaySignButNoKey:
                case ErrorCode.WRN_InvalidVersionFormat:
                case ErrorCode.WRN_CallerFilePathPreferredOverCallerMemberName:
                case ErrorCode.WRN_CallerLineNumberPreferredOverCallerMemberName:
                case ErrorCode.WRN_CallerLineNumberPreferredOverCallerFilePath:
                case ErrorCode.WRN_AssemblyAttributeFromModuleIsOverridden:
                case ErrorCode.WRN_FilterIsConstantTrue:
                case ErrorCode.WRN_UnimplementedCommandLineSwitch:
                case ErrorCode.WRN_ReferencedAssemblyDoesNotHaveStrongName:
                case ErrorCode.WRN_RefCultureMismatch:
                case ErrorCode.WRN_ConflictingMachineAssembly:
                case ErrorCode.WRN_UnqualifiedNestedTypeInCref:
                case ErrorCode.WRN_NoRuntimeMetadataVersion:
                case ErrorCode.WRN_PdbLocalNameTooLong:
                case ErrorCode.WRN_AnalyzerCannotBeCreated:
                case ErrorCode.WRN_NoAnalyzerInAssembly:
                case ErrorCode.WRN_UnableToLoadAnalyzer:
                case ErrorCode.WRN_NubExprIsConstBool2:
                case ErrorCode.WRN_AlignmentMagnitude:
                case ErrorCode.WRN_AttributeIgnoredWhenPublicSigning:
                case ErrorCode.WRN_TupleLiteralNameMismatch:
                case ErrorCode.WRN_Experimental:
                case ErrorCode.WRN_UnreferencedLocalFunction:
                case ErrorCode.WRN_FilterIsConstantFalse:
                case ErrorCode.WRN_FilterIsConstantFalseRedundantTryCatch:
                case ErrorCode.WRN_AttributesOnBackingFieldsNotAvailable:
                case ErrorCode.WRN_TupleBinopLiteralNameMismatch:
                case ErrorCode.WRN_TypeParameterSameAsOuterMethodTypeParameter:
                case ErrorCode.WRN_UnconsumedEnumeratorCancellationAttributeUsage:
                case ErrorCode.WRN_UndecoratedCancellationTokenParameter:
                case ErrorCode.WRN_SwitchExpressionNotExhaustive:
                case ErrorCode.WRN_CaseConstantNamedUnderscore:
                case ErrorCode.WRN_IsTypeNamedUnderscore:
                case ErrorCode.WRN_GivenExpressionNeverMatchesPattern:
                case ErrorCode.WRN_GivenExpressionAlwaysMatchesConstant:
                case ErrorCode.WRN_ThrowPossibleNull:
                case ErrorCode.WRN_ConvertingNullableToNonNullable:
                case ErrorCode.WRN_NullReferenceAssignment:
                case ErrorCode.WRN_NullReferenceReceiver:
                case ErrorCode.WRN_NullReferenceReturn:
                case ErrorCode.WRN_NullReferenceArgument:
                case ErrorCode.WRN_UnboxPossibleNull:
                case ErrorCode.WRN_DisallowNullAttributeForbidsMaybeNullAssignment:
                case ErrorCode.WRN_NullabilityMismatchInTypeOnOverride:
                case ErrorCode.WRN_NullabilityMismatchInReturnTypeOnOverride:
                case ErrorCode.WRN_NullabilityMismatchInParameterTypeOnOverride:
                case ErrorCode.WRN_NullabilityMismatchInParameterTypeOnPartial:
                case ErrorCode.WRN_NullabilityMismatchInTypeOnImplicitImplementation:
                case ErrorCode.WRN_NullabilityMismatchInReturnTypeOnImplicitImplementation:
                case ErrorCode.WRN_NullabilityMismatchInParameterTypeOnImplicitImplementation:
                case ErrorCode.WRN_NullabilityMismatchInTypeOnExplicitImplementation:
                case ErrorCode.WRN_NullabilityMismatchInReturnTypeOnExplicitImplementation:
                case ErrorCode.WRN_NullabilityMismatchInParameterTypeOnExplicitImplementation:
                case ErrorCode.WRN_UninitializedNonNullableField:
                case ErrorCode.WRN_NullabilityMismatchInAssignment:
                case ErrorCode.WRN_NullabilityMismatchInArgument:
                case ErrorCode.WRN_NullabilityMismatchInReturnTypeOfTargetDelegate:
                case ErrorCode.WRN_NullabilityMismatchInParameterTypeOfTargetDelegate:
                case ErrorCode.WRN_NullabilityMismatchInArgumentForOutput:
                case ErrorCode.WRN_NullAsNonNullable:
                case ErrorCode.WRN_NullableValueTypeMayBeNull:
                case ErrorCode.WRN_NullabilityMismatchInTypeParameterConstraint:
                case ErrorCode.WRN_MissingNonNullTypesContextForAnnotation:
                case ErrorCode.WRN_NullabilityMismatchInConstraintsOnImplicitImplementation:
                case ErrorCode.WRN_NullabilityMismatchInTypeParameterReferenceTypeConstraint:
                case ErrorCode.WRN_NullabilityMismatchInExplicitlyImplementedInterface:
                case ErrorCode.WRN_NullabilityMismatchInInterfaceImplementedByBase:
                case ErrorCode.WRN_DuplicateInterfaceWithNullabilityMismatchInBaseList:
                case ErrorCode.WRN_SwitchExpressionNotExhaustiveForNull:
                case ErrorCode.WRN_ImplicitCopyInReadOnlyMember:
                case ErrorCode.WRN_NullabilityMismatchInConstraintsOnPartialImplementation:
                case ErrorCode.WRN_MissingNonNullTypesContextForAnnotationInGeneratedCode:
                case ErrorCode.WRN_NullReferenceInitializer:
                case ErrorCode.WRN_NullabilityMismatchInTypeParameterNotNullConstraint:
                case ErrorCode.WRN_ParameterConditionallyDisallowsNull:
                case ErrorCode.WRN_ShouldNotReturn:
                case ErrorCode.WRN_TopLevelNullabilityMismatchInReturnTypeOnOverride:
                case ErrorCode.WRN_TopLevelNullabilityMismatchInParameterTypeOnOverride:
                case ErrorCode.WRN_TopLevelNullabilityMismatchInReturnTypeOnImplicitImplementation:
                case ErrorCode.WRN_TopLevelNullabilityMismatchInParameterTypeOnImplicitImplementation:
                case ErrorCode.WRN_TopLevelNullabilityMismatchInReturnTypeOnExplicitImplementation:
                case ErrorCode.WRN_TopLevelNullabilityMismatchInParameterTypeOnExplicitImplementation:
                case ErrorCode.WRN_DoesNotReturnMismatch:
                case ErrorCode.WRN_MemberNotNull:
                case ErrorCode.WRN_MemberNotNullWhen:
                case ErrorCode.WRN_MemberNotNullBadMember:
<<<<<<< HEAD
                case ErrorCode.WRN_GivenExpressionAlwaysMatchesPattern:
                case ErrorCode.WRN_IsPatternAlways:
=======
                case ErrorCode.WRN_GeneratorFailedDuringInitialization:
                case ErrorCode.WRN_GeneratorFailedDuringGeneration:
>>>>>>> d73229b4
                    return true;
                default:
                    return false;
            }
        }

        public static bool IsFatal(ErrorCode code)
        {
            switch (code)
            {
                case ErrorCode.FTL_MetadataCantOpenFile:
                case ErrorCode.FTL_DebugEmitFailure:
                case ErrorCode.FTL_BadCodepage:
                case ErrorCode.FTL_InvalidTarget:
                case ErrorCode.FTL_InvalidInputFileName:
                case ErrorCode.FTL_OutputFileExists:
                case ErrorCode.FTL_BadChecksumAlgorithm:
                    return true;
                default:
                    return false;
            }
        }

        public static bool IsInfo(ErrorCode code)
        {
            switch (code)
            {
                case ErrorCode.INF_UnableToLoadSomeTypesInAnalyzer:
                    return true;
                default:
                    return false;
            }
        }

        public static bool IsHidden(ErrorCode code)
        {
            switch (code)
            {
                case ErrorCode.HDN_UnusedUsingDirective:
                case ErrorCode.HDN_UnusedExternAlias:
                    return true;
                default:
                    return false;
            }
        }
    }
}<|MERGE_RESOLUTION|>--- conflicted
+++ resolved
@@ -238,13 +238,10 @@
                 case ErrorCode.WRN_MemberNotNull:
                 case ErrorCode.WRN_MemberNotNullWhen:
                 case ErrorCode.WRN_MemberNotNullBadMember:
-<<<<<<< HEAD
+                case ErrorCode.WRN_GeneratorFailedDuringInitialization:
+                case ErrorCode.WRN_GeneratorFailedDuringGeneration:
                 case ErrorCode.WRN_GivenExpressionAlwaysMatchesPattern:
                 case ErrorCode.WRN_IsPatternAlways:
-=======
-                case ErrorCode.WRN_GeneratorFailedDuringInitialization:
-                case ErrorCode.WRN_GeneratorFailedDuringGeneration:
->>>>>>> d73229b4
                     return true;
                 default:
                     return false;
