--- conflicted
+++ resolved
@@ -319,7 +319,11 @@
                 case ErrorCode.WRN_InterceptorSignatureMismatch:
                 case ErrorCode.WRN_NullabilityMismatchInReturnTypeOnInterceptor:
                 case ErrorCode.WRN_NullabilityMismatchInParameterTypeOnInterceptor:
-<<<<<<< HEAD
+                case ErrorCode.WRN_PrimaryConstructorParameterIsShadowedAndNotPassedToBase:
+                case ErrorCode.WRN_InlineArrayIndexerNotUsed:
+                case ErrorCode.WRN_InlineArraySliceNotUsed:
+                case ErrorCode.WRN_InlineArrayConversionOperatorNotUsed:
+                case ErrorCode.WRN_InlineArrayNotSupportedByLanguage:
                 case ErrorCode.WRN_BadArgRef:
                 case ErrorCode.WRN_ArgExpectedRefOrIn:
                 case ErrorCode.WRN_RefReadonlyNotVariable:
@@ -328,13 +332,6 @@
                 case ErrorCode.WRN_HidingDifferentRefness:
                 case ErrorCode.WRN_TargetDifferentRefness:
                 case ErrorCode.WRN_RefReadonlyParameterDefaultValue:
-=======
-                case ErrorCode.WRN_PrimaryConstructorParameterIsShadowedAndNotPassedToBase:
-                case ErrorCode.WRN_InlineArrayIndexerNotUsed:
-                case ErrorCode.WRN_InlineArraySliceNotUsed:
-                case ErrorCode.WRN_InlineArrayConversionOperatorNotUsed:
-                case ErrorCode.WRN_InlineArrayNotSupportedByLanguage:
->>>>>>> d0c8767e
                     return true;
                 default:
                     return false;
