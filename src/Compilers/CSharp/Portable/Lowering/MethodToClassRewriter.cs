--- conflicted
+++ resolved
@@ -640,65 +640,6 @@
                    rewrittenReceiver != null && rewrittenReceiver.Kind != BoundKind.BaseReference;
         }
 
-<<<<<<< HEAD
-        private BoundNode RewriteMethodGroupConversion(BoundConversion conversion)
-        {
-            // in a method group conversion, we may need to rewrite the selected method
-            BoundMethodGroup operand = (BoundMethodGroup)conversion.Operand;
-            BoundExpression originalReceiverOpt = operand.ReceiverOpt;
-            BoundExpression receiverOpt;
-
-            if (originalReceiverOpt == null)
-            {
-                receiverOpt = null;
-            }
-            else if (!conversion.IsExtensionMethod && conversion.SymbolOpt.IsStatic)
-            {
-                receiverOpt = new BoundTypeExpression(originalReceiverOpt.Syntax, null, VisitType(originalReceiverOpt.Type));
-            }
-            else
-            {
-                receiverOpt = (BoundExpression)Visit(originalReceiverOpt);
-            }
-
-            TypeSymbol type = this.VisitType(conversion.Type);
-
-            MethodSymbol method = conversion.SymbolOpt;
-
-            //  if the original receiver was a base access and is was rewritten, 
-            //  change the method to point to the wrapper method
-            if (BaseReferenceInReceiverWasRewritten(originalReceiverOpt, receiverOpt) && method.IsMetadataVirtual())
-            {
-                method = GetMethodWrapperForBaseNonVirtualCall(method, conversion.Syntax);
-            }
-
-            method = VisitMethodSymbol(method);
-            operand = operand.Update(
-                TypeMap.SubstituteTypes(operand.TypeArgumentsOpt),
-                method.Name,
-                operand.Methods,
-                operand.LookupSymbolOpt,
-                operand.LookupError,
-                operand.Flags,
-                receiverOpt,
-                operand.ResultKind);
-
-            return conversion.Update(
-                operand,
-                conversion.ConversionKind,
-                resultKind: conversion.ResultKind,
-                isBaseConversion: conversion.IsBaseConversion,
-                symbolOpt: method,
-                @checked: conversion.Checked,
-                explicitCastInCode: conversion.ExplicitCastInCode,
-                isExtensionMethod: conversion.IsExtensionMethod,
-                isArrayIndex: conversion.IsArrayIndex,
-                constantValueOpt: conversion.ConstantValueOpt,
-                type: type);
-        }
-
-=======
->>>>>>> c28d8bac
         /// <summary>
         /// A wrapper method that is created for non-virtually calling a base-class 
         /// virtual method from other classes (like those created for lambdas...).
