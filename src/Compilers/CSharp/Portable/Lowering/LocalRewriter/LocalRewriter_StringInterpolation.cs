﻿// Licensed to the .NET Foundation under one or more agreements.
// The .NET Foundation licenses this file to you under the MIT license.
// See the LICENSE file in the project root for more information.

<<<<<<< HEAD
#nullable enable

using Microsoft.CodeAnalysis.CSharp.Symbols;
=======
>>>>>>> 586f6f05
using Microsoft.CodeAnalysis.PooledObjects;
using System.Diagnostics;

namespace Microsoft.CodeAnalysis.CSharp
{
    internal sealed partial class LocalRewriter
    {
        private BoundExpression RewriteInterpolatedStringConversion(BoundConversion conversion)
        {
            Debug.Assert(conversion.ConversionKind == ConversionKind.InterpolatedString);
            BoundExpression format;
            ArrayBuilder<BoundExpression> expressions;
            MakeInterpolatedStringFormat((BoundInterpolatedString)conversion.Operand, out format, out expressions);
            expressions.Insert(0, format);
            var stringFactory = _factory.WellKnownType(WellKnownType.System_Runtime_CompilerServices_FormattableStringFactory);

            // The normal pattern for lowering is to lower subtrees before the enclosing tree. However we cannot lower
            // the arguments first in this situation because we do not know what conversions will be
            // produced for the arguments until after we've done overload resolution. So we produce the invocation
            // and then lower it along with its arguments.
            var result = _factory.StaticCall(stringFactory, "Create", expressions.ToImmutableAndFree(),
                allowUnexpandedForm: false // if an interpolation expression is the null literal, it should not match a params parameter.
                );
            if (!result.HasAnyErrors)
            {
                result = VisitExpression(result); // lower the arguments AND handle expanded form, argument conversions, etc.
                result = MakeImplicitConversion(result, conversion.Type);
            }

            return result;
        }

        private bool CanLowerToStringConcatenation(BoundInterpolatedString node)
        {
            foreach (var part in node.Parts)
            {
                if (part is BoundStringInsert fillin)
                {
                    // this is one of the expression holes
                    if (_inExpressionLambda ||
                        fillin.HasErrors ||
                        fillin.Value.Type?.SpecialType != SpecialType.System_String ||
                        fillin.Alignment != null ||
                        fillin.Format != null)
                    {
                        return false;
                    }
                }
            }

            return true;
        }

        private void MakeInterpolatedStringFormat(BoundInterpolatedString node, out BoundExpression format, out ArrayBuilder<BoundExpression> expressions)
        {
            _factory.Syntax = node.Syntax;
            int n = node.Parts.Length - 1;
            var formatString = PooledStringBuilder.GetInstance();
            var stringBuilder = formatString.Builder;
            expressions = ArrayBuilder<BoundExpression>.GetInstance(n + 1);
            int nextFormatPosition = 0;
            for (int i = 0; i <= n; i++)
            {
                var part = node.Parts[i];
                var fillin = part as BoundStringInsert;
                if (fillin == null)
                {
                    Debug.Assert(part is BoundLiteral && part.ConstantValue != null);
                    // this is one of the literal parts
                    stringBuilder.Append(part.ConstantValue.StringValue);
                }
                else
                {
                    // this is one of the expression holes
                    stringBuilder.Append('{').Append(nextFormatPosition++);
                    if (fillin.Alignment != null && !fillin.Alignment.HasErrors)
                    {
                        Debug.Assert(fillin.Alignment.ConstantValue is { });
                        stringBuilder.Append(',').Append(fillin.Alignment.ConstantValue.Int64Value);
                    }
                    if (fillin.Format != null && !fillin.Format.HasErrors)
                    {
                        Debug.Assert(fillin.Format.ConstantValue is { });
                        stringBuilder.Append(':').Append(fillin.Format.ConstantValue.StringValue);
                    }
                    stringBuilder.Append('}');
                    var value = fillin.Value;
                    if (value.Type?.TypeKind == TypeKind.Dynamic)
                    {
                        value = MakeConversionNode(value, _compilation.ObjectType, @checked: false);
                    }

                    expressions.Add(value); // NOTE: must still be lowered
                }
            }

            format = _factory.StringLiteral(formatString.ToStringAndFree());
        }

        public override BoundNode VisitInterpolatedString(BoundInterpolatedString node)
        {
            Debug.Assert(node.Type is { SpecialType: SpecialType.System_String }); // if target-converted, we should not get here.

            BoundExpression? result;

            if (CanLowerToStringConcatenation(node))
            {
                // All fill-ins, if any, are strings, and none of them have alignment or format specifiers.
                // We can lower to a more efficient string concatenation
                // The normal pattern for lowering is to lower subtrees before the enclosing tree. However in this case
                // we want to lower the entire concatenation so we get the optimizations done by that lowering (e.g. constant folding).

                int length = node.Parts.Length;
                if (length == 0)
                {
                    // $"" -> ""
                    return _factory.StringLiteral("");
                }

                result = null;
                for (int i = 0; i < length; i++)
                {
                    var part = node.Parts[i];
                    if (part is BoundStringInsert fillin)
                    {
                        // this is one of the filled-in expressions
                        part = fillin.Value;
                    }
                    else
                    {
                        // this is one of the literal parts
                        Debug.Assert(part is BoundLiteral && part.ConstantValue is { StringValue: { } });
                        part = _factory.StringLiteral(ConstantValueUtils.UnescapeInterpolatedStringLiteral(part.ConstantValue.StringValue));
                    }

                    result = result == null ?
                        part :
                        _factory.Binary(BinaryOperatorKind.StringConcatenation, node.Type, result, part);
                }

                if (length == 1)
                {
                    result = _factory.Coalesce(result!, _factory.StringLiteral(""));
                }
            }
            else
            {
                //
                // We lower an interpolated string into an invocation of String.Format.  For example, we translate the expression
                //
                //     $"Jenny don\'t change your number { 8675309 }"
                //
                // into
                //
                //     String.Format("Jenny don\'t change your number {0}", new object[] { 8675309 })
                //

                MakeInterpolatedStringFormat(node, out BoundExpression format, out ArrayBuilder<BoundExpression> expressions);

                // The normal pattern for lowering is to lower subtrees before the enclosing tree. However we cannot lower
                // the arguments first in this situation because we do not know what conversions will be
                // produced for the arguments until after we've done overload resolution. So we produce the invocation
                // and then lower it along with its arguments.
                expressions.Insert(0, format);
                var stringType = node.Type;
                result = _factory.StaticCall(stringType, "Format", expressions.ToImmutableAndFree(),
                    allowUnexpandedForm: false // if an interpolation expression is the null literal, it should not match a params parameter.
                    );
            }

            Debug.Assert(result is { });
            if (!result.HasAnyErrors)
            {
                result = VisitExpression(result); // lower the arguments AND handle expanded form, argument conversions, etc.
                result = MakeImplicitConversion(result, node.Type);
            }
            return result;
        }
    }
}<|MERGE_RESOLUTION|>--- conflicted
+++ resolved
@@ -2,12 +2,7 @@
 // The .NET Foundation licenses this file to you under the MIT license.
 // See the LICENSE file in the project root for more information.
 
-<<<<<<< HEAD
-#nullable enable
-
 using Microsoft.CodeAnalysis.CSharp.Symbols;
-=======
->>>>>>> 586f6f05
 using Microsoft.CodeAnalysis.PooledObjects;
 using System.Diagnostics;
 
