﻿// Copyright (c) Microsoft.  All Rights Reserved.  Licensed under the Apache License, Version 2.0.  See License.txt in the project root for license information.

using System;
using System.Collections.Generic;
using System.Collections.Immutable;
using System.Diagnostics;
using System.Linq;
using System.Runtime.CompilerServices;
using System.Text;
using Microsoft.CodeAnalysis.CodeGen;
using Microsoft.CodeAnalysis.CSharp.Emit;
using Microsoft.CodeAnalysis.CSharp.Symbols;
using Microsoft.CodeAnalysis.CSharp.Syntax;
using Microsoft.CodeAnalysis.Symbols;
using Microsoft.CodeAnalysis.Text;
using Roslyn.Utilities;

namespace Microsoft.CodeAnalysis.CSharp
{
    /// <summary>
    /// A helper class for synthesizing quantities of code.
    /// </summary>
    internal sealed class SyntheticBoundNodeFactory
    {
        /// <summary>
        /// Thrown by the bound node factory when there is a failure to synthesize code.
        /// An appropriate diagnostic is included that should be reported.  Currently
        /// the only diagnostic handled through this mechanism is a missing special/well-known
        /// member.
        /// </summary>
        public class MissingPredefinedMember : Exception
        {
            public MissingPredefinedMember(Diagnostic error) : base(error.ToString())
            {
                this.Diagnostic = error;
            }

            public Diagnostic Diagnostic { get; }
        }

        public CSharpCompilation Compilation { get { return CompilationState.Compilation; } }
        public CSharpSyntaxNode Syntax { get; set; }
        public PEModuleBuilder ModuleBuilderOpt { get { return CompilationState.ModuleBuilderOpt; } }
        public DiagnosticBag Diagnostics { get; }
        public TypeCompilationState CompilationState { get; }

        // Current enclosing type, or null if not available.
        private NamedTypeSymbol _currentType;
        public NamedTypeSymbol CurrentType
        {
            get { return _currentType; }
            set
            {
                _currentType = value;
                CheckCurrentType();
            }
        }

        // current method, possibly a lambda, or null if not available
        private MethodSymbol _currentMethod;
        public MethodSymbol CurrentMethod
        {
            get { return _currentMethod; }
            set
            {
                _currentMethod = value;
                if ((object)value != null && value.MethodKind != MethodKind.AnonymousFunction)
                {
                    _topLevelMethod = value;
                    _currentType = value.ContainingType;
                }
                CheckCurrentType();
            }
        }

        // The nearest enclosing non-lambda method, or null if not available
        private MethodSymbol _topLevelMethod;
        public MethodSymbol TopLevelMethod
        {
            get { return _topLevelMethod; }
            private set
            {
                _topLevelMethod = value;
                CheckCurrentType();
            }
        }

        /// <summary>
        /// A binder suitable for performing overload resolution to synthesize a call to a helper method.
        /// </summary>
        private Binder _binder;

        internal BoundExpression MakeInvocationExpression(
            BinderFlags flags,
            CSharpSyntaxNode node,
            BoundExpression receiver,
            string methodName,
            ImmutableArray<BoundExpression> args,
            DiagnosticBag diagnostics,
            ImmutableArray<TypeSymbol> typeArgs = default(ImmutableArray<TypeSymbol>),
            bool allowUnexpandedForm = true)
        {
            if (_binder == null || _binder.Flags != flags)
            {
                _binder = new SyntheticBinderImpl(this).WithFlags(flags);
            }

            return _binder.MakeInvocationExpression(
                node,
                receiver,
                methodName,
                args,
                diagnostics,
                typeArgs: typeArgs.IsDefault ? default(ImmutableArray<TypeSymbolWithAnnotations>) : typeArgs.SelectAsArray(TypeMap.AsTypeSymbolWithAnnotations),
                allowFieldsAndProperties: false,
                allowUnexpandedForm: allowUnexpandedForm);
        }

        /// <summary>
        /// A binder used only for performing overload resolution of runtime helper methods.
        /// </summary>
        private sealed class SyntheticBinderImpl : BuckStopsHereBinder
        {
            private readonly SyntheticBoundNodeFactory _factory;
            internal SyntheticBinderImpl(SyntheticBoundNodeFactory factory) : base(factory.Compilation)
            {
                _factory = factory;
            }

            internal override Symbol ContainingMemberOrLambda { get { return _factory.CurrentMethod; } }
            internal override bool IsAccessibleHelper(Symbol symbol, TypeSymbol accessThroughType, out bool failedThroughTypeCheck, ref HashSet<DiagnosticInfo> useSiteDiagnostics, ConsList<Symbol> basesBeingResolved)
            {
                return AccessCheck.IsSymbolAccessible(symbol, _factory.CurrentType, accessThroughType, out failedThroughTypeCheck, ref useSiteDiagnostics, basesBeingResolved);
            }
        }

        /// <summary>
        /// Create a bound node factory. Note that the use of the factory to get special or well-known members
        /// that do not exist will result in an exception of type <see cref="MissingPredefinedMember"/> being thrown.
        /// </summary>
        /// <param name="topLevelMethod">The top-level method that will contain the code</param>
        /// <param name="node">The syntax node to which generated code should be attributed</param>
        /// <param name="compilationState">The state of compilation of the enclosing type</param>
        /// <param name="diagnostics">A bag where any diagnostics should be output</param>
        public SyntheticBoundNodeFactory(MethodSymbol topLevelMethod, CSharpSyntaxNode node, TypeCompilationState compilationState, DiagnosticBag diagnostics)
            : this(topLevelMethod, topLevelMethod.ContainingType, node, compilationState, diagnostics)
        {
        }

        /// <param name="topLevelMethodOpt">The top-level method that will contain the code</param>
        /// <param name="currentClassOpt">The enclosing class</param>
        /// <param name="node">The syntax node to which generated code should be attributed</param>
        /// <param name="compilationState">The state of compilation of the enclosing type</param>
        /// <param name="diagnostics">A bag where any diagnostics should be output</param>
        public SyntheticBoundNodeFactory(MethodSymbol topLevelMethodOpt, NamedTypeSymbol currentClassOpt, CSharpSyntaxNode node, TypeCompilationState compilationState, DiagnosticBag diagnostics)
        {
            Debug.Assert(node != null);
            Debug.Assert(compilationState != null);
            Debug.Assert(diagnostics != null);

            this.CompilationState = compilationState;
            this.TopLevelMethod = topLevelMethodOpt;
            this.CurrentType = currentClassOpt;
            this.Syntax = node;
            this.Diagnostics = diagnostics;
        }

        [Conditional("DEBUG")]
        private void CheckCurrentType()
        {
            if ((object)CurrentType != null)
            {
                Debug.Assert((object)TopLevelMethod == null || TopLevelMethod.ContainingType == CurrentType);

                // In EE scenarios, lambdas are considered to be contained by the user-defined methods,
                // rather than the EE-defined methods for which we are generating bound nodes.  This is
                // because the containing symbols are used to determine the type of the "this" parameter,
                // which we need to the user-defined types.
                Debug.Assert((object)CurrentMethod == null ||
                    CurrentMethod.MethodKind == MethodKind.AnonymousFunction ||
                    CurrentMethod.ContainingType == CurrentType);
            }
        }

        public void AddNestedType(NamedTypeSymbol nestedType)
        {
            ModuleBuilderOpt.AddSynthesizedDefinition(CurrentType, nestedType);
        }

        public void OpenNestedType(NamedTypeSymbol nestedType)
        {
            // TODO: we used to have an invariant that a bound node factory was tied to a
            // single enclosing class.  This breaks that.  It would be nice to reintroduce that
            // invariant.
            AddNestedType(nestedType);
            CurrentMethod = null;
            TopLevelMethod = null;
            CurrentType = nestedType;
        }

        public BoundHoistedFieldAccess HoistedField(FieldSymbol field)
        {
            return new BoundHoistedFieldAccess(Syntax, field, field.Type.TypeSymbol);
        }

        public StateMachineFieldSymbol StateMachineField(TypeSymbol type, string name, bool isPublic = false)
        {
            var result = new StateMachineFieldSymbol(CurrentType, type, name, isPublic);
            AddField(CurrentType, result);
            return result;
        }

        public StateMachineFieldSymbol StateMachineField(TypeSymbol type, string name, SynthesizedLocalKind synthesizedKind, int slotIndex)
        {
            var result = new StateMachineFieldSymbol(CurrentType, type, name, synthesizedKind, slotIndex, isPublic: false);
            AddField(CurrentType, result);
            return result;
        }

        public StateMachineFieldSymbol StateMachineField(TypeSymbol type, string name, LocalSlotDebugInfo slotDebugInfo, int slotIndex)
        {
            var result = new StateMachineFieldSymbol(CurrentType, type, name, slotDebugInfo, slotIndex, isPublic: false);
            AddField(CurrentType, result);
            return result;
        }

        public void AddField(NamedTypeSymbol containingType, FieldSymbol field)
        {
            ModuleBuilderOpt.AddSynthesizedDefinition(containingType, field);
        }

        public GeneratedLabelSymbol GenerateLabel(string prefix)
        {
            return new GeneratedLabelSymbol(prefix);
        }

        public BoundThisReference This()
        {
            Debug.Assert((object)CurrentMethod != null && !CurrentMethod.IsStatic);
            return new BoundThisReference(Syntax, CurrentMethod.ThisParameter.Type.TypeSymbol) { WasCompilerGenerated = true };
        }

        public BoundExpression This(LocalSymbol thisTempOpt)
        {
            return (thisTempOpt != null) ? Local(thisTempOpt) : (BoundExpression)This();
        }

        public BoundBaseReference Base()
        {
            Debug.Assert((object)CurrentMethod != null && !CurrentMethod.IsStatic);
            return new BoundBaseReference(Syntax, CurrentMethod.ThisParameter.Type.TypeSymbol.BaseTypeNoUseSiteDiagnostics) { WasCompilerGenerated = true };
        }

        public BoundParameter Parameter(ParameterSymbol p)
        {
            return new BoundParameter(Syntax, p, p.Type.TypeSymbol) { WasCompilerGenerated = true };
        }

        public BoundFieldAccess Field(BoundExpression receiver, FieldSymbol f)
        {
            return new BoundFieldAccess(Syntax, receiver, f, ConstantValue.NotAvailable, LookupResultKind.Viable, f.Type.TypeSymbol) { WasCompilerGenerated = true };
        }

        public BoundExpression Property(WellKnownMember member)
        {
            var propertySym = WellKnownMember(member) as PropertySymbol;
            //if (propertySym == null) return BoundBadExpression
            Binder.ReportUseSiteDiagnostics(propertySym, Diagnostics, Syntax);
            Debug.Assert(propertySym.IsStatic);
            return Call(null, propertySym.GetMethod);
        }

        public BoundExpression Property(BoundExpression receiver, WellKnownMember member)
        {
            var propertySym = WellKnownMember(member) as PropertySymbol;
            Debug.Assert(!propertySym.IsStatic);
            Debug.Assert(receiver.Type.GetMembers(propertySym.Name).OfType<PropertySymbol>().Single() == propertySym);
            //if (propertySym == null) return BoundBadExpression
            Binder.ReportUseSiteDiagnostics(propertySym, Diagnostics, Syntax);
            Debug.Assert(!propertySym.IsStatic);
            return Call(receiver, propertySym.GetMethod);
        }

        public BoundExpression Property(BoundExpression receiver, string name)
        {
            // TODO: unroll loop and add diagnostics for failure
            // TODO: should we use GetBaseProperty() to ensure we generate a call to the overridden method?
            // TODO: replace this with a mechanism that uses WellKnownMember instead of string names.
            var property = receiver.Type.GetMembers(name).OfType<PropertySymbol>().Single();
            Debug.Assert(!property.IsStatic);
            return Call(receiver, property.GetMethod); // TODO: should we use property.GetBaseProperty().GetMethod to ensure we generate a call to the overridden method?
        }

        public BoundExpression Property(NamedTypeSymbol receiver, string name)
        {
            // TODO: unroll loop and add diagnostics for failure
            var property = receiver.GetMembers(name).OfType<PropertySymbol>().Single();
            Debug.Assert(property.IsStatic);
            return Call(null, property.GetMethod);
        }

        public NamedTypeSymbol SpecialType(SpecialType st)
        {
            NamedTypeSymbol specialType = Compilation.GetSpecialType(st);
            Binder.ReportUseSiteDiagnostics(specialType, Diagnostics, Syntax);
            return specialType;
        }

        public ArrayTypeSymbol WellKnownArrayType(WellKnownType elementType)
        {
            return Compilation.CreateArrayTypeSymbol(WellKnownType(elementType));
        }

        public NamedTypeSymbol WellKnownType(WellKnownType wt)
        {
            NamedTypeSymbol wellKnownType = Compilation.GetWellKnownType(wt);
            Binder.ReportUseSiteDiagnostics(wellKnownType, Diagnostics, Syntax);
            return wellKnownType;
        }

        /// <summary>
        /// Get the symbol for a well-known member. The use of this method to get a well-known member
        /// that does not exist will result in an exception of type MissingPredefinedMember being thrown
        /// containing an appropriate diagnostic for the caller to report.
        /// </summary>
        /// <param name="wm">The desired well-known member</param>
        /// <param name="isOptional">If true, the method may return null for a missing member without an exception</param>
        /// <returns>A symbol for the well-known member, or null if it is missing and isOptions == true</returns>
        public Symbol WellKnownMember(WellKnownMember wm, bool isOptional = false)
        {
            Symbol wellKnownMember = Binder.GetWellKnownTypeMember(Compilation, wm, Diagnostics, syntax: Syntax, isOptional: true);
            if (wellKnownMember == null && !isOptional)
            {
                RuntimeMembers.MemberDescriptor memberDescriptor = WellKnownMembers.GetDescriptor(wm);
                var diagnostic = new CSDiagnostic(new CSDiagnosticInfo(ErrorCode.ERR_MissingPredefinedMember, memberDescriptor.DeclaringTypeMetadataName, memberDescriptor.Name), Syntax.Location);
                throw new MissingPredefinedMember(diagnostic);
            }

            return wellKnownMember;
        }

        public MethodSymbol WellKnownMethod(WellKnownMember wm, bool isOptional = false)
        {
            return (MethodSymbol)WellKnownMember(wm, isOptional);
        }

        /// <summary>
        /// Get the symbol for a special member. The use of this method to get a special member
        /// that does not exist will result in an exception of type MissingPredefinedMember being thrown
        /// containing an appropriate diagnostic for the caller to report.
        /// </summary>
        /// <param name="sm">The desired special member</param>
        /// <returns>A symbol for the special member.</returns>
        public Symbol SpecialMember(SpecialMember sm)
        {
            Symbol specialMember = Compilation.GetSpecialTypeMember(sm);
            if (specialMember == null)
            {
                RuntimeMembers.MemberDescriptor memberDescriptor = SpecialMembers.GetDescriptor(sm);
                var diagnostic = new CSDiagnostic(new CSDiagnosticInfo(ErrorCode.ERR_MissingPredefinedMember, memberDescriptor.DeclaringTypeMetadataName, memberDescriptor.Name), Syntax.Location);
                throw new MissingPredefinedMember(diagnostic);
            }

            Binder.ReportUseSiteDiagnostics(specialMember, Diagnostics, Syntax);
            return specialMember;
        }

        public MethodSymbol SpecialMethod(SpecialMember sm)
        {
            return (MethodSymbol)SpecialMember(sm);
        }

        public PropertySymbol SpecialProperty(SpecialMember sm)
        {
            return (PropertySymbol)SpecialMember(sm);
        }

        public BoundExpressionStatement Assignment(BoundExpression left, BoundExpression right, RefKind refKind = RefKind.None)
        {
            return ExpressionStatement(AssignmentExpression(left, right, refKind));
        }

        public BoundExpressionStatement ExpressionStatement(BoundExpression expr)
        {
            return new BoundExpressionStatement(Syntax, expr) { WasCompilerGenerated = true };
        }

        public BoundAssignmentOperator AssignmentExpression(BoundExpression left, BoundExpression right, RefKind refKind = RefKind.None)
        {
            Debug.Assert(left.Type.Equals(right.Type, ignoreDynamic: true) || right.Type.IsErrorType() || left.Type.IsErrorType());
            return new BoundAssignmentOperator(Syntax, left, right, left.Type, refKind: refKind) { WasCompilerGenerated = true };
        }

        public BoundBlock Block()
        {
            return Block(ImmutableArray<BoundStatement>.Empty);
        }

        public BoundBlock Block(ImmutableArray<BoundStatement> statements)
        {
            return Block(ImmutableArray<LocalSymbol>.Empty, statements);
        }

        public BoundBlock Block(params BoundStatement[] statements)
        {
            return Block(ImmutableArray.Create(statements));
        }

        public BoundBlock Block(ImmutableArray<LocalSymbol> locals, params BoundStatement[] statements)
        {
            return Block(locals, ImmutableArray.Create(statements));
        }

        public BoundBlock Block(ImmutableArray<LocalSymbol> locals, ImmutableArray<BoundStatement> statements)
        {
            return new BoundBlock(Syntax, locals, ImmutableArray<LocalFunctionSymbol>.Empty, statements) { WasCompilerGenerated = true };
        }

        public BoundBlock Block(ImmutableArray<LocalSymbol> locals, ImmutableArray<LocalFunctionSymbol> localFunctions, params BoundStatement[] statements)
        {
            return Block(locals, localFunctions, ImmutableArray.Create(statements));
        }

        public BoundBlock Block(ImmutableArray<LocalSymbol> locals, ImmutableArray<LocalFunctionSymbol> localFunctions, ImmutableArray<BoundStatement> statements)
        {
            return new BoundBlock(Syntax, locals, localFunctions, statements) { WasCompilerGenerated = true };
        }

        public BoundReturnStatement Return(BoundExpression expression = null)
        {
            if (expression != null)
            {
                // If necessary, add a conversion on the return expression.
                HashSet<DiagnosticInfo> useSiteDiagnostics = null;
                var conversion = Compilation.Conversions.ClassifyConversion(expression.Type, CurrentMethod.ReturnType.TypeSymbol, ref useSiteDiagnostics);
                Debug.Assert(useSiteDiagnostics.IsNullOrEmpty());
                Debug.Assert(conversion.Kind != ConversionKind.NoConversion);
                if (conversion.Kind != ConversionKind.Identity)
                {
<<<<<<< HEAD
                    expression = BoundConversion.Synthesized(Syntax, expression, conversion, false, false, ConstantValue.NotAvailable, CurrentMethod.ReturnType.TypeSymbol);
=======
                    Debug.Assert(CurrentMethod.RefKind == RefKind.None);
                    expression = BoundConversion.Synthesized(Syntax, expression, conversion, false, false, ConstantValue.NotAvailable, CurrentMethod.ReturnType);
>>>>>>> c7afb2d2
                }
            }

            return new BoundReturnStatement(Syntax, CurrentMethod.RefKind, expression) { WasCompilerGenerated = true };
        }

        public void CloseMethod(BoundStatement body)
        {
            Debug.Assert((object)CurrentMethod != null);
            if (body.Kind != BoundKind.Block) body = Block(body);
            CompilationState.AddSynthesizedMethod(CurrentMethod, body);
            CurrentMethod = null;
        }

#if DEBUG
        public LocalSymbol SynthesizedLocal(
            TypeSymbol type,
            SyntaxNode syntax = null,
            bool isPinned = false,
            RefKind refKind = RefKind.None,
            SynthesizedLocalKind kind = SynthesizedLocalKind.LoweringTemp,
            [CallerLineNumber]int createdAtLineNumber = 0,
            [CallerFilePath]string createdAtFilePath = null)
        {
            return new SynthesizedLocal(CurrentMethod, TypeSymbolWithAnnotations.Create(type), kind, syntax, isPinned, refKind, createdAtLineNumber, createdAtFilePath);
        }
#else
        public LocalSymbol SynthesizedLocal(
            TypeSymbol type,
            SyntaxNode syntax = null,
            bool isPinned = false,
            RefKind refKind = RefKind.None,
            SynthesizedLocalKind kind = SynthesizedLocalKind.LoweringTemp)
        {
            return new SynthesizedLocal(CurrentMethod, TypeSymbolWithAnnotations.Create(type), kind, syntax, isPinned, refKind);
        }
#endif

        public ParameterSymbol SynthesizedParameter(TypeSymbol type, string name, MethodSymbol container = null, int ordinal = 0)
        {
            return new SynthesizedParameterSymbol(container, type, ordinal, RefKind.None, name);
        }

        public BoundBinaryOperator Binary(BinaryOperatorKind kind, TypeSymbol type, BoundExpression left, BoundExpression right)
        {
            return new BoundBinaryOperator(this.Syntax, kind, left, right, ConstantValue.NotAvailable, null, LookupResultKind.Viable, type) { WasCompilerGenerated = true };
        }

        public BoundAsOperator As(BoundExpression operand, TypeSymbol type)
        {
            return new BoundAsOperator(this.Syntax, operand, Type(type), Conversion.ExplicitReference, type) { WasCompilerGenerated = true };
        }

        public BoundIsOperator Is(BoundExpression operand, TypeSymbol type)
        {
            HashSet<DiagnosticInfo> discarded = null;
            Conversion c = Compilation.Conversions.ClassifyConversionFromExpression(operand, type, ref discarded);
            return new BoundIsOperator(this.Syntax, operand, Type(type), c, SpecialType(Microsoft.CodeAnalysis.SpecialType.System_Boolean)) { WasCompilerGenerated = true };
        }

        public BoundBinaryOperator LogicalAnd(BoundExpression left, BoundExpression right)
        {
            return Binary(BinaryOperatorKind.LogicalBoolAnd, SpecialType(Microsoft.CodeAnalysis.SpecialType.System_Boolean), left, right);
        }

        public BoundBinaryOperator LogicalOr(BoundExpression left, BoundExpression right)
        {
            return Binary(BinaryOperatorKind.LogicalBoolOr, SpecialType(Microsoft.CodeAnalysis.SpecialType.System_Boolean), left, right);
        }

        public BoundBinaryOperator IntEqual(BoundExpression left, BoundExpression right)
        {
            return Binary(BinaryOperatorKind.IntEqual, SpecialType(Microsoft.CodeAnalysis.SpecialType.System_Boolean), left, right);
        }

        public BoundBinaryOperator ObjectEqual(BoundExpression left, BoundExpression right)
        {
            return Binary(BinaryOperatorKind.ObjectEqual, SpecialType(Microsoft.CodeAnalysis.SpecialType.System_Boolean), left, right);
        }

        public BoundBinaryOperator ObjectNotEqual(BoundExpression left, BoundExpression right)
        {
            return Binary(BinaryOperatorKind.ObjectNotEqual, SpecialType(Microsoft.CodeAnalysis.SpecialType.System_Boolean), left, right);
        }

        public BoundBinaryOperator IntNotEqual(BoundExpression left, BoundExpression right)
        {
            return Binary(BinaryOperatorKind.IntNotEqual, SpecialType(Microsoft.CodeAnalysis.SpecialType.System_Boolean), left, right);
        }

        public BoundBinaryOperator IntLessThan(BoundExpression left, BoundExpression right)
        {
            return Binary(BinaryOperatorKind.IntLessThan, SpecialType(Microsoft.CodeAnalysis.SpecialType.System_Boolean), left, right);
        }

        public BoundLiteral Literal(int value)
        {
            return new BoundLiteral(Syntax, ConstantValue.Create(value), SpecialType(Microsoft.CodeAnalysis.SpecialType.System_Int32)) { WasCompilerGenerated = true };
        }

        public BoundLiteral Literal(uint value)
        {
            return new BoundLiteral(Syntax, ConstantValue.Create(value), SpecialType(Microsoft.CodeAnalysis.SpecialType.System_UInt32)) { WasCompilerGenerated = true };
        }

        public BoundObjectCreationExpression New(NamedTypeSymbol type, params BoundExpression[] args)
        {
            // TODO: add diagnostics for when things fall apart
            var ctor = type.InstanceConstructors.Single(c => c.ParameterCount == args.Length);
            return New(ctor, args);
        }

        public BoundObjectCreationExpression New(MethodSymbol ctor, params BoundExpression[] args)
        {
            // TODO: add diagnostics for when things fall apart
            return new BoundObjectCreationExpression(Syntax, ctor, args) { WasCompilerGenerated = true };
        }

        public BoundExpression StaticCall(TypeSymbol receiver, string name, params BoundExpression[] args)
        {
            return MakeInvocationExpression(BinderFlags.None, this.Syntax, this.Type(receiver), name, args.ToImmutableArray(), this.Diagnostics);
        }

        public BoundExpression StaticCall(TypeSymbol receiver, string name, ImmutableArray<BoundExpression> args, bool allowUnexpandedForm)
        {
            return MakeInvocationExpression(BinderFlags.None, this.Syntax, this.Type(receiver), name, args, this.Diagnostics, allowUnexpandedForm: allowUnexpandedForm);
        }

        public BoundExpression StaticCall(BinderFlags flags, TypeSymbol receiver, string name, ImmutableArray<TypeSymbol> typeArgs, params BoundExpression[] args)
        {
            return MakeInvocationExpression(flags, this.Syntax, this.Type(receiver), name, args.ToImmutableArray(), this.Diagnostics, typeArgs);
        }

        public BoundExpression StaticCall(TypeSymbol receiver, MethodSymbol method, params BoundExpression[] args)
        {
            if ((object)method == null)
            {
                return new BoundBadExpression(Syntax, default(LookupResultKind), ImmutableArray<Symbol>.Empty, ((BoundNode[])args).AsImmutableOrNull(), receiver);
            }

            return Call(null, method, args);
        }

        public BoundCall Call(BoundExpression receiver, MethodSymbol method)
        {
            return Call(receiver, method, ImmutableArray<BoundExpression>.Empty);
        }

        public BoundCall Call(BoundExpression receiver, MethodSymbol method, BoundExpression arg0)
        {
            return Call(receiver, method, ImmutableArray.Create(arg0));
        }

        public BoundCall Call(BoundExpression receiver, MethodSymbol method, BoundExpression arg0, BoundExpression arg1)
        {
            return Call(receiver, method, ImmutableArray.Create(arg0, arg1));
        }

        public BoundCall Call(BoundExpression receiver, MethodSymbol method, params BoundExpression[] args)
        {
            return Call(receiver, method, ImmutableArray.Create<BoundExpression>(args));
        }

        public BoundCall Call(BoundExpression receiver, MethodSymbol method, ImmutableArray<BoundExpression> args)
        {
            Debug.Assert(method.ParameterCount == args.Length);
            return new BoundCall(
                Syntax, receiver, method, args,
                ImmutableArray<String>.Empty, ImmutableArray<RefKind>.Empty, false, false, false,
                ImmutableArray<int>.Empty, LookupResultKind.Viable, method.ReturnType.TypeSymbol)
            { WasCompilerGenerated = true };
        }

        public BoundExpression Conditional(BoundExpression condition, BoundExpression consequence, BoundExpression alternative, TypeSymbol type)
        {
            return new BoundConditionalOperator(Syntax, condition, consequence, alternative, default(ConstantValue), type) { WasCompilerGenerated = true };
        }

        public BoundExpression ComplexConditionalReceiver(BoundExpression valueTypeReceiver, BoundExpression referenceTypeReceiver)
        {
            Debug.Assert(valueTypeReceiver.Type == referenceTypeReceiver.Type);
            return new BoundComplexConditionalReceiver(Syntax, valueTypeReceiver, referenceTypeReceiver, valueTypeReceiver.Type) { WasCompilerGenerated = true };
        }

        public BoundExpression Coalesce(BoundExpression left, BoundExpression right)
        {
            Debug.Assert(left.Type.Equals(right.Type, ignoreCustomModifiersAndArraySizesAndLowerBounds: true));
            Debug.Assert(left.Type.IsReferenceType);

            return new BoundNullCoalescingOperator(Syntax, left, right, Conversion.Identity, left.Type) { WasCompilerGenerated = true };
        }

        public BoundStatement If(BoundExpression condition, BoundStatement thenClause, BoundStatement elseClauseOpt = null)
        {
            return If(condition, ImmutableArray<LocalSymbol>.Empty, thenClause, elseClauseOpt);
        }

        public BoundStatement If(BoundExpression condition, ImmutableArray<LocalSymbol> locals, BoundStatement thenClause, BoundStatement elseClauseOpt = null)
        {
            // We translate
            //    if (condition) thenClause else elseClause
            // as
            //    {
            //       ConditionalGoto(!condition) alternative
            //       thenClause
            //       goto afterif;
            //       alternative:
            //       elseClause
            //       afterif:
            //    }
            Debug.Assert(thenClause != null);

            var statements = ArrayBuilder<BoundStatement>.GetInstance();
            var afterif = new GeneratedLabelSymbol("afterif");

            if (elseClauseOpt != null)
            {
                var alt = new GeneratedLabelSymbol("alternative");

                statements.Add(new BoundConditionalGoto(Syntax, condition, false, alt) { WasCompilerGenerated = true });
                statements.Add(thenClause);
                statements.Add(Goto(afterif));
                if (!locals.IsDefaultOrEmpty)
                {
                    var firstPart = this.Block(locals, statements.ToImmutable());
                    statements.Clear();
                    statements.Add(firstPart);
                }

                statements.Add(Label(alt));
                statements.Add(elseClauseOpt);
            }
            else
            {
                statements.Add(new BoundConditionalGoto(Syntax, condition, false, afterif) { WasCompilerGenerated = true });
                statements.Add(thenClause);
                if (!locals.IsDefaultOrEmpty)
                {
                    var firstPart = this.Block(locals, statements.ToImmutable());
                    statements.Clear();
                    statements.Add(firstPart);
                }
            }

            statements.Add(Label(afterif));
            return Block(statements.ToImmutableAndFree());
        }

        public BoundStatement For(BoundExpression initialization, BoundExpression termination, BoundExpression increment, BoundStatement body)
        {
            //      for(<initialization>; <increment>; <termination>)
            //      {
            //          <body>;
            //      }

            //  Lowered form:

            //      <initialization>;
            //      goto LoopCondition;
            //      LoopStart:
            //      <body>
            //      <increment>
            //      LoopCondition:
            //      if(<termination>)
            //          goto LoopStart;
            var lLoopStart = GenerateLabel("LoopStart");
            var lLoopCondition = GenerateLabel("LoopCondition");
            return Block(ExpressionStatement(initialization),
                         Goto(lLoopCondition),
                         Label(lLoopStart),
                         body,
                         ExpressionStatement(increment),
                         Label(lLoopCondition),
                         If(termination, Goto(lLoopStart)));
        }

        public BoundThrowStatement Throw(BoundExpression e = null)
        {
            return new BoundThrowStatement(Syntax, e) { WasCompilerGenerated = true };
        }

        public BoundLocal Local(LocalSymbol local)
        {
            return new BoundLocal(Syntax, local, null, local.Type.TypeSymbol) { WasCompilerGenerated = true };
        }

        public BoundExpression Sequence(LocalSymbol temp, params BoundExpression[] parts)
        {
            return Sequence(ImmutableArray.Create<LocalSymbol>(temp), parts);
        }

        public BoundExpression Sequence(params BoundExpression[] parts)
        {
            return Sequence(ImmutableArray<LocalSymbol>.Empty, parts);
        }

        public BoundExpression Sequence(ImmutableArray<LocalSymbol> locals, params BoundExpression[] parts)
        {
            var builder = ArrayBuilder<BoundExpression>.GetInstance();
            for (int i = 0; i < parts.Length - 1; i++) builder.Add(parts[i]);
            var lastExpression = parts[parts.Length - 1];
            return Sequence(locals, builder.ToImmutableAndFree(), lastExpression);
        }

        public BoundExpression Sequence(BoundExpression[] sideEffects, BoundExpression result, TypeSymbol type = null)
        {
            return new BoundSequence(Syntax, ImmutableArray<LocalSymbol>.Empty, sideEffects.AsImmutableOrNull(), result, type ?? result.Type) { WasCompilerGenerated = true };
        }

        public BoundExpression Sequence(ImmutableArray<LocalSymbol> locals, ImmutableArray<BoundExpression> sideEffects, BoundExpression result)
        {
            return new BoundSequence(Syntax, locals, sideEffects, result, result.Type) { WasCompilerGenerated = true };
        }

        public BoundStatement Switch(BoundExpression ex, params BoundSwitchSection[] sections)
        {
            Debug.Assert(ex.Type.SpecialType != Microsoft.CodeAnalysis.SpecialType.System_String); // BoundSwitchStatement.StringEquality not set

            if (sections.Length == 0) return ExpressionStatement(ex);
            GeneratedLabelSymbol breakLabel = new GeneratedLabelSymbol("break");
            var s = ImmutableArray.Create<BoundSwitchSection>(sections);
            CheckSwitchSections(s);
            return new BoundSwitchStatement(
                Syntax,
                null,
                ex,
                null,
                ImmutableArray<LocalSymbol>.Empty,
                ImmutableArray<LocalFunctionSymbol>.Empty,
                s,
                breakLabel,
                null)
            { WasCompilerGenerated = true };
        }

        public BoundStatement Switch(BoundExpression ex, IEnumerable<BoundSwitchSection> sections)
        {
            return Switch(ex, sections.ToArray());
        }

        /// <summary>
        /// Check for (and assert that there are no) duplicate case labels in the switch.
        /// </summary>
        /// <param name="sections"></param>
        [Conditional("DEBUG")]
        private static void CheckSwitchSections(ImmutableArray<BoundSwitchSection> sections)
        {
            var labels = new HashSet<int>();
            foreach (var s in sections)
            {
                foreach (var l in s.SwitchLabels)
                {
                    var sl = (SourceLabelSymbol)l.Label;
                    var v1 = sl.SwitchCaseLabelConstant.Int32Value;
                    var v2 = l.ExpressionOpt;
                    Debug.Assert(v2 == null || v1 == v2.ConstantValue.Int32Value);
                    Debug.Assert(!labels.Contains(v1));
                    labels.Add(v1);
                }
            }
            //Console.WriteLine();
        }

        public BoundSwitchSection SwitchSection(int value, params BoundStatement[] statements)
        {
            var label = new SourceLabelSymbol(CurrentMethod, ConstantValue.Create(value));
            var switchLabel = new BoundSwitchLabel(Syntax, label) { WasCompilerGenerated = true };
            return new BoundSwitchSection(Syntax, ImmutableArray.Create<BoundSwitchLabel>(switchLabel), ImmutableArray.Create<BoundStatement>(statements)) { WasCompilerGenerated = true };
        }

        public BoundSwitchSection SwitchSection(List<int> values, params BoundStatement[] statements)
        {
            var builder = ArrayBuilder<BoundSwitchLabel>.GetInstance();
            foreach (var i in values)
            {
                var label = new SourceLabelSymbol(CurrentMethod, ConstantValue.Create(i));
                builder.Add(new BoundSwitchLabel(Syntax, label) { WasCompilerGenerated = true });
            }

            return new BoundSwitchSection(Syntax, builder.ToImmutableAndFree(), ImmutableArray.Create<BoundStatement>(statements)) { WasCompilerGenerated = true };
        }

        public BoundGotoStatement Goto(LabelSymbol label)
        {
            return new BoundGotoStatement(Syntax, label) { WasCompilerGenerated = true };
        }

        public BoundLabelStatement Label(LabelSymbol label)
        {
            return new BoundLabelStatement(Syntax, label) { WasCompilerGenerated = true };
        }

        public BoundLiteral Literal(Boolean value)
        {
            return new BoundLiteral(Syntax, ConstantValue.Create(value), SpecialType(Microsoft.CodeAnalysis.SpecialType.System_Boolean)) { WasCompilerGenerated = true };
        }

        public BoundLiteral Literal(string value)
        {
            var stringConst = ConstantValue.Create(value);
            return StringLiteral(stringConst);
        }

        public BoundLiteral StringLiteral(ConstantValue stringConst)
        {
            Debug.Assert(stringConst.IsString || stringConst.IsNull);
            return new BoundLiteral(Syntax, stringConst, SpecialType(Microsoft.CodeAnalysis.SpecialType.System_String)) { WasCompilerGenerated = true };
        }

        public BoundLiteral StringLiteral(String stringValue)
        {
            return StringLiteral(ConstantValue.Create(stringValue));
        }

        public BoundArrayLength ArrayLength(BoundExpression array)
        {
            Debug.Assert((object)array.Type != null && array.Type.IsArray());
            return new BoundArrayLength(Syntax, array, SpecialType(Microsoft.CodeAnalysis.SpecialType.System_Int32));
        }

        public BoundArrayAccess ArrayAccessFirstElement(BoundExpression array)
        {
            Debug.Assert((object)array.Type != null && array.Type.IsArray());
            int rank = ((ArrayTypeSymbol)array.Type).Rank;
            ImmutableArray<BoundExpression> firstElementIndices = ArrayBuilder<BoundExpression>.GetInstance(rank, Literal(0)).ToImmutableAndFree();
            return ArrayAccess(array, firstElementIndices);
        }

        public BoundArrayAccess ArrayAccess(BoundExpression array, params BoundExpression[] indices)
        {
            return ArrayAccess(array, indices.AsImmutableOrNull());
        }

        public BoundArrayAccess ArrayAccess(BoundExpression array, ImmutableArray<BoundExpression> indices)
        {
            Debug.Assert((object)array.Type != null && array.Type.IsArray());
            return new BoundArrayAccess(Syntax, array, indices, ((ArrayTypeSymbol)array.Type).ElementType.TypeSymbol);
        }

        public BoundStatement BaseInitialization()
        {
            // TODO: add diagnostics for when things fall apart
            var ctor = CurrentMethod.ThisParameter.Type.TypeSymbol.BaseTypeNoUseSiteDiagnostics.InstanceConstructors.Single(c => c.ParameterCount == 0);
            return new BoundExpressionStatement(Syntax, Call(Base(), ctor)) { WasCompilerGenerated = true };
        }

        public BoundStatement SequencePoint(CSharpSyntaxNode syntax, BoundStatement statement)
        {
            return new BoundSequencePoint(syntax, statement);
        }

        public BoundStatement SequencePointWithSpan(CSharpSyntaxNode syntax, TextSpan span, BoundStatement statement)
        {
            return new BoundSequencePointWithSpan(syntax, statement, span);
        }

        public BoundStatement HiddenSequencePoint()
        {
            return new BoundSequencePoint(null, null) { WasCompilerGenerated = true };
        }

        public BoundStatement ThrowNull()
        {
            return Throw(Null(Compilation.GetWellKnownType(Microsoft.CodeAnalysis.WellKnownType.System_Exception)));
        }

        public BoundExpression ThrowNullExpression(TypeSymbol type)
        {
            return new BoundThrowExpression(Syntax, Null(Compilation.GetWellKnownType(Microsoft.CodeAnalysis.WellKnownType.System_Exception)), type);
        }

        public BoundExpression ThrowExpression(BoundExpression thrown, TypeSymbol type)
        {
            return new BoundThrowExpression(thrown.Syntax, thrown, type);
        }

        public BoundExpression Null(TypeSymbol type)
        {
            BoundExpression nullLiteral = new BoundLiteral(Syntax, ConstantValue.Null, type) { WasCompilerGenerated = true };
            return type.IsPointerType()
                ? BoundConversion.SynthesizedNonUserDefined(Syntax, nullLiteral, ConversionKind.NullToPointer, type)
                : nullLiteral;
        }

        public BoundTypeExpression Type(TypeSymbol type)
        {
            return new BoundTypeExpression(Syntax, null, type) { WasCompilerGenerated = true };
        }

        public BoundExpression Typeof(WellKnownType type)
        {
            return Typeof(WellKnownType(type));
        }

        public BoundExpression Typeof(TypeSymbol type)
        {
            return new BoundTypeOfOperator(
                Syntax,
                Type(type),
                WellKnownMethod(CodeAnalysis.WellKnownMember.System_Type__GetTypeFromHandle),
                WellKnownType(CodeAnalysis.WellKnownType.System_Type))
            { WasCompilerGenerated = true };
        }


        public ImmutableArray<BoundExpression> TypeOfs(ImmutableArray<TypeSymbol> typeArguments)
        {
            return typeArguments.SelectAsArray(Typeof);
        }

        public BoundExpression TypeofDynamicOperationContextType()
        {
            return Typeof(this.CompilationState.DynamicOperationContextType);
        }

        public BoundExpression Sizeof(TypeSymbol type)
        {
            return new BoundSizeOfOperator(Syntax, Type(type), Binder.GetConstantSizeOf(type), SpecialType(Microsoft.CodeAnalysis.SpecialType.System_Int32)) { WasCompilerGenerated = true };
        }

        internal BoundExpression ConstructorInfo(MethodSymbol ctor)
        {
            return new BoundMethodInfo(
                Syntax,
                ctor,
                GetMethodFromHandleMethod(ctor.ContainingType),
                WellKnownType(Microsoft.CodeAnalysis.WellKnownType.System_Reflection_ConstructorInfo))
            { WasCompilerGenerated = true };
        }

        public BoundExpression MethodInfo(MethodSymbol method)
        {
            // The least overridden virtual method is only called for value type receivers
            // in special circumstances. These circumstances are exactly the checks performed by
            // MayUseCallForStructMethod (which is also used by the emitter when determining
            // whether or not to call a method with a value type receiver directly).
            if (!method.ContainingType.IsValueType || !Microsoft.CodeAnalysis.CSharp.CodeGen.CodeGenerator.MayUseCallForStructMethod(method))
            {
                method = method.GetConstructedLeastOverriddenMethod(this.CompilationState.Type);
            }

            return new BoundMethodInfo(
                Syntax,
                method,
                GetMethodFromHandleMethod(method.ContainingType),
                WellKnownType(Microsoft.CodeAnalysis.WellKnownType.System_Reflection_MethodInfo))
            { WasCompilerGenerated = true };
        }

        public BoundExpression FieldInfo(FieldSymbol field)
        {
            return new BoundFieldInfo(
                Syntax,
                field,
                GetFieldFromHandleMethod(field.ContainingType),
                WellKnownType(Microsoft.CodeAnalysis.WellKnownType.System_Reflection_FieldInfo))
            { WasCompilerGenerated = true };
        }

        private MethodSymbol GetMethodFromHandleMethod(NamedTypeSymbol methodContainer)
        {
            return WellKnownMethod(
                (methodContainer.AllTypeArgumentCount() == 0 && !methodContainer.IsAnonymousType) ?
                CodeAnalysis.WellKnownMember.System_Reflection_MethodBase__GetMethodFromHandle :
                CodeAnalysis.WellKnownMember.System_Reflection_MethodBase__GetMethodFromHandle2);
        }

        private MethodSymbol GetFieldFromHandleMethod(NamedTypeSymbol fieldContainer)
        {
            return WellKnownMethod(
                (fieldContainer.AllTypeArgumentCount() == 0) ?
                CodeAnalysis.WellKnownMember.System_Reflection_FieldInfo__GetFieldFromHandle :
                CodeAnalysis.WellKnownMember.System_Reflection_FieldInfo__GetFieldFromHandle2);
        }

        public BoundExpression Convert(TypeSymbol type, BoundExpression arg)
        {
            HashSet<DiagnosticInfo> useSiteDiagnostics = null;
            Conversion c = Compilation.Conversions.ClassifyConversionFromExpression(arg, type, ref useSiteDiagnostics);
            Debug.Assert(useSiteDiagnostics.IsNullOrEmpty());

            // If this happens, we should probably check if the method has ObsoleteAttribute.
            Debug.Assert((object)c.Method == null, "Why are we synthesizing a user-defined conversion after initial binding?");

            return Convert(type, arg, c);
        }

        public BoundExpression Convert(TypeSymbol type, BoundExpression arg, Conversion conversion, bool isChecked = false)
        {
            // NOTE: We can see user-defined conversions at this point because there are places in the bound tree where
            // the binder stashes Conversion objects for later consumption (e.g. foreach, nullable, increment).
            if ((object)conversion.Method != null && conversion.Method.Parameters[0].Type.TypeSymbol != arg.Type)
            {
                arg = Convert(conversion.Method.Parameters[0].Type.TypeSymbol, arg);
            }

            if (conversion.Kind == ConversionKind.ImplicitReference && arg.IsLiteralNull())
            {
                return Null(type);
            }

            return new BoundConversion(Syntax, arg, conversion, isChecked, true, null, type) { WasCompilerGenerated = true };
        }

        public BoundExpression Convert(TypeSymbol type, BoundExpression arg, ConversionKind conversionKind, bool isChecked = false)
        {
            Debug.Assert((object)type != null);
            Debug.Assert((object)arg.Type != null);
            return new BoundConversion(
                Syntax,
                arg,
                conversionKind,
                LookupResultKind.Viable,
                isBaseConversion: false,
                symbolOpt: null,
                @checked: isChecked,
                explicitCastInCode: true,
                isExtensionMethod: false,
                isArrayIndex: false,
                constantValueOpt: null,
                type: type)
            { WasCompilerGenerated = true };
        }

        public BoundExpression ArrayOrEmpty(TypeSymbol elementType, BoundExpression[] elements)
        {
            return ArrayOrEmpty(elementType, elements.AsImmutable());
        }

        /// <summary>
        /// Helper that will use Array.Empty if available and elements have 0 length
        /// NOTE: it is valid only if we know that the API that is being called will not 
        ///       retain or use the array argument for any purpose (like locking or key in a hash table)
        ///       Typical example of valid use is Linq.Expressions factories - they do not make any 
        ///       assumptions about array arguments and do not keep them or rely on their identity.
        /// </summary>
        public BoundExpression ArrayOrEmpty(TypeSymbol elementType, ImmutableArray<BoundExpression> elements)
        {
            if (elements.Length == 0)
            {
                MethodSymbol arrayEmpty = WellKnownMethod(CodeAnalysis.WellKnownMember.System_Array__Empty, isOptional: true);
                if ((object)arrayEmpty != null)
                {
                    arrayEmpty = arrayEmpty.Construct(ImmutableArray.Create(elementType));
                    return Call(null, arrayEmpty);
                }
            }

            return Array(elementType, elements);
        }

        public BoundExpression Array(TypeSymbol elementType, ImmutableArray<BoundExpression> elements)
        {
            return new BoundArrayCreation(
                Syntax,
                ImmutableArray.Create<BoundExpression>(Literal(elements.Length)),
                new BoundArrayInitialization(Syntax, elements) { WasCompilerGenerated = true },
                Compilation.CreateArrayTypeSymbol(elementType));
        }

        internal BoundExpression Default(TypeSymbol type)
        {
            return new BoundDefaultOperator(Syntax, type) { WasCompilerGenerated = true };
        }

        internal BoundStatement Try(
            BoundBlock tryBlock,
            ImmutableArray<BoundCatchBlock> catchBlocks,
            BoundBlock finallyBlock = null)
        {
            return new BoundTryStatement(Syntax, tryBlock, catchBlocks, finallyBlock) { WasCompilerGenerated = true };
        }

        internal ImmutableArray<BoundCatchBlock> CatchBlocks(
            params BoundCatchBlock[] catchBlocks)
        {
            return catchBlocks.AsImmutableOrNull();
        }

        internal BoundCatchBlock Catch(
            LocalSymbol local,
            BoundBlock block)
        {
            var source = Local(local);
            return new BoundCatchBlock(Syntax, local, source, source.Type, exceptionFilterOpt: null, body: block, isSynthesizedAsyncCatchAll: false);
        }

        internal BoundCatchBlock Catch(
            BoundExpression source,
            BoundBlock block)
        {
            return new BoundCatchBlock(Syntax, null, source, source.Type, exceptionFilterOpt: null, body: block, isSynthesizedAsyncCatchAll: false);
        }

        internal BoundTryStatement Fault(BoundBlock tryBlock, BoundBlock faultBlock)
        {
            return new BoundTryStatement(Syntax, tryBlock, ImmutableArray<BoundCatchBlock>.Empty, faultBlock, preferFaultHandler: true);
        }

        internal BoundExpression NullOrDefault(TypeSymbol typeSymbol)
        {
            return typeSymbol.IsValueType ? Default(typeSymbol) : Null(typeSymbol);
        }

        internal BoundExpression Not(
            BoundExpression expression)
        {
            return new BoundUnaryOperator(expression.Syntax, UnaryOperatorKind.BoolLogicalNegation, expression, null, null, LookupResultKind.Viable, expression.Type);
        }

        /// <summary>
        /// Takes an expression and returns the bound local expression "temp" 
        /// and the bound assignment expression "temp = expr".
        /// </summary>
        public BoundLocal StoreToTemp(
            BoundExpression argument,
            out BoundAssignmentOperator store,
            RefKind refKind = RefKind.None,
            SynthesizedLocalKind kind = SynthesizedLocalKind.LoweringTemp,
            CSharpSyntaxNode syntaxOpt = null
#if DEBUG
            , [CallerLineNumber]int callerLineNumber = 0
            , [CallerFilePath]string callerFilePath = null
#endif
            )
        {
            MethodSymbol containingMethod = this.CurrentMethod;
            var syntax = argument.Syntax;
            var type = argument.Type;

            var local = new BoundLocal(
                syntax,
                new SynthesizedLocal(
                    containingMethod,
                    TypeSymbolWithAnnotations.Create(type),
                    kind,
#if DEBUG
                    createdAtLineNumber: callerLineNumber,
                    createdAtFilePath: callerFilePath,
#endif
                    syntaxOpt: syntaxOpt ?? (kind.IsLongLived() ? syntax : null),
                    isPinned: false,
                    refKind: refKind),
                null,
                type);

            store = new BoundAssignmentOperator(
                syntax,
                local,
                argument,
                refKind,
                type);

            return local;
        }

        internal BoundStatement NoOp(NoOpStatementFlavor noOpStatementFlavor)
        {
            return new BoundNoOpStatement(Syntax, noOpStatementFlavor);
        }
    }
}<|MERGE_RESOLUTION|>--- conflicted
+++ resolved
@@ -437,12 +437,8 @@
                 Debug.Assert(conversion.Kind != ConversionKind.NoConversion);
                 if (conversion.Kind != ConversionKind.Identity)
                 {
-<<<<<<< HEAD
+                    Debug.Assert(CurrentMethod.RefKind == RefKind.None);
                     expression = BoundConversion.Synthesized(Syntax, expression, conversion, false, false, ConstantValue.NotAvailable, CurrentMethod.ReturnType.TypeSymbol);
-=======
-                    Debug.Assert(CurrentMethod.RefKind == RefKind.None);
-                    expression = BoundConversion.Synthesized(Syntax, expression, conversion, false, false, ConstantValue.NotAvailable, CurrentMethod.ReturnType);
->>>>>>> c7afb2d2
                 }
             }
 
