--- conflicted
+++ resolved
@@ -168,11 +168,7 @@
             get
             {
                 CheckDefinitionInvariant();
-<<<<<<< HEAD
-                return this.Type.TypeSymbol is ByRefReturnErrorTypeSymbol;
-=======
                 return this.RefKind == RefKind.Ref;
->>>>>>> c7afb2d2
             }
         }
 
