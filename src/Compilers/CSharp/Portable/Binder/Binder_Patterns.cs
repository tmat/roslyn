--- conflicted
+++ resolved
@@ -146,11 +146,7 @@
 
             BoundExpression expression = BindValue(patternExpression, diagnostics, BindValueKind.RValue);
             ConstantValue constantValueOpt = null;
-<<<<<<< HEAD
-            BoundExpression convertedExpression = ConvertPatternExpression(operandType, patternExpression, expression, out constantValueOpt, diagnostics);
-=======
-            BoundExpression convertedExpression = ConvertPatternExpression(inputType, patternExpression, expression, ref constantValueOpt, diagnostics);
->>>>>>> 3cb80a10
+            BoundExpression convertedExpression = ConvertPatternExpression(inputType, patternExpression, expression, out constantValueOpt, diagnostics);
             wasExpression = expression.Type?.IsErrorType() != true;
             if (!convertedExpression.HasErrors && constantValueOpt == null)
             {
