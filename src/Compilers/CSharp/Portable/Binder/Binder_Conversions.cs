﻿// Copyright (c) Microsoft.  All Rights Reserved.  Licensed under the Apache License, Version 2.0.  See License.txt in the project root for license information.

using System;
using System.Collections.Generic;
using System.Collections.Immutable;
using System.Diagnostics;
using System.Linq;
using Microsoft.CodeAnalysis.CSharp.Symbols;
using Microsoft.CodeAnalysis.CSharp.Syntax;
using Microsoft.CodeAnalysis.PooledObjects;
using Roslyn.Utilities;

namespace Microsoft.CodeAnalysis.CSharp
{
    internal partial class Binder
    {
        internal BoundExpression CreateConversion(
            BoundExpression source,
            TypeSymbol destination,
            DiagnosticBag diagnostics)
        {
            HashSet<DiagnosticInfo> useSiteDiagnostics = null;
            var conversion = Conversions.ClassifyConversionFromExpression(source, destination, ref useSiteDiagnostics);

            diagnostics.Add(source.Syntax, useSiteDiagnostics);
            return CreateConversion(source.Syntax, source, conversion, isCast: false, destination: destination, diagnostics: diagnostics);
        }

        internal BoundExpression CreateConversion(
            BoundExpression source,
            Conversion conversion,
            TypeSymbol destination,
            DiagnosticBag diagnostics)
        {
            return CreateConversion(source.Syntax, source, conversion, isCast: false, destination: destination, diagnostics: diagnostics);
        }

        internal BoundExpression CreateConversion(
            SyntaxNode syntax,
            BoundExpression source,
            Conversion conversion,
            bool isCast,
            TypeSymbol destination,
            DiagnosticBag diagnostics)
        {
            return CreateConversion(syntax, source, conversion, isCast, source.WasCompilerGenerated, destination, diagnostics);
        }

        protected BoundExpression CreateConversion(
            SyntaxNode syntax,
            BoundExpression source,
            Conversion conversion,
            bool isCast,
            bool wasCompilerGenerated,
            TypeSymbol destination,
            DiagnosticBag diagnostics)
        {
            Debug.Assert(source != null);
            Debug.Assert((object)destination != null);

            if (conversion.IsIdentity)
            {
                // identity tuple conversions result in a converted tuple
                // to indicate that tuple conversions are no longer applicable.
                // nothing else changes
                if (source.Kind == BoundKind.TupleLiteral)
                {
                    var sourceTuple = (BoundTupleLiteral)source;
                    TupleTypeSymbol.ReportNamesMismatchesIfAny(destination, sourceTuple, diagnostics);
                    source = new BoundConvertedTupleLiteral(
                        sourceTuple.Syntax,
                        sourceTuple.Type,
                        sourceTuple.Arguments,
                        sourceTuple.Type, // same type to keep original element names 
                        sourceTuple.HasErrors);
                }

                // We need to preserve any conversion that changes the type (even identity conversions, like object->dynamic),
                // or that was explicitly written in code (so that GetSemanticInfo can find the syntax in the bound tree).
                if (!isCast && source.Type == destination)
                {
                    return source;
                }
            }

            ReportDiagnosticsIfObsolete(diagnostics, conversion, syntax, hasBaseReceiver: false);

            if (conversion.IsMethodGroup)
            {
                return CreateMethodGroupConversion(syntax, source, conversion, isCast, destination, diagnostics);
            }

            if (conversion.IsAnonymousFunction && source.Kind == BoundKind.UnboundLambda)
            {
                return CreateAnonymousFunctionConversion(syntax, source, conversion, isCast, destination, diagnostics);
            }

            if (conversion.IsStackAlloc)
            {
                return CreateStackAllocConversion(syntax, source, conversion, isCast, destination, diagnostics);
            }

            if (conversion.IsTupleLiteralConversion ||
                (conversion.IsNullable && conversion.UnderlyingConversions[0].IsTupleLiteralConversion))
            {
                return CreateTupleLiteralConversion(syntax, (BoundTupleLiteral)source, conversion, isCast, destination, diagnostics);
            }

            if (conversion.IsUserDefined)
            {
                return CreateUserDefinedConversion(syntax, source, conversion, isCast, destination, diagnostics);
            }

            ConstantValue constantValue = this.FoldConstantConversion(syntax, source, conversion, destination, diagnostics);
            if (conversion.Kind == ConversionKind.DefaultOrNullLiteral && source.Kind == BoundKind.DefaultExpression)
            {
                source = ((BoundDefaultExpression)source).Update(constantValue, destination);
            }

            return new BoundConversion(
                syntax,
                source,
                conversion,
                @checked: CheckOverflowAtRuntime,
                explicitCastInCode: isCast && !wasCompilerGenerated,
                constantValueOpt: constantValue,
                type: destination)
            { WasCompilerGenerated = wasCompilerGenerated };
        }

        protected BoundExpression CreateUserDefinedConversion(SyntaxNode syntax, BoundExpression source, Conversion conversion, bool isCast, TypeSymbol destination, DiagnosticBag diagnostics)
        {
            if (!conversion.IsValid)
            {
                GenerateImplicitConversionError(diagnostics, syntax, conversion, source, destination);

                return new BoundConversion(
                    syntax,
                    source,
                    conversion,
                    CheckOverflowAtRuntime,
                    explicitCastInCode: isCast,
                    constantValueOpt: ConstantValue.NotAvailable,
                    type: destination,
                    hasErrors: true)
                { WasCompilerGenerated = source.WasCompilerGenerated };
            }

            // Due to an oddity in the way we create a non-lifted user-defined conversion from A to D? 
            // (required backwards compatibility with the native compiler) we can end up in a situation 
            // where we have:
            // a standard conversion from A to B?
            // then a standard conversion from B? to B
            // then a user-defined  conversion from B to C
            // then a standard conversion from C to C? 
            // then a standard conversion from C? to D?
            //
            // In that scenario, the "from type" of the conversion will be B? and the "from conversion" will be 
            // from A to B?. Similarly the "to type" of the conversion will be C? and the "to conversion"
            // of the conversion will be from C? to D?.
            //
            // Therefore, we might need to introduce an extra conversion on the source side, from B? to B.
            // Now, you might think we should also introduce an extra conversion on the destination side,
            // from C to C?. But that then gives us the following bad situation: If we in fact bind this as
            //
            // (D?)(C?)(C)(B)(B?)(A)x 
            //
            // then what we are in effect doing is saying "convert C? to D? by checking for null, unwrapping,
            // converting C to D, and then wrapping". But we know that the C? will never be null. In this case
            // we should actually generate
            //
            // (D?)(C)(B)(B?)(A)x
            //
            // And thereby skip the unnecessary nullable conversion.

            // Original expression --> conversion's "from" type
            BoundExpression convertedOperand = CreateConversion(
                syntax: source.Syntax,
                source: source,
                conversion: conversion.UserDefinedFromConversion,
                isCast: false,
                wasCompilerGenerated: true,
                destination: conversion.BestUserDefinedConversionAnalysis.FromType,
                diagnostics: diagnostics);

            TypeSymbol conversionParameterType = conversion.BestUserDefinedConversionAnalysis.Operator.ParameterTypes[0].TypeSymbol;
            HashSet<DiagnosticInfo> useSiteDiagnostics = null;

            if (conversion.BestUserDefinedConversionAnalysis.Kind == UserDefinedConversionAnalysisKind.ApplicableInNormalForm &&
                conversion.BestUserDefinedConversionAnalysis.FromType != conversionParameterType)
            {
                // Conversion's "from" type --> conversion method's parameter type.
                convertedOperand = CreateConversion(
                    syntax: syntax,
                    source: convertedOperand,
                    conversion: Conversions.ClassifyStandardConversion(null, convertedOperand.Type, conversionParameterType, ref useSiteDiagnostics),
                    isCast: false,
                    wasCompilerGenerated: true,
                    destination: conversionParameterType,
                    diagnostics: diagnostics);
            }

            BoundExpression userDefinedConversion;

            TypeSymbol conversionReturnType = GetTypeOrReturnTypeWithAdjustedNullableAnnotations(conversion.BestUserDefinedConversionAnalysis.Operator).TypeSymbol;
            TypeSymbol conversionToType = conversion.BestUserDefinedConversionAnalysis.ToType;
            Conversion toConversion = conversion.UserDefinedToConversion;

            if (conversion.BestUserDefinedConversionAnalysis.Kind == UserDefinedConversionAnalysisKind.ApplicableInNormalForm &&
                conversionToType != conversionReturnType)
            {
                // Conversion method's parameter type --> conversion method's return type
                // NB: not calling CreateConversion here because this is the recursive base case.
                userDefinedConversion = new BoundConversion(
                    syntax,
                    convertedOperand,
                    conversion,
                    @checked: false, // There are no checked user-defined conversions, but the conversions on either side might be checked.
                    explicitCastInCode: isCast,
                    constantValueOpt: ConstantValue.NotAvailable,
                    type: conversionReturnType)
                { WasCompilerGenerated = true };

                if (conversionToType.IsNullableType() && conversionToType.GetNullableUnderlyingType() == conversionReturnType)
                {
                    // Skip introducing the conversion from C to C?.  The "to" conversion is now wrong though,
                    // because it will still assume converting C? to D?. 

                    toConversion = Conversions.ClassifyConversionFromType(conversionReturnType, destination, ref useSiteDiagnostics);
                    Debug.Assert(toConversion.Exists);
                }
                else
                {
                    // Conversion method's return type --> conversion's "to" type
                    userDefinedConversion = CreateConversion(
                        syntax: syntax,
                        source: userDefinedConversion,
                        conversion: Conversions.ClassifyStandardConversion(null, conversionReturnType, conversion.BestUserDefinedConversionAnalysis.ToType, ref useSiteDiagnostics),
                        isCast: false,
                        wasCompilerGenerated: true,
                        destination: conversion.BestUserDefinedConversionAnalysis.ToType,
                        diagnostics: diagnostics);
                }
            }
            else
            {
                // Conversion method's parameter type --> conversion method's "to" type
                // NB: not calling CreateConversion here because this is the recursive base case.
                userDefinedConversion = new BoundConversion(
                    syntax,
                    convertedOperand,
                    conversion,
                    @checked: false,
                    explicitCastInCode: isCast,
                    constantValueOpt: ConstantValue.NotAvailable,
                    type: conversion.BestUserDefinedConversionAnalysis.ToType)
                { WasCompilerGenerated = true };
            }

            diagnostics.Add(syntax, useSiteDiagnostics);

            // Conversion's "to" type --> final type
            BoundExpression finalConversion = CreateConversion(
                syntax: syntax,
                source: userDefinedConversion,
                conversion: toConversion,
                isCast: false,
                wasCompilerGenerated: true, // NOTE: doesn't necessarily set flag on resulting bound expression.
                destination: destination,
                diagnostics: diagnostics);

            finalConversion.ResetCompilerGenerated(source.WasCompilerGenerated);

            return finalConversion;
        }

        private static BoundExpression CreateAnonymousFunctionConversion(SyntaxNode syntax, BoundExpression source, Conversion conversion, bool isCast, TypeSymbol destination, DiagnosticBag diagnostics)
        {
            // We have a successful anonymous function conversion; rather than producing a node
            // which is a conversion on top of an unbound lambda, replace it with the bound
            // lambda.

            // UNDONE: Figure out what to do about the error case, where a lambda
            // UNDONE: is converted to a delegate that does not match. What to surface then?

            var unboundLambda = (UnboundLambda)source;
            var boundLambda = unboundLambda.Bind((NamedTypeSymbol)destination);
            diagnostics.AddRange(boundLambda.Diagnostics);

            return new BoundConversion(
                syntax,
                boundLambda,
                conversion,
                @checked: false,
                explicitCastInCode: isCast,
                constantValueOpt: ConstantValue.NotAvailable,
                type: destination)
            { WasCompilerGenerated = source.WasCompilerGenerated };
        }

        private BoundExpression CreateMethodGroupConversion(SyntaxNode syntax, BoundExpression source, Conversion conversion, bool isCast, TypeSymbol destination, DiagnosticBag diagnostics)
        {
            BoundMethodGroup group = FixMethodGroupWithTypeOrValue((BoundMethodGroup)source, conversion, diagnostics);
            BoundExpression receiverOpt = group.ReceiverOpt;
            MethodSymbol method = conversion.Method;
            bool hasErrors = false;
            if (receiverOpt != null && receiverOpt.Kind == BoundKind.BaseReference && method.IsAbstract)
            {
                Error(diagnostics, ErrorCode.ERR_AbstractBaseCall, syntax, method);
                hasErrors = true;
            }

            NamedTypeSymbol delegateType = (NamedTypeSymbol)destination;
            if (MethodGroupConversionHasErrors(syntax, conversion, group.ReceiverOpt, conversion.IsExtensionMethod, delegateType, diagnostics))
            {
                hasErrors = true;
            }

            return new BoundConversion(syntax, group, conversion, @checked: false, explicitCastInCode: isCast, constantValueOpt: ConstantValue.NotAvailable, type: destination, hasErrors: hasErrors) { WasCompilerGenerated = source.WasCompilerGenerated };
        }

        private BoundExpression CreateStackAllocConversion(SyntaxNode syntax, BoundExpression source, Conversion conversion, bool isCast, TypeSymbol destination, DiagnosticBag diagnostics)
        {
            Debug.Assert(conversion.IsStackAlloc);

            var boundStackAlloc = (BoundStackAllocArrayCreation)source;
            var elementType = boundStackAlloc.ElementType;
            TypeSymbol stackAllocType;

            switch (conversion.Kind)
            {
                case ConversionKind.StackAllocToPointerType:
                    stackAllocType = new PointerTypeSymbol(TypeSymbolWithAnnotations.Create(elementType));
                    break;
                case ConversionKind.StackAllocToSpanType:
                    stackAllocType = Compilation.GetWellKnownType(WellKnownType.System_Span_T).Construct(elementType);
                    break;
                default:
                    throw ExceptionUtilities.UnexpectedValue(conversion.Kind);
            }

            var convertedNode = new BoundConvertedStackAllocExpression(syntax, elementType, boundStackAlloc.Count, stackAllocType, boundStackAlloc.HasErrors);

            var underlyingConversion = conversion.UnderlyingConversions.Single();
            return CreateConversion(syntax, convertedNode, underlyingConversion, isCast, destination, diagnostics);
        }

        private BoundExpression CreateTupleLiteralConversion(SyntaxNode syntax, BoundTupleLiteral sourceTuple, Conversion conversion, bool isCast, TypeSymbol destination, DiagnosticBag diagnostics)
        {
            // We have a successful tuple conversion; rather than producing a separate conversion node 
            // which is a conversion on top of a tuple literal, tuple conversion is an element-wise conversion of arguments.
            Debug.Assert(conversion.IsNullable == destination.IsNullableType());

            var destinationWithoutNullable = destination;
            var conversionWithoutNullable = conversion;

            if (conversion.IsNullable)
            {
                destinationWithoutNullable = destination.GetNullableUnderlyingType();
                conversionWithoutNullable = conversion.UnderlyingConversions[0];
            }

            Debug.Assert(conversionWithoutNullable.IsTupleLiteralConversion);

            NamedTypeSymbol targetType = (NamedTypeSymbol)destinationWithoutNullable;
            if (targetType.IsTupleType)
            {
                var destTupleType = (TupleTypeSymbol)targetType;

                TupleTypeSymbol.ReportNamesMismatchesIfAny(targetType, sourceTuple, diagnostics);

                // do not lose the original element names and locations in the literal if different from names in the target
                //
                // the tuple has changed the type of elements due to target-typing, 
                // but element names has not changed and locations of their declarations 
                // should not be confused with element locations on the target type.
                var sourceType = sourceTuple.Type as TupleTypeSymbol;

                if ((object)sourceType != null)
                {
                    targetType = sourceType.WithUnderlyingType(destTupleType.UnderlyingNamedType);
                }
                else
                {
                    var tupleSyntax = (TupleExpressionSyntax)sourceTuple.Syntax;
                    var locationBuilder = ArrayBuilder<Location>.GetInstance();

                    foreach (var argument in tupleSyntax.Arguments)
                    {
                        locationBuilder.Add(argument.NameColon?.Name.Location);
                    }

                    targetType = destTupleType.WithElementNames(sourceTuple.ArgumentNamesOpt,
                                                                tupleSyntax.Location,
                                                                locationBuilder.ToImmutableAndFree());
                }
            }

            var arguments = sourceTuple.Arguments;
            var convertedArguments = ArrayBuilder<BoundExpression>.GetInstance(arguments.Length);

            var targetElementTypes = targetType.GetElementTypesOfTupleOrCompatible();
            Debug.Assert(targetElementTypes.Length == arguments.Length, "converting a tuple literal to incompatible type?");
            var underlyingConversions = conversionWithoutNullable.UnderlyingConversions;

            for (int i = 0; i < arguments.Length; i++)
            {
                var argument = arguments[i];
                var destType = targetElementTypes[i].TypeSymbol;
                var elementConversion = underlyingConversions[i];

                convertedArguments.Add(CreateConversion(argument.Syntax, argument, elementConversion, isCast, destType, diagnostics));
            }

            BoundExpression result = new BoundConvertedTupleLiteral(
                sourceTuple.Syntax,
                sourceTuple.Type,
                convertedArguments.ToImmutableAndFree(),
                targetType);

            if (sourceTuple.Type != destination)
            {
                // literal cast is applied to the literal 
                result = new BoundConversion(
                    sourceTuple.Syntax,
                    result,
                    conversion,
                    @checked: false,
                    explicitCastInCode: isCast,
                    constantValueOpt: ConstantValue.NotAvailable,
                    type: destination);
            }

            // If we had a cast in the code, keep conversion in the tree.
            // even though the literal is already converted to the target type.
            if (isCast)
            {
                result = new BoundConversion(
                    syntax,
                    result,
                    Conversion.Identity,
                    @checked: false,
                    explicitCastInCode: isCast,
                    constantValueOpt: ConstantValue.NotAvailable,
                    type: destination);
            }

            return result;
        }

        private static bool IsMethodGroupWithTypeOrValueReceiver(BoundNode node)
        {
            if (node.Kind != BoundKind.MethodGroup)
            {
                return false;
            }

            BoundNode receiverOpt = ((BoundMethodGroup)node).ReceiverOpt;
            return receiverOpt != null && receiverOpt.Kind == BoundKind.TypeOrValueExpression;
        }

        private BoundMethodGroup FixMethodGroupWithTypeOrValue(BoundMethodGroup group, Conversion conversion, DiagnosticBag diagnostics)
        {
            if (!IsMethodGroupWithTypeOrValueReceiver(group))
            {
                return group;
            }

            BoundExpression receiverOpt = group.ReceiverOpt;
            Debug.Assert(receiverOpt != null);
            Debug.Assert((object)conversion.Method != null);
            receiverOpt = ReplaceTypeOrValueReceiver(receiverOpt, conversion.Method.IsStatic && !conversion.IsExtensionMethod, diagnostics);
            return group.Update(
                group.TypeArgumentsOpt,
                group.Name,
                group.Methods,
                group.LookupSymbolOpt,
                group.LookupError,
                group.Flags,
                receiverOpt, //only change
                group.ResultKind);
        }

        /// <summary>
        /// This method implements the algorithm in spec section 7.6.5.1.
        /// 
        /// For method group conversions, there are situations in which the conversion is
        /// considered to exist ("Otherwise the algorithm produces a single best method M having
        /// the same number of parameters as D and the conversion is considered to exist"), but
        /// application of the conversion fails.  These are the "final validation" steps of
        /// overload resolution.
        /// </summary>
        /// <returns>
        /// True if there is any error.
        /// </returns>
        private bool MemberGroupFinalValidation(BoundExpression receiverOpt, MethodSymbol methodSymbol, SyntaxNode node, DiagnosticBag diagnostics, bool invokedAsExtensionMethod)
        {
            if (MemberGroupFinalValidationAccessibilityChecks(receiverOpt, methodSymbol, node, diagnostics, invokedAsExtensionMethod))
            {
                return true;
            }

            // SPEC: If the best method is a generic method, the type arguments (supplied or inferred) are checked against the constraints 
            // SPEC: declared on the generic method. If any type argument does not satisfy the corresponding constraint(s) on
            // SPEC: the type parameter, a binding-time error occurs.

            // The portion of the overload resolution spec quoted above is subtle and somewhat
            // controversial. The upshot of this is that overload resolution does not consider
            // constraints to be a part of the signature. Overload resolution matches arguments to
            // parameter lists; it does not consider things which are outside of the parameter list.
            // If the best match from the arguments to the formal parameters is not viable then we
            // give an error rather than falling back to a worse match. 
            //
            // Consider the following:
            //
            // void M<T>(T t) where T : Reptile {}
            // void M(object x) {}
            // ...
            // M(new Giraffe());
            //
            // The correct analysis is to determine that the applicable candidates are
            // M<Giraffe>(Giraffe) and M(object). Overload resolution then chooses the former
            // because it is an exact match, over the latter which is an inexact match. Only after
            // the best method is determined do we check the constraints and discover that the
            // constraint on T has been violated.
            // 
            // Note that this is different from the rule that says that during type inference, if an
            // inference violates a constraint then inference fails. For example:
            // 
            // class C<T> where T : struct {}
            // ...
            // void M<U>(U u, C<U> c){}
            // void M(object x, object y) {}
            // ...
            // M("hello", null);
            //
            // Type inference determines that U is string, but since C<string> is not a valid type
            // because of the constraint, type inference fails. M<string> is never added to the
            // applicable candidate set, so the applicable candidate set consists solely of
            // M(object, object) and is therefore the best match.

            return !methodSymbol.CheckConstraints(this.Conversions, node, this.Compilation, diagnostics);
        }

        /// <summary>
        /// Performs the following checks:
        /// 
        /// Spec 7.6.5: Invocation expressions (definition of Final Validation) 
        ///   The method is validated in the context of the method group: If the best method is a static method, 
        ///   the method group must have resulted from a simple-name or a member-access through a type. If the best 
        ///   method is an instance method, the method group must have resulted from a simple-name, a member-access
        ///   through a variable or value, or a base-access. If neither of these requirements is true, a binding-time
        ///   error occurs.
        ///   (Note that the spec omits to mention, in the case of an instance method invoked through a simple name, that
        ///   the invocation must appear within the body of an instance method)
        ///
        /// Spec 7.5.4: Compile-time checking of dynamic overload resolution 
        ///   If F is a static method, the method group must have resulted from a simple-name, a member-access through a type, 
        ///   or a member-access whose receiver can't be classified as a type or value until after overload resolution (see §7.6.4.1). 
        ///   If F is an instance method, the method group must have resulted from a simple-name, a member-access through a variable or value,
        ///   or a member-access whose receiver can't be classified as a type or value until after overload resolution (see §7.6.4.1).
        /// </summary>
        /// <returns>
        /// True if there is any error.
        /// </returns>
        private bool MemberGroupFinalValidationAccessibilityChecks(BoundExpression receiverOpt, Symbol memberSymbol, SyntaxNode node, DiagnosticBag diagnostics, bool invokedAsExtensionMethod)
        {
            // Perform final validation of the method to be invoked.

            Debug.Assert(memberSymbol.Kind != SymbolKind.Method ||
                memberSymbol.CanBeReferencedByName);
            //note that the same assert does not hold for all properties. Some properties and (all indexers) are not referenceable by name, yet
            //their binding brings them through here, perhaps needlessly.

            if (receiverOpt != null && receiverOpt.Kind == BoundKind.TypeOrValueExpression)
            {
                // TypeOrValue expression isn't replaced only if the invocation is late bound, in which case it can't be extension method.
                // None of the checks below apply if the receiver can't be classified as a type or value. 
                Debug.Assert(!invokedAsExtensionMethod);
            }
            else if (memberSymbol.IsStatic)
            {
                Debug.Assert(!invokedAsExtensionMethod || (receiverOpt != null));

                if (invokedAsExtensionMethod)
                {
                    if (IsMemberAccessedThroughType(receiverOpt))
                    {
                        if (receiverOpt.Kind == BoundKind.QueryClause)
                        {
                            // Could not find an implementation of the query pattern for source type '{0}'.  '{1}' not found.
                            diagnostics.Add(ErrorCode.ERR_QueryNoProvider, node.Location, receiverOpt.Type, memberSymbol.Name);
                        }
                        else
                        {
                            // An object reference is required for the non-static field, method, or property '{0}'
                            diagnostics.Add(ErrorCode.ERR_ObjectRequired, node.Location, memberSymbol);
                        }
                        return true;
                    }
                }
                else if (!WasImplicitReceiver(receiverOpt) && IsMemberAccessedThroughVariableOrValue(receiverOpt))
                {
                    if (this.Flags.Includes(BinderFlags.CollectionInitializerAddMethod))
                    {
                        diagnostics.Add(ErrorCode.ERR_InitializerAddHasWrongSignature, node.Location, memberSymbol);
                    }
                    else if (node.Kind() == SyntaxKind.AwaitExpression && memberSymbol.Name == WellKnownMemberNames.GetAwaiter)
                    {
                        diagnostics.Add(ErrorCode.ERR_BadAwaitArg, node.Location, receiverOpt.Type);
                    }
                    else
                    {
                        diagnostics.Add(ErrorCode.ERR_ObjectProhibited, node.Location, memberSymbol);
                    }
                    return true;
                }
            }
            else if (IsMemberAccessedThroughType(receiverOpt))
            {
                diagnostics.Add(ErrorCode.ERR_ObjectRequired, node.Location, memberSymbol);
                return true;
            }
            else if (WasImplicitReceiver(receiverOpt))
            {
                if (InFieldInitializer && !ContainingType.IsScriptClass || InConstructorInitializer || InAttributeArgument)
                {
                    SyntaxNode errorNode = node;
                    if (node.Parent != null && node.Parent.Kind() == SyntaxKind.InvocationExpression)
                    {
                        errorNode = node.Parent;
                    }

                    ErrorCode code = InFieldInitializer ? ErrorCode.ERR_FieldInitRefNonstatic : ErrorCode.ERR_ObjectRequired;
                    diagnostics.Add(code, errorNode.Location, memberSymbol);
                    return true;
                }

                // If we could access the member through implicit "this" the receiver would be a BoundThisReference.
                // If it is null it means that the instance member is inaccessible.
                if (receiverOpt == null || ContainingMember().IsStatic)
                {
                    Error(diagnostics, ErrorCode.ERR_ObjectRequired, node, memberSymbol);
                    return true;
                }
            }

            var containingType = this.ContainingType;
            if ((object)containingType != null)
            {
                HashSet<DiagnosticInfo> useSiteDiagnostics = null;
                bool isAccessible = this.IsSymbolAccessibleConditional(memberSymbol.GetTypeOrReturnType().TypeSymbol, containingType, ref useSiteDiagnostics);
                diagnostics.Add(node, useSiteDiagnostics);

                if (!isAccessible)
                {
                    // In the presence of non-transitive [InternalsVisibleTo] in source, or obnoxious symbols from metadata, it is possible
                    // to select a method through overload resolution in which the type is not accessible.  In this case a method cannot
                    // be called through normal IL, so we give an error.  Neither [InternalsVisibleTo] nor the need for this diagnostic is
                    // described by the language specification.
                    //
                    // Dev11 perform different access checks. See bug #530360 and tests AccessCheckTests.InaccessibleReturnType.
                    Error(diagnostics, ErrorCode.ERR_BadAccess, node, memberSymbol);
                    return true;
                }
            }

            return false;
        }

        private static bool IsMemberAccessedThroughVariableOrValue(BoundExpression receiverOpt)
        {
            if (receiverOpt == null)
            {
                return false;
            }

            return !IsMemberAccessedThroughType(receiverOpt);
        }

        private static bool IsMemberAccessedThroughType(BoundExpression receiverOpt)
        {
            if (receiverOpt == null)
            {
                return false;
            }

            while (receiverOpt.Kind == BoundKind.QueryClause)
            {
                receiverOpt = ((BoundQueryClause)receiverOpt).Value;
            }

            return receiverOpt.Kind == BoundKind.TypeExpression;
        }

        /// <summary>
        /// Was the receiver expression compiler-generated?
        /// </summary>
        private static bool WasImplicitReceiver(BoundExpression receiverOpt)
        {
            if (receiverOpt == null) return true;
            if (!receiverOpt.WasCompilerGenerated) return false;
            switch (receiverOpt.Kind)
            {
                case BoundKind.ThisReference:
                case BoundKind.HostObjectMemberReference:
                case BoundKind.PreviousSubmissionReference:
                    return true;
                default:
                    return false;
            }
        }

        /// <summary>
        /// This method implements the checks in spec section 15.2.
        /// </summary>
        internal bool MethodGroupIsCompatibleWithDelegate(BoundExpression receiverOpt, bool isExtensionMethod, MethodSymbol method, NamedTypeSymbol delegateType, Location errorLocation, DiagnosticBag diagnostics)
        {
            Debug.Assert(delegateType.TypeKind == TypeKind.Delegate);
            Debug.Assert((object)delegateType.DelegateInvokeMethod != null && !delegateType.DelegateInvokeMethod.HasUseSiteError,
                         "This method should only be called for valid delegate types.");

            MethodSymbol delegateMethod = delegateType.DelegateInvokeMethod;

            Debug.Assert(!isExtensionMethod || (receiverOpt != null));

            // - Argument types "match", and
            var delegateParameters = delegateMethod.Parameters;
            var methodParameters = method.Parameters;
            int numParams = delegateParameters.Length;

            if (methodParameters.Length != numParams + (isExtensionMethod ? 1 : 0))
            {
                // This can happen if "method" has optional parameters.
                Debug.Assert(methodParameters.Length > numParams + (isExtensionMethod ? 1 : 0));
                Error(diagnostics, ErrorCode.ERR_MethDelegateMismatch, errorLocation, method, delegateType);
                return false;
            }

            HashSet<DiagnosticInfo> useSiteDiagnostics = null;

            // If this is an extension method delegate, the caller should have verified the
            // receiver is compatible with the "this" parameter of the extension method.
            Debug.Assert(!isExtensionMethod ||
                (Conversions.ConvertExtensionMethodThisArg(methodParameters[0].Type.TypeSymbol, receiverOpt.Type, ref useSiteDiagnostics).Exists && useSiteDiagnostics.IsNullOrEmpty()));

            useSiteDiagnostics = null;

            for (int i = 0; i < numParams; i++)
            {
<<<<<<< HEAD
                var delegateParameterType = delegateParameters[i].Type.TypeSymbol;
                var methodParameterType = methodParameters[isExtensionMethod ? i + 1 : i].Type.TypeSymbol;
=======
                var delegateParameter = delegateParameters[i];
                var methodParameter = methodParameters[isExtensionMethod ? i + 1 : i];
>>>>>>> 1bc93344

                if (delegateParameter.RefKind != methodParameter.RefKind ||
                    !Conversions.HasIdentityOrImplicitReferenceConversion(delegateParameter.Type, methodParameter.Type, ref useSiteDiagnostics))
                {
                    // No overload for '{0}' matches delegate '{1}'
                    Error(diagnostics, ErrorCode.ERR_MethDelegateMismatch, errorLocation, method, delegateType);
                    diagnostics.Add(errorLocation, useSiteDiagnostics);
                    return false;
                }
            }

            if (delegateMethod.RefKind != method.RefKind)
            {
                Error(diagnostics, ErrorCode.ERR_DelegateRefMismatch, errorLocation, method, delegateType);
                diagnostics.Add(errorLocation, useSiteDiagnostics);
                return false;
            }

<<<<<<< HEAD
            var methodReturnType = method.ReturnType.TypeSymbol;
            var delegateReturnType = delegateMethod.ReturnType.TypeSymbol;
            bool returnsMatch = delegateMethod.ReturnsByRef ?
=======
            bool returnsMatch = delegateMethod.RefKind != RefKind.None ?
>>>>>>> 1bc93344
                                    // - Return types identity-convertible
                                    Conversions.HasIdentityConversion(methodReturnType, delegateReturnType) :
                                    // - Return types "match"
                                    method.ReturnsVoid && delegateMethod.ReturnsVoid ||
                                        Conversions.HasIdentityOrImplicitReferenceConversion(methodReturnType, delegateReturnType, ref useSiteDiagnostics);

            if (!returnsMatch)
            {
                Error(diagnostics, ErrorCode.ERR_BadRetType, errorLocation, method, method.ReturnType.TypeSymbol);
                diagnostics.Add(errorLocation, useSiteDiagnostics);
                return false;
            }

            diagnostics.Add(errorLocation, useSiteDiagnostics);
            return true;
        }

        /// <summary>
        /// This method combines final validation (section 7.6.5.1) and delegate compatibility (section 15.2).
        /// </summary>
        /// <param name="syntax">CSharpSyntaxNode of the expression requiring method group conversion.</param>
        /// <param name="conversion">Conversion to be performed.</param>
        /// <param name="receiverOpt">Optional receiver.</param>
        /// <param name="isExtensionMethod">Method invoked as extension method.</param>
        /// <param name="delegateType">Target delegate type.</param>
        /// <param name="diagnostics">Where diagnostics should be added.</param>
        /// <returns>True if a diagnostic has been added.</returns>
        private bool MethodGroupConversionHasErrors(
            SyntaxNode syntax,
            Conversion conversion,
            BoundExpression receiverOpt,
            bool isExtensionMethod,
            NamedTypeSymbol delegateType,
            DiagnosticBag diagnostics)
        {
            Debug.Assert(delegateType.TypeKind == TypeKind.Delegate);

            MethodSymbol selectedMethod = conversion.Method;

            if (MemberGroupFinalValidation(receiverOpt, selectedMethod, syntax, diagnostics, isExtensionMethod) ||
                !MethodGroupIsCompatibleWithDelegate(receiverOpt, isExtensionMethod, selectedMethod, delegateType, syntax.Location, diagnostics))
            {
                return true;
            }

            if (selectedMethod.IsConditional)
            {
                // CS1618: Cannot create delegate with '{0}' because it has a Conditional attribute
                Error(diagnostics, ErrorCode.ERR_DelegateOnConditional, syntax.Location, selectedMethod);
                return true;
            }

            var sourceMethod = selectedMethod as SourceOrdinaryMethodSymbol;
            if ((object)sourceMethod != null && sourceMethod.IsPartialWithoutImplementation)
            {
                // CS0762: Cannot create delegate from method '{0}' because it is a partial method without an implementing declaration
                Error(diagnostics, ErrorCode.ERR_PartialMethodToDelegate, syntax.Location, selectedMethod);
                return true;
            }

            if (selectedMethod.HasUnsafeParameter() || selectedMethod.ReturnType.IsUnsafe())
            {
                return ReportUnsafeIfNotAllowed(syntax, diagnostics);
            }

            // No use site errors, but there could be use site warnings.
            // If there are use site warnings, they were reported during the overload resolution process
            // that chose selectedMethod.
            Debug.Assert(!selectedMethod.HasUseSiteError, "Shouldn't have reached this point if there were use site errors.");

            return false;
        }

        /// <summary>
        /// This method is a wrapper around MethodGroupConversionHasErrors.  As a preliminary step,
        /// it checks whether a conversion exists.
        /// </summary>
        private bool MethodGroupConversionDoesNotExistOrHasErrors(
            BoundMethodGroup boundMethodGroup,
            NamedTypeSymbol delegateType,
            Location delegateMismatchLocation,
            DiagnosticBag diagnostics,
            out Conversion conversion)
        {
            if (ReportDelegateInvokeUseSiteDiagnostic(diagnostics, delegateType, delegateMismatchLocation))
            {
                conversion = Conversion.NoConversion;
                return true;
            }

            HashSet<DiagnosticInfo> useSiteDiagnostics = null;
            conversion = Conversions.GetMethodGroupConversion(boundMethodGroup, delegateType, ref useSiteDiagnostics);
            diagnostics.Add(delegateMismatchLocation, useSiteDiagnostics);
            if (!conversion.Exists)
            {
                // No overload for '{0}' matches delegate '{1}'
                diagnostics.Add(ErrorCode.ERR_MethDelegateMismatch, delegateMismatchLocation, boundMethodGroup.Name, delegateType);
                return true;
            }
            else
            {
                Debug.Assert(conversion.IsValid); // i.e. if it exists, then it is valid.
                // Only cares about nullness and type of receiver, so no need to worry about BoundTypeOrValueExpression.
                return this.MethodGroupConversionHasErrors(boundMethodGroup.Syntax, conversion, boundMethodGroup.ReceiverOpt, conversion.IsExtensionMethod, delegateType, diagnostics);
            }
        }

        public ConstantValue FoldConstantConversion(
            SyntaxNode syntax,
            BoundExpression source,
            Conversion conversion,
            TypeSymbol destination,
            DiagnosticBag diagnostics)
        {
            Debug.Assert(source != null);
            Debug.Assert((object)destination != null);

            // The diagnostics bag can be null in cases where we know ahead of time that the
            // conversion will succeed without error or warning. (For example, if we have a valid
            // implicit numeric conversion on a constant of numeric type.)

            // SPEC: A constant expression must be the null literal or a value with one of 
            // SPEC: the following types: sbyte, byte, short, ushort, int, uint, long, 
            // SPEC: ulong, char, float, double, decimal, bool, string, or any enumeration type.

            // SPEC: The following conversions are permitted in constant expressions:
            // SPEC: Identity conversions
            // SPEC: Numeric conversions
            // SPEC: Enumeration conversions
            // SPEC: Constant expression conversions
            // SPEC: Implicit and explicit reference conversions, provided that the source of the conversions 
            // SPEC: is a constant expression that evaluates to the null value.

            // SPEC VIOLATION: C# has always allowed the following, even though this does violate the rule that
            // SPEC VIOLATION: a constant expression must be either the null literal, or an expression of one 
            // SPEC VIOLATION: of the given types. 

            // SPEC VIOLATION: const C c = (C)null;

            // TODO: Some conversions can produce errors or warnings depending on checked/unchecked.
            // TODO: Fold conversions on enums and strings too.

            if (source.HasAnyErrors)
            {
                return null;
            }

            var sourceConstantValue = source.ConstantValue;
            if (sourceConstantValue == null)
            {
                if (conversion.Kind == ConversionKind.DefaultOrNullLiteral && source.Kind == BoundKind.DefaultExpression)
                {
                    return destination.GetDefaultValue();
                }
                else
                {
                    return sourceConstantValue;
                }
            }
            else if (sourceConstantValue.IsBad)
            {
                return sourceConstantValue;
            }

            switch (conversion.Kind)
            {
                case ConversionKind.Identity:
                    // An identity conversion to a floating-point type (for example from a cast in
                    // source code) changes the internal representation of the constant value
                    // to precisely the required precision.
                    switch (destination.SpecialType)
                    {
                        case SpecialType.System_Single:
                            return ConstantValue.Create(sourceConstantValue.SingleValue);
                        case SpecialType.System_Double:
                            return ConstantValue.Create(sourceConstantValue.DoubleValue);
                        default:
                            return sourceConstantValue;
                    }

                case ConversionKind.DefaultOrNullLiteral:
                    // 'default' case is handled above, 'null' is handled here
                    return sourceConstantValue;

                case ConversionKind.ImplicitConstant:
                    return FoldConstantNumericConversion(syntax, sourceConstantValue, destination, diagnostics);

                case ConversionKind.ExplicitNumeric:
                case ConversionKind.ImplicitNumeric:
                case ConversionKind.ExplicitEnumeration:
                case ConversionKind.ImplicitEnumeration:
                    // The C# specification categorizes conversion from literal zero to nullable enum as 
                    // an Implicit Enumeration Conversion. Such a thing should not be constant folded
                    // because nullable enums are never constants.

                    if (destination.IsNullableType())
                    {
                        return null;
                    }

                    return FoldConstantNumericConversion(syntax, sourceConstantValue, destination, diagnostics);

                case ConversionKind.ExplicitReference:
                case ConversionKind.ImplicitReference:
                    return sourceConstantValue.IsNull ? sourceConstantValue : null;
            }

            return null;
        }

        private ConstantValue FoldConstantNumericConversion(
            SyntaxNode syntax,
            ConstantValue sourceValue,
            TypeSymbol destination,
            DiagnosticBag diagnostics)
        {
            Debug.Assert(sourceValue != null);
            Debug.Assert(!sourceValue.IsBad);

            SpecialType destinationType;
            if ((object)destination != null && destination.IsEnumType())
            {
                var underlyingType = ((NamedTypeSymbol)destination).EnumUnderlyingType;
                Debug.Assert((object)underlyingType != null);
                Debug.Assert(underlyingType.SpecialType != SpecialType.None);
                destinationType = underlyingType.SpecialType;
            }
            else
            {
                destinationType = destination.GetSpecialTypeSafe();
            }

            // In an unchecked context we ignore overflowing conversions on conversions from any
            // integral type, float and double to any integral type. "unchecked" actually does not
            // affect conversions from decimal to any integral type; if those are out of bounds then
            // we always give an error regardless.

            if (sourceValue.IsDecimal)
            {
                if (!CheckConstantBounds(destinationType, sourceValue))
                {
                    // NOTE: Dev10 puts a suffix, "M", on the constant value.
                    Error(diagnostics, ErrorCode.ERR_ConstOutOfRange, syntax, sourceValue.Value + "M", destination);

                    return ConstantValue.Bad;
                }
            }
            else if (destinationType == SpecialType.System_Decimal)
            {
                if (!CheckConstantBounds(destinationType, sourceValue))
                {
                    Error(diagnostics, ErrorCode.ERR_ConstOutOfRange, syntax, sourceValue.Value, destination);

                    return ConstantValue.Bad;
                }
            }
            else if (CheckOverflowAtCompileTime)
            {
                if (!CheckConstantBounds(destinationType, sourceValue))
                {
                    Error(diagnostics, ErrorCode.ERR_ConstOutOfRangeChecked, syntax, sourceValue.Value, destination);

                    return ConstantValue.Bad;
                }
            }

            return ConstantValue.Create(DoUncheckedConversion(destinationType, sourceValue), destinationType);
        }

        private static object DoUncheckedConversion(SpecialType destinationType, ConstantValue value)
        {
            // Note that we keep "single" floats as doubles internally to maintain higher precision. However,
            // we do not do so in an entirely "lossless" manner. When *converting* to a float, we do lose 
            // the precision lost due to the conversion. But when doing arithmetic, we do the arithmetic on
            // the double values.
            //
            // An example will help. Suppose we have:
            //
            // const float cf1 = 1.0f;
            // const float cf2 = 1.0e-15f;
            // const double cd3 = cf1 - cf2;
            //
            // We first take the double-precision values for 1.0 and 1.0e-15 and round them to floats,
            // and then turn them back into doubles. Then when we do the subtraction, we do the subtraction
            // in doubles, not in floats. Had we done the subtraction in floats, we'd get 1.0; but instead we
            // do it in doubles and get 0.99999999999999.
            //
            // Similarly, if we have
            //
            // const int i4 = int.MaxValue; // 2147483647
            // const float cf5 = int.MaxValue; //  2147483648.0
            // const double cd6 = cf5; // 2147483648.0
            //
            // The int is converted to float and stored internally as the double 214783648, even though the
            // fully precise int would fit into a double.

            unchecked
            {
                switch (value.Discriminator)
                {
                    case ConstantValueTypeDiscriminator.Byte:
                        byte byteValue = value.ByteValue;
                        switch (destinationType)
                        {
                            case SpecialType.System_Byte: return (byte)byteValue;
                            case SpecialType.System_Char: return (char)byteValue;
                            case SpecialType.System_UInt16: return (ushort)byteValue;
                            case SpecialType.System_UInt32: return (uint)byteValue;
                            case SpecialType.System_UInt64: return (ulong)byteValue;
                            case SpecialType.System_SByte: return (sbyte)byteValue;
                            case SpecialType.System_Int16: return (short)byteValue;
                            case SpecialType.System_Int32: return (int)byteValue;
                            case SpecialType.System_Int64: return (long)byteValue;
                            case SpecialType.System_Single:
                            case SpecialType.System_Double: return (double)byteValue;
                            case SpecialType.System_Decimal: return (decimal)byteValue;
                            default: throw ExceptionUtilities.UnexpectedValue(destinationType);
                        }
                    case ConstantValueTypeDiscriminator.Char:
                        char charValue = value.CharValue;
                        switch (destinationType)
                        {
                            case SpecialType.System_Byte: return (byte)charValue;
                            case SpecialType.System_Char: return (char)charValue;
                            case SpecialType.System_UInt16: return (ushort)charValue;
                            case SpecialType.System_UInt32: return (uint)charValue;
                            case SpecialType.System_UInt64: return (ulong)charValue;
                            case SpecialType.System_SByte: return (sbyte)charValue;
                            case SpecialType.System_Int16: return (short)charValue;
                            case SpecialType.System_Int32: return (int)charValue;
                            case SpecialType.System_Int64: return (long)charValue;
                            case SpecialType.System_Single:
                            case SpecialType.System_Double: return (double)charValue;
                            case SpecialType.System_Decimal: return (decimal)charValue;
                            default: throw ExceptionUtilities.UnexpectedValue(destinationType);
                        }
                    case ConstantValueTypeDiscriminator.UInt16:
                        ushort uint16Value = value.UInt16Value;
                        switch (destinationType)
                        {
                            case SpecialType.System_Byte: return (byte)uint16Value;
                            case SpecialType.System_Char: return (char)uint16Value;
                            case SpecialType.System_UInt16: return (ushort)uint16Value;
                            case SpecialType.System_UInt32: return (uint)uint16Value;
                            case SpecialType.System_UInt64: return (ulong)uint16Value;
                            case SpecialType.System_SByte: return (sbyte)uint16Value;
                            case SpecialType.System_Int16: return (short)uint16Value;
                            case SpecialType.System_Int32: return (int)uint16Value;
                            case SpecialType.System_Int64: return (long)uint16Value;
                            case SpecialType.System_Single:
                            case SpecialType.System_Double: return (double)uint16Value;
                            case SpecialType.System_Decimal: return (decimal)uint16Value;
                            default: throw ExceptionUtilities.UnexpectedValue(destinationType);
                        }
                    case ConstantValueTypeDiscriminator.UInt32:
                        uint uint32Value = value.UInt32Value;
                        switch (destinationType)
                        {
                            case SpecialType.System_Byte: return (byte)uint32Value;
                            case SpecialType.System_Char: return (char)uint32Value;
                            case SpecialType.System_UInt16: return (ushort)uint32Value;
                            case SpecialType.System_UInt32: return (uint)uint32Value;
                            case SpecialType.System_UInt64: return (ulong)uint32Value;
                            case SpecialType.System_SByte: return (sbyte)uint32Value;
                            case SpecialType.System_Int16: return (short)uint32Value;
                            case SpecialType.System_Int32: return (int)uint32Value;
                            case SpecialType.System_Int64: return (long)uint32Value;
                            case SpecialType.System_Single: return (double)(float)uint32Value;
                            case SpecialType.System_Double: return (double)uint32Value;
                            case SpecialType.System_Decimal: return (decimal)uint32Value;
                            default: throw ExceptionUtilities.UnexpectedValue(destinationType);
                        }
                    case ConstantValueTypeDiscriminator.UInt64:
                        ulong uint64Value = value.UInt64Value;
                        switch (destinationType)
                        {
                            case SpecialType.System_Byte: return (byte)uint64Value;
                            case SpecialType.System_Char: return (char)uint64Value;
                            case SpecialType.System_UInt16: return (ushort)uint64Value;
                            case SpecialType.System_UInt32: return (uint)uint64Value;
                            case SpecialType.System_UInt64: return (ulong)uint64Value;
                            case SpecialType.System_SByte: return (sbyte)uint64Value;
                            case SpecialType.System_Int16: return (short)uint64Value;
                            case SpecialType.System_Int32: return (int)uint64Value;
                            case SpecialType.System_Int64: return (long)uint64Value;
                            case SpecialType.System_Single: return (double)(float)uint64Value;
                            case SpecialType.System_Double: return (double)uint64Value;
                            case SpecialType.System_Decimal: return (decimal)uint64Value;
                            default: throw ExceptionUtilities.UnexpectedValue(destinationType);
                        }
                    case ConstantValueTypeDiscriminator.SByte:
                        sbyte sbyteValue = value.SByteValue;
                        switch (destinationType)
                        {
                            case SpecialType.System_Byte: return (byte)sbyteValue;
                            case SpecialType.System_Char: return (char)sbyteValue;
                            case SpecialType.System_UInt16: return (ushort)sbyteValue;
                            case SpecialType.System_UInt32: return (uint)sbyteValue;
                            case SpecialType.System_UInt64: return (ulong)sbyteValue;
                            case SpecialType.System_SByte: return (sbyte)sbyteValue;
                            case SpecialType.System_Int16: return (short)sbyteValue;
                            case SpecialType.System_Int32: return (int)sbyteValue;
                            case SpecialType.System_Int64: return (long)sbyteValue;
                            case SpecialType.System_Single:
                            case SpecialType.System_Double: return (double)sbyteValue;
                            case SpecialType.System_Decimal: return (decimal)sbyteValue;
                            default: throw ExceptionUtilities.UnexpectedValue(destinationType);
                        }
                    case ConstantValueTypeDiscriminator.Int16:
                        short int16Value = value.Int16Value;
                        switch (destinationType)
                        {
                            case SpecialType.System_Byte: return (byte)int16Value;
                            case SpecialType.System_Char: return (char)int16Value;
                            case SpecialType.System_UInt16: return (ushort)int16Value;
                            case SpecialType.System_UInt32: return (uint)int16Value;
                            case SpecialType.System_UInt64: return (ulong)int16Value;
                            case SpecialType.System_SByte: return (sbyte)int16Value;
                            case SpecialType.System_Int16: return (short)int16Value;
                            case SpecialType.System_Int32: return (int)int16Value;
                            case SpecialType.System_Int64: return (long)int16Value;
                            case SpecialType.System_Single:
                            case SpecialType.System_Double: return (double)int16Value;
                            case SpecialType.System_Decimal: return (decimal)int16Value;
                            default: throw ExceptionUtilities.UnexpectedValue(destinationType);
                        }
                    case ConstantValueTypeDiscriminator.Int32:
                        int int32Value = value.Int32Value;
                        switch (destinationType)
                        {
                            case SpecialType.System_Byte: return (byte)int32Value;
                            case SpecialType.System_Char: return (char)int32Value;
                            case SpecialType.System_UInt16: return (ushort)int32Value;
                            case SpecialType.System_UInt32: return (uint)int32Value;
                            case SpecialType.System_UInt64: return (ulong)int32Value;
                            case SpecialType.System_SByte: return (sbyte)int32Value;
                            case SpecialType.System_Int16: return (short)int32Value;
                            case SpecialType.System_Int32: return (int)int32Value;
                            case SpecialType.System_Int64: return (long)int32Value;
                            case SpecialType.System_Single: return (double)(float)int32Value;
                            case SpecialType.System_Double: return (double)int32Value;
                            case SpecialType.System_Decimal: return (decimal)int32Value;
                            default: throw ExceptionUtilities.UnexpectedValue(destinationType);
                        }
                    case ConstantValueTypeDiscriminator.Int64:
                        long int64Value = value.Int64Value;
                        switch (destinationType)
                        {
                            case SpecialType.System_Byte: return (byte)int64Value;
                            case SpecialType.System_Char: return (char)int64Value;
                            case SpecialType.System_UInt16: return (ushort)int64Value;
                            case SpecialType.System_UInt32: return (uint)int64Value;
                            case SpecialType.System_UInt64: return (ulong)int64Value;
                            case SpecialType.System_SByte: return (sbyte)int64Value;
                            case SpecialType.System_Int16: return (short)int64Value;
                            case SpecialType.System_Int32: return (int)int64Value;
                            case SpecialType.System_Int64: return (long)int64Value;
                            case SpecialType.System_Single: return (double)(float)int64Value;
                            case SpecialType.System_Double: return (double)int64Value;
                            case SpecialType.System_Decimal: return (decimal)int64Value;
                            default: throw ExceptionUtilities.UnexpectedValue(destinationType);
                        }
                    case ConstantValueTypeDiscriminator.Single:
                    case ConstantValueTypeDiscriminator.Double:
                        // This code used to invoke CheckConstantBounds and return constant zero if the value is not within the target type.
                        // The C# spec says that in this case the result of the conversion is an unspecified value of the destination type.
                        // Zero is a perfectly valid unspecified value, so that behavior was formally correct.
                        // But it did not agree with the behavior of the native C# compiler, that apparently returned a value that
                        // would resulted from a runtime conversion with normal CLR overflow behavior.
                        // To avoid breaking programs that might accidentally rely on that unspecified behavior
                        // we now removed that check and just allow conversion to overflow.
                        double doubleValue = value.DoubleValue;
                        switch (destinationType)
                        {
                            case SpecialType.System_Byte: return (byte)doubleValue;
                            case SpecialType.System_Char: return (char)doubleValue;
                            case SpecialType.System_UInt16: return (ushort)doubleValue;
                            case SpecialType.System_UInt32: return (uint)doubleValue;
                            case SpecialType.System_UInt64: return (ulong)doubleValue;
                            case SpecialType.System_SByte: return (sbyte)doubleValue;
                            case SpecialType.System_Int16: return (short)doubleValue;
                            case SpecialType.System_Int32: return (int)doubleValue;
                            case SpecialType.System_Int64: return (long)doubleValue;
                            case SpecialType.System_Single: return (double)(float)doubleValue;
                            case SpecialType.System_Double: return (double)doubleValue;
                            case SpecialType.System_Decimal: return (value.Discriminator == ConstantValueTypeDiscriminator.Single) ? (decimal)(float)doubleValue : (decimal)doubleValue;
                            default: throw ExceptionUtilities.UnexpectedValue(destinationType);
                        }
                    case ConstantValueTypeDiscriminator.Decimal:
                        decimal decimalValue = CheckConstantBounds(destinationType, value.DecimalValue) ? value.DecimalValue : 0m;
                        switch (destinationType)
                        {
                            case SpecialType.System_Byte: return (byte)decimalValue;
                            case SpecialType.System_Char: return (char)decimalValue;
                            case SpecialType.System_UInt16: return (ushort)decimalValue;
                            case SpecialType.System_UInt32: return (uint)decimalValue;
                            case SpecialType.System_UInt64: return (ulong)decimalValue;
                            case SpecialType.System_SByte: return (sbyte)decimalValue;
                            case SpecialType.System_Int16: return (short)decimalValue;
                            case SpecialType.System_Int32: return (int)decimalValue;
                            case SpecialType.System_Int64: return (long)decimalValue;
                            case SpecialType.System_Single: return (double)(float)decimalValue;
                            case SpecialType.System_Double: return (double)decimalValue;
                            case SpecialType.System_Decimal: return (decimal)decimalValue;
                            default: throw ExceptionUtilities.UnexpectedValue(destinationType);
                        }
                    default:
                        throw ExceptionUtilities.UnexpectedValue(value.Discriminator);
                }
            }

            // all cases should have been handled in the switch above.
            // return value.Value;
        }

        public static bool CheckConstantBounds(SpecialType destinationType, ConstantValue value)
        {
            if (value.IsBad)
            {
                //assume that the constant was intended to be in bounds
                return true;
            }

            // Compute whether the value fits into the bounds of the given destination type without
            // error. We know that the constant will fit into either a double or a decimal, so
            // convert it to one of those and then check the bounds on that.
            var canonicalValue = CanonicalizeConstant(value);
            return canonicalValue is decimal ?
                CheckConstantBounds(destinationType, (decimal)canonicalValue) :
                CheckConstantBounds(destinationType, (double)canonicalValue);
        }

        private static bool CheckConstantBounds(SpecialType destinationType, double value)
        {
            // Dev10 checks (minValue - 1) < value < (maxValue + 1).
            // See ExpressionBinder::isConstantInRange.
            switch (destinationType)
            {
                case SpecialType.System_Byte: return (byte.MinValue - 1D) < value && value < (byte.MaxValue + 1D);
                case SpecialType.System_Char: return (char.MinValue - 1D) < value && value < (char.MaxValue + 1D);
                case SpecialType.System_UInt16: return (ushort.MinValue - 1D) < value && value < (ushort.MaxValue + 1D);
                case SpecialType.System_UInt32: return (uint.MinValue - 1D) < value && value < (uint.MaxValue + 1D);
                case SpecialType.System_UInt64: return (ulong.MinValue - 1D) < value && value < (ulong.MaxValue + 1D);
                case SpecialType.System_SByte: return (sbyte.MinValue - 1D) < value && value < (sbyte.MaxValue + 1D);
                case SpecialType.System_Int16: return (short.MinValue - 1D) < value && value < (short.MaxValue + 1D);
                case SpecialType.System_Int32: return (int.MinValue - 1D) < value && value < (int.MaxValue + 1D);
                // Note: Using <= to compare the min value matches the native compiler.
                case SpecialType.System_Int64: return (long.MinValue - 1D) <= value && value < (long.MaxValue + 1D);
                case SpecialType.System_Decimal: return ((double)decimal.MinValue - 1D) < value && value < ((double)decimal.MaxValue + 1D);
            }

            return true;
        }

        private static bool CheckConstantBounds(SpecialType destinationType, decimal value)
        {
            // Dev10 checks (minValue - 1) < value < (MaxValue + 1) + 1).
            // See ExpressionBinder::isConstantInRange.
            switch (destinationType)
            {
                case SpecialType.System_Byte: return (byte.MinValue - 1M) < value && value < (byte.MaxValue + 1M);
                case SpecialType.System_Char: return (char.MinValue - 1M) < value && value < (char.MaxValue + 1M);
                case SpecialType.System_UInt16: return (ushort.MinValue - 1M) < value && value < (ushort.MaxValue + 1M);
                case SpecialType.System_UInt32: return (uint.MinValue - 1M) < value && value < (uint.MaxValue + 1M);
                case SpecialType.System_UInt64: return (ulong.MinValue - 1M) < value && value < (ulong.MaxValue + 1M);
                case SpecialType.System_SByte: return (sbyte.MinValue - 1M) < value && value < (sbyte.MaxValue + 1M);
                case SpecialType.System_Int16: return (short.MinValue - 1M) < value && value < (short.MaxValue + 1M);
                case SpecialType.System_Int32: return (int.MinValue - 1M) < value && value < (int.MaxValue + 1M);
                case SpecialType.System_Int64: return (long.MinValue - 1M) < value && value < (long.MaxValue + 1M);
            }

            return true;
        }

        // Takes in a constant of any kind and returns the constant as either a double or decimal
        private static object CanonicalizeConstant(ConstantValue value)
        {
            switch (value.Discriminator)
            {
                case ConstantValueTypeDiscriminator.SByte: return (decimal)value.SByteValue;
                case ConstantValueTypeDiscriminator.Int16: return (decimal)value.Int16Value;
                case ConstantValueTypeDiscriminator.Int32: return (decimal)value.Int32Value;
                case ConstantValueTypeDiscriminator.Int64: return (decimal)value.Int64Value;
                case ConstantValueTypeDiscriminator.Byte: return (decimal)value.ByteValue;
                case ConstantValueTypeDiscriminator.Char: return (decimal)value.CharValue;
                case ConstantValueTypeDiscriminator.UInt16: return (decimal)value.UInt16Value;
                case ConstantValueTypeDiscriminator.UInt32: return (decimal)value.UInt32Value;
                case ConstantValueTypeDiscriminator.UInt64: return (decimal)value.UInt64Value;
                case ConstantValueTypeDiscriminator.Single:
                case ConstantValueTypeDiscriminator.Double: return value.DoubleValue;
                case ConstantValueTypeDiscriminator.Decimal: return value.DecimalValue;
                default: throw ExceptionUtilities.UnexpectedValue(value.Discriminator);
            }

            // all cases handled in the switch, above.
        }
    }
}<|MERGE_RESOLUTION|>--- conflicted
+++ resolved
@@ -748,16 +748,11 @@
 
             for (int i = 0; i < numParams; i++)
             {
-<<<<<<< HEAD
-                var delegateParameterType = delegateParameters[i].Type.TypeSymbol;
-                var methodParameterType = methodParameters[isExtensionMethod ? i + 1 : i].Type.TypeSymbol;
-=======
                 var delegateParameter = delegateParameters[i];
                 var methodParameter = methodParameters[isExtensionMethod ? i + 1 : i];
->>>>>>> 1bc93344
 
                 if (delegateParameter.RefKind != methodParameter.RefKind ||
-                    !Conversions.HasIdentityOrImplicitReferenceConversion(delegateParameter.Type, methodParameter.Type, ref useSiteDiagnostics))
+                    !Conversions.HasIdentityOrImplicitReferenceConversion(delegateParameter.Type.TypeSymbol, methodParameter.Type.TypeSymbol, ref useSiteDiagnostics))
                 {
                     // No overload for '{0}' matches delegate '{1}'
                     Error(diagnostics, ErrorCode.ERR_MethDelegateMismatch, errorLocation, method, delegateType);
@@ -773,13 +768,9 @@
                 return false;
             }
 
-<<<<<<< HEAD
             var methodReturnType = method.ReturnType.TypeSymbol;
             var delegateReturnType = delegateMethod.ReturnType.TypeSymbol;
-            bool returnsMatch = delegateMethod.ReturnsByRef ?
-=======
             bool returnsMatch = delegateMethod.RefKind != RefKind.None ?
->>>>>>> 1bc93344
                                     // - Return types identity-convertible
                                     Conversions.HasIdentityConversion(methodReturnType, delegateReturnType) :
                                     // - Return types "match"
