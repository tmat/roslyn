--- conflicted
+++ resolved
@@ -142,20 +142,10 @@
                     return CreateFunctionTypeConversion(syntax, source, conversion, isCast: isCast, conversionGroupOpt, destination, diagnostics);
                 }
 
-<<<<<<< HEAD
-            // Obsolete diagnostics for method group are reported as part of creating the method group conversion.
-            ReportDiagnosticsIfObsolete(diagnostics, conversion, syntax, hasBaseReceiver: false);
-            if (conversion.Method is not null)
-            {
-                ReportUseSite(conversion.Method, diagnostics, syntax.Location);
-            }
-            CheckConstraintLanguageVersionAndRuntimeSupportForConversion(syntax, conversion, diagnostics);
-=======
                 if (conversion.IsStackAlloc)
                 {
                     return CreateStackAllocConversion(syntax, source, conversion, isCast, conversionGroupOpt, destination, diagnostics);
                 }
->>>>>>> 67d940c4
 
                 if (conversion.IsTupleLiteralConversion ||
                     (conversion.IsNullable && conversion.UnderlyingConversions[0].IsTupleLiteralConversion))
@@ -163,17 +153,6 @@
                     return CreateTupleLiteralConversion(syntax, (BoundTupleLiteral)source, conversion, isCast: isCast, conversionGroupOpt, destination, diagnostics);
                 }
 
-<<<<<<< HEAD
-            if (conversion.Kind == ConversionKind.FunctionType)
-            {
-                return CreateFunctionTypeConversion(syntax, source, conversion, isCast: isCast, conversionGroupOpt, destination, diagnostics);
-            }
-
-            if (conversion.IsStackAlloc)
-            {
-                return CreateStackAllocConversion(syntax, source, conversion, isCast, conversionGroupOpt, destination, diagnostics);
-            }
-=======
                 if (conversion.Kind == ConversionKind.SwitchExpression)
                 {
                     var convertedSwitch = ConvertSwitchExpression((BoundUnconvertedSwitchExpression)source, destination, conversionIfTargetTyped: conversion, diagnostics);
@@ -188,7 +167,6 @@
                         destination,
                         hasErrors);
                 }
->>>>>>> 67d940c4
 
                 if (conversion.Kind == ConversionKind.ConditionalExpression)
                 {
@@ -205,62 +183,6 @@
                         hasErrors);
                 }
 
-<<<<<<< HEAD
-            if (conversion.Kind == ConversionKind.SwitchExpression)
-            {
-                var convertedSwitch = ConvertSwitchExpression((BoundUnconvertedSwitchExpression)source, destination, conversionIfTargetTyped: conversion, diagnostics);
-                return new BoundConversion(
-                    syntax,
-                    convertedSwitch,
-                    conversion,
-                    CheckOverflowAtRuntime,
-                    explicitCastInCode: isCast && !wasCompilerGenerated,
-                    conversionGroupOpt,
-                    convertedSwitch.ConstantValue,
-                    destination,
-                    hasErrors);
-            }
-
-            if (conversion.Kind == ConversionKind.ConditionalExpression)
-            {
-                var convertedConditional = ConvertConditionalExpression((BoundUnconvertedConditionalOperator)source, destination, conversionIfTargetTyped: conversion, diagnostics);
-                return new BoundConversion(
-                    syntax,
-                    convertedConditional,
-                    conversion,
-                    CheckOverflowAtRuntime,
-                    explicitCastInCode: isCast && !wasCompilerGenerated,
-                    conversionGroupOpt,
-                    convertedConditional.ConstantValue,
-                    destination,
-                    hasErrors);
-            }
-
-            if (conversion.Kind == ConversionKind.InterpolatedString)
-            {
-                var unconvertedSource = (BoundUnconvertedInterpolatedString)source;
-                source = new BoundInterpolatedString(
-                    unconvertedSource.Syntax,
-                    interpolationData: null,
-                    BindInterpolatedStringParts(unconvertedSource, diagnostics),
-                    unconvertedSource.ConstantValue,
-                    unconvertedSource.Type,
-                    unconvertedSource.HasErrors);
-            }
-
-            if (conversion.Kind == ConversionKind.InterpolatedStringHandler)
-            {
-                return new BoundConversion(
-                    syntax,
-                    BindUnconvertedInterpolatedExpressionToHandlerType(source, (NamedTypeSymbol)destination, diagnostics),
-                    conversion,
-                    @checked: CheckOverflowAtRuntime,
-                    explicitCastInCode: isCast && !wasCompilerGenerated,
-                    conversionGroupOpt,
-                    constantValueOpt: null,
-                    destination);
-            }
-=======
                 if (conversion.Kind == ConversionKind.InterpolatedString)
                 {
                     var unconvertedSource = (BoundUnconvertedInterpolatedString)source;
@@ -285,7 +207,6 @@
                         constantValueOpt: null,
                         destination);
                 }
->>>>>>> 67d940c4
 
                 if (source.Kind == BoundKind.UnconvertedSwitchExpression)
                 {
@@ -407,50 +328,6 @@
             }
         }
 
-<<<<<<< HEAD
-        internal void CheckConstraintLanguageVersionAndRuntimeSupportForConversion(SyntaxNodeOrToken syntax, Conversion conversion, BindingDiagnosticBag diagnostics)
-        {
-            if (conversion.IsUserDefined && conversion.Method is MethodSymbol method && method.IsStatic && method.IsAbstract)
-            {
-                Debug.Assert(conversion.ConstrainedToTypeOpt is TypeParameterSymbol);
-
-                if (Compilation.SourceModule != method.ContainingModule)
-                {
-                    Debug.Assert(syntax.SyntaxTree is object);
-                    CheckFeatureAvailability(syntax.SyntaxTree, MessageID.IDS_FeatureStaticAbstractMembersInInterfaces, diagnostics, syntax.GetLocation()!);
-
-                    if (!Compilation.Assembly.RuntimeSupportsStaticAbstractMembersInInterfaces)
-                    {
-                        Error(diagnostics, ErrorCode.ERR_RuntimeDoesNotSupportStaticAbstractMembersInInterfaces, syntax);
-                    }
-                }
-            }
-        }
-
-        private BoundExpression ConvertObjectCreationExpression(SyntaxNode syntax, BoundUnconvertedObjectCreationExpression node, bool isCast, TypeSymbol destination, BindingDiagnosticBag diagnostics)
-        {
-            var arguments = AnalyzedArguments.GetInstance(node.Arguments, node.ArgumentRefKindsOpt, node.ArgumentNamesOpt);
-            BoundExpression expr = BindObjectCreationExpression(node, destination.StrippedType(), arguments, diagnostics);
-            if (destination.IsNullableType())
-            {
-                // We manually create an ImplicitNullable conversion
-                // if the destination is nullable, in which case we
-                // target the underlying type e.g. `S? x = new();`
-                // is actually identical to `S? x = new S();`.
-                CompoundUseSiteInfo<AssemblySymbol> useSiteInfo = GetNewCompoundUseSiteInfo(diagnostics);
-                var conversion = Conversions.ClassifyStandardConversion(null, expr.Type, destination, ref useSiteInfo);
-                expr = new BoundConversion(
-                    node.Syntax,
-                    operand: expr,
-                    conversion: conversion,
-                    @checked: false,
-                    explicitCastInCode: isCast,
-                    conversionGroupOpt: new ConversionGroup(conversion),
-                    constantValueOpt: expr.ConstantValue,
-                    type: destination);
-
-                diagnostics.Add(syntax, useSiteInfo);
-=======
         private BoundExpression ConvertObjectCreationExpression(
             SyntaxNode syntax, BoundUnconvertedObjectCreationExpression node, Conversion conversion, bool isCast, TypeSymbol destination,
             ConversionGroup? conversionGroupOpt, bool wasCompilerGenerated, BindingDiagnosticBag diagnostics)
@@ -469,7 +346,6 @@
             if (wasCompilerGenerated)
             {
                 expr.MakeCompilerGenerated();
->>>>>>> 67d940c4
             }
 
             expr = new BoundConversion(
@@ -485,36 +361,6 @@
 
             return expr;
 
-<<<<<<< HEAD
-        private BoundExpression BindObjectCreationExpression(BoundUnconvertedObjectCreationExpression node, TypeSymbol type, AnalyzedArguments arguments, BindingDiagnosticBag diagnostics)
-        {
-            var syntax = node.Syntax;
-            switch (type.TypeKind)
-            {
-                case TypeKind.Enum:
-                case TypeKind.Struct:
-                case TypeKind.Class when !type.IsAnonymousType: // We don't want to enable object creation with unspeakable types
-                    return BindClassCreationExpression(syntax, type.Name, typeNode: syntax, (NamedTypeSymbol)type, arguments, diagnostics, node.InitializerOpt, wasTargetTyped: true);
-                case TypeKind.TypeParameter:
-                    return BindTypeParameterCreationExpression(syntax, (TypeParameterSymbol)type, arguments, node.InitializerOpt, typeSyntax: syntax, diagnostics);
-                case TypeKind.Delegate:
-                    return BindDelegateCreationExpression(syntax, (NamedTypeSymbol)type, arguments, node.InitializerOpt, diagnostics);
-                case TypeKind.Interface:
-                    return BindInterfaceCreationExpression(syntax, (NamedTypeSymbol)type, diagnostics, typeNode: syntax, arguments, node.InitializerOpt, wasTargetTyped: true);
-                case TypeKind.Array:
-                case TypeKind.Class:
-                case TypeKind.Dynamic:
-                    Error(diagnostics, ErrorCode.ERR_ImplicitObjectCreationIllegalTargetType, syntax, type);
-                    goto case TypeKind.Error;
-                case TypeKind.Pointer:
-                case TypeKind.FunctionPointer:
-                    Error(diagnostics, ErrorCode.ERR_UnsafeTypeInObjectCreation, syntax, type);
-                    goto case TypeKind.Error;
-                case TypeKind.Error:
-                    return MakeBadExpressionForObjectCreation(syntax, type, arguments, node.InitializerOpt, typeSyntax: syntax, diagnostics);
-                case var v:
-                    throw ExceptionUtilities.UnexpectedValue(v);
-=======
             BoundExpression bindObjectCreationExpression(BoundUnconvertedObjectCreationExpression node, TypeSymbol type, AnalyzedArguments arguments, BindingDiagnosticBag diagnostics)
             {
                 var syntax = node.Syntax;
@@ -544,7 +390,6 @@
                     case var v:
                         throw ExceptionUtilities.UnexpectedValue(v);
                 }
->>>>>>> 67d940c4
             }
         }
 
