﻿// Licensed to the .NET Foundation under one or more agreements.
// The .NET Foundation licenses this file to you under the MIT license.
// See the LICENSE file in the project root for more information.

#nullable disable

using System.Collections.Generic;
using System.Collections.Immutable;
using System.Diagnostics;
using Microsoft.CodeAnalysis.CSharp.Symbols;
using Microsoft.CodeAnalysis.PooledObjects;
using Roslyn.Utilities;

namespace Microsoft.CodeAnalysis.CSharp
{
    /// <summary>
    /// Contains the code for determining C# accessibility rules.
    /// </summary>
    internal static class AccessCheck
    {
        /// <summary>
        /// Checks if 'symbol' is accessible from within assembly 'within'.
        /// </summary>
        public static bool IsSymbolAccessible(
            Symbol symbol,
            AssemblySymbol within,
            ref CompoundUseSiteInfo<AssemblySymbol> useSiteInfo)
        {
            bool failedThroughTypeCheck;
            return IsSymbolAccessibleCore(symbol, within, null, out failedThroughTypeCheck, within.DeclaringCompilation, ref useSiteInfo);
        }

        /// <summary>
        /// Checks if 'symbol' is accessible from within type 'within', with
        /// an optional qualifier of type "throughTypeOpt".
        /// </summary>
        public static bool IsSymbolAccessible(
            Symbol symbol,
            NamedTypeSymbol within,
            ref CompoundUseSiteInfo<AssemblySymbol> useSiteInfo,
            TypeSymbol throughTypeOpt = null)
        {
            bool failedThroughTypeCheck;
            return IsSymbolAccessibleCore(symbol, within, throughTypeOpt, out failedThroughTypeCheck, within.DeclaringCompilation, ref useSiteInfo);
        }

        /// <summary>
        /// Checks if 'symbol' is accessible from within type 'within', with
        /// a qualifier of type "throughTypeOpt". Sets "failedThroughTypeCheck" to true
        /// if it failed the "through type" check.
        /// </summary>
        public static bool IsSymbolAccessible(
            Symbol symbol,
            NamedTypeSymbol within,
            TypeSymbol throughTypeOpt,
            out bool failedThroughTypeCheck,
            ref CompoundUseSiteInfo<AssemblySymbol> useSiteInfo,
            ConsList<TypeSymbol> basesBeingResolved = null)
        {
            return IsSymbolAccessibleCore(symbol, within, throughTypeOpt, out failedThroughTypeCheck, within.DeclaringCompilation, ref useSiteInfo, basesBeingResolved);
        }

        /// <summary>
        /// Returns true if the symbol is effectively public or internal based on
        /// the declared accessibility of the symbol and any containing symbols.
        /// </summary>
        internal static bool IsEffectivelyPublicOrInternal(Symbol symbol, out bool isInternal)
        {
            Debug.Assert(symbol is object);

            switch (symbol.Kind)
            {
                case SymbolKind.NamedType:
                case SymbolKind.Event:
                case SymbolKind.Field:
                case SymbolKind.Method:
                case SymbolKind.Property:
                    break;
                case SymbolKind.TypeParameter:
                    symbol = symbol.ContainingSymbol;
                    break;
                default:
                    throw ExceptionUtilities.UnexpectedValue(symbol.Kind);
            }

            isInternal = false;

            do
            {
                switch (symbol.DeclaredAccessibility)
                {
                    case Accessibility.Public:
                    case Accessibility.Protected:
                    case Accessibility.ProtectedOrInternal:
                        break;
                    case Accessibility.Internal:
                    case Accessibility.ProtectedAndInternal:
                        isInternal = true;
                        break;
                    case Accessibility.Private:
                        return false;
                    default:
                        throw ExceptionUtilities.UnexpectedValue(symbol.DeclaredAccessibility);
                }

                symbol = symbol.ContainingType;
            }
            while (symbol is object);

            return true;
        }

        /// <summary>
        /// Checks if 'symbol' is accessible from within 'within', which must be a NamedTypeSymbol
        /// or an AssemblySymbol. 
        /// </summary>
        /// <remarks>
        /// Note that NamedTypeSymbol, if available, is the type that is associated with the binder 
        /// that found the 'symbol', not the inner-most type that contains the access to the
        /// 'symbol'.
        /// <para>
        /// If 'symbol' is accessed off of an expression then 'throughTypeOpt' is the type of that
        /// expression. This is needed to properly do protected access checks. Sets
        /// "failedThroughTypeCheck" to true if this protected check failed.
        /// </para>
        /// <para>
        /// This function is expected to be called a lot.  As such, it avoids memory
        /// allocations in the function itself (including not making any iterators).  This means
        /// that certain helper functions that could otherwise be called are inlined in this method to
        /// prevent the overhead of returning collections or enumerators.
        /// </para>
        /// </remarks>
        private static bool IsSymbolAccessibleCore(
            Symbol symbol,
            Symbol within,  // must be assembly or named type symbol
            TypeSymbol throughTypeOpt,
            out bool failedThroughTypeCheck,
            CSharpCompilation compilation,
            ref CompoundUseSiteInfo<AssemblySymbol> useSiteInfo,
            ConsList<TypeSymbol> basesBeingResolved = null)
        {
            Debug.Assert((object)symbol != null);
            Debug.Assert((object)within != null);
            Debug.Assert(within.IsDefinition);
            Debug.Assert(within is NamedTypeSymbol || within is AssemblySymbol);

            failedThroughTypeCheck = false;

            switch (symbol.Kind)
            {
                case SymbolKind.ArrayType:
                    return IsSymbolAccessibleCore(((ArrayTypeSymbol)symbol).ElementType, within, null, out failedThroughTypeCheck, compilation, ref useSiteInfo, basesBeingResolved);

                case SymbolKind.PointerType:
                    return IsSymbolAccessibleCore(((PointerTypeSymbol)symbol).PointedAtType, within, null, out failedThroughTypeCheck, compilation, ref useSiteInfo, basesBeingResolved);

                case SymbolKind.NamedType:
                    return IsNamedTypeAccessible((NamedTypeSymbol)symbol, within, ref useSiteInfo, basesBeingResolved);

                case SymbolKind.Alias:
                    return IsSymbolAccessibleCore(((AliasSymbol)symbol).Target, within, null, out failedThroughTypeCheck, compilation, ref useSiteInfo, basesBeingResolved);

                case SymbolKind.Discard:
                    return IsSymbolAccessibleCore(((DiscardSymbol)symbol).TypeWithAnnotations.Type, within, null, out failedThroughTypeCheck, compilation, ref useSiteInfo, basesBeingResolved);

                case SymbolKind.FunctionPointerType:
                    var funcPtr = (FunctionPointerTypeSymbol)symbol;
                    if (!IsSymbolAccessibleCore(funcPtr.Signature.ReturnType, within, throughTypeOpt: null, out failedThroughTypeCheck, compilation, ref useSiteInfo, basesBeingResolved))
                    {
                        return false;
                    }

                    foreach (var param in funcPtr.Signature.Parameters)
                    {
                        if (!IsSymbolAccessibleCore(param.Type, within, throughTypeOpt: null, out failedThroughTypeCheck, compilation, ref useSiteInfo, basesBeingResolved))
                        {
                            return false;
                        }
                    }

                    return true;

                case SymbolKind.ErrorType:
                    // Always assume that error types are accessible.
                    return true;

                case SymbolKind.TypeParameter:
                case SymbolKind.Parameter:
                case SymbolKind.Local:
                case SymbolKind.Label:
                case SymbolKind.Namespace:
                case SymbolKind.DynamicType:
                case SymbolKind.Assembly:
                case SymbolKind.NetModule:
                case SymbolKind.RangeVariable:
                case SymbolKind.Method when ((MethodSymbol)symbol).MethodKind == MethodKind.LocalFunction:
                    // These types of symbols are always accessible (if visible).
                    return true;

                case SymbolKind.Method:
                case SymbolKind.Property:
                case SymbolKind.Event:
                case SymbolKind.Field:
                    if (!symbol.RequiresInstanceReceiver())
                    {
                        // static members aren't accessed "through" an "instance" of any type.  So we
                        // null out the "through" instance here.  This ensures that we'll understand
                        // accessing protected statics properly.
                        throughTypeOpt = null;
                    }

                    return IsMemberAccessible(symbol.ContainingType, symbol.DeclaredAccessibility, within, throughTypeOpt, out failedThroughTypeCheck, compilation, ref useSiteInfo);

                default:
                    throw ExceptionUtilities.UnexpectedValue(symbol.Kind);
            }
        }

        /// <summary>
        /// Is the named type <paramref name="type"/> accessible from within <paramref name="within"/>,
        /// which must be a named type or an assembly.
        /// </summary>
        private static bool IsNamedTypeAccessible(NamedTypeSymbol type, Symbol within, ref CompoundUseSiteInfo<AssemblySymbol> useSiteInfo, ConsList<TypeSymbol> basesBeingResolved = null)
        {
            Debug.Assert(within is NamedTypeSymbol || within is AssemblySymbol);
            Debug.Assert((object)type != null);

            var compilation = within.DeclaringCompilation;

            bool unused;
            if (!type.IsDefinition)
            {
                // All type argument must be accessible.
                var typeArgs = type.TypeArgumentsWithDefinitionUseSiteDiagnostics(ref useSiteInfo);
                foreach (var typeArg in typeArgs)
                {
                    // type parameters are always accessible, so don't check those (so common it's
                    // worth optimizing this).
<<<<<<< HEAD
                    if (typeArg.DefaultType.TypeKind != TypeKind.TypeParameter && !IsSymbolAccessibleCore(typeArg.Type, within, null, out unused, compilation, ref useSiteInfo, basesBeingResolved))
=======
                    if (typeArg.Type.Kind != SymbolKind.TypeParameter && !IsSymbolAccessibleCore(typeArg.Type, within, null, out unused, compilation, ref useSiteDiagnostics, basesBeingResolved))
>>>>>>> 1afc0cf9
                    {
                        return false;
                    }
                }
            }

            var containingType = type.ContainingType;
            return (object)containingType == null
                ? IsNonNestedTypeAccessible(type.ContainingAssembly, type.DeclaredAccessibility, within)
                : IsMemberAccessible(containingType, type.DeclaredAccessibility, within, null, out unused, compilation, ref useSiteInfo, basesBeingResolved);
        }

        /// <summary>
        /// Is a top-level type with accessibility "declaredAccessibility" inside assembly "assembly"
        /// accessible from "within", which must be a named type of an assembly.
        /// </summary>
        private static bool IsNonNestedTypeAccessible(
            AssemblySymbol assembly,
            Accessibility declaredAccessibility,
            Symbol within)
        {
            Debug.Assert(within is NamedTypeSymbol || within is AssemblySymbol);
            Debug.Assert((object)assembly != null);

            switch (declaredAccessibility)
            {
                case Accessibility.NotApplicable:
                case Accessibility.Public:
                    // Public symbols are always accessible from any context
                    return true;

                case Accessibility.Private:
                case Accessibility.Protected:
                case Accessibility.ProtectedAndInternal:
                    // Shouldn't happen except in error cases.
                    return false;

                case Accessibility.Internal:
                case Accessibility.ProtectedOrInternal:

                    // within is typically a type
                    var withinType = within as NamedTypeSymbol;
                    var withinAssembly = (object)withinType != null ? withinType.ContainingAssembly : (AssemblySymbol)within;

                    // An internal type is accessible if we're in the same assembly or we have
                    // friend access to the assembly it was defined in.
                    return (object)withinAssembly == (object)assembly || withinAssembly.HasInternalAccessTo(assembly);

                default:
                    throw ExceptionUtilities.UnexpectedValue(declaredAccessibility);
            }
        }

        /// <summary>
        /// Is a member with declared accessibility "declaredAccessibility" accessible from within
        /// "within", which must be a named type or an assembly.
        /// </summary>
        private static bool IsMemberAccessible(
            NamedTypeSymbol containingType,              // the symbol's containing type
            Accessibility declaredAccessibility,
            Symbol within,
            TypeSymbol throughTypeOpt,
            out bool failedThroughTypeCheck,
            CSharpCompilation compilation,
            ref CompoundUseSiteInfo<AssemblySymbol> useSiteInfo,
            ConsList<TypeSymbol> basesBeingResolved = null)
        {
            Debug.Assert(within is NamedTypeSymbol || within is AssemblySymbol);
            Debug.Assert((object)containingType != null);

            failedThroughTypeCheck = false;

            // easy case - members of containing type are accessible.
            if ((object)containingType == (object)within)
            {
                return true;
            }

            // A nested symbol is only accessible to us if its container is accessible as well.
            if (!IsNamedTypeAccessible(containingType, within, ref useSiteInfo, basesBeingResolved))
            {
                return false;
            }

            // public in accessible type is accessible
            if (declaredAccessibility == Accessibility.Public)
            {
                return true;
            }

            return IsNonPublicMemberAccessible(
                containingType,
                declaredAccessibility,
                within,
                throughTypeOpt,
                out failedThroughTypeCheck,
                compilation,
                ref useSiteInfo,
                basesBeingResolved);
        }

        private static bool IsNonPublicMemberAccessible(
            NamedTypeSymbol containingType,              // the symbol's containing type
            Accessibility declaredAccessibility,
            Symbol within,
            TypeSymbol throughTypeOpt,
            out bool failedThroughTypeCheck,
            CSharpCompilation compilation,
            ref CompoundUseSiteInfo<AssemblySymbol> useSiteInfo,
            ConsList<TypeSymbol> basesBeingResolved = null)
        {
            failedThroughTypeCheck = false;

            var originalContainingType = containingType.OriginalDefinition;
            var withinType = within as NamedTypeSymbol;
            var withinAssembly = (object)withinType != null ? withinType.ContainingAssembly : (AssemblySymbol)within;

            switch (declaredAccessibility)
            {
                case Accessibility.NotApplicable:
                    return true;

                case Accessibility.Private:
                    // All expressions in the current submission (top-level or nested in a method or
                    // type) can access previous submission's private top-level members. Previous
                    // submissions are treated like outer classes for the current submission - the
                    // inner class can access private members of the outer class.
                    if (containingType.TypeKind == TypeKind.Submission)
                    {
                        return true;
                    }

                    // private members never accessible from outside a type.
                    return (object)withinType != null && IsPrivateSymbolAccessible(withinType, originalContainingType);

                case Accessibility.Internal:
                    // An internal type is accessible if we're in the same assembly or we have
                    // friend access to the assembly it was defined in.
                    return withinAssembly.HasInternalAccessTo(containingType.ContainingAssembly);

                case Accessibility.ProtectedAndInternal:
                    if (!withinAssembly.HasInternalAccessTo(containingType.ContainingAssembly))
                    {
                        // We require internal access.  If we don't have it, then this symbol is
                        // definitely not accessible to us.
                        return false;
                    }

                    // We had internal access.  Also have to make sure we have protected access.
                    return IsProtectedSymbolAccessible(withinType, throughTypeOpt, originalContainingType, out failedThroughTypeCheck, compilation, ref useSiteInfo, basesBeingResolved);

                case Accessibility.ProtectedOrInternal:
                    if (withinAssembly.HasInternalAccessTo(containingType.ContainingAssembly))
                    {
                        // If we have internal access to this symbol, then that's sufficient.  no
                        // need to do the complicated protected case.
                        return true;
                    }

                    // We don't have internal access.  But if we have protected access then that's
                    // sufficient.
                    return IsProtectedSymbolAccessible(withinType, throughTypeOpt, originalContainingType, out failedThroughTypeCheck, compilation, ref useSiteInfo, basesBeingResolved);

                case Accessibility.Protected:
                    return IsProtectedSymbolAccessible(withinType, throughTypeOpt, originalContainingType, out failedThroughTypeCheck, compilation, ref useSiteInfo, basesBeingResolved);

                default:
                    throw ExceptionUtilities.UnexpectedValue(declaredAccessibility);
            }
        }


        /// <summary>
        /// Is a protected symbol inside "originalContainingType" accessible from within "within",
        /// which much be a named type or an assembly.
        /// </summary>
        private static bool IsProtectedSymbolAccessible(
            NamedTypeSymbol withinType,
            TypeSymbol throughTypeOpt,
            NamedTypeSymbol originalContainingType,
            out bool failedThroughTypeCheck,
            CSharpCompilation compilation,
            ref CompoundUseSiteInfo<AssemblySymbol> useSiteInfo,
            ConsList<TypeSymbol> basesBeingResolved = null)
        {
            failedThroughTypeCheck = false;

            // It is not an error to define protected member in a sealed Script class, it's just a
            // warning. The member behaves like a private one - it is visible in all subsequent
            // submissions.
            if (originalContainingType.TypeKind == TypeKind.Submission)
            {
                return true;
            }

            if ((object)withinType == null)
            {
                // If we're not within a type, we can't access a protected symbol
                return false;
            }

            // A protected symbol is accessible if we're (optionally nested) inside the type that it
            // was defined in.  

            // It is helpful to think about 'protected' as *increasing* the
            // accessibility domain of a private member, rather than *decreasing* that of a public
            // member. Members are naturally private; the protected, internal and public access
            // modifiers all increase the accessibility domain. Since private members are accessible
            // to nested types, so are protected members.

            // We do this check up front as it is very fast and easy to do.
            if (IsNestedWithinOriginalContainingType(withinType, originalContainingType))
            {
                return true;
            }

            // Protected is really confusing.  Check out 3.5.3 of the language spec "protected access
            // for instance members" to see how it works.  I actually got the code for this from
            // LangCompiler::CheckAccessCore
            {
                var current = withinType.OriginalDefinition;
                var originalThroughTypeOpt = (object)throughTypeOpt == null ? null : throughTypeOpt.OriginalDefinition as TypeSymbol;
                while ((object)current != null)
                {
                    Debug.Assert(current.IsDefinition);

                    if (current.InheritsFromOrImplementsIgnoringConstruction(originalContainingType, compilation, ref useSiteInfo, basesBeingResolved))
                    {
                        // NOTE(cyrusn): We're continually walking up the 'throughType's inheritance
                        // chain.  We could compute it up front and cache it in a set.  However, we
                        // don't want to allocate memory in this function.  Also, in practice
                        // inheritance chains should be very short.  As such, it might actually be
                        // slower to create and check inside the set versus just walking the
                        // inheritance chain.
                        if ((object)originalThroughTypeOpt == null ||
                            originalThroughTypeOpt.InheritsFromOrImplementsIgnoringConstruction(current, compilation, ref useSiteInfo))
                        {
                            return true;
                        }
                        else
                        {
                            failedThroughTypeCheck = true;
                        }
                    }

                    // NOTE(cyrusn): The container of an original type is always original.
                    current = current.ContainingType;
                }
            }

            return false;
        }

        private static bool IsPrivateSymbolAccessible(
            Symbol within,
            NamedTypeSymbol originalContainingType)
        {
            Debug.Assert(within is NamedTypeSymbol || within is AssemblySymbol);

            var withinType = within as NamedTypeSymbol;
            if ((object)withinType == null)
            {
                // If we're not within a type, we can't access a private symbol
                return false;
            }

            // A private symbol is accessible if we're (optionally nested) inside the type that it
            // was defined in.
            return IsNestedWithinOriginalContainingType(withinType, originalContainingType);
        }

        /// <summary>
        /// Is the type "withinType" nested within the original type "originalContainingType".
        /// </summary>
        private static bool IsNestedWithinOriginalContainingType(
            NamedTypeSymbol withinType,
            NamedTypeSymbol originalContainingType)
        {
            Debug.Assert((object)withinType != null);
            Debug.Assert((object)originalContainingType != null);
            Debug.Assert(originalContainingType.IsDefinition);

            // Walk up my parent chain and see if I eventually hit the owner.  If so then I'm a
            // nested type of that owner and I'm allowed access to everything inside of it.
            var current = withinType.OriginalDefinition;
            while ((object)current != null)
            {
                Debug.Assert(current.IsDefinition);
                if (current == (object)originalContainingType)
                {
                    return true;
                }

                // NOTE(cyrusn): The container of an 'original' type is always original. 
                current = current.ContainingType;
            }

            return false;
        }

        /// <summary>
        /// Determine if "type" inherits from or implements "baseType", ignoring constructed types, and dealing
        /// only with original types.
        /// </summary>
        private static bool InheritsFromOrImplementsIgnoringConstruction(
            this TypeSymbol type,
            NamedTypeSymbol baseType,
            CSharpCompilation compilation,
            ref CompoundUseSiteInfo<AssemblySymbol> useSiteInfo,
            ConsList<TypeSymbol> basesBeingResolved = null)
        {
            Debug.Assert(type.IsDefinition);
            Debug.Assert(baseType.IsDefinition);

            PooledHashSet<NamedTypeSymbol> interfacesLookedAt = null;
            ArrayBuilder<NamedTypeSymbol> baseInterfaces = null;

            bool baseTypeIsInterface = baseType.IsInterface;
            if (baseTypeIsInterface)
            {
                interfacesLookedAt = PooledHashSet<NamedTypeSymbol>.GetInstance();
                baseInterfaces = ArrayBuilder<NamedTypeSymbol>.GetInstance();
            }

            PooledHashSet<NamedTypeSymbol> visited = null;
            var current = type;
            bool result = false;

            while ((object)current != null)
            {
                Debug.Assert(current.IsDefinition);
                if (baseTypeIsInterface == current.IsInterfaceType() &&
                    current == (object)baseType)
                {
                    result = true;
                    break;
                }

                if (baseTypeIsInterface)
                {
                    getBaseInterfaces(current, baseInterfaces, interfacesLookedAt, basesBeingResolved);
                }

                // NOTE(cyrusn): The base type of an 'original' type may not be 'original'. i.e. 
                // "class Goo : IBar<int>".  We must map it back to the 'original' when as we walk up
                // the base type hierarchy.
                var next = current.GetNextBaseTypeNoUseSiteDiagnostics(basesBeingResolved, compilation, ref visited);
                if ((object)next == null)
                {
                    current = null;
                }
                else
                {
                    current = (TypeSymbol)next.OriginalDefinition;
                    current.AddUseSiteInfo(ref useSiteInfo);
                }
            }

            visited?.Free();

            if (!result && baseTypeIsInterface)
            {
                Debug.Assert(!result);

                while (baseInterfaces.Count != 0)
                {
                    NamedTypeSymbol currentBase = baseInterfaces.Pop();

                    if (!currentBase.IsInterface)
                    {
                        continue;
                    }

                    Debug.Assert(currentBase.IsDefinition);
                    if (currentBase == (object)baseType)
                    {
                        result = true;
                        break;
                    }

                    getBaseInterfaces(currentBase, baseInterfaces, interfacesLookedAt, basesBeingResolved);
                }

                if (!result)
                {
                    foreach (var candidate in interfacesLookedAt)
                    {
                        candidate.AddUseSiteInfo(ref useSiteInfo);
                    }
                }
            }

            interfacesLookedAt?.Free();
            baseInterfaces?.Free();
            return result;

            static void getBaseInterfaces(TypeSymbol derived, ArrayBuilder<NamedTypeSymbol> baseInterfaces, PooledHashSet<NamedTypeSymbol> interfacesLookedAt, ConsList<TypeSymbol> basesBeingResolved)
            {
                if (basesBeingResolved != null && basesBeingResolved.ContainsReference(derived))
                {
                    return;
                }

                ImmutableArray<NamedTypeSymbol> declaredInterfaces;

                switch (derived)
                {
                    case TypeParameterSymbol typeParameter:
                        declaredInterfaces = typeParameter.AllEffectiveInterfacesNoUseSiteDiagnostics;
                        break;

                    case NamedTypeSymbol namedType:
                        declaredInterfaces = namedType.GetDeclaredInterfaces(basesBeingResolved);
                        break;

                    default:
                        declaredInterfaces = derived.InterfacesNoUseSiteDiagnostics(basesBeingResolved);
                        break;
                }

                foreach (var @interface in declaredInterfaces)
                {
                    NamedTypeSymbol definition = @interface.OriginalDefinition;
                    if (interfacesLookedAt.Add(definition))
                    {
                        baseInterfaces.Add(definition);
                    }
                }
            }
        }

        /// <summary>
        /// Does the assembly has internal accessibility to "toAssembly"?
        /// </summary>
        /// <param name="fromAssembly">The assembly wanting access.</param>
        /// <param name="toAssembly">The assembly possibly providing symbols to be accessed.</param>
        internal static bool HasInternalAccessTo(this AssemblySymbol fromAssembly, AssemblySymbol toAssembly)
        {
            if (Equals(fromAssembly, toAssembly))
            {
                return true;
            }

            if (fromAssembly.AreInternalsVisibleToThisAssembly(toAssembly))
            {
                return true;
            }

            // all interactive assemblies are friends of each other:
            if (fromAssembly.IsInteractive && toAssembly.IsInteractive)
            {
                return true;
            }

            return false;
        }

        internal static ErrorCode GetProtectedMemberInSealedTypeError(NamedTypeSymbol containingType)
        {
            return containingType.TypeKind == TypeKind.Struct ? ErrorCode.ERR_ProtectedInStruct : ErrorCode.WRN_ProtectedInSealed;
        }
    }
}<|MERGE_RESOLUTION|>--- conflicted
+++ resolved
@@ -236,11 +236,7 @@
                 {
                     // type parameters are always accessible, so don't check those (so common it's
                     // worth optimizing this).
-<<<<<<< HEAD
-                    if (typeArg.DefaultType.TypeKind != TypeKind.TypeParameter && !IsSymbolAccessibleCore(typeArg.Type, within, null, out unused, compilation, ref useSiteInfo, basesBeingResolved))
-=======
-                    if (typeArg.Type.Kind != SymbolKind.TypeParameter && !IsSymbolAccessibleCore(typeArg.Type, within, null, out unused, compilation, ref useSiteDiagnostics, basesBeingResolved))
->>>>>>> 1afc0cf9
+                    if (typeArg.Type.Kind != SymbolKind.TypeParameter && !IsSymbolAccessibleCore(typeArg.Type, within, null, out unused, compilation, ref useSiteInfo, basesBeingResolved))
                     {
                         return false;
                     }
