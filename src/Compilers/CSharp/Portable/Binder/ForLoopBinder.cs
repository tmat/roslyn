﻿// Copyright (c) Microsoft.  All Rights Reserved.  Licensed under the Apache License, Version 2.0.  See License.txt in the project root for license information.

using System.Collections.Immutable;
using Microsoft.CodeAnalysis.CSharp.Symbols;
using Microsoft.CodeAnalysis.CSharp.Syntax;
using Microsoft.CodeAnalysis.Text;
using Roslyn.Utilities;
using System.Diagnostics;

namespace Microsoft.CodeAnalysis.CSharp
{
    internal sealed class ForLoopBinder : LoopBinder
    {
        private readonly ForStatementSyntax _syntax;

        public ForLoopBinder(Binder enclosing, ForStatementSyntax syntax)
            : base(enclosing)
        {
            Debug.Assert(syntax != null);
            _syntax = syntax;
        }

        override protected ImmutableArray<LocalSymbol> BuildLocals()
        {
            var locals = ArrayBuilder<LocalSymbol>.GetInstance();
            var refKind = _syntax.RefKeyword.Kind().GetRefKind();

            // Deconstruction, Declaration, and Initializers are mutually exclusive.
            if (_syntax.Deconstruction != null)
            {
<<<<<<< HEAD
                if (!declaration.IsDeconstructionDeclaration)
                {
                    foreach (var variable in declaration.Variables)
                    {
                        var localSymbol = MakeLocal(declaration,
                                                    variable,
                                                    LocalDeclarationKind.ForInitializerVariable);
                        locals.Add(localSymbol);

                        if (variable.Initializer != null)
                        {
                            PatternVariableFinder.FindPatternVariables(this, locals, variable.Initializer.Value);
                        }
                    }
                }
                else
=======
                CollectLocalsFromDeconstruction(_syntax.Deconstruction.VariableComponent, LocalDeclarationKind.ForInitializerVariable, locals);
                PatternVariableFinder.FindPatternVariables(this, locals, _syntax.Deconstruction.Value);
            }
            else if (_syntax.Declaration != null)
            {
                foreach (var vdecl in _syntax.Declaration.Variables)
>>>>>>> 12cb696f
                {
                    var localSymbol = MakeLocal(refKind, _syntax.Declaration, vdecl, LocalDeclarationKind.ForInitializerVariable);
                    locals.Add(localSymbol);
                    PatternVariableFinder.FindPatternVariables(this, locals, vdecl.Initializer?.Value);
                }
            }
            else
            {
                PatternVariableFinder.FindPatternVariables(this, locals, _syntax.Initializers);
            }

            PatternVariableFinder.FindPatternVariables(this, locals, node: _syntax.Condition);
            PatternVariableFinder.FindPatternVariables(this, locals, _syntax.Incrementors);
            return locals.ToImmutableAndFree();
        }

        internal override BoundForStatement BindForParts(DiagnosticBag diagnostics, Binder originalBinder)
        {
            BoundForStatement result = BindForParts(_syntax, originalBinder, diagnostics);
            return result;
        }

        private BoundForStatement BindForParts(ForStatementSyntax node, Binder originalBinder, DiagnosticBag diagnostics)
        {
            BoundStatement initializer;
            // Deconstruction, Declaration, and Initializers are mutually exclusive.
            if (_syntax.Deconstruction != null)
            {
                var assignment = originalBinder.BindDeconstructionDeclaration(node.Deconstruction, node.Deconstruction.VariableComponent, node.Deconstruction.Value, diagnostics);
                initializer = new BoundLocalDeconstructionDeclaration(node, assignment);
            }
            else if (_syntax.Declaration != null)
            {
                ImmutableArray<BoundLocalDeclaration> unused;
                initializer = originalBinder.BindForOrUsingOrFixedDeclarations(node.Declaration, LocalDeclarationKind.ForInitializerVariable, diagnostics, out unused);
            }
            else
            {
                initializer = originalBinder.BindStatementExpressionList(node.Initializers, diagnostics);
            }

            var condition = (node.Condition != null) ? originalBinder.BindBooleanExpression(node.Condition, diagnostics) : null;
            var increment = originalBinder.BindStatementExpressionList(node.Incrementors, diagnostics);
            var body = originalBinder.BindPossibleEmbeddedStatement(node.Statement, diagnostics);

            Debug.Assert(this.Locals == this.GetDeclaredLocalsForScope(node));
            return new BoundForStatement(node,
                                         this.Locals,
                                         initializer,
                                         condition,
                                         increment,
                                         body,
                                         this.BreakLabel,
                                         this.ContinueLabel);
        }

        internal override ImmutableArray<LocalSymbol> GetDeclaredLocalsForScope(CSharpSyntaxNode scopeDesignator)
        {
            if (_syntax == scopeDesignator)
            {
                return this.Locals;
            }

            throw ExceptionUtilities.Unreachable;
        }

        internal override ImmutableArray<LocalFunctionSymbol> GetDeclaredLocalFunctionsForScope(CSharpSyntaxNode scopeDesignator)
        {
            throw ExceptionUtilities.Unreachable;
        }

        internal override SyntaxNode ScopeDesignator
        {
            get
            {
                return _syntax;
            }
        }
    }
}<|MERGE_RESOLUTION|>--- conflicted
+++ resolved
@@ -28,31 +28,12 @@
             // Deconstruction, Declaration, and Initializers are mutually exclusive.
             if (_syntax.Deconstruction != null)
             {
-<<<<<<< HEAD
-                if (!declaration.IsDeconstructionDeclaration)
-                {
-                    foreach (var variable in declaration.Variables)
-                    {
-                        var localSymbol = MakeLocal(declaration,
-                                                    variable,
-                                                    LocalDeclarationKind.ForInitializerVariable);
-                        locals.Add(localSymbol);
-
-                        if (variable.Initializer != null)
-                        {
-                            PatternVariableFinder.FindPatternVariables(this, locals, variable.Initializer.Value);
-                        }
-                    }
-                }
-                else
-=======
                 CollectLocalsFromDeconstruction(_syntax.Deconstruction.VariableComponent, LocalDeclarationKind.ForInitializerVariable, locals);
                 PatternVariableFinder.FindPatternVariables(this, locals, _syntax.Deconstruction.Value);
             }
             else if (_syntax.Declaration != null)
             {
                 foreach (var vdecl in _syntax.Declaration.Variables)
->>>>>>> 12cb696f
                 {
                     var localSymbol = MakeLocal(refKind, _syntax.Declaration, vdecl, LocalDeclarationKind.ForInitializerVariable);
                     locals.Add(localSymbol);
