﻿// Licensed to the .NET Foundation under one or more agreements.
// The .NET Foundation licenses this file to you under the MIT license.
// See the LICENSE file in the project root for more information.
#nullable enable

using System.Collections.Generic;
using System.Collections.Immutable;
using System.Diagnostics;
using System.Linq;
using Microsoft.CodeAnalysis.CSharp.Symbols;
using Microsoft.CodeAnalysis.CSharp.Syntax;
using Microsoft.CodeAnalysis.PooledObjects;
using Roslyn.Utilities;

namespace Microsoft.CodeAnalysis.CSharp
{
    internal partial class Binder
    {
<<<<<<< HEAD
        internal ImmutableArray<Symbol> BindCref(CrefSyntax syntax, out Symbol ambiguityWinner, BindingDiagnosticBag diagnostics)
=======
        internal ImmutableArray<Symbol> BindCref(CrefSyntax syntax, out Symbol? ambiguityWinner, DiagnosticBag diagnostics)
>>>>>>> e0a1787d
        {
            ImmutableArray<Symbol> symbols = BindCrefInternal(syntax, out ambiguityWinner, diagnostics);
            Debug.Assert(!symbols.IsDefault, "Prefer empty to null.");
            Debug.Assert((symbols.Length > 1) == ((object?)ambiguityWinner != null), "ambiguityWinner should be set iff more than one symbol is returned.");
            return symbols;
        }

<<<<<<< HEAD
        private ImmutableArray<Symbol> BindCrefInternal(CrefSyntax syntax, out Symbol ambiguityWinner, BindingDiagnosticBag diagnostics)
=======
        private ImmutableArray<Symbol> BindCrefInternal(CrefSyntax syntax, out Symbol? ambiguityWinner, DiagnosticBag diagnostics)
>>>>>>> e0a1787d
        {
            switch (syntax.Kind())
            {
                case SyntaxKind.TypeCref:
                    return BindTypeCref((TypeCrefSyntax)syntax, out ambiguityWinner, diagnostics);
                case SyntaxKind.QualifiedCref:
                    return BindQualifiedCref((QualifiedCrefSyntax)syntax, out ambiguityWinner, diagnostics);
                case SyntaxKind.NameMemberCref:
                case SyntaxKind.IndexerMemberCref:
                case SyntaxKind.OperatorMemberCref:
                case SyntaxKind.ConversionOperatorMemberCref:
                    return BindMemberCref((MemberCrefSyntax)syntax, containerOpt: null, ambiguityWinner: out ambiguityWinner, diagnostics: diagnostics);
                default:
                    throw ExceptionUtilities.UnexpectedValue(syntax.Kind());
            }
        }

<<<<<<< HEAD
        private ImmutableArray<Symbol> BindTypeCref(TypeCrefSyntax syntax, out Symbol ambiguityWinner, BindingDiagnosticBag diagnostics)
=======
        private ImmutableArray<Symbol> BindTypeCref(TypeCrefSyntax syntax, out Symbol? ambiguityWinner, DiagnosticBag diagnostics)
>>>>>>> e0a1787d
        {
            NamespaceOrTypeSymbol result = BindNamespaceOrTypeSymbolInCref(syntax.Type);

            // NOTE: we don't have to worry about the case where a non-error type is constructed
            // with erroneous type arguments, because only MemberCrefs have type arguments -
            // all other crefs only have type parameters.
            if (result.Kind == SymbolKind.ErrorType)
            {
                var noTrivia = syntax.WithLeadingTrivia(null).WithTrailingTrivia(null);
                diagnostics.Add(ErrorCode.WRN_BadXMLRef, syntax.Location, noTrivia.ToFullString());
            }

            // We'll never have more than one type, but it is conceivable that result could
            // be an ExtendedErrorTypeSymbol with multiple candidates.
            ambiguityWinner = null;
            return ImmutableArray.Create<Symbol>(result);
        }

<<<<<<< HEAD
        private ImmutableArray<Symbol> BindQualifiedCref(QualifiedCrefSyntax syntax, out Symbol ambiguityWinner, BindingDiagnosticBag diagnostics)
=======
        private ImmutableArray<Symbol> BindQualifiedCref(QualifiedCrefSyntax syntax, out Symbol? ambiguityWinner, DiagnosticBag diagnostics)
>>>>>>> e0a1787d
        {
            // NOTE: we won't check whether container is an error type - we'll just let BindMemberCref fail
            // and report a blanket diagnostic.
            NamespaceOrTypeSymbol container = BindNamespaceOrTypeSymbolInCref(syntax.Container);
            return BindMemberCref(syntax.Member, container, out ambiguityWinner, diagnostics);
        }

        /// <summary>
        /// We can't use BindNamespaceOrTypeSymbol, since it doesn't return inaccessible symbols (directly).
        /// </summary>
        /// <remarks>
        /// Guaranteed not to return null.
        /// 
        /// CONSIDER: As in dev11, we don't handle ambiguity at this level.  Hypothetically,
        /// we could just pick one, though an "ideal" solution would probably involve a search
        /// down all ambiguous branches.
        /// </remarks>
        private NamespaceOrTypeSymbol BindNamespaceOrTypeSymbolInCref(TypeSyntax syntax)
        {
            Debug.Assert(Flags.Includes(BinderFlags.Cref));

            // BREAK: Dev11 used to do a second lookup, ignoring accessibility, if the first lookup failed.
            //   VS BUG#3321137: we need to try to find accessible members first
            //   especially for compiler generated events (the backing field is private
            //   but has the same name as the public event, and there is no easy way to
            //   set the isEvent field on imported MEMBVARSYMs)

            // Diagnostics that don't prevent us from getting a symbol don't matter - the caller will report
            // an umbrella diagnostic if the result is an error type.
            NamespaceOrTypeSymbol namespaceOrTypeSymbol = BindNamespaceOrTypeSymbol(syntax, BindingDiagnosticBag.Discarded).NamespaceOrTypeSymbol;

            Debug.Assert((object)namespaceOrTypeSymbol != null);
            return namespaceOrTypeSymbol;
        }

<<<<<<< HEAD
        private ImmutableArray<Symbol> BindMemberCref(MemberCrefSyntax syntax, NamespaceOrTypeSymbol containerOpt, out Symbol ambiguityWinner, BindingDiagnosticBag diagnostics)
=======
        private ImmutableArray<Symbol> BindMemberCref(MemberCrefSyntax syntax, NamespaceOrTypeSymbol? containerOpt, out Symbol? ambiguityWinner, DiagnosticBag diagnostics)
>>>>>>> e0a1787d
        {
            if ((object?)containerOpt != null && containerOpt.Kind == SymbolKind.TypeParameter)
            {
                // As in normal lookup (see CreateErrorIfLookupOnTypeParameter), you can't dot into a type parameter
                // (though you can dot into an expression of type parameter type).
                CrefSyntax crefSyntax = GetRootCrefSyntax(syntax);
                var noTrivia = syntax.WithLeadingTrivia(null).WithTrailingTrivia(null);
                diagnostics.Add(ErrorCode.WRN_BadXMLRef, crefSyntax.Location, noTrivia.ToFullString());

                ambiguityWinner = null;
                return ImmutableArray<Symbol>.Empty;
            }

            ImmutableArray<Symbol> result;
            switch (syntax.Kind())
            {
                case SyntaxKind.NameMemberCref:
                    result = BindNameMemberCref((NameMemberCrefSyntax)syntax, containerOpt, out ambiguityWinner, diagnostics);
                    break;
                case SyntaxKind.IndexerMemberCref:
                    result = BindIndexerMemberCref((IndexerMemberCrefSyntax)syntax, containerOpt, out ambiguityWinner, diagnostics);
                    break;
                case SyntaxKind.OperatorMemberCref:
                    result = BindOperatorMemberCref((OperatorMemberCrefSyntax)syntax, containerOpt, out ambiguityWinner, diagnostics);
                    break;
                case SyntaxKind.ConversionOperatorMemberCref:
                    result = BindConversionOperatorMemberCref((ConversionOperatorMemberCrefSyntax)syntax, containerOpt, out ambiguityWinner, diagnostics);
                    break;
                default:
                    throw ExceptionUtilities.UnexpectedValue(syntax.Kind());
            }

            if (!result.Any())
            {
                CrefSyntax crefSyntax = GetRootCrefSyntax(syntax);
                var noTrivia = syntax.WithLeadingTrivia(null).WithTrailingTrivia(null);
                diagnostics.Add(ErrorCode.WRN_BadXMLRef, crefSyntax.Location, noTrivia.ToFullString());
            }

            return result;
        }

<<<<<<< HEAD
        private ImmutableArray<Symbol> BindNameMemberCref(NameMemberCrefSyntax syntax, NamespaceOrTypeSymbol containerOpt, out Symbol ambiguityWinner, BindingDiagnosticBag diagnostics)
=======
        private ImmutableArray<Symbol> BindNameMemberCref(NameMemberCrefSyntax syntax, NamespaceOrTypeSymbol? containerOpt, out Symbol? ambiguityWinner, DiagnosticBag diagnostics)
>>>>>>> e0a1787d
        {
            SimpleNameSyntax? nameSyntax = syntax.Name as SimpleNameSyntax;

            int arity;
            string memberName;

            if (nameSyntax != null)
            {
                arity = nameSyntax.Arity;
                memberName = nameSyntax.Identifier.ValueText;
            }
            else
            {
                // If the name isn't a SimpleNameSyntax, then we must have a type name followed by a parameter list.
                // Thus, we're looking for a constructor.
                Debug.Assert((object?)containerOpt == null);

                // Could be an error type, but we'll just lookup fail below.
                containerOpt = BindNamespaceOrTypeSymbolInCref(syntax.Name);

                arity = 0;
                memberName = WellKnownMemberNames.InstanceConstructorName;
            }

            if (string.IsNullOrEmpty(memberName))
            {
                ambiguityWinner = null;
                return ImmutableArray<Symbol>.Empty;
            }

            ImmutableArray<Symbol> sortedSymbols = ComputeSortedCrefMembers(syntax, containerOpt, memberName, arity, syntax.Parameters != null, diagnostics);

            if (sortedSymbols.IsEmpty)
            {
                ambiguityWinner = null;
                return ImmutableArray<Symbol>.Empty;
            }

            return ProcessCrefMemberLookupResults(
                sortedSymbols,
                arity,
                syntax,
                typeArgumentListSyntax: arity == 0 ? null : ((GenericNameSyntax)nameSyntax!).TypeArgumentList,
                parameterListSyntax: syntax.Parameters,
                ambiguityWinner: out ambiguityWinner,
                diagnostics: diagnostics);
        }

<<<<<<< HEAD
        private ImmutableArray<Symbol> BindIndexerMemberCref(IndexerMemberCrefSyntax syntax, NamespaceOrTypeSymbol containerOpt, out Symbol ambiguityWinner, BindingDiagnosticBag diagnostics)
=======
        private ImmutableArray<Symbol> BindIndexerMemberCref(IndexerMemberCrefSyntax syntax, NamespaceOrTypeSymbol? containerOpt, out Symbol? ambiguityWinner, DiagnosticBag diagnostics)
>>>>>>> e0a1787d
        {
            const int arity = 0;

            ImmutableArray<Symbol> sortedSymbols = ComputeSortedCrefMembers(syntax, containerOpt, WellKnownMemberNames.Indexer, arity, syntax.Parameters != null, diagnostics);

            if (sortedSymbols.IsEmpty)
            {
                ambiguityWinner = null;
                return ImmutableArray<Symbol>.Empty;
            }

            // Since only indexers are named WellKnownMemberNames.Indexer.
            Debug.Assert(sortedSymbols.All(SymbolExtensions.IsIndexer));

            // NOTE: guaranteed to be a property, because only indexers are considered.
            return ProcessCrefMemberLookupResults(
                sortedSymbols,
                arity,
                syntax,
                typeArgumentListSyntax: null,
                parameterListSyntax: syntax.Parameters,
                ambiguityWinner: out ambiguityWinner,
                diagnostics: diagnostics);
        }

        // NOTE: not guaranteed to be a method (e.g. class op_Addition)
        // NOTE: constructor fallback logic applies
<<<<<<< HEAD
        private ImmutableArray<Symbol> BindOperatorMemberCref(OperatorMemberCrefSyntax syntax, NamespaceOrTypeSymbol containerOpt, out Symbol ambiguityWinner, BindingDiagnosticBag diagnostics)
=======
        private ImmutableArray<Symbol> BindOperatorMemberCref(OperatorMemberCrefSyntax syntax, NamespaceOrTypeSymbol? containerOpt, out Symbol? ambiguityWinner, DiagnosticBag diagnostics)
>>>>>>> e0a1787d
        {
            const int arity = 0;

            CrefParameterListSyntax? parameterListSyntax = syntax.Parameters;

            // NOTE: Prefer binary to unary, unless there is exactly one parameter.
            // CONSIDER: we're following dev11 by never using a binary operator name if there's
            // exactly one parameter, but doing so would allow us to match single-parameter constructors.
            SyntaxKind operatorTokenKind = syntax.OperatorToken.Kind();
            string? memberName = parameterListSyntax != null && parameterListSyntax.Parameters.Count == 1
                ? null
                : OperatorFacts.BinaryOperatorNameFromSyntaxKindIfAny(operatorTokenKind);
            memberName = memberName ?? OperatorFacts.UnaryOperatorNameFromSyntaxKindIfAny(operatorTokenKind);

            if (memberName == null)
            {
                ambiguityWinner = null;
                return ImmutableArray<Symbol>.Empty;
            }

            ImmutableArray<Symbol> sortedSymbols = ComputeSortedCrefMembers(syntax, containerOpt, memberName, arity, syntax.Parameters != null, diagnostics);

            if (sortedSymbols.IsEmpty)
            {
                ambiguityWinner = null;
                return ImmutableArray<Symbol>.Empty;
            }

            return ProcessCrefMemberLookupResults(
                sortedSymbols,
                arity,
                syntax,
                typeArgumentListSyntax: null,
                parameterListSyntax: parameterListSyntax,
                ambiguityWinner: out ambiguityWinner,
                diagnostics: diagnostics);
        }

        // NOTE: not guaranteed to be a method (e.g. class op_Implicit)
<<<<<<< HEAD
        private ImmutableArray<Symbol> BindConversionOperatorMemberCref(ConversionOperatorMemberCrefSyntax syntax, NamespaceOrTypeSymbol containerOpt, out Symbol ambiguityWinner, BindingDiagnosticBag diagnostics)
=======
        private ImmutableArray<Symbol> BindConversionOperatorMemberCref(ConversionOperatorMemberCrefSyntax syntax, NamespaceOrTypeSymbol? containerOpt, out Symbol? ambiguityWinner, DiagnosticBag diagnostics)
>>>>>>> e0a1787d
        {
            const int arity = 0;

            string memberName = syntax.ImplicitOrExplicitKeyword.Kind() == SyntaxKind.ImplicitKeyword
                ? WellKnownMemberNames.ImplicitConversionName
                : WellKnownMemberNames.ExplicitConversionName;

            ImmutableArray<Symbol> sortedSymbols = ComputeSortedCrefMembers(syntax, containerOpt, memberName, arity, syntax.Parameters != null, diagnostics);

            if (sortedSymbols.IsEmpty)
            {
                ambiguityWinner = null;
                return ImmutableArray<Symbol>.Empty;
            }

            TypeSymbol returnType = BindCrefParameterOrReturnType(syntax.Type, syntax, diagnostics);

            // Filter out methods with the wrong return type, since overload resolution won't catch these.
            sortedSymbols = sortedSymbols.WhereAsArray(symbol =>
                symbol.Kind != SymbolKind.Method || TypeSymbol.Equals(((MethodSymbol)symbol).ReturnType, returnType, TypeCompareKind.ConsiderEverything2));

            if (!sortedSymbols.Any())
            {
                ambiguityWinner = null;
                return ImmutableArray<Symbol>.Empty;
            }

            return ProcessCrefMemberLookupResults(
                sortedSymbols,
                arity,
                syntax,
                typeArgumentListSyntax: null,
                parameterListSyntax: syntax.Parameters,
                ambiguityWinner: out ambiguityWinner,
                diagnostics: diagnostics);
        }

        /// <summary>
        /// Perform lookup (optionally, in a specified container).  If nothing is found and the member name matches the containing type
        /// name, then use the instance constructors of the type instead.  The resulting symbols are sorted since tie-breaking is based
        /// on order and we want cref binding to be repeatable.
        /// </summary>
        /// <remarks>
        /// Never returns null.
        /// </remarks>
<<<<<<< HEAD
        private ImmutableArray<Symbol> ComputeSortedCrefMembers(CSharpSyntaxNode syntax, NamespaceOrTypeSymbol containerOpt, string memberName, int arity, bool hasParameterList, BindingDiagnosticBag diagnostics)
        {
            CompoundUseSiteInfo<AssemblySymbol> useSiteInfo = GetNewCompoundUseSiteInfo(diagnostics);
            var result = ComputeSortedCrefMembers(containerOpt, memberName, arity, hasParameterList, ref useSiteInfo);
            diagnostics.Add(syntax, useSiteInfo);
            return result;
        }

        private ImmutableArray<Symbol> ComputeSortedCrefMembers(NamespaceOrTypeSymbol containerOpt, string memberName, int arity, bool hasParameterList, ref CompoundUseSiteInfo<AssemblySymbol> useSiteInfo)
=======
        private ImmutableArray<Symbol> ComputeSortedCrefMembers(CSharpSyntaxNode syntax, NamespaceOrTypeSymbol? containerOpt, string memberName, int arity, bool hasParameterList, DiagnosticBag diagnostics)
        {
            HashSet<DiagnosticInfo>? useSiteDiagnostics = null;
            var result = ComputeSortedCrefMembers(containerOpt, memberName, arity, hasParameterList, ref useSiteDiagnostics);
            diagnostics.Add(syntax, useSiteDiagnostics);
            return result;
        }

        private ImmutableArray<Symbol> ComputeSortedCrefMembers(NamespaceOrTypeSymbol? containerOpt, string memberName, int arity, bool hasParameterList, ref HashSet<DiagnosticInfo>? useSiteDiagnostics)
>>>>>>> e0a1787d
        {
            // Since we may find symbols without going through the lookup API, 
            // expose the symbols via an ArrayBuilder.
            ArrayBuilder<Symbol> builder;
            {
                LookupResult result = LookupResult.GetInstance();
                this.LookupSymbolsOrMembersInternal(
                    result,
                    containerOpt,
                    name: memberName,
                    arity: arity,
                    basesBeingResolved: null,
                    options: LookupOptions.AllMethodsOnArityZero,
                    diagnose: false,
                    useSiteInfo: ref useSiteInfo);

                // CONSIDER: Dev11 also checks for a constructor in the event of an ambiguous result.
                if (result.IsMultiViable)
                {
                    // Dev11 doesn't consider members from System.Object when the container is an interface.
                    // Lookup should already have dropped such members.
                    builder = ArrayBuilder<Symbol>.GetInstance();
                    builder.AddRange(result.Symbols);
                    result.Free();
                }
                else
                {
                    result.Free(); // Won't be using this.

                    // Dev11 has a complicated two-stage process for determining when a cref is really referring to a constructor.
                    // Under two sets of conditions, XmlDocCommentBinder::bindXMLReferenceName will decide that a name refers
                    // to a constructor and under one set of conditions, the calling method, XmlDocCommentBinder::bindXMLReference,
                    // will roll back that decision and return null.

                    // In XmlDocCommentBinder::bindXMLReferenceName:
                    //   1) If an unqualified, non-generic name didn't bind to anything and the name matches the name of the type
                    //      to which the doc comment is applied, then bind to a constructor.
                    //   2) If a qualified, non-generic name didn't bind to anything and the LHS of the qualified name is a type
                    //      with the same name, then bind to a constructor.

                    // Quoted from XmlDocCommentBinder::bindXMLReference:
                    //   Filtering out the case where specifying the name of a generic type without specifying
                    //   any arity returns a constructor. This case shouldn't return anything. Note that
                    //   returning the constructors was a fix for the wonky constructor behavior, but in order
                    //   to not introduce a regression and breaking change we return NULL in this case.
                    //   e.g.
                    //   
                    //   /// <see cref="Goo"/>
                    //   class Goo<T> { }
                    //   
                    //   This cref used not to bind to anything, because before it was looking for a type and
                    //   since there was no arity, it didn't find Goo<T>. Now however, it finds Goo<T>.ctor,
                    //   which is arguably correct, but would be a breaking change (albeit with minimal impact)
                    //   so we catch this case and chuck out the symbol found.

                    // In Roslyn, we're doing everything in one pass, rather than guessing and rolling back.  

                    // As in the native compiler, we treat this as a fallback case - something that actually has the
                    // specified name is preferred.

                    NamedTypeSymbol? constructorType = null;

                    if (arity == 0) // Member arity
                    {
                        NamedTypeSymbol? containerType = containerOpt as NamedTypeSymbol;
                        if ((object?)containerType != null)
                        {
                            // Case 1: If the name is qualified by a type with the same name, then we want a 
                            // constructor (unless the type is generic, the cref is on/in the type (but not 
                            // on/in a nested type), and there were no parens after the member name).

                            if (containerType.Name == memberName && (hasParameterList || containerType.Arity == 0 || !TypeSymbol.Equals(this.ContainingType, containerType.OriginalDefinition, TypeCompareKind.ConsiderEverything2)))
                            {
                                constructorType = containerType;
                            }
                        }
                        else if ((object?)containerOpt == null && hasParameterList)
                        {
                            // Case 2: If the name is not qualified by anything, but we're in the scope
                            // of a type with the same name (regardless of arity), then we want a constructor,
                            // as long as there were parens after the member name.

                            NamedTypeSymbol? binderContainingType = this.ContainingType;
                            if ((object?)binderContainingType != null && memberName == binderContainingType.Name)
                            {
                                constructorType = binderContainingType;
                            }
                        }
                    }

                    if ((object?)constructorType != null)
                    {
                        ImmutableArray<MethodSymbol> instanceConstructors = constructorType.InstanceConstructors;
                        int numInstanceConstructors = instanceConstructors.Length;

                        if (numInstanceConstructors == 0)
                        {
                            return ImmutableArray<Symbol>.Empty;
                        }

                        builder = ArrayBuilder<Symbol>.GetInstance(numInstanceConstructors);
                        builder.AddRange(instanceConstructors);
                    }
                    else
                    {
                        return ImmutableArray<Symbol>.Empty;
                    }
                }
            }

            Debug.Assert(builder != null);

            // Since we resolve ambiguities by just picking the first symbol we encounter,
            // the order of the symbols matters for repeatability.
            if (builder.Count > 1)
            {
                builder.Sort(ConsistentSymbolOrder.Instance);
            }

            return builder.ToImmutableAndFree();
        }

        /// <summary>
        /// Given a list of viable lookup results (based on the name, arity, and containing symbol),
        /// attempt to select one.
        /// </summary>
        private ImmutableArray<Symbol> ProcessCrefMemberLookupResults(
            ImmutableArray<Symbol> symbols,
            int arity,
            MemberCrefSyntax memberSyntax,
<<<<<<< HEAD
            TypeArgumentListSyntax typeArgumentListSyntax,
            BaseCrefParameterListSyntax parameterListSyntax,
            out Symbol ambiguityWinner,
            BindingDiagnosticBag diagnostics)
=======
            TypeArgumentListSyntax? typeArgumentListSyntax,
            BaseCrefParameterListSyntax? parameterListSyntax,
            out Symbol? ambiguityWinner,
            DiagnosticBag diagnostics)
>>>>>>> e0a1787d
        {
            Debug.Assert(!symbols.IsEmpty);

            if (parameterListSyntax == null)
            {
                return ProcessParameterlessCrefMemberLookupResults(symbols, arity, memberSyntax, typeArgumentListSyntax, out ambiguityWinner, diagnostics);
            }

            ArrayBuilder<Symbol> candidates = ArrayBuilder<Symbol>.GetInstance();
            GetCrefOverloadResolutionCandidates(symbols, arity, typeArgumentListSyntax, candidates);

            ImmutableArray<ParameterSymbol> parameterSymbols = BindCrefParameters(parameterListSyntax, diagnostics);
            ImmutableArray<Symbol> results = PerformCrefOverloadResolution(candidates, parameterSymbols, arity, memberSyntax, out ambiguityWinner, diagnostics);

            candidates.Free();

            // NOTE: This diagnostic is just a hint that might help fix a broken cref, so don't do
            // any work unless there are no viable candidates.
            if (results.Length == 0)
            {
                for (int i = 0; i < parameterSymbols.Length; i++)
                {
                    if (ContainsNestedTypeOfUnconstructedGenericType(parameterSymbols[i].Type))
                    {
                        // This warning is new in Roslyn, because our better-defined semantics for
                        // cref lookup disallow some things that were possible in dev12.
                        //
                        // Consider the following code:
                        //
                        //   public class C<T>
                        //   {
                        //       public class Inner { }
                        //   
                        //       public void M(Inner i) { }
                        //   
                        //       /// <see cref="M"/>
                        //       /// <see cref="C{T}.M"/>
                        //       /// <see cref="C{Q}.M"/>
                        //       /// <see cref="C{Q}.M(C{Q}.Inner)"/>
                        //       /// <see cref="C{Q}.M(Inner)"/> // WRN_UnqualifiedNestedTypeInCref
                        //       public void N() { }
                        //   }
                        //
                        // Dev12 binds all of the crefs as "M:C`1.M(C{`0}.Inner)".
                        // Roslyn accepts all but the last.  The issue is that the context for performing
                        // the lookup is not C<Q>, but C<T>.  Consequently, Inner binds to C<T>.Inner and
                        // then overload resolution fails because C<T>.Inner does not match C<Q>.Inner,
                        // the parameter type of C<Q>.M.  Since we could not agree that the old behavior
                        // was desirable (other than for backwards compatibility) and since mimicking it
                        // would have been expensive, we settled on introducing a new warning that at
                        // least hints to the user how then can work around the issue (i.e. by qualifying
                        // Inner as C{Q}.Inner).  Additional details are available in DevDiv #743425.
                        //
                        // CONSIDER: We could actually put the qualified form in the warning message,
                        // but that would probably just make it more frustrating (i.e. if the compiler
                        // knows exactly what I mean, why do I have to type it).
                        //
                        // NOTE: This is not a great location (whole parameter instead of problematic type),
                        // but it's better than nothing.
                        diagnostics.Add(ErrorCode.WRN_UnqualifiedNestedTypeInCref, parameterListSyntax.Parameters[i].Location);
                        break;
                    }
                }
            }

            return results;
        }

        private static bool ContainsNestedTypeOfUnconstructedGenericType(TypeSymbol type)
        {
            switch (type.TypeKind)
            {
                case TypeKind.Array:
                    return ContainsNestedTypeOfUnconstructedGenericType(((ArrayTypeSymbol)type).ElementType);
                case TypeKind.Pointer:
                    return ContainsNestedTypeOfUnconstructedGenericType(((PointerTypeSymbol)type).PointedAtType);
                case TypeKind.Delegate:
                case TypeKind.Class:
                case TypeKind.Interface:
                case TypeKind.Struct:
                case TypeKind.Enum:
                case TypeKind.Error:
                    NamedTypeSymbol namedType = (NamedTypeSymbol)type;
                    if (IsNestedTypeOfUnconstructedGenericType(namedType))
                    {
                        return true;
                    }

                    foreach (TypeWithAnnotations typeArgument in namedType.TypeArgumentsWithAnnotationsNoUseSiteDiagnostics)
                    {
                        if (ContainsNestedTypeOfUnconstructedGenericType(typeArgument.Type))
                        {
                            return true;
                        }
                    }

                    return false;
                case TypeKind.Dynamic:
                case TypeKind.TypeParameter:
                    return false;
                default:
                    throw ExceptionUtilities.UnexpectedValue(type.TypeKind);
            }
        }

        private static bool IsNestedTypeOfUnconstructedGenericType(NamedTypeSymbol type)
        {
            NamedTypeSymbol containing = type.ContainingType;
            while ((object)containing != null)
            {
                if (containing.Arity > 0 && containing.IsDefinition)
                {
                    return true;
                }
                containing = containing.ContainingType;
            }

            return false;
        }

        /// <summary>
        /// At this point, we have a list of viable symbols and no parameter list with which to perform
        /// overload resolution.  We'll just return the first symbol, giving a diagnostic if there are
        /// others.
        /// Caveat: If there are multiple candidates and only one is from source, then the source symbol
        /// wins and no diagnostic is reported.
        /// </summary>
        private ImmutableArray<Symbol> ProcessParameterlessCrefMemberLookupResults(
            ImmutableArray<Symbol> symbols,
            int arity,
            MemberCrefSyntax memberSyntax,
<<<<<<< HEAD
            TypeArgumentListSyntax typeArgumentListSyntax,
            out Symbol ambiguityWinner,
            BindingDiagnosticBag diagnostics)
=======
            TypeArgumentListSyntax? typeArgumentListSyntax,
            out Symbol? ambiguityWinner,
            DiagnosticBag diagnostics)
>>>>>>> e0a1787d
        {
            // If the syntax indicates arity zero, then we match methods of any arity.
            // However, if there are both generic and non-generic methods, then the
            // generic methods should be ignored.
            if (symbols.Length > 1 && arity == 0)
            {
                bool hasNonGenericMethod = false;
                bool hasGenericMethod = false;
                foreach (Symbol s in symbols)
                {
                    if (s.Kind != SymbolKind.Method)
                    {
                        continue;
                    }

                    if (((MethodSymbol)s).Arity == 0)
                    {
                        hasNonGenericMethod = true;
                    }
                    else
                    {
                        hasGenericMethod = true;
                    }

                    if (hasGenericMethod && hasNonGenericMethod)
                    {
                        break; //Nothing else to be learned.
                    }
                }

                if (hasNonGenericMethod && hasGenericMethod)
                {
                    symbols = symbols.WhereAsArray(s =>
                        s.Kind != SymbolKind.Method || ((MethodSymbol)s).Arity == 0);
                }
            }

            Debug.Assert(!symbols.IsEmpty);

            Symbol symbol = symbols[0];

            // If there's ambiguity, prefer source symbols.
            // Logic is similar to ResultSymbol, but separate because the error handling is totally different.
            if (symbols.Length > 1)
            {
                // Size is known, but IndexOfSymbolFromCurrentCompilation expects a builder.
                ArrayBuilder<Symbol> unwrappedSymbols = ArrayBuilder<Symbol>.GetInstance(symbols.Length);

                foreach (Symbol wrapped in symbols)
                {
                    unwrappedSymbols.Add(UnwrapAliasNoDiagnostics(wrapped));
                }

                BestSymbolInfo secondBest;
                BestSymbolInfo best = GetBestSymbolInfo(unwrappedSymbols, out secondBest);

                Debug.Assert(!best.IsNone);
                Debug.Assert(!secondBest.IsNone);

                unwrappedSymbols.Free();

                int symbolIndex = 0;

                if (best.IsFromCompilation)
                {
                    symbolIndex = best.Index;
                    symbol = symbols[symbolIndex]; // NOTE: symbols, not unwrappedSymbols.
                }

                if (symbol.Kind == SymbolKind.TypeParameter)
                {
                    CrefSyntax crefSyntax = GetRootCrefSyntax(memberSyntax);
                    diagnostics.Add(ErrorCode.WRN_BadXMLRefTypeVar, crefSyntax.Location, crefSyntax.ToString());
                }
                else if (secondBest.IsFromCompilation == best.IsFromCompilation)
                {
                    CrefSyntax crefSyntax = GetRootCrefSyntax(memberSyntax);
                    int otherIndex = symbolIndex == 0 ? 1 : 0;
                    diagnostics.Add(ErrorCode.WRN_AmbiguousXMLReference, crefSyntax.Location, crefSyntax.ToString(), symbol, symbols[otherIndex]);

                    ambiguityWinner = ConstructWithCrefTypeParameters(arity, typeArgumentListSyntax, symbol);
                    return symbols.SelectAsArray(sym => ConstructWithCrefTypeParameters(arity, typeArgumentListSyntax, sym));
                }
            }
            else if (symbol.Kind == SymbolKind.TypeParameter)
            {
                CrefSyntax crefSyntax = GetRootCrefSyntax(memberSyntax);
                diagnostics.Add(ErrorCode.WRN_BadXMLRefTypeVar, crefSyntax.Location, crefSyntax.ToString());
            }

            ambiguityWinner = null;
            return ImmutableArray.Create<Symbol>(ConstructWithCrefTypeParameters(arity, typeArgumentListSyntax, symbol));
        }

        /// <summary>
        /// Replace any named type in the symbol list with its instance constructors.
        /// Construct all candidates with the implicitly-declared CrefTypeParameterSymbols.
        /// </summary>
        private void GetCrefOverloadResolutionCandidates(ImmutableArray<Symbol> symbols, int arity, TypeArgumentListSyntax? typeArgumentListSyntax, ArrayBuilder<Symbol> candidates)
        {
            foreach (Symbol candidate in symbols)
            {
                Symbol constructedCandidate = ConstructWithCrefTypeParameters(arity, typeArgumentListSyntax, candidate);
                NamedTypeSymbol? constructedCandidateType = constructedCandidate as NamedTypeSymbol;
                if ((object?)constructedCandidateType == null)
                {
                    // Construct before overload resolution so the signatures will match.
                    candidates.Add(constructedCandidate);
                }
                else
                {
                    candidates.AddRange(constructedCandidateType.InstanceConstructors);
                }
            }
        }

        /// <summary>
        /// Given a list of method and/or property candidates, choose the first one (if any) with a signature
        /// that matches the parameter list in the cref.  Return null if there isn't one.
        /// </summary>
        /// <remarks>
        /// Produces a diagnostic for ambiguous matches, but not for unresolved members - WRN_BadXMLRef is
        /// handled in BindMemberCref.
        /// </remarks>
<<<<<<< HEAD
        private static ImmutableArray<Symbol> PerformCrefOverloadResolution(ArrayBuilder<Symbol> candidates, ImmutableArray<ParameterSymbol> parameterSymbols, int arity, MemberCrefSyntax memberSyntax, out Symbol ambiguityWinner, BindingDiagnosticBag diagnostics)
=======
        private static ImmutableArray<Symbol> PerformCrefOverloadResolution(ArrayBuilder<Symbol> candidates, ImmutableArray<ParameterSymbol> parameterSymbols, int arity, MemberCrefSyntax memberSyntax, out Symbol? ambiguityWinner, DiagnosticBag diagnostics)
>>>>>>> e0a1787d
        {
            ArrayBuilder<Symbol>? viable = null;

            foreach (Symbol candidate in candidates)
            {
                // BREAK: In dev11, any candidate with the type "dynamic" anywhere in its parameter list would be skipped
                // (see XmlDocCommentBinder::bindXmlReference).  Apparently, this was because "the params that the xml doc 
                // comments produce never will."  This does not appear to have made sense in dev11 (skipping dropping the
                // candidate doesn't cause anything to blow up and may cause resolution to start succeeding) and it almost
                // certainly does not in roslyn (the signature comparer ignores the object-dynamic distinction anyway).

                Symbol signatureMember;
                switch (candidate.Kind)
                {
                    case SymbolKind.Method:
                        {
                            MethodSymbol candidateMethod = (MethodSymbol)candidate;
                            MethodKind candidateMethodKind = candidateMethod.MethodKind;
                            bool candidateMethodIsVararg = candidateMethod.IsVararg;

                            // If the arity from the cref is zero, then we accept methods of any arity.
                            int signatureMemberArity = candidateMethodKind == MethodKind.Constructor
                                ? 0
                                : (arity == 0 ? candidateMethod.Arity : arity);

                            // CONSIDER: we might want to reuse this method symbol (as long as the MethodKind and Vararg-ness match).
                            signatureMember = new SignatureOnlyMethodSymbol(
                                methodKind: candidateMethodKind,
                                typeParameters: IndexedTypeParameterSymbol.Take(signatureMemberArity),
                                parameters: parameterSymbols,
                                // This specific comparer only looks for varargs.
                                callingConvention: candidateMethodIsVararg ? Microsoft.Cci.CallingConvention.ExtraArguments : Microsoft.Cci.CallingConvention.HasThis,
                                // These are ignored by this specific MemberSignatureComparer.
                                containingType: null,
                                name: null,
                                refKind: RefKind.None,
                                returnType: default,
                                refCustomModifiers: ImmutableArray<CustomModifier>.Empty,
                                explicitInterfaceImplementations: ImmutableArray<MethodSymbol>.Empty);
                            break;
                        }

                    case SymbolKind.Property:
                        {
                            // CONSIDER: we might want to reuse this property symbol.
                            signatureMember = new SignatureOnlyPropertySymbol(
                                parameters: parameterSymbols,
                                // These are ignored by this specific MemberSignatureComparer.
                                containingType: null,
                                name: null,
                                refKind: RefKind.None,
                                type: default,
                                refCustomModifiers: ImmutableArray<CustomModifier>.Empty,
                                isStatic: false,
                                explicitInterfaceImplementations: ImmutableArray<PropertySymbol>.Empty);
                            break;
                        }

                    case SymbolKind.NamedType:
                        // Because we replaced them with constructors when we built the candidate list.
                        throw ExceptionUtilities.UnexpectedValue(candidate.Kind);

                    default:
                        continue;
                }

                if (MemberSignatureComparer.CrefComparer.Equals(signatureMember, candidate))
                {
                    Debug.Assert(candidate.GetMemberArity() != 0 || candidate.Name == WellKnownMemberNames.InstanceConstructorName || arity == 0,
                        "Can only have a 0-arity, non-constructor candidate if the desired arity is 0.");

                    if (viable == null)
                    {
                        viable = ArrayBuilder<Symbol>.GetInstance();
                        viable.Add(candidate);
                    }
                    else
                    {
                        bool oldArityIsZero = viable[0].GetMemberArity() == 0;
                        bool newArityIsZero = candidate.GetMemberArity() == 0;

                        // If the cref specified arity 0 and the current candidate has arity 0 but the previous
                        // match did not, then the current candidate is the unambiguous winner (unless there's
                        // another match with arity 0 in a subsequent iteration).
                        if (!oldArityIsZero || newArityIsZero)
                        {
                            if (!oldArityIsZero && newArityIsZero)
                            {
                                viable.Clear();
                            }

                            viable.Add(candidate);
                        }
                    }
                }
            }

            if (viable == null)
            {
                ambiguityWinner = null;
                return ImmutableArray<Symbol>.Empty;
            }

            if (viable.Count > 1)
            {
                ambiguityWinner = viable[0];
                CrefSyntax crefSyntax = GetRootCrefSyntax(memberSyntax);
                diagnostics.Add(ErrorCode.WRN_AmbiguousXMLReference, crefSyntax.Location, crefSyntax.ToString(), ambiguityWinner, viable[1]);
            }
            else
            {
                ambiguityWinner = null;
            }

            return viable.ToImmutableAndFree();
        }


        /// <summary>
        /// If the member is generic, construct it with the CrefTypeParameterSymbols that should be in scope.
        /// </summary>
        private Symbol ConstructWithCrefTypeParameters(int arity, TypeArgumentListSyntax? typeArgumentListSyntax, Symbol symbol)
        {
            if (arity > 0)
            {
                Debug.Assert(typeArgumentListSyntax is object);
                SeparatedSyntaxList<TypeSyntax> typeArgumentSyntaxes = typeArgumentListSyntax.Arguments;
                var typeArgumentsWithAnnotations = ArrayBuilder<TypeWithAnnotations>.GetInstance(arity);

                var unusedDiagnostics =
#if DEBUG
                    new BindingDiagnosticBag(DiagnosticBag.GetInstance());
#else
                    BindingDiagnosticBag.Discarded;
#endif
                for (int i = 0; i < arity; i++)
                {
                    TypeSyntax typeArgumentSyntax = typeArgumentSyntaxes[i];

                    var typeArgument = BindType(typeArgumentSyntax, unusedDiagnostics);
                    typeArgumentsWithAnnotations.Add(typeArgument);

                    // Should be in a WithCrefTypeParametersBinder.
                    Debug.Assert(typeArgumentSyntax.ContainsDiagnostics || !typeArgumentSyntax.SyntaxTree.ReportDocumentationCommentDiagnostics() ||
                        (!unusedDiagnostics.HasAnyErrors() && typeArgument.Type is CrefTypeParameterSymbol));

#if DEBUG
                    unusedDiagnostics.DiagnosticBag.Clear();
#endif
                }
#if DEBUG
                unusedDiagnostics.DiagnosticBag.Free();
#endif

                if (symbol.Kind == SymbolKind.Method)
                {
                    symbol = ((MethodSymbol)symbol).Construct(typeArgumentsWithAnnotations.ToImmutableAndFree());
                }
                else
                {
                    Debug.Assert(symbol is NamedTypeSymbol);
                    symbol = ((NamedTypeSymbol)symbol).Construct(typeArgumentsWithAnnotations.ToImmutableAndFree());
                }
            }

            return symbol;
        }

        private ImmutableArray<ParameterSymbol> BindCrefParameters(BaseCrefParameterListSyntax parameterListSyntax, BindingDiagnosticBag diagnostics)
        {
            ArrayBuilder<ParameterSymbol> parameterBuilder = ArrayBuilder<ParameterSymbol>.GetInstance(parameterListSyntax.Parameters.Count);

            foreach (CrefParameterSyntax parameter in parameterListSyntax.Parameters)
            {
                RefKind refKind = parameter.RefKindKeyword.Kind().GetRefKind();

                TypeSymbol type = BindCrefParameterOrReturnType(parameter.Type, (MemberCrefSyntax)parameterListSyntax.Parent, diagnostics);

                parameterBuilder.Add(new SignatureOnlyParameterSymbol(TypeWithAnnotations.Create(type), ImmutableArray<CustomModifier>.Empty, isParams: false, refKind: refKind));
            }

            return parameterBuilder.ToImmutableAndFree();
        }

        /// <remarks>
        /// Keep in sync with CSharpSemanticModel.GetSpeculativelyBoundExpressionWithoutNullability.
        /// </remarks>
        private TypeSymbol BindCrefParameterOrReturnType(TypeSyntax typeSyntax, MemberCrefSyntax memberCrefSyntax, BindingDiagnosticBag diagnostics)
        {
            // After much deliberation, we eventually decided to suppress lookup of inherited members within
            // crefs, in order to match dev11's behavior (Changeset #829014).  Unfortunately, it turns out
            // that dev11 does not suppress these members when performing lookup within parameter and return
            // types, within crefs (DevDiv #586815, #598371).
            Debug.Assert(InCrefButNotParameterOrReturnType);
            Binder parameterOrReturnTypeBinder = this.WithAdditionalFlags(BinderFlags.CrefParameterOrReturnType);

            // It would be nice to pull this binder out of the factory so we wouldn't have to worry about them getting out
            // of sync, but this code is also used for included crefs, which don't have BinderFactories.
            // As a compromise, we'll assert that the binding locations match in scenarios where we can go through the factory.
            Debug.Assert(!this.Compilation.ContainsSyntaxTree(typeSyntax.SyntaxTree) ||
                this.Compilation.GetBinderFactory(typeSyntax.SyntaxTree).GetBinder(typeSyntax).Flags ==
                (parameterOrReturnTypeBinder.Flags & ~BinderFlags.SemanticModel));

            var localDiagnostics = new BindingDiagnosticBag(DiagnosticBag.GetInstance(), // Examined, but not reported.
                                                            diagnostics.DependenciesBag);
            TypeSymbol type = parameterOrReturnTypeBinder.BindType(typeSyntax, localDiagnostics).Type;

            if (localDiagnostics.HasAnyErrors())
            {
                if (HasNonObsoleteError(localDiagnostics.DiagnosticBag))
                {
                    ErrorCode code = typeSyntax.Parent.Kind() == SyntaxKind.ConversionOperatorMemberCref
                        ? ErrorCode.WRN_BadXMLRefReturnType
                        : ErrorCode.WRN_BadXMLRefParamType;
                    CrefSyntax crefSyntax = GetRootCrefSyntax(memberCrefSyntax);
                    diagnostics.Add(code, typeSyntax.Location, typeSyntax.ToString(), crefSyntax.ToString());
                }
            }
            else
            {
                Debug.Assert(type.TypeKind != TypeKind.Error || typeSyntax.ContainsDiagnostics || !typeSyntax.SyntaxTree.ReportDocumentationCommentDiagnostics(), "Why wasn't there a diagnostic?");
            }

            localDiagnostics.DiagnosticBag.Free();

            return type;
        }

        private static bool HasNonObsoleteError(DiagnosticBag unusedDiagnostics)
        {
            foreach (Diagnostic diag in unusedDiagnostics.AsEnumerable())
            {
                // CONSIDER: If this check is too slow, we could add a helper to DiagnosticBag
                // that checks for unrealized diagnostics without expanding them.
                switch ((ErrorCode)diag.Code)
                {
                    case ErrorCode.ERR_DeprecatedSymbolStr:
                    case ErrorCode.ERR_DeprecatedCollectionInitAddStr:
                        break;
                    default:
                        if (diag.Severity == DiagnosticSeverity.Error)
                        {
                            return true;
                        }
                        break;
                }
            }
            return false;
        }

        private static CrefSyntax GetRootCrefSyntax(MemberCrefSyntax syntax)
        {
            SyntaxNode parentSyntax = syntax.Parent; // Could be null when speculating.
            return parentSyntax == null || parentSyntax.IsKind(SyntaxKind.XmlCrefAttribute)
                ? syntax
                : (CrefSyntax)parentSyntax;
        }
    }
}<|MERGE_RESOLUTION|>--- conflicted
+++ resolved
@@ -16,11 +16,7 @@
 {
     internal partial class Binder
     {
-<<<<<<< HEAD
-        internal ImmutableArray<Symbol> BindCref(CrefSyntax syntax, out Symbol ambiguityWinner, BindingDiagnosticBag diagnostics)
-=======
-        internal ImmutableArray<Symbol> BindCref(CrefSyntax syntax, out Symbol? ambiguityWinner, DiagnosticBag diagnostics)
->>>>>>> e0a1787d
+        internal ImmutableArray<Symbol> BindCref(CrefSyntax syntax, out Symbol? ambiguityWinner, BindingDiagnosticBag diagnostics)
         {
             ImmutableArray<Symbol> symbols = BindCrefInternal(syntax, out ambiguityWinner, diagnostics);
             Debug.Assert(!symbols.IsDefault, "Prefer empty to null.");
@@ -28,11 +24,7 @@
             return symbols;
         }
 
-<<<<<<< HEAD
-        private ImmutableArray<Symbol> BindCrefInternal(CrefSyntax syntax, out Symbol ambiguityWinner, BindingDiagnosticBag diagnostics)
-=======
-        private ImmutableArray<Symbol> BindCrefInternal(CrefSyntax syntax, out Symbol? ambiguityWinner, DiagnosticBag diagnostics)
->>>>>>> e0a1787d
+        private ImmutableArray<Symbol> BindCrefInternal(CrefSyntax syntax, out Symbol? ambiguityWinner, BindingDiagnosticBag diagnostics)
         {
             switch (syntax.Kind())
             {
@@ -50,11 +42,7 @@
             }
         }
 
-<<<<<<< HEAD
-        private ImmutableArray<Symbol> BindTypeCref(TypeCrefSyntax syntax, out Symbol ambiguityWinner, BindingDiagnosticBag diagnostics)
-=======
-        private ImmutableArray<Symbol> BindTypeCref(TypeCrefSyntax syntax, out Symbol? ambiguityWinner, DiagnosticBag diagnostics)
->>>>>>> e0a1787d
+        private ImmutableArray<Symbol> BindTypeCref(TypeCrefSyntax syntax, out Symbol? ambiguityWinner, BindingDiagnosticBag diagnostics)
         {
             NamespaceOrTypeSymbol result = BindNamespaceOrTypeSymbolInCref(syntax.Type);
 
@@ -73,11 +61,7 @@
             return ImmutableArray.Create<Symbol>(result);
         }
 
-<<<<<<< HEAD
-        private ImmutableArray<Symbol> BindQualifiedCref(QualifiedCrefSyntax syntax, out Symbol ambiguityWinner, BindingDiagnosticBag diagnostics)
-=======
-        private ImmutableArray<Symbol> BindQualifiedCref(QualifiedCrefSyntax syntax, out Symbol? ambiguityWinner, DiagnosticBag diagnostics)
->>>>>>> e0a1787d
+        private ImmutableArray<Symbol> BindQualifiedCref(QualifiedCrefSyntax syntax, out Symbol? ambiguityWinner, BindingDiagnosticBag diagnostics)
         {
             // NOTE: we won't check whether container is an error type - we'll just let BindMemberCref fail
             // and report a blanket diagnostic.
@@ -113,11 +97,7 @@
             return namespaceOrTypeSymbol;
         }
 
-<<<<<<< HEAD
-        private ImmutableArray<Symbol> BindMemberCref(MemberCrefSyntax syntax, NamespaceOrTypeSymbol containerOpt, out Symbol ambiguityWinner, BindingDiagnosticBag diagnostics)
-=======
-        private ImmutableArray<Symbol> BindMemberCref(MemberCrefSyntax syntax, NamespaceOrTypeSymbol? containerOpt, out Symbol? ambiguityWinner, DiagnosticBag diagnostics)
->>>>>>> e0a1787d
+        private ImmutableArray<Symbol> BindMemberCref(MemberCrefSyntax syntax, NamespaceOrTypeSymbol? containerOpt, out Symbol? ambiguityWinner, BindingDiagnosticBag diagnostics)
         {
             if ((object?)containerOpt != null && containerOpt.Kind == SymbolKind.TypeParameter)
             {
@@ -160,11 +140,7 @@
             return result;
         }
 
-<<<<<<< HEAD
-        private ImmutableArray<Symbol> BindNameMemberCref(NameMemberCrefSyntax syntax, NamespaceOrTypeSymbol containerOpt, out Symbol ambiguityWinner, BindingDiagnosticBag diagnostics)
-=======
-        private ImmutableArray<Symbol> BindNameMemberCref(NameMemberCrefSyntax syntax, NamespaceOrTypeSymbol? containerOpt, out Symbol? ambiguityWinner, DiagnosticBag diagnostics)
->>>>>>> e0a1787d
+        private ImmutableArray<Symbol> BindNameMemberCref(NameMemberCrefSyntax syntax, NamespaceOrTypeSymbol? containerOpt, out Symbol? ambiguityWinner, BindingDiagnosticBag diagnostics)
         {
             SimpleNameSyntax? nameSyntax = syntax.Name as SimpleNameSyntax;
 
@@ -213,11 +189,7 @@
                 diagnostics: diagnostics);
         }
 
-<<<<<<< HEAD
-        private ImmutableArray<Symbol> BindIndexerMemberCref(IndexerMemberCrefSyntax syntax, NamespaceOrTypeSymbol containerOpt, out Symbol ambiguityWinner, BindingDiagnosticBag diagnostics)
-=======
-        private ImmutableArray<Symbol> BindIndexerMemberCref(IndexerMemberCrefSyntax syntax, NamespaceOrTypeSymbol? containerOpt, out Symbol? ambiguityWinner, DiagnosticBag diagnostics)
->>>>>>> e0a1787d
+        private ImmutableArray<Symbol> BindIndexerMemberCref(IndexerMemberCrefSyntax syntax, NamespaceOrTypeSymbol? containerOpt, out Symbol? ambiguityWinner, BindingDiagnosticBag diagnostics)
         {
             const int arity = 0;
 
@@ -245,11 +217,7 @@
 
         // NOTE: not guaranteed to be a method (e.g. class op_Addition)
         // NOTE: constructor fallback logic applies
-<<<<<<< HEAD
-        private ImmutableArray<Symbol> BindOperatorMemberCref(OperatorMemberCrefSyntax syntax, NamespaceOrTypeSymbol containerOpt, out Symbol ambiguityWinner, BindingDiagnosticBag diagnostics)
-=======
-        private ImmutableArray<Symbol> BindOperatorMemberCref(OperatorMemberCrefSyntax syntax, NamespaceOrTypeSymbol? containerOpt, out Symbol? ambiguityWinner, DiagnosticBag diagnostics)
->>>>>>> e0a1787d
+        private ImmutableArray<Symbol> BindOperatorMemberCref(OperatorMemberCrefSyntax syntax, NamespaceOrTypeSymbol? containerOpt, out Symbol? ambiguityWinner, BindingDiagnosticBag diagnostics)
         {
             const int arity = 0;
 
@@ -289,11 +257,7 @@
         }
 
         // NOTE: not guaranteed to be a method (e.g. class op_Implicit)
-<<<<<<< HEAD
-        private ImmutableArray<Symbol> BindConversionOperatorMemberCref(ConversionOperatorMemberCrefSyntax syntax, NamespaceOrTypeSymbol containerOpt, out Symbol ambiguityWinner, BindingDiagnosticBag diagnostics)
-=======
-        private ImmutableArray<Symbol> BindConversionOperatorMemberCref(ConversionOperatorMemberCrefSyntax syntax, NamespaceOrTypeSymbol? containerOpt, out Symbol? ambiguityWinner, DiagnosticBag diagnostics)
->>>>>>> e0a1787d
+        private ImmutableArray<Symbol> BindConversionOperatorMemberCref(ConversionOperatorMemberCrefSyntax syntax, NamespaceOrTypeSymbol? containerOpt, out Symbol? ambiguityWinner, BindingDiagnosticBag diagnostics)
         {
             const int arity = 0;
 
@@ -339,8 +303,7 @@
         /// <remarks>
         /// Never returns null.
         /// </remarks>
-<<<<<<< HEAD
-        private ImmutableArray<Symbol> ComputeSortedCrefMembers(CSharpSyntaxNode syntax, NamespaceOrTypeSymbol containerOpt, string memberName, int arity, bool hasParameterList, BindingDiagnosticBag diagnostics)
+        private ImmutableArray<Symbol> ComputeSortedCrefMembers(CSharpSyntaxNode syntax, NamespaceOrTypeSymbol? containerOpt, string memberName, int arity, bool hasParameterList, BindingDiagnosticBag diagnostics)
         {
             CompoundUseSiteInfo<AssemblySymbol> useSiteInfo = GetNewCompoundUseSiteInfo(diagnostics);
             var result = ComputeSortedCrefMembers(containerOpt, memberName, arity, hasParameterList, ref useSiteInfo);
@@ -348,18 +311,7 @@
             return result;
         }
 
-        private ImmutableArray<Symbol> ComputeSortedCrefMembers(NamespaceOrTypeSymbol containerOpt, string memberName, int arity, bool hasParameterList, ref CompoundUseSiteInfo<AssemblySymbol> useSiteInfo)
-=======
-        private ImmutableArray<Symbol> ComputeSortedCrefMembers(CSharpSyntaxNode syntax, NamespaceOrTypeSymbol? containerOpt, string memberName, int arity, bool hasParameterList, DiagnosticBag diagnostics)
-        {
-            HashSet<DiagnosticInfo>? useSiteDiagnostics = null;
-            var result = ComputeSortedCrefMembers(containerOpt, memberName, arity, hasParameterList, ref useSiteDiagnostics);
-            diagnostics.Add(syntax, useSiteDiagnostics);
-            return result;
-        }
-
-        private ImmutableArray<Symbol> ComputeSortedCrefMembers(NamespaceOrTypeSymbol? containerOpt, string memberName, int arity, bool hasParameterList, ref HashSet<DiagnosticInfo>? useSiteDiagnostics)
->>>>>>> e0a1787d
+        private ImmutableArray<Symbol> ComputeSortedCrefMembers(NamespaceOrTypeSymbol? containerOpt, string memberName, int arity, bool hasParameterList, ref CompoundUseSiteInfo<AssemblySymbol> useSiteInfo)
         {
             // Since we may find symbols without going through the lookup API, 
             // expose the symbols via an ArrayBuilder.
@@ -490,17 +442,10 @@
             ImmutableArray<Symbol> symbols,
             int arity,
             MemberCrefSyntax memberSyntax,
-<<<<<<< HEAD
-            TypeArgumentListSyntax typeArgumentListSyntax,
-            BaseCrefParameterListSyntax parameterListSyntax,
-            out Symbol ambiguityWinner,
-            BindingDiagnosticBag diagnostics)
-=======
             TypeArgumentListSyntax? typeArgumentListSyntax,
             BaseCrefParameterListSyntax? parameterListSyntax,
             out Symbol? ambiguityWinner,
-            DiagnosticBag diagnostics)
->>>>>>> e0a1787d
+            BindingDiagnosticBag diagnostics)
         {
             Debug.Assert(!symbols.IsEmpty);
 
@@ -632,15 +577,9 @@
             ImmutableArray<Symbol> symbols,
             int arity,
             MemberCrefSyntax memberSyntax,
-<<<<<<< HEAD
-            TypeArgumentListSyntax typeArgumentListSyntax,
-            out Symbol ambiguityWinner,
-            BindingDiagnosticBag diagnostics)
-=======
             TypeArgumentListSyntax? typeArgumentListSyntax,
             out Symbol? ambiguityWinner,
-            DiagnosticBag diagnostics)
->>>>>>> e0a1787d
+            BindingDiagnosticBag diagnostics)
         {
             // If the syntax indicates arity zero, then we match methods of any arity.
             // However, if there are both generic and non-generic methods, then the
@@ -765,11 +704,7 @@
         /// Produces a diagnostic for ambiguous matches, but not for unresolved members - WRN_BadXMLRef is
         /// handled in BindMemberCref.
         /// </remarks>
-<<<<<<< HEAD
-        private static ImmutableArray<Symbol> PerformCrefOverloadResolution(ArrayBuilder<Symbol> candidates, ImmutableArray<ParameterSymbol> parameterSymbols, int arity, MemberCrefSyntax memberSyntax, out Symbol ambiguityWinner, BindingDiagnosticBag diagnostics)
-=======
-        private static ImmutableArray<Symbol> PerformCrefOverloadResolution(ArrayBuilder<Symbol> candidates, ImmutableArray<ParameterSymbol> parameterSymbols, int arity, MemberCrefSyntax memberSyntax, out Symbol? ambiguityWinner, DiagnosticBag diagnostics)
->>>>>>> e0a1787d
+        private static ImmutableArray<Symbol> PerformCrefOverloadResolution(ArrayBuilder<Symbol> candidates, ImmutableArray<ParameterSymbol> parameterSymbols, int arity, MemberCrefSyntax memberSyntax, out Symbol? ambiguityWinner, BindingDiagnosticBag diagnostics)
         {
             ArrayBuilder<Symbol>? viable = null;
 
