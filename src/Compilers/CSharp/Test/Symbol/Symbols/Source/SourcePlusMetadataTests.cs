--- conflicted
+++ resolved
@@ -246,13 +246,8 @@
             var global = comp.GlobalNamespace;
             var a = global.GetTypeMembers("A", 0).Single();
             var b = global.GetTypeMembers("B", 0).Single();
-<<<<<<< HEAD
-            var key = a.BaseType.TypeArguments[0].TypeSymbol as NamedTypeSymbol;
-            var nam = b.BaseType.TypeArguments[0].TypeSymbol as NamedTypeSymbol;
-=======
-            var key = a.BaseType().TypeArguments()[0] as NamedTypeSymbol;
-            var nam = b.BaseType().TypeArguments()[0] as NamedTypeSymbol;
->>>>>>> 1bc93344
+            var key = a.BaseType().TypeArguments()[0].TypeSymbol as NamedTypeSymbol;
+            var nam = b.BaseType().TypeArguments()[0].TypeSymbol as NamedTypeSymbol;
             Assert.Equal(SymbolKind.NamedType, key.Kind);
             Assert.Equal(SymbolKind.NamedType, nam.Kind);
             Assert.Equal(nam, key);
