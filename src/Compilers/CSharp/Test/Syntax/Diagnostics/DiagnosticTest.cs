--- conflicted
+++ resolved
@@ -302,10 +302,7 @@
                         case ErrorCode.WRN_DefaultExpressionMayIntroduceNullT:
                         case ErrorCode.WRN_NullLiteralMayIntroduceNullT:
                         case ErrorCode.WRN_SwitchExpressionNotExhaustiveForNull:
-<<<<<<< HEAD
-=======
                         case ErrorCode.WRN_ImplicitCopyInReadOnlyMember:
->>>>>>> 7e7f95bd
                             Assert.Equal(1, ErrorFacts.GetWarningLevel(errorCode));
                             break;
                         case ErrorCode.WRN_InvalidVersionFormat:
