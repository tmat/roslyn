﻿// Copyright (c) Microsoft.  All Rights Reserved.  Licensed under the Apache License, Version 2.0.  See License.txt in the project root for license information.

//#define PARSING_TESTS_DUMP

using System.Collections.Generic;
using System.Diagnostics;
using System.Linq;
using Microsoft.CodeAnalysis.CSharp.Syntax;
using Microsoft.CodeAnalysis.CSharp.Test.Utilities;
using Microsoft.CodeAnalysis.Test.Utilities;
using Xunit;
using Xunit.Abstractions;

namespace Microsoft.CodeAnalysis.CSharp.UnitTests
{
    public abstract class ParsingTests : CSharpTestBase
    {
        private IEnumerator<SyntaxNodeOrToken> _treeEnumerator;
        private readonly ITestOutputHelper _output;

        public ParsingTests(ITestOutputHelper output)
        {
            this._output = output;
        }

        public static void ParseAndValidate(string text, params DiagnosticDescription[] expectedErrors)
        {
            var parsedTree = ParseWithRoundTripCheck(text);
            var actualErrors = parsedTree.GetDiagnostics();
            actualErrors.Verify(expectedErrors);
        }

        public static void ParseAndValidate(string text, CSharpParseOptions options, params DiagnosticDescription[] expectedErrors)
        {
            var parsedTree = ParseWithRoundTripCheck(text, options: options);
            var actualErrors = parsedTree.GetDiagnostics();
            actualErrors.Verify(expectedErrors);
        }

        public static void ParseAndValidateFirst(string text, DiagnosticDescription expectedFirstError)
        {
            var parsedTree = ParseWithRoundTripCheck(text);
            var actualErrors = parsedTree.GetDiagnostics();
            actualErrors.Take(1).Verify(expectedFirstError);
        }

        protected virtual SyntaxTree ParseTree(string text, CSharpParseOptions options) => SyntaxFactory.ParseSyntaxTree(text, options);

        public CompilationUnitSyntax ParseFile(string text, CSharpParseOptions parseOptions = null) =>
            SyntaxFactory.ParseCompilationUnit(text, options: parseOptions);

        internal CompilationUnitSyntax ParseFileExperimental(string text, MessageID feature) =>
            ParseFile(text, parseOptions: TestOptions.Regular.WithExperimental(feature));

        protected virtual CSharpSyntaxNode ParseNode(string text, CSharpParseOptions options) =>
            ParseTree(text, options).GetCompilationUnitRoot();

        internal void UsingStatement(string text, ParseOptions options, params DiagnosticDescription[] expectedErrors)
        {
            var node = SyntaxFactory.ParseStatement(text, options: options);
            // we validate the text roundtrips
            Assert.Equal(text, node.ToFullString());
            var actualErrors = node.GetDiagnostics();
            actualErrors.Verify(expectedErrors);
            UsingNode(node);
        }

        internal void UsingStatement(string text, params DiagnosticDescription[] expectedErrors)
        {
            UsingStatement(text, options: null, expectedErrors);
<<<<<<< HEAD
=======
        }

        internal void UsingStatement(string text, ParseOptions options, params DiagnosticDescription[] expectedErrors)
        {
            var node = SyntaxFactory.ParseStatement(text, options: options);
            // we validate the text roundtrips
            Assert.Equal(text, node.ToFullString());
            var actualErrors = node.GetDiagnostics();
            actualErrors.Verify(expectedErrors);
            UsingNode(node);
>>>>>>> 66c6a7d3
        }

        internal void UsingDeclaration(string text, params DiagnosticDescription[] expectedErrors)
        {
            var node = SyntaxFactory.ParseMemberDeclaration(text);
            // we validate the text roundtrips
            Assert.Equal(text, node.ToFullString());
            var actualErrors = node.GetDiagnostics();
            actualErrors.Verify(expectedErrors);
            UsingNode(node);
        }

        internal void UsingDeclaration(string text, int offset = 0, ParseOptions options = null, bool consumeFullText = true, params DiagnosticDescription[] expectedErrors)
        {
            var node = SyntaxFactory.ParseMemberDeclaration(text, offset, options, consumeFullText);
            if (consumeFullText)
            {
                // we validate the text roundtrips
                Assert.Equal(text, node.ToFullString());
            }

            var actualErrors = node.GetDiagnostics();
            actualErrors.Verify(expectedErrors);
            UsingNode(node);
        }

        internal void UsingExpression(string text, ParseOptions options, params DiagnosticDescription[] expectedErrors)
        {
            // https://github.com/dotnet/roslyn/issues/29819 Revert options coalesce
            UsingNode(text, SyntaxFactory.ParseExpression(text, options: options ?? TestOptions.Regular8), expectedErrors);
        }

        private void UsingNode(string text, CSharpSyntaxNode node, DiagnosticDescription[] expectedErrors)
        {
            // we validate the text roundtrips
            Assert.Equal(text, node.ToFullString());
            var actualErrors = node.GetDiagnostics();
            actualErrors.Verify(expectedErrors);
            UsingNode(node);
        }

        internal void UsingExpression(string text, params DiagnosticDescription[] expectedErrors)
        {
            UsingExpression(text, options: null, expectedErrors);
        }

        /// <summary>
        /// Parses given string and initializes a depth-first preorder enumerator.
        /// </summary>
        protected SyntaxTree UsingTree(string text, CSharpParseOptions options = null)
        {
            var tree = ParseTree(text, options);
            var nodes = EnumerateNodes(tree.GetCompilationUnitRoot());
#if PARSING_TESTS_DUMP
            nodes = nodes.ToArray(); //force eval to dump contents
#endif
            _treeEnumerator = nodes.GetEnumerator();

            return tree;
        }

        /// <summary>
        /// Parses given string and initializes a depth-first preorder enumerator.
        /// </summary>
        protected CSharpSyntaxNode UsingNode(string text)
        {
            var root = ParseNode(text, options: null);
            UsingNode(root);
            return root;
        }

        protected CSharpSyntaxNode UsingNode(string text, CSharpParseOptions options, params DiagnosticDescription[] expectedErrors)
        {
            var node = ParseNode(text, options);
            UsingNode(text, node, expectedErrors);
            return node;
        }

        /// <summary>
        /// Initializes a depth-first preorder enumerator for the given node.
        /// </summary>
        protected void UsingNode(CSharpSyntaxNode root)
        {
            var nodes = EnumerateNodes(root);
#if PARSING_TESTS_DUMP
            nodes = nodes.ToArray(); //force eval to dump contents
#endif
            _treeEnumerator = nodes.GetEnumerator();
        }

        /// <summary>
        /// Moves the enumerator and asserts that the current node is of the given kind.
        /// </summary>
        [DebuggerHidden]
        protected SyntaxNodeOrToken N(SyntaxKind kind, string value = null)
        {
            Assert.True(_treeEnumerator.MoveNext());
            Assert.Equal(kind, _treeEnumerator.Current.Kind());

            if (value != null)
            {
                Assert.Equal(_treeEnumerator.Current.ToString(), value);
            }

            return _treeEnumerator.Current;
        }

        /// <summary>
        /// Moves the enumerator and asserts that the current node is of the given kind
        /// and is missing.
        /// </summary>
        [DebuggerHidden]
        protected SyntaxNodeOrToken M(SyntaxKind kind)
        {
            Assert.True(_treeEnumerator.MoveNext());
            SyntaxNodeOrToken current = _treeEnumerator.Current;
            Assert.Equal(kind, current.Kind());
            Assert.True(current.IsMissing);
            return current;
        }

        /// <summary>
        /// Moves the enumerator and asserts that the current node is of the given kind
        /// and is missing.
        /// </summary>
        [DebuggerHidden]
        protected void EOF()
        {
            if (_treeEnumerator.MoveNext())
            {
                Assert.False(true, "Found unexpected node or token of kind: " + _treeEnumerator.Current.Kind());
            }
        }

        private IEnumerable<SyntaxNodeOrToken> EnumerateNodes(CSharpSyntaxNode node)
        {
            Print(node);
            yield return node;

            var stack = new Stack<ChildSyntaxList.Enumerator>(24);
            stack.Push(node.ChildNodesAndTokens().GetEnumerator());
            Open();

            while (stack.Count > 0)
            {
                var en = stack.Pop();
                if (!en.MoveNext())
                {
                    // no more down this branch
                    Close();
                    continue;
                }

                var current = en.Current;
                stack.Push(en); // put it back on stack (struct enumerator)

                Print(current);
                yield return current;

                if (current.IsNode)
                {
                    // not token, so consider children
                    stack.Push(current.ChildNodesAndTokens().GetEnumerator());
                    Open();
                    continue;
                }
            }

            Done();
        }

        [Conditional("PARSING_TESTS_DUMP")]
        private void Print(SyntaxNodeOrToken node)
        {
            switch (node.Kind())
            {
                case SyntaxKind.IdentifierToken:
                case SyntaxKind.NumericLiteralToken:
                    if (node.IsMissing)
                    {
                        goto default;
                    }
                    _output.WriteLine(@"N(SyntaxKind.{0}, ""{1}"");", node.Kind(), node.ToString());
                    break;
                default:
                    _output.WriteLine("{0}(SyntaxKind.{1});", node.IsMissing ? "M" : "N", node.Kind());
                    break;
            }
        }

        [Conditional("PARSING_TESTS_DUMP")]
        private void Open()
        {
            _output.WriteLine("{");
        }

        [Conditional("PARSING_TESTS_DUMP")]
        private void Close()
        {
            _output.WriteLine("}");
        }

        [Conditional("PARSING_TESTS_DUMP")]
        private void Done()
        {
            _output.WriteLine("EOF();");
        }
    }
}<|MERGE_RESOLUTION|>--- conflicted
+++ resolved
@@ -55,6 +55,11 @@
         protected virtual CSharpSyntaxNode ParseNode(string text, CSharpParseOptions options) =>
             ParseTree(text, options).GetCompilationUnitRoot();
 
+        internal void UsingStatement(string text, params DiagnosticDescription[] expectedErrors)
+        {
+            UsingStatement(text, options: null, expectedErrors);
+        }
+
         internal void UsingStatement(string text, ParseOptions options, params DiagnosticDescription[] expectedErrors)
         {
             var node = SyntaxFactory.ParseStatement(text, options: options);
@@ -63,24 +68,6 @@
             var actualErrors = node.GetDiagnostics();
             actualErrors.Verify(expectedErrors);
             UsingNode(node);
-        }
-
-        internal void UsingStatement(string text, params DiagnosticDescription[] expectedErrors)
-        {
-            UsingStatement(text, options: null, expectedErrors);
-<<<<<<< HEAD
-=======
-        }
-
-        internal void UsingStatement(string text, ParseOptions options, params DiagnosticDescription[] expectedErrors)
-        {
-            var node = SyntaxFactory.ParseStatement(text, options: options);
-            // we validate the text roundtrips
-            Assert.Equal(text, node.ToFullString());
-            var actualErrors = node.GetDiagnostics();
-            actualErrors.Verify(expectedErrors);
-            UsingNode(node);
->>>>>>> 66c6a7d3
         }
 
         internal void UsingDeclaration(string text, params DiagnosticDescription[] expectedErrors)
