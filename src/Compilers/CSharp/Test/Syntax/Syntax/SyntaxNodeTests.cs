﻿// Licensed to the .NET Foundation under one or more agreements.
// The .NET Foundation licenses this file to you under the MIT license.
// See the LICENSE file in the project root for more information.

#nullable disable

using System;
using System.Collections.Generic;
using System.Linq;
using System.Text;
using Microsoft.CodeAnalysis.CSharp.Syntax;
using Microsoft.CodeAnalysis.CSharp.Test.Utilities;
using Microsoft.CodeAnalysis.Text;
using Roslyn.Test.Utilities;
using Xunit;
using InternalSyntax = Microsoft.CodeAnalysis.CSharp.Syntax.InternalSyntax;

namespace Microsoft.CodeAnalysis.CSharp.UnitTests
{
    public class SyntaxNodeTests
    {
        [Fact]
        [WorkItem(565382, "https://developercommunity.visualstudio.com/content/problem/565382/compiling-causes-a-stack-overflow-error.html")]
        public void TestLargeFluentCallWithDirective()
        {
            var builder = new StringBuilder();
            builder.AppendLine(
    @"
class C {
    C M(string x) { return this; }
    void M2() {
        new C()
#region Region
");
            for (int i = 0; i < 20000; i++)
            {
                builder.AppendLine(@"            .M(""test"")");
            }
            builder.AppendLine(
               @"            .M(""test"");
#endregion
    }
}");

            var tree = SyntaxFactory.ParseSyntaxTree(builder.ToString());
            var directives = tree.GetRoot().GetDirectives();
            Assert.Equal(2, directives.Count);
        }

        [Fact]
        public void TestQualifiedNameSyntaxWith()
        {
            // this is just a test to prove that at least one generate With method exists and functions correctly. :-)
            var qname = (QualifiedNameSyntax)SyntaxFactory.ParseName("A.B");
            var qname2 = qname.WithRight(SyntaxFactory.IdentifierName("C"));
            var text = qname2.ToString();
            Assert.Equal("A.C", text);
        }

        [WorkItem(9229, "DevDiv_Projects/Roslyn")]
        [Fact]
        public void TestAddBaseListTypes()
        {
            var cls = SyntaxFactory.ParseCompilationUnit("class C { }").Members[0] as ClassDeclarationSyntax;
            var cls2 = cls.AddBaseListTypes(SyntaxFactory.SimpleBaseType(SyntaxFactory.ParseTypeName("B")));
        }

        [Fact]
        public void TestChildNodes()
        {
            var text = "m(a,b,c)";
            var expression = SyntaxFactory.ParseExpression(text);

            var nodes = expression.ChildNodes().ToList();
            Assert.Equal(2, nodes.Count);
            Assert.Equal(SyntaxKind.IdentifierName, nodes[0].Kind());
            Assert.Equal(SyntaxKind.ArgumentList, nodes[1].Kind());
        }

        [Fact]
        public void TestAncestors()
        {
            var text = "a + (b - (c * (d / e)))";
            var expression = SyntaxFactory.ParseExpression(text);
            var e = expression.DescendantNodes().OfType<IdentifierNameSyntax>().First(n => n.Identifier.Text == "e");

            var nodes = e.Ancestors().ToList();
            Assert.Equal(7, nodes.Count);
            Assert.Equal(SyntaxKind.DivideExpression, nodes[0].Kind());
            Assert.Equal(SyntaxKind.ParenthesizedExpression, nodes[1].Kind());
            Assert.Equal(SyntaxKind.MultiplyExpression, nodes[2].Kind());
            Assert.Equal(SyntaxKind.ParenthesizedExpression, nodes[3].Kind());
            Assert.Equal(SyntaxKind.SubtractExpression, nodes[4].Kind());
            Assert.Equal(SyntaxKind.ParenthesizedExpression, nodes[5].Kind());
            Assert.Equal(SyntaxKind.AddExpression, nodes[6].Kind());
        }

        [Fact]
        public void TestAncestorsAndSelf()
        {
            var text = "a + (b - (c * (d / e)))";
            var expression = SyntaxFactory.ParseExpression(text);
            var e = expression.DescendantNodes().OfType<IdentifierNameSyntax>().First(n => n.Identifier.Text == "e");

            var nodes = e.AncestorsAndSelf().ToList();
            Assert.Equal(8, nodes.Count);
            Assert.Equal(SyntaxKind.IdentifierName, nodes[0].Kind());
            Assert.Equal(SyntaxKind.DivideExpression, nodes[1].Kind());
            Assert.Equal(SyntaxKind.ParenthesizedExpression, nodes[2].Kind());
            Assert.Equal(SyntaxKind.MultiplyExpression, nodes[3].Kind());
            Assert.Equal(SyntaxKind.ParenthesizedExpression, nodes[4].Kind());
            Assert.Equal(SyntaxKind.SubtractExpression, nodes[5].Kind());
            Assert.Equal(SyntaxKind.ParenthesizedExpression, nodes[6].Kind());
            Assert.Equal(SyntaxKind.AddExpression, nodes[7].Kind());
        }

        [Fact]
        public void TestFirstAncestorOrSelf()
        {
            var text = "a + (b - (c * (d / e)))";
            var expression = SyntaxFactory.ParseExpression(text);
            var e = expression.DescendantNodes().OfType<IdentifierNameSyntax>().First(n => n.Identifier.Text == "e");

            var firstParens = e.FirstAncestorOrSelf<ExpressionSyntax>(n => n.Kind() == SyntaxKind.ParenthesizedExpression);
            Assert.NotNull(firstParens);
            Assert.Equal("(d / e)", firstParens.ToString());
        }

        [Fact]
        public void TestDescendantNodes()
        {
            var text = "#if true\r\n  return true;";
            var statement = SyntaxFactory.ParseStatement(text);

            var nodes = statement.DescendantNodes().ToList();
            Assert.Equal(1, nodes.Count);
            Assert.Equal(SyntaxKind.TrueLiteralExpression, nodes[0].Kind());

            nodes = statement.DescendantNodes(descendIntoTrivia: true).ToList();
            Assert.Equal(3, nodes.Count);
            Assert.Equal(SyntaxKind.IfDirectiveTrivia, nodes[0].Kind());
            Assert.Equal(SyntaxKind.TrueLiteralExpression, nodes[1].Kind());
            Assert.Equal(SyntaxKind.TrueLiteralExpression, nodes[2].Kind());

            nodes = statement.DescendantNodes(n => n is StatementSyntax).ToList();
            Assert.Equal(1, nodes.Count);
            Assert.Equal(SyntaxKind.TrueLiteralExpression, nodes[0].Kind());

            nodes = statement.DescendantNodes(n => n is StatementSyntax, descendIntoTrivia: true).ToList();
            Assert.Equal(2, nodes.Count);
            Assert.Equal(SyntaxKind.IfDirectiveTrivia, nodes[0].Kind());
            Assert.Equal(SyntaxKind.TrueLiteralExpression, nodes[1].Kind());

            // all over again with spans
            nodes = statement.DescendantNodes(statement.FullSpan).ToList();
            Assert.Equal(1, nodes.Count);
            Assert.Equal(SyntaxKind.TrueLiteralExpression, nodes[0].Kind());

            nodes = statement.DescendantNodes(statement.FullSpan, descendIntoTrivia: true).ToList();
            Assert.Equal(3, nodes.Count);
            Assert.Equal(SyntaxKind.IfDirectiveTrivia, nodes[0].Kind());
            Assert.Equal(SyntaxKind.TrueLiteralExpression, nodes[1].Kind());
            Assert.Equal(SyntaxKind.TrueLiteralExpression, nodes[2].Kind());

            nodes = statement.DescendantNodes(statement.FullSpan, n => n is StatementSyntax).ToList();
            Assert.Equal(1, nodes.Count);
            Assert.Equal(SyntaxKind.TrueLiteralExpression, nodes[0].Kind());

            nodes = statement.DescendantNodes(statement.FullSpan, n => n is StatementSyntax, descendIntoTrivia: true).ToList();
            Assert.Equal(2, nodes.Count);
            Assert.Equal(SyntaxKind.IfDirectiveTrivia, nodes[0].Kind());
            Assert.Equal(SyntaxKind.TrueLiteralExpression, nodes[1].Kind());
        }

        [Fact]
        public void TestDescendantNodesAndSelf()
        {
            var text = "#if true\r\n  return true;";
            var statement = SyntaxFactory.ParseStatement(text);

            var nodes = statement.DescendantNodesAndSelf().ToList();
            Assert.Equal(2, nodes.Count);
            Assert.Equal(SyntaxKind.ReturnStatement, nodes[0].Kind());
            Assert.Equal(SyntaxKind.TrueLiteralExpression, nodes[1].Kind());

            nodes = statement.DescendantNodesAndSelf(descendIntoTrivia: true).ToList();
            Assert.Equal(4, nodes.Count);
            Assert.Equal(SyntaxKind.ReturnStatement, nodes[0].Kind());
            Assert.Equal(SyntaxKind.IfDirectiveTrivia, nodes[1].Kind());
            Assert.Equal(SyntaxKind.TrueLiteralExpression, nodes[2].Kind());
            Assert.Equal(SyntaxKind.TrueLiteralExpression, nodes[3].Kind());

            nodes = statement.DescendantNodesAndSelf(n => n is StatementSyntax).ToList();
            Assert.Equal(2, nodes.Count);
            Assert.Equal(SyntaxKind.ReturnStatement, nodes[0].Kind());
            Assert.Equal(SyntaxKind.TrueLiteralExpression, nodes[1].Kind());

            nodes = statement.DescendantNodesAndSelf(n => n is StatementSyntax, descendIntoTrivia: true).ToList();
            Assert.Equal(3, nodes.Count);
            Assert.Equal(SyntaxKind.ReturnStatement, nodes[0].Kind());
            Assert.Equal(SyntaxKind.IfDirectiveTrivia, nodes[1].Kind());
            Assert.Equal(SyntaxKind.TrueLiteralExpression, nodes[2].Kind());

            // all over again with spans
            nodes = statement.DescendantNodesAndSelf(statement.FullSpan).ToList();
            Assert.Equal(2, nodes.Count);
            Assert.Equal(SyntaxKind.ReturnStatement, nodes[0].Kind());
            Assert.Equal(SyntaxKind.TrueLiteralExpression, nodes[1].Kind());

            nodes = statement.DescendantNodesAndSelf(statement.FullSpan, descendIntoTrivia: true).ToList();
            Assert.Equal(4, nodes.Count);
            Assert.Equal(SyntaxKind.ReturnStatement, nodes[0].Kind());
            Assert.Equal(SyntaxKind.IfDirectiveTrivia, nodes[1].Kind());
            Assert.Equal(SyntaxKind.TrueLiteralExpression, nodes[2].Kind());
            Assert.Equal(SyntaxKind.TrueLiteralExpression, nodes[3].Kind());

            nodes = statement.DescendantNodesAndSelf(statement.FullSpan, n => n is StatementSyntax).ToList();
            Assert.Equal(2, nodes.Count);
            Assert.Equal(SyntaxKind.ReturnStatement, nodes[0].Kind());
            Assert.Equal(SyntaxKind.TrueLiteralExpression, nodes[1].Kind());

            nodes = statement.DescendantNodesAndSelf(statement.FullSpan, n => n is StatementSyntax, descendIntoTrivia: true).ToList();
            Assert.Equal(3, nodes.Count);
            Assert.Equal(SyntaxKind.ReturnStatement, nodes[0].Kind());
            Assert.Equal(SyntaxKind.IfDirectiveTrivia, nodes[1].Kind());
            Assert.Equal(SyntaxKind.TrueLiteralExpression, nodes[2].Kind());
        }

        [Fact]
        public void TestDescendantNodesAndTokens()
        {
            var text = "#if true\r\n  return true;";
            var statement = SyntaxFactory.ParseStatement(text);

            var nodesAndTokens = statement.DescendantNodesAndTokens().ToList();
            Assert.Equal(4, nodesAndTokens.Count);
            Assert.Equal(SyntaxKind.ReturnKeyword, nodesAndTokens[0].Kind());
            Assert.Equal(SyntaxKind.TrueLiteralExpression, nodesAndTokens[1].Kind());
            Assert.Equal(SyntaxKind.TrueKeyword, nodesAndTokens[2].Kind());
            Assert.Equal(SyntaxKind.SemicolonToken, nodesAndTokens[3].Kind());

            nodesAndTokens = statement.DescendantNodesAndTokens(descendIntoTrivia: true).ToList();
            Assert.Equal(10, nodesAndTokens.Count);
            Assert.Equal(SyntaxKind.IfDirectiveTrivia, nodesAndTokens[0].Kind());
            Assert.Equal(SyntaxKind.HashToken, nodesAndTokens[1].Kind());
            Assert.Equal(SyntaxKind.IfKeyword, nodesAndTokens[2].Kind());
            Assert.Equal(SyntaxKind.TrueLiteralExpression, nodesAndTokens[3].Kind());
            Assert.Equal(SyntaxKind.TrueKeyword, nodesAndTokens[4].Kind());
            Assert.Equal(SyntaxKind.EndOfDirectiveToken, nodesAndTokens[5].Kind());
            Assert.Equal(SyntaxKind.ReturnKeyword, nodesAndTokens[6].Kind());
            Assert.Equal(SyntaxKind.TrueLiteralExpression, nodesAndTokens[7].Kind());
            Assert.Equal(SyntaxKind.TrueKeyword, nodesAndTokens[8].Kind());
            Assert.Equal(SyntaxKind.SemicolonToken, nodesAndTokens[9].Kind());

            // with span
            nodesAndTokens = statement.DescendantNodesAndTokens(statement.FullSpan).ToList();
            Assert.Equal(4, nodesAndTokens.Count);
            Assert.Equal(SyntaxKind.ReturnKeyword, nodesAndTokens[0].Kind());
            Assert.Equal(SyntaxKind.TrueLiteralExpression, nodesAndTokens[1].Kind());
            Assert.Equal(SyntaxKind.TrueKeyword, nodesAndTokens[2].Kind());
            Assert.Equal(SyntaxKind.SemicolonToken, nodesAndTokens[3].Kind());
        }

        [Fact]
        public void TestDescendantNodesAndTokensAndSelf()
        {
            var text = "#if true\r\n  return true;";
            var statement = SyntaxFactory.ParseStatement(text);

            var nodesAndTokens = statement.DescendantNodesAndTokensAndSelf().ToList();
            Assert.Equal(5, nodesAndTokens.Count);
            Assert.Equal(SyntaxKind.ReturnStatement, nodesAndTokens[0].Kind());
            Assert.Equal(SyntaxKind.ReturnKeyword, nodesAndTokens[1].Kind());
            Assert.Equal(SyntaxKind.TrueLiteralExpression, nodesAndTokens[2].Kind());
            Assert.Equal(SyntaxKind.TrueKeyword, nodesAndTokens[3].Kind());
            Assert.Equal(SyntaxKind.SemicolonToken, nodesAndTokens[4].Kind());

            nodesAndTokens = statement.DescendantNodesAndTokensAndSelf(descendIntoTrivia: true).ToList();
            Assert.Equal(11, nodesAndTokens.Count);
            Assert.Equal(SyntaxKind.ReturnStatement, nodesAndTokens[0].Kind());
            Assert.Equal(SyntaxKind.IfDirectiveTrivia, nodesAndTokens[1].Kind());
            Assert.Equal(SyntaxKind.HashToken, nodesAndTokens[2].Kind());
            Assert.Equal(SyntaxKind.IfKeyword, nodesAndTokens[3].Kind());
            Assert.Equal(SyntaxKind.TrueLiteralExpression, nodesAndTokens[4].Kind());
            Assert.Equal(SyntaxKind.TrueKeyword, nodesAndTokens[5].Kind());
            Assert.Equal(SyntaxKind.EndOfDirectiveToken, nodesAndTokens[6].Kind());
            Assert.Equal(SyntaxKind.ReturnKeyword, nodesAndTokens[7].Kind());
            Assert.Equal(SyntaxKind.TrueLiteralExpression, nodesAndTokens[8].Kind());
            Assert.Equal(SyntaxKind.TrueKeyword, nodesAndTokens[9].Kind());
            Assert.Equal(SyntaxKind.SemicolonToken, nodesAndTokens[10].Kind());

            // with span
            nodesAndTokens = statement.DescendantNodesAndTokensAndSelf(statement.FullSpan).ToList();
            Assert.Equal(5, nodesAndTokens.Count);
            Assert.Equal(SyntaxKind.ReturnStatement, nodesAndTokens[0].Kind());
            Assert.Equal(SyntaxKind.ReturnKeyword, nodesAndTokens[1].Kind());
            Assert.Equal(SyntaxKind.TrueLiteralExpression, nodesAndTokens[2].Kind());
            Assert.Equal(SyntaxKind.TrueKeyword, nodesAndTokens[3].Kind());
            Assert.Equal(SyntaxKind.SemicolonToken, nodesAndTokens[4].Kind());
        }

        [Fact]
        public void TestDescendantNodesAndTokensAndSelfForEmptyCompilationUnit()
        {
            var text = "";
            var cu = SyntaxFactory.ParseCompilationUnit(text);
            var nodesAndTokens = cu.DescendantNodesAndTokensAndSelf().ToList();
            Assert.Equal(2, nodesAndTokens.Count);
            Assert.Equal(SyntaxKind.CompilationUnit, nodesAndTokens[0].Kind());
            Assert.Equal(SyntaxKind.EndOfFileToken, nodesAndTokens[1].Kind());
        }

        [Fact]
        public void TestDescendantNodesAndTokensAndSelfForDocumentationComment()
        {
            var text = "/// Goo\r\n x";
            var expr = SyntaxFactory.ParseExpression(text);

            var nodesAndTokens = expr.DescendantNodesAndTokensAndSelf(descendIntoTrivia: true).ToList();
            Assert.Equal(7, nodesAndTokens.Count);
            Assert.Equal(SyntaxKind.IdentifierName, nodesAndTokens[0].Kind());
            Assert.Equal(SyntaxKind.SingleLineDocumentationCommentTrivia, nodesAndTokens[1].Kind());
            Assert.Equal(SyntaxKind.XmlText, nodesAndTokens[2].Kind());
            Assert.Equal(SyntaxKind.XmlTextLiteralToken, nodesAndTokens[3].Kind());
            Assert.Equal(SyntaxKind.XmlTextLiteralNewLineToken, nodesAndTokens[4].Kind());
            Assert.Equal(SyntaxKind.EndOfDocumentationCommentToken, nodesAndTokens[5].Kind());
            Assert.Equal(SyntaxKind.IdentifierToken, nodesAndTokens[6].Kind());
        }

        [Fact]
        public void TestGetAllDirectivesUsingDescendantNodes()
        {
            var text = "#if false\r\n  eat a sandwich\r\n#endif\r\n x";
            var expr = SyntaxFactory.ParseExpression(text);

            var directives = expr.GetDirectives();
            var descendantDirectives = expr.DescendantNodesAndSelf(n => n.ContainsDirectives, descendIntoTrivia: true).OfType<DirectiveTriviaSyntax>().ToList();

            Assert.Equal(directives.Count, descendantDirectives.Count);
            for (int i = 0; i < directives.Count; i++)
            {
                Assert.Equal(directives[i], descendantDirectives[i]);
            }
        }

        [Fact]
        public void TestContainsDirective()
        {
            // Empty compilation unit shouldn't have any directives in it.
            for (var kind = SyntaxKind.TildeToken; kind < SyntaxKind.ScopedKeyword; kind++)
                Assert.False(SyntaxFactory.ParseCompilationUnit("").ContainsDirective(kind));

            // basic file shouldn't have any directives in it.
            for (var kind = SyntaxKind.TildeToken; kind < SyntaxKind.ScopedKeyword; kind++)
                Assert.False(SyntaxFactory.ParseCompilationUnit("namespace N { }").ContainsDirective(kind));

            // directive in trailing trivia is not a thing
            for (var kind = SyntaxKind.TildeToken; kind < SyntaxKind.ScopedKeyword; kind++)
<<<<<<< HEAD
                Assert.False(SyntaxFactory.ParseCompilationUnit("namespace N { } #if false").ContainsDirective(kind));
=======
            {
                var compilationUnit = SyntaxFactory.ParseCompilationUnit("namespace N { } #if false");
                compilationUnit.GetDiagnostics().Verify(
                    // (1,17): error CS1040: Preprocessor directives must appear as the first non-whitespace character on a line
                    // namespace N { } #if false
                    TestBase.Diagnostic(ErrorCode.ERR_BadDirectivePlacement, "#").WithLocation(1, 17),
                    // (1,26): error CS1027: #endif directive expected
                    // namespace N { } #if false
                    TestBase.Diagnostic(ErrorCode.ERR_EndifDirectiveExpected, "").WithLocation(1, 26));
                Assert.False(compilationUnit.ContainsDirective(kind));
            }
>>>>>>> 3ef4f134

            testContainsHelper1("#define x", SyntaxKind.DefineDirectiveTrivia);
            testContainsHelper1("#if true\r\n#elif true", SyntaxKind.IfDirectiveTrivia, SyntaxKind.ElifDirectiveTrivia);
            testContainsHelper1("#if false\r\n#elif true", SyntaxKind.IfDirectiveTrivia, SyntaxKind.ElifDirectiveTrivia);
            testContainsHelper1("#if false\r\n#elif false", SyntaxKind.IfDirectiveTrivia, SyntaxKind.ElifDirectiveTrivia);
            testContainsHelper1("#elif true", SyntaxKind.BadDirectiveTrivia);
            testContainsHelper1("#if true\r\n#else", SyntaxKind.IfDirectiveTrivia, SyntaxKind.ElseDirectiveTrivia);
            testContainsHelper1("#else", SyntaxKind.BadDirectiveTrivia);
            testContainsHelper1("#if true\r\n#endif", SyntaxKind.IfDirectiveTrivia, SyntaxKind.EndIfDirectiveTrivia);
            testContainsHelper1("#endif", SyntaxKind.BadDirectiveTrivia);
            testContainsHelper1("#region\r\n#endregion", SyntaxKind.RegionDirectiveTrivia, SyntaxKind.EndRegionDirectiveTrivia);
            testContainsHelper1("#endregion", SyntaxKind.BadDirectiveTrivia);
            testContainsHelper1("#error", SyntaxKind.ErrorDirectiveTrivia);
            testContainsHelper1("#if true", SyntaxKind.IfDirectiveTrivia);
            testContainsHelper1("#nullable enable", SyntaxKind.NullableDirectiveTrivia);
            testContainsHelper1("#region enable", SyntaxKind.RegionDirectiveTrivia);
            testContainsHelper1("#undef x", SyntaxKind.UndefDirectiveTrivia);
            testContainsHelper1("#warning", SyntaxKind.WarningDirectiveTrivia);

            // !# is special and is only recognized at start of a script file and nowhere else.
            testContainsHelper2(new[] { SyntaxKind.ShebangDirectiveTrivia }, SyntaxFactory.ParseCompilationUnit("#!command", options: TestOptions.Script));
            testContainsHelper2(new[] { SyntaxKind.BadDirectiveTrivia }, SyntaxFactory.ParseCompilationUnit(" #!command", options: TestOptions.Script));
            testContainsHelper2(new[] { SyntaxKind.BadDirectiveTrivia }, SyntaxFactory.ParseCompilationUnit("#!command", options: TestOptions.Regular));

            return;

            void testContainsHelper1(string directive, params SyntaxKind[] directiveKinds)
            {
                Assert.True(directiveKinds.Length > 0);

                // directive on its own.
                testContainsHelper2(directiveKinds, SyntaxFactory.ParseCompilationUnit(directive));

                // Two of the same directive back to back.
                testContainsHelper2(directiveKinds, SyntaxFactory.ParseCompilationUnit($$"""
                    {{directive}}
                    {{directive}}
                    """));

                // Two of the same directive back to back with additional trivia
                testContainsHelper2(directiveKinds, SyntaxFactory.ParseCompilationUnit($$"""
                       {{directive}}
                       {{directive}}
                    """));

                // Directive inside a namespace
                testContainsHelper2(directiveKinds, SyntaxFactory.ParseCompilationUnit($$"""
                    namespace N
                    {
                    {{directive}}
                    }
                    """));

                // Multiple Directive inside a namespace
                testContainsHelper2(directiveKinds, SyntaxFactory.ParseCompilationUnit($$"""
                    namespace N
                    {
                    {{directive}}
                    {{directive}}
                    }
                    """));

                // Multiple Directive inside a namespace with additional trivia
                testContainsHelper2(directiveKinds, SyntaxFactory.ParseCompilationUnit($$"""
                    namespace N
                    {
                       {{directive}}
                       {{directive}}
                    }
                    """));

                // Directives on different elements in a namespace
                testContainsHelper2(directiveKinds, SyntaxFactory.ParseCompilationUnit($$"""
                    namespace N
                    {
                    {{directive}}
                        class C
                        {
                        }
                    {{directive}}
                        class D
                        {
                        }
                    }
                    """));

                // Directives on different elements in a namespace with additional trivia
                testContainsHelper2(directiveKinds, SyntaxFactory.ParseCompilationUnit($$"""
                    namespace N
                    {
                        {{directive}}
                        class C
                        {
                        }
                        {{directive}}
                        class D
                        {
                        }
                    }
                    """));
            }

            void testContainsHelper2(SyntaxKind[] directiveKinds, CompilationUnitSyntax compilationUnit)
            {
                Assert.True(compilationUnit.ContainsDirectives);
                foreach (var directiveKind in directiveKinds)
                    Assert.True(compilationUnit.ContainsDirective(directiveKind));

                for (var kind = SyntaxKind.TildeToken; kind < SyntaxKind.ScopedType; kind++)
                {
                    if (!directiveKinds.Contains(kind))
                        Assert.False(compilationUnit.ContainsDirective(kind));
                }
            }
        }

        [Fact]
        public void TestGetAllAnnotatedNodesUsingDescendantNodes()
        {
            var text = "a + (b - (c * (d / e)))";
            var expr = SyntaxFactory.ParseExpression(text);
            var myAnnotation = new SyntaxAnnotation();

            var identifierNodes = expr.DescendantNodes().OfType<IdentifierNameSyntax>().ToList();
            var exprWithAnnotations = expr.ReplaceNodes(identifierNodes, (e, e2) => e2.WithAdditionalAnnotations(myAnnotation));

            var nodesWithMyAnnotations = exprWithAnnotations.DescendantNodesAndSelf(n => n.ContainsAnnotations).Where(n => n.HasAnnotation(myAnnotation)).ToList();

            Assert.Equal(identifierNodes.Count, nodesWithMyAnnotations.Count);

            for (int i = 0; i < identifierNodes.Count; i++)
            {
                // compare text because node identity changed when adding the annotation
                Assert.Equal(identifierNodes[i].ToString(), nodesWithMyAnnotations[i].ToString());
            }
        }

        [Fact]
        public void TestDescendantTokens()
        {
            var s1 = "using Goo;";
            var t1 = SyntaxFactory.ParseSyntaxTree(s1);
            var tokens = t1.GetCompilationUnitRoot().DescendantTokens().ToList();
            Assert.Equal(4, tokens.Count);
            Assert.Equal(SyntaxKind.UsingKeyword, tokens[0].Kind());
            Assert.Equal(SyntaxKind.IdentifierToken, tokens[1].Kind());
            Assert.Equal(SyntaxKind.SemicolonToken, tokens[2].Kind());
            Assert.Equal(SyntaxKind.EndOfFileToken, tokens[3].Kind());
        }

        [Fact]
        public void TestDescendantTokensWithExtraWhitespace()
        {
            var s1 = "  using Goo  ;  ";
            var t1 = SyntaxFactory.ParseSyntaxTree(s1);
            var tokens = t1.GetCompilationUnitRoot().DescendantTokens().ToList();
            Assert.Equal(4, tokens.Count);
            Assert.Equal(SyntaxKind.UsingKeyword, tokens[0].Kind());
            Assert.Equal(SyntaxKind.IdentifierToken, tokens[1].Kind());
            Assert.Equal(SyntaxKind.SemicolonToken, tokens[2].Kind());
            Assert.Equal(SyntaxKind.EndOfFileToken, tokens[3].Kind());
        }

        [Fact]
        public void TestDescendantTokensEntireRange()
        {
            var s1 = "extern alias Bar;\r\n" + "using Goo;";
            var t1 = SyntaxFactory.ParseSyntaxTree(s1);
            var tokens = t1.GetCompilationUnitRoot().DescendantTokens().ToList();
            Assert.Equal(8, tokens.Count);
            Assert.Equal(SyntaxKind.ExternKeyword, tokens[0].Kind());
            Assert.Equal(SyntaxKind.AliasKeyword, tokens[1].Kind());
            Assert.Equal(SyntaxKind.IdentifierToken, tokens[2].Kind());
            Assert.Equal(SyntaxKind.SemicolonToken, tokens[3].Kind());
            Assert.Equal(SyntaxKind.UsingKeyword, tokens[4].Kind());
            Assert.Equal(SyntaxKind.IdentifierToken, tokens[5].Kind());
            Assert.Equal(SyntaxKind.SemicolonToken, tokens[6].Kind());
            Assert.Equal(SyntaxKind.EndOfFileToken, tokens[7].Kind());
        }

        [Fact]
        public void TestDescendantTokensOverFullSpan()
        {
            var s1 = "extern alias Bar;\r\n" + "using Goo;";
            var t1 = SyntaxFactory.ParseSyntaxTree(s1);
            var tokens = t1.GetCompilationUnitRoot().DescendantTokens(new TextSpan(0, 16)).ToList();
            Assert.Equal(3, tokens.Count);
            Assert.Equal(SyntaxKind.ExternKeyword, tokens[0].Kind());
            Assert.Equal(SyntaxKind.AliasKeyword, tokens[1].Kind());
            Assert.Equal(SyntaxKind.IdentifierToken, tokens[2].Kind());
        }

        [Fact]
        public void TestDescendantTokensOverInsideSpan()
        {
            var s1 = "extern alias Bar;\r\n" + "using Goo;";
            var t1 = SyntaxFactory.ParseSyntaxTree(s1);
            var tokens = t1.GetCompilationUnitRoot().DescendantTokens(new TextSpan(1, 14)).ToList();
            Assert.Equal(3, tokens.Count);
            Assert.Equal(SyntaxKind.ExternKeyword, tokens[0].Kind());
            Assert.Equal(SyntaxKind.AliasKeyword, tokens[1].Kind());
            Assert.Equal(SyntaxKind.IdentifierToken, tokens[2].Kind());
        }

        [Fact]
        public void TestDescendantTokensOverFullSpanOffset()
        {
            var s1 = "extern alias Bar;\r\n" + "using Goo;";
            var t1 = SyntaxFactory.ParseSyntaxTree(s1);
            var tokens = t1.GetCompilationUnitRoot().DescendantTokens(new TextSpan(7, 17)).ToList();
            Assert.Equal(4, tokens.Count);
            Assert.Equal(SyntaxKind.AliasKeyword, tokens[0].Kind());
            Assert.Equal(SyntaxKind.IdentifierToken, tokens[1].Kind());
            Assert.Equal(SyntaxKind.SemicolonToken, tokens[2].Kind());
            Assert.Equal(SyntaxKind.UsingKeyword, tokens[3].Kind());
        }

        [Fact]
        public void TestDescendantTokensOverInsideSpanOffset()
        {
            var s1 = "extern alias Bar;\r\n" + "using Goo;";
            var t1 = SyntaxFactory.ParseSyntaxTree(s1);
            var tokens = t1.GetCompilationUnitRoot().DescendantTokens(new TextSpan(8, 15)).ToList();
            Assert.Equal(4, tokens.Count);
            Assert.Equal(SyntaxKind.AliasKeyword, tokens[0].Kind());
            Assert.Equal(SyntaxKind.IdentifierToken, tokens[1].Kind());
            Assert.Equal(SyntaxKind.SemicolonToken, tokens[2].Kind());
            Assert.Equal(SyntaxKind.UsingKeyword, tokens[3].Kind());
        }

        [Fact]
        public void TestDescendantTrivia()
        {
            var text = "// goo\r\na + b";
            var expr = SyntaxFactory.ParseExpression(text);

            var list = expr.DescendantTrivia().ToList();
            Assert.Equal(4, list.Count);
            Assert.Equal(SyntaxKind.SingleLineCommentTrivia, list[0].Kind());
            Assert.Equal(SyntaxKind.EndOfLineTrivia, list[1].Kind());
            Assert.Equal(SyntaxKind.WhitespaceTrivia, list[2].Kind());
            Assert.Equal(SyntaxKind.WhitespaceTrivia, list[3].Kind());
        }

        [Fact]
        public void TestDescendantTriviaIntoStructuredTrivia()
        {
            var text = @"
/// <goo >
/// </goo>
a + b";
            var expr = SyntaxFactory.ParseExpression(text);

            var list = expr.DescendantTrivia(descendIntoTrivia: true).ToList();
            Assert.Equal(7, list.Count);
            Assert.Equal(SyntaxKind.EndOfLineTrivia, list[0].Kind());
            Assert.Equal(SyntaxKind.SingleLineDocumentationCommentTrivia, list[1].Kind());
            Assert.Equal(SyntaxKind.DocumentationCommentExteriorTrivia, list[2].Kind());
            Assert.Equal(SyntaxKind.WhitespaceTrivia, list[3].Kind());
            Assert.Equal(SyntaxKind.DocumentationCommentExteriorTrivia, list[4].Kind());
            Assert.Equal(SyntaxKind.WhitespaceTrivia, list[5].Kind());
            Assert.Equal(SyntaxKind.WhitespaceTrivia, list[6].Kind());
        }

        [Fact]
        public void Bug877223()
        {
            var s1 = "using Goo;";
            var t1 = SyntaxFactory.ParseSyntaxTree(s1);

            // var node = t1.GetCompilationUnitRoot().Usings[0].GetTokens(new TextSpan(6, 3)).First();
            var node = t1.GetCompilationUnitRoot().DescendantTokens(new TextSpan(6, 3)).First();
            Assert.Equal("Goo", node.ToString());
        }

        [Fact]
        public void TestFindToken()
        {
            var text = "class\n #if XX\n#endif\n goo { }";
            var tree = SyntaxFactory.ParseSyntaxTree(text);

            var token = tree.GetCompilationUnitRoot().FindToken("class\n #i".Length);
            Assert.Equal(SyntaxKind.IdentifierToken, token.Kind());
            Assert.Equal("goo", token.ToString());
            token = tree.GetCompilationUnitRoot().FindToken("class\n #i".Length, findInsideTrivia: true);
            Assert.Equal(SyntaxKind.IfKeyword, token.Kind());
        }

        [Fact]
        public void TestFindTokenInLargeList()
        {
            var identifier = SyntaxFactory.Identifier("x");
            var missingIdentifier = SyntaxFactory.MissingToken(SyntaxKind.IdentifierToken);
            var name = SyntaxFactory.IdentifierName(identifier);
            var missingName = SyntaxFactory.IdentifierName(missingIdentifier);
            var comma = SyntaxFactory.Token(SyntaxKind.CommaToken);
            var missingComma = SyntaxFactory.MissingToken(SyntaxKind.CommaToken);
            var argument = SyntaxFactory.Argument(name);
            var missingArgument = SyntaxFactory.Argument(missingName);

            // make a large list that has lots of zero-length nodes (that shouldn't be found)
            var nodesAndTokens = SyntaxFactory.NodeOrTokenList(
                missingArgument, missingComma,
                missingArgument, missingComma,
                missingArgument, missingComma,
                missingArgument, missingComma,
                missingArgument, missingComma,
                missingArgument, missingComma,
                missingArgument, missingComma,
                missingArgument, missingComma,
                argument);

            var argumentList = SyntaxFactory.ArgumentList(SyntaxFactory.SeparatedList<ArgumentSyntax>(SyntaxFactory.NodeOrTokenList(nodesAndTokens)));
            var invocation = SyntaxFactory.InvocationExpression(name, argumentList);
            CheckFindToken(invocation);
        }

        private void CheckFindToken(SyntaxNode node)
        {
            for (int i = 0; i < node.FullSpan.End; i++)
            {
                var token = node.FindToken(i);
                Assert.True(token.FullSpan.Contains(i));
            }
        }

        [WorkItem(755236, "http://vstfdevdiv:8080/DevDiv2/DevDiv/_workitems/edit/755236")]
        [Fact]
        public void TestFindNode()
        {
            var text = "class\n #if XX\n#endif\n goo { }\n class bar { }";
            var tree = SyntaxFactory.ParseSyntaxTree(text);

            var root = tree.GetRoot();
            Assert.Equal(root, root.FindNode(root.Span, findInsideTrivia: false));
            Assert.Equal(root, root.FindNode(root.Span, findInsideTrivia: true));

            var classDecl = (TypeDeclarationSyntax)root.ChildNodes().First();

            // IdentifierNameSyntax in trivia.
            var identifier = root.DescendantNodes(descendIntoTrivia: true).Single(n => n is IdentifierNameSyntax);
            var position = identifier.Span.Start + 1;

            Assert.Equal(classDecl, root.FindNode(identifier.Span, findInsideTrivia: false));
            Assert.Equal(identifier, root.FindNode(identifier.Span, findInsideTrivia: true));

            // Token span.
            Assert.Equal(classDecl, root.FindNode(classDecl.Identifier.Span, findInsideTrivia: false));

            // EOF Token span.
            var EOFSpan = new TextSpan(root.FullSpan.End, 0);
            Assert.Equal(root, root.FindNode(EOFSpan, findInsideTrivia: false));
            Assert.Equal(root, root.FindNode(EOFSpan, findInsideTrivia: true));

            // EOF Invalid span for childnode
            var classDecl2 = (TypeDeclarationSyntax)root.ChildNodes().Last();
            Assert.Throws<ArgumentOutOfRangeException>(() => classDecl2.FindNode(EOFSpan));

            // Check end position included in node span
            var nodeEndPositionSpan = new TextSpan(classDecl.FullSpan.End, 0);

            Assert.Equal(classDecl2, root.FindNode(nodeEndPositionSpan, findInsideTrivia: false));
            Assert.Equal(classDecl2, root.FindNode(nodeEndPositionSpan, findInsideTrivia: true));
            Assert.Equal(classDecl2, classDecl2.FindNode(nodeEndPositionSpan, findInsideTrivia: false));
            Assert.Equal(classDecl2, classDecl2.FindNode(nodeEndPositionSpan, findInsideTrivia: true));

            Assert.Throws<ArgumentOutOfRangeException>(() => classDecl.FindNode(nodeEndPositionSpan));

            // Invalid spans.
            var invalidSpan = new TextSpan(100, 100);
            Assert.Throws<ArgumentOutOfRangeException>(() => root.FindNode(invalidSpan));
            invalidSpan = new TextSpan(root.FullSpan.End - 1, 2);
            Assert.Throws<ArgumentOutOfRangeException>(() => root.FindNode(invalidSpan));
            invalidSpan = new TextSpan(classDecl2.FullSpan.Start - 1, root.FullSpan.End);
            Assert.Throws<ArgumentOutOfRangeException>(() => classDecl2.FindNode(invalidSpan));
            invalidSpan = new TextSpan(classDecl.FullSpan.End, root.FullSpan.End);
            Assert.Throws<ArgumentOutOfRangeException>(() => classDecl2.FindNode(invalidSpan));
            // Parent node's span.
            Assert.Throws<ArgumentOutOfRangeException>(() => classDecl.FindNode(root.FullSpan));
        }

        [WorkItem(539941, "http://vstfdevdiv:8080/DevDiv2/DevDiv/_workitems/edit/539941")]
        [Fact]
        public void TestFindTriviaNoTriviaExistsAtPosition()
        {
            var code = @"class Goo
{
    void Bar()
    {
    }
}";
            var tree = SyntaxFactory.ParseSyntaxTree(code);
            var position = tree.GetText().Lines[2].End - 1;
            // position points to the closing parenthesis on the line that has "void Bar()"
            // There should be no trivia at this position
            var trivia = tree.GetCompilationUnitRoot().FindTrivia(position);
            Assert.Equal(SyntaxKind.None, trivia.Kind());
            Assert.Equal(0, trivia.SpanStart);
            Assert.Equal(0, trivia.Span.End);
            Assert.Equal(default(SyntaxTrivia), trivia);
        }

        [Fact]
        public void TestTreeEquivalentToSelf()
        {
            var text = "class goo { }";
            var tree = SyntaxFactory.ParseSyntaxTree(text);
            Assert.True(tree.GetCompilationUnitRoot().IsEquivalentTo(tree.GetCompilationUnitRoot()));
        }

        [Fact]
        public void TestTreeNotEquivalentToNull()
        {
            var text = "class goo { }";
            var tree = SyntaxFactory.ParseSyntaxTree(text);
            Assert.False(tree.GetCompilationUnitRoot().IsEquivalentTo(null));
        }

        [Fact]
        public void TestTreesFromSameSourceEquivalent()
        {
            var text = "class goo { }";
            var tree1 = SyntaxFactory.ParseSyntaxTree(text);
            var tree2 = SyntaxFactory.ParseSyntaxTree(text);
            Assert.NotEqual(tree1.GetCompilationUnitRoot(), tree2.GetCompilationUnitRoot());
            Assert.True(tree1.GetCompilationUnitRoot().IsEquivalentTo(tree2.GetCompilationUnitRoot()));
        }

        [Fact]
        public void TestDifferentTreesNotEquivalent()
        {
            var tree1 = SyntaxFactory.ParseSyntaxTree("class goo { }");
            var tree2 = SyntaxFactory.ParseSyntaxTree("class bar { }");
            Assert.NotEqual(tree1.GetCompilationUnitRoot(), tree2.GetCompilationUnitRoot());
            Assert.False(tree1.GetCompilationUnitRoot().IsEquivalentTo(tree2.GetCompilationUnitRoot()));
        }

        [Fact]
        public void TestVastlyDifferentTreesNotEquivalent()
        {
            var tree1 = SyntaxFactory.ParseSyntaxTree("class goo { }");
            var tree2 = SyntaxFactory.ParseSyntaxTree(string.Empty);
            Assert.NotEqual(tree1.GetCompilationUnitRoot(), tree2.GetCompilationUnitRoot());
            Assert.False(tree1.GetCompilationUnitRoot().IsEquivalentTo(tree2.GetCompilationUnitRoot()));
        }

        [Fact]
        public void TestSimilarSubtreesEquivalent()
        {
            var tree1 = SyntaxFactory.ParseSyntaxTree("class goo { void M() { } }");
            var tree2 = SyntaxFactory.ParseSyntaxTree("class bar { void M() { } }");
            var m1 = ((TypeDeclarationSyntax)tree1.GetCompilationUnitRoot().Members[0]).Members[0];
            var m2 = ((TypeDeclarationSyntax)tree2.GetCompilationUnitRoot().Members[0]).Members[0];
            Assert.Equal(SyntaxKind.MethodDeclaration, m1.Kind());
            Assert.Equal(SyntaxKind.MethodDeclaration, m2.Kind());
            Assert.NotEqual(m1, m2);
            Assert.True(m1.IsEquivalentTo(m2));
        }

        [Fact]
        public void TestTreesWithDifferentTriviaAreNotEquivalent()
        {
            var tree1 = SyntaxFactory.ParseSyntaxTree("class goo {void M() { }}");
            var tree2 = SyntaxFactory.ParseSyntaxTree("class goo { void M() { } }");
            Assert.False(tree1.GetCompilationUnitRoot().IsEquivalentTo(tree2.GetCompilationUnitRoot()));
        }

        [Fact]
        public void TestNodeIncrementallyEquivalentToSelf()
        {
            var text = "class goo { }";
            var tree = SyntaxFactory.ParseSyntaxTree(text);
            Assert.True(tree.GetCompilationUnitRoot().IsIncrementallyIdenticalTo(tree.GetCompilationUnitRoot()));
        }

        [Fact]
        public void TestTokenIncrementallyEquivalentToSelf()
        {
            var text = "class goo { }";
            var tree = SyntaxFactory.ParseSyntaxTree(text);
            Assert.True(tree.GetCompilationUnitRoot().EndOfFileToken.IsIncrementallyIdenticalTo(tree.GetCompilationUnitRoot().EndOfFileToken));
        }

        [Fact]
        public void TestDifferentTokensFromSameTreeNotIncrementallyEquivalentToSelf()
        {
            var text = "class goo { }";
            var tree = SyntaxFactory.ParseSyntaxTree(text);
            Assert.False(tree.GetCompilationUnitRoot().GetFirstToken().IsIncrementallyIdenticalTo(tree.GetCompilationUnitRoot().GetFirstToken().GetNextToken()));
        }

        [Fact]
        public void TestCachedTokensFromDifferentTreesIncrementallyEquivalentToSelf()
        {
            var text = "class goo { }";
            var tree1 = SyntaxFactory.ParseSyntaxTree(text);
            var tree2 = SyntaxFactory.ParseSyntaxTree(text);
            Assert.True(tree1.GetCompilationUnitRoot().GetFirstToken().IsIncrementallyIdenticalTo(tree2.GetCompilationUnitRoot().GetFirstToken()));
        }

        [Fact]
        public void TestNodesFromSameContentNotIncrementallyParsedNotIncrementallyEquivalent()
        {
            var text = "class goo { }";
            var tree1 = SyntaxFactory.ParseSyntaxTree(text);
            var tree2 = SyntaxFactory.ParseSyntaxTree(text);
            Assert.False(tree1.GetCompilationUnitRoot().IsIncrementallyIdenticalTo(tree2.GetCompilationUnitRoot()));
        }

        [Fact]
        public void TestNodesFromIncrementalParseIncrementallyEquivalent1()
        {
            var text = "class goo { void M() { } }";
            var tree1 = SyntaxFactory.ParseSyntaxTree(text);
            var tree2 = tree1.WithChangedText(tree1.GetText().WithChanges(new TextChange(default, " ")));
            Assert.True(
                tree1.GetCompilationUnitRoot().DescendantNodes().OfType<MethodDeclarationSyntax>().Single().IsIncrementallyIdenticalTo(
                tree2.GetCompilationUnitRoot().DescendantNodes().OfType<MethodDeclarationSyntax>().Single()));
        }

        [Fact]
        public void TestNodesFromIncrementalParseNotIncrementallyEquivalent1()
        {
            var text = "class goo { void M() { } }";
            var tree1 = SyntaxFactory.ParseSyntaxTree(text);
            var tree2 = tree1.WithChangedText(tree1.GetText().WithChanges(new TextChange(new TextSpan(22, 0), " return; ")));
            Assert.False(
                tree1.GetCompilationUnitRoot().DescendantNodes().OfType<MethodDeclarationSyntax>().Single().IsIncrementallyIdenticalTo(
                tree2.GetCompilationUnitRoot().DescendantNodes().OfType<MethodDeclarationSyntax>().Single()));
        }

        [Fact, WorkItem(536664, "http://vstfdevdiv:8080/DevDiv2/DevDiv/_workitems/edit/536664")]
        public void TestTriviaNodeCached()
        {
            var tree = SyntaxFactory.ParseSyntaxTree(" class goo {}");

            // get to the trivia node
            var trivia = tree.GetCompilationUnitRoot().Members[0].GetLeadingTrivia()[0];

            // we get the trivia again
            var triviaAgain = tree.GetCompilationUnitRoot().Members[0].GetLeadingTrivia()[0];

            // should NOT return two distinct objects for trivia and triviaAgain - struct now.
            Assert.True(SyntaxTrivia.Equals(trivia, triviaAgain));
        }

        [Fact]
        public void TestGetFirstToken()
        {
            var tree = SyntaxFactory.ParseSyntaxTree("public static class goo { }");
            var first = tree.GetCompilationUnitRoot().GetFirstToken();
            Assert.Equal(SyntaxKind.PublicKeyword, first.Kind());
        }

        [Fact]
        public void TestGetFirstTokenIncludingZeroWidth()
        {
            var tree = SyntaxFactory.ParseSyntaxTree("public static class goo { }");
            var first = tree.GetCompilationUnitRoot().GetFirstToken(includeZeroWidth: true);
            Assert.Equal(SyntaxKind.PublicKeyword, first.Kind());
        }

        [Fact]
        public void TestGetLastToken()
        {
            var tree = SyntaxFactory.ParseSyntaxTree("public static class goo { }");
            var last = tree.GetCompilationUnitRoot().GetLastToken();
            Assert.Equal(SyntaxKind.CloseBraceToken, last.Kind());
        }

        [Fact]
        public void TestGetLastTokenIncludingZeroWidth()
        {
            var tree = SyntaxFactory.ParseSyntaxTree("public static class goo { ");
            var last = tree.GetCompilationUnitRoot().GetLastToken(includeZeroWidth: true);
            Assert.Equal(SyntaxKind.EndOfFileToken, last.Kind());

            last = tree.GetCompilationUnitRoot().Members[0].GetLastToken(includeZeroWidth: true);
            Assert.Equal(SyntaxKind.CloseBraceToken, last.Kind());
            Assert.True(last.IsMissing);
            Assert.Equal(26, last.FullSpan.Start);
        }

        [Fact]
        public void TestReverseChildSyntaxList()
        {
            var tree1 = SyntaxFactory.ParseSyntaxTree("class A {} public class B {} public static class C {}");
            var root1 = tree1.GetCompilationUnitRoot();
            TestReverse(root1.ChildNodesAndTokens());
            TestReverse(root1.Members[0].ChildNodesAndTokens());
            TestReverse(root1.Members[1].ChildNodesAndTokens());
            TestReverse(root1.Members[2].ChildNodesAndTokens());
        }

        private void TestReverse(ChildSyntaxList children)
        {
            var list1 = children.AsEnumerable().Reverse().ToList();
            var list2 = children.Reverse().ToList();
            Assert.Equal(list1.Count, list2.Count);
            for (int i = 0; i < list1.Count; i++)
            {
                Assert.Equal(list1[i], list2[i]);
                Assert.Equal(list1[i].FullSpan.Start, list2[i].FullSpan.Start);
            }
        }

        [Fact]
        public void TestGetNextToken()
        {
            var tree = SyntaxFactory.ParseSyntaxTree("public static class goo { }");
            var tokens = tree.GetCompilationUnitRoot().DescendantTokens().ToList();

            var list = new List<SyntaxToken>();
            var token = tree.GetCompilationUnitRoot().GetFirstToken(includeSkipped: true);
            while (token.Kind() != SyntaxKind.None)
            {
                list.Add(token);
                token = token.GetNextToken(includeSkipped: true);
            }

            // descendant tokens include EOF
            Assert.Equal(tokens.Count - 1, list.Count);
            for (int i = 0; i < list.Count; i++)
            {
                Assert.Equal(list[i], tokens[i]);
            }
        }

        [Fact]
        public void TestGetNextTokenIncludingSkippedTokens()
        {
            var text =
@"garbage
using goo.bar;
";
            var tree = SyntaxFactory.ParseSyntaxTree(text);
            Assert.Equal(text, tree.GetCompilationUnitRoot().ToFullString());

            var tokens = tree.GetCompilationUnitRoot().DescendantTokens(descendIntoTrivia: true).Where(SyntaxToken.NonZeroWidth).ToList();
            Assert.Equal(6, tokens.Count);
            Assert.Equal("garbage", tokens[0].Text);

            var list = new List<SyntaxToken>(tokens.Count);
            var token = tree.GetCompilationUnitRoot().GetFirstToken(includeSkipped: true);
            while (token.Kind() != SyntaxKind.None)
            {
                list.Add(token);
                token = token.GetNextToken(includeSkipped: true);
            }

            Assert.Equal(tokens.Count, list.Count);
            for (int i = 0; i < tokens.Count; i++)
            {
                Assert.Equal(list[i], tokens[i]);
            }
        }

        [Fact]
        public void TestGetNextTokenExcludingSkippedTokens()
        {
            var tree = SyntaxFactory.ParseSyntaxTree(
@"garbage
using goo.bar;
");
            var tokens = tree.GetCompilationUnitRoot().DescendantTokens().ToList();
            Assert.Equal(6, tokens.Count);

            var list = new List<SyntaxToken>(tokens.Count);
            var token = tree.GetCompilationUnitRoot().GetFirstToken(includeSkipped: false);
            while (token.Kind() != SyntaxKind.None)
            {
                list.Add(token);
                token = token.GetNextToken(includeSkipped: false);
            }

            // descendant tokens includes EOF
            Assert.Equal(tokens.Count - 1, list.Count);
            for (int i = 0; i < list.Count; i++)
            {
                Assert.Equal(list[i], tokens[i]);
            }
        }

        [Fact]
        public void TestGetNextTokenCommon()
        {
            SyntaxTree syntaxTree = SyntaxFactory.ParseSyntaxTree("public static class goo { }");
            List<SyntaxToken> tokens = syntaxTree.GetRoot().DescendantTokens().ToList();

            List<SyntaxToken> list = new List<SyntaxToken>();
            SyntaxToken token = syntaxTree.GetRoot().GetFirstToken();
            while (token.RawKind != 0)
            {
                list.Add(token);
                token = token.GetNextToken();
            }

            // descendant tokens includes EOF
            Assert.Equal(tokens.Count - 1, list.Count);
            for (int i = 0; i < list.Count; i++)
            {
                Assert.Equal(list[i], tokens[i]);
            }
        }

        [Fact]
        public void TestGetPreviousToken()
        {
            var tree = SyntaxFactory.ParseSyntaxTree("public static class goo { }");
            var tokens = tree.GetCompilationUnitRoot().DescendantTokens().ToList();

            var list = new List<SyntaxToken>();
            var token = tree.GetCompilationUnitRoot().GetLastToken(); // skip EOF
            while (token.Kind() != SyntaxKind.None)
            {
                list.Add(token);
                token = token.GetPreviousToken();
            }
            list.Reverse();

            // descendant tokens includes EOF
            Assert.Equal(tokens.Count - 1, list.Count);
            for (int i = 0; i < list.Count; i++)
            {
                Assert.Equal(list[i], tokens[i]);
            }
        }

        [Fact]
        public void TestGetPreviousTokenIncludingSkippedTokens()
        {
            var text =
@"garbage
using goo.bar;
";
            var tree = SyntaxFactory.ParseSyntaxTree(text);
            Assert.Equal(text, tree.GetCompilationUnitRoot().ToFullString());

            var tokens = tree.GetCompilationUnitRoot().DescendantTokens(descendIntoTrivia: true).Where(SyntaxToken.NonZeroWidth).ToList();
            Assert.Equal(6, tokens.Count);
            Assert.Equal("garbage", tokens[0].Text);

            var list = new List<SyntaxToken>(tokens.Count);
            var token = tree.GetCompilationUnitRoot().GetLastToken(includeSkipped: true);
            while (token.Kind() != SyntaxKind.None)
            {
                list.Add(token);
                token = token.GetPreviousToken(includeSkipped: true);
            }
            list.Reverse();

            Assert.Equal(tokens.Count, list.Count);
            for (int i = 0; i < tokens.Count; i++)
            {
                Assert.Equal(list[i], tokens[i]);
            }
        }

        [Fact]
        public void TestGetPreviousTokenExcludingSkippedTokens()
        {
            var text =
@"garbage
using goo.bar;
";
            var tree = SyntaxFactory.ParseSyntaxTree(text);
            Assert.Equal(text, tree.GetCompilationUnitRoot().ToFullString());

            var tokens = tree.GetCompilationUnitRoot().DescendantTokens().ToList();
            Assert.Equal(6, tokens.Count);

            var list = new List<SyntaxToken>(tokens.Count);
            var token = tree.GetCompilationUnitRoot().GetLastToken(includeSkipped: false);
            while (token.Kind() != SyntaxKind.None)
            {
                list.Add(token);
                token = token.GetPreviousToken(includeSkipped: false);
            }
            list.Reverse();

            // descendant tokens includes EOF
            Assert.Equal(tokens.Count, list.Count + 1);
            for (int i = 0; i < list.Count; i++)
            {
                Assert.Equal(tokens[i], list[i]);
            }
        }

        [Fact]
        public void TestGetPreviousTokenCommon()
        {
            SyntaxTree syntaxTree = SyntaxFactory.ParseSyntaxTree("public static class goo { }");
            List<SyntaxToken> tokens = syntaxTree.GetRoot().DescendantTokens().ToList();

            List<SyntaxToken> list = new List<SyntaxToken>();
            var token = syntaxTree.GetRoot().GetLastToken(includeZeroWidth: false); // skip EOF

            while (token.RawKind != 0)
            {
                list.Add(token);
                token = token.GetPreviousToken();
            }
            list.Reverse();

            // descendant tokens include EOF
            Assert.Equal(tokens.Count - 1, list.Count);
            for (int i = 0; i < list.Count; i++)
            {
                Assert.Equal(list[i], tokens[i]);
            }
        }

        [Fact]
        public void TestGetNextTokenIncludingZeroWidth()
        {
            var tree = SyntaxFactory.ParseSyntaxTree("public static class goo {");
            var tokens = tree.GetCompilationUnitRoot().DescendantTokens().ToList();

            var list = new List<SyntaxToken>();
            var token = tree.GetCompilationUnitRoot().GetFirstToken(includeZeroWidth: true);
            while (token.Kind() != SyntaxKind.None)
            {
                list.Add(token);
                token = token.GetNextToken(includeZeroWidth: true);
            }

            Assert.Equal(tokens.Count, list.Count);
            for (int i = 0; i < tokens.Count; i++)
            {
                Assert.Equal(list[i], tokens[i]);
            }
        }

        [Fact]
        public void TestGetNextTokenIncludingZeroWidthCommon()
        {
            SyntaxTree syntaxTree = SyntaxFactory.ParseSyntaxTree("public static class goo {");
            List<SyntaxToken> tokens = syntaxTree.GetRoot().DescendantTokens().ToList();

            List<SyntaxToken> list = new List<SyntaxToken>();
            SyntaxToken token = syntaxTree.GetRoot().GetFirstToken(includeZeroWidth: true);
            while (token.RawKind != 0)
            {
                list.Add(token);
                token = token.GetNextToken(includeZeroWidth: true);
            }

            Assert.Equal(tokens.Count, list.Count);
            for (int i = 0; i < tokens.Count; i++)
            {
                Assert.Equal(list[i], tokens[i]);
            }
        }

        [Fact]
        public void TestGetPreviousTokenIncludingZeroWidth()
        {
            var tree = SyntaxFactory.ParseSyntaxTree("public static class goo {");
            var tokens = tree.GetCompilationUnitRoot().DescendantTokens().ToList();

            var list = new List<SyntaxToken>();
            var token = tree.GetCompilationUnitRoot().EndOfFileToken.GetPreviousToken(includeZeroWidth: true);
            while (token.Kind() != SyntaxKind.None)
            {
                list.Add(token);
                token = token.GetPreviousToken(includeZeroWidth: true);
            }

            list.Reverse();

            // descendant tokens include EOF
            Assert.Equal(tokens.Count - 1, list.Count);
            for (int i = 0; i < list.Count; i++)
            {
                Assert.Equal(list[i], tokens[i]);
            }
        }

        [Fact]
        public void TestGetPreviousTokenIncludingZeroWidthCommon()
        {
            SyntaxTree syntaxTree = SyntaxFactory.ParseSyntaxTree("public static class goo {");
            List<SyntaxToken> tokens = syntaxTree.GetRoot().DescendantTokens().ToList();

            List<SyntaxToken> list = new List<SyntaxToken>();
            SyntaxToken token = ((SyntaxToken)((SyntaxTree)syntaxTree).GetCompilationUnitRoot().EndOfFileToken).GetPreviousToken(includeZeroWidth: true);
            while (token.RawKind != 0)
            {
                list.Add(token);
                token = token.GetPreviousToken(includeZeroWidth: true);
            }
            list.Reverse();

            // descendant tokens includes EOF
            Assert.Equal(tokens.Count - 1, list.Count);
            for (int i = 0; i < list.Count; i++)
            {
                Assert.Equal(tokens[i], list[i]);
            }
        }

        [Fact]
        public void TestGetNextSibling()
        {
            var tree = SyntaxFactory.ParseSyntaxTree("public static class goo { }");
            var children = tree.GetCompilationUnitRoot().Members[0].ChildNodesAndTokens().ToList();
            var list = new List<SyntaxNodeOrToken>();
            for (var child = children[0]; child.Kind() != SyntaxKind.None; child = child.GetNextSibling())
            {
                list.Add(child);
            }

            Assert.Equal(children.Count, list.Count);
            for (int i = 0; i < children.Count; i++)
            {
                Assert.Equal(list[i], children[i]);
            }
        }

        [Fact]
        public void TestGetPreviousSibling()
        {
            var tree = SyntaxFactory.ParseSyntaxTree("public static class goo { }");
            var children = tree.GetCompilationUnitRoot().Members[0].ChildNodesAndTokens().ToList();
            var reversed = children.AsEnumerable().Reverse().ToList();
            var list = new List<SyntaxNodeOrToken>();
            for (var child = children[children.Count - 1]; child.Kind() != SyntaxKind.None; child = child.GetPreviousSibling())
            {
                list.Add(child);
            }

            Assert.Equal(children.Count, list.Count);
            for (int i = 0; i < reversed.Count; i++)
            {
                Assert.Equal(list[i], reversed[i]);
            }
        }

        [Fact]
        public void TestSyntaxNodeOrTokenEquality()
        {
            var tree = SyntaxFactory.ParseSyntaxTree("public static class goo { }");
            var child = tree.GetCompilationUnitRoot().ChildNodesAndTokens()[0];
            var member = (TypeDeclarationSyntax)tree.GetCompilationUnitRoot().Members[0];
            Assert.Equal((SyntaxNodeOrToken)member, child);

            var name = member.Identifier;
            var nameChild = member.ChildNodesAndTokens()[3];
            Assert.Equal((SyntaxNodeOrToken)name, nameChild);

            var closeBraceToken = member.CloseBraceToken;
            var closeBraceChild = member.GetLastToken();
            Assert.Equal((SyntaxNodeOrToken)closeBraceToken, closeBraceChild);
        }

        [Fact]
        public void TestStructuredTriviaHasNoParent()
        {
            var tree = SyntaxFactory.ParseSyntaxTree("#define GOO");
            var trivia = tree.GetCompilationUnitRoot().EndOfFileToken.GetLeadingTrivia()[0];
            Assert.Equal(SyntaxKind.DefineDirectiveTrivia, trivia.Kind());
            Assert.True(trivia.HasStructure);
            Assert.NotNull(trivia.GetStructure());
            Assert.Null(trivia.GetStructure().Parent);
        }

        [Fact]
        public void TestStructuredTriviaHasParentTrivia()
        {
            var tree = SyntaxFactory.ParseSyntaxTree("#define GOO");
            var trivia = tree.GetCompilationUnitRoot().EndOfFileToken.GetLeadingTrivia()[0];
            Assert.Equal(SyntaxKind.DefineDirectiveTrivia, trivia.Kind());
            Assert.True(trivia.HasStructure);
            Assert.NotNull(trivia.GetStructure());
            var parentTrivia = trivia.GetStructure().ParentTrivia;
            Assert.NotEqual(SyntaxKind.None, parentTrivia.Kind());
            Assert.Equal(trivia, parentTrivia);
        }

        [Fact]
        public void TestStructuredTriviaParentTrivia()
        {
            var def = SyntaxFactory.DefineDirectiveTrivia(SyntaxFactory.Identifier("GOO"), false);

            // unrooted structured trivia should report parent trivia as default 
            Assert.Equal(default(SyntaxTrivia), def.ParentTrivia);

            var trivia = SyntaxFactory.Trivia(def);
            var structure = trivia.GetStructure();
            Assert.NotEqual(def, structure);  // these should not be identity equals
            Assert.True(def.IsEquivalentTo(structure)); // they should be equivalent though
            Assert.Equal(trivia, structure.ParentTrivia); // parent trivia should be equal to original trivia

            // attach trivia to token and walk down to structured trivia and back up again
            var token = SyntaxFactory.Identifier(default(SyntaxTriviaList), "x", SyntaxTriviaList.Create(trivia));
            var tokenTrivia = token.TrailingTrivia[0];
            var tokenStructuredTrivia = tokenTrivia.GetStructure();
            var tokenStructuredParentTrivia = tokenStructuredTrivia.ParentTrivia;
            Assert.Equal(tokenTrivia, tokenStructuredParentTrivia);
            Assert.Equal(token, tokenStructuredParentTrivia.Token);
        }

        [Fact]
        public void TestGetFirstDirective()
        {
            var tree = SyntaxFactory.ParseSyntaxTree("#define GOO");
            var d = tree.GetCompilationUnitRoot().GetFirstDirective();
            Assert.NotNull(d);
            Assert.Equal(SyntaxKind.DefineDirectiveTrivia, d.Kind());
        }

        [Fact]
        public void TestGetLastDirective()
        {
            var tree = SyntaxFactory.ParseSyntaxTree(
@"#define GOO
#undef GOO
");
            var d = tree.GetCompilationUnitRoot().GetLastDirective();
            Assert.NotNull(d);
            Assert.Equal(SyntaxKind.UndefDirectiveTrivia, d.Kind());
        }

        [Fact]
        public void TestGetNextDirective()
        {
            var tree = SyntaxFactory.ParseSyntaxTree(
@"#define GOO
#define BAR
class C {
#if GOO
   void M() { }
#endif
}
");
            var d1 = tree.GetCompilationUnitRoot().GetFirstDirective();
            Assert.NotNull(d1);
            Assert.Equal(SyntaxKind.DefineDirectiveTrivia, d1.Kind());
            var d2 = d1.GetNextDirective();
            Assert.NotNull(d2);
            Assert.Equal(SyntaxKind.DefineDirectiveTrivia, d2.Kind());
            var d3 = d2.GetNextDirective();
            Assert.NotNull(d3);
            Assert.Equal(SyntaxKind.IfDirectiveTrivia, d3.Kind());
            var d4 = d3.GetNextDirective();
            Assert.NotNull(d4);
            Assert.Equal(SyntaxKind.EndIfDirectiveTrivia, d4.Kind());
            var d5 = d4.GetNextDirective();
            Assert.Null(d5);
        }

        [Fact]
        public void TestGetPreviousDirective()
        {
            var tree = SyntaxFactory.ParseSyntaxTree(
@"#define GOO
#define BAR
class C {
#if GOO
   void M() { }
#endif
}
");
            var d1 = tree.GetCompilationUnitRoot().GetLastDirective();
            Assert.NotNull(d1);
            Assert.Equal(SyntaxKind.EndIfDirectiveTrivia, d1.Kind());
            var d2 = d1.GetPreviousDirective();
            Assert.NotNull(d2);
            Assert.Equal(SyntaxKind.IfDirectiveTrivia, d2.Kind());
            var d3 = d2.GetPreviousDirective();
            Assert.NotNull(d3);
            Assert.Equal(SyntaxKind.DefineDirectiveTrivia, d3.Kind());
            var d4 = d3.GetPreviousDirective();
            Assert.NotNull(d4);
            Assert.Equal(SyntaxKind.DefineDirectiveTrivia, d4.Kind());
            var d5 = d4.GetPreviousDirective();
            Assert.Null(d5);
        }

        [Fact]
        public void TestGetNextAndPreviousDirectiveWithDuplicateTrivia()
        {
            var tree = SyntaxFactory.ParseSyntaxTree(
@"#region R
class C {
}
");
            var c = tree.GetCompilationUnitRoot().Members[0];

            // Duplicate the leading trivia on the class
            c = c.WithLeadingTrivia(c.GetLeadingTrivia().Concat(c.GetLeadingTrivia()));

            var leadingTriviaWithDuplicate = c.GetLeadingTrivia();
            Assert.Equal(2, leadingTriviaWithDuplicate.Count);

            var firstDirective = Assert.IsType<RegionDirectiveTriviaSyntax>(leadingTriviaWithDuplicate[0].GetStructure());
            var secondDirective = Assert.IsType<RegionDirectiveTriviaSyntax>(leadingTriviaWithDuplicate[1].GetStructure());

            // Test GetNextDirective works correctly
            Assert.Same(secondDirective, firstDirective.GetNextDirective());
            Assert.Null(secondDirective.GetNextDirective());

            // Test GetPreviousDirective works correctly
            Assert.Null(firstDirective.GetPreviousDirective());
            Assert.Same(secondDirective.GetPreviousDirective(), firstDirective);
        }

        [Fact]
        public void TestGetDirectivesRelatedToIf()
        {
            var tree = SyntaxFactory.ParseSyntaxTree(
@"#define GOO
#if GOO
class A { }
#elif BAR
class B { }
#elif BAZ
class B { }
#else 
class C { }
#endif
");
            var d = tree.GetCompilationUnitRoot().GetFirstDirective();
            Assert.NotNull(d);
            Assert.Equal(SyntaxKind.DefineDirectiveTrivia, d.Kind());
            d = d.GetNextDirective();
            Assert.NotNull(d);
            Assert.Equal(SyntaxKind.IfDirectiveTrivia, d.Kind());
            var related = d.GetRelatedDirectives();
            Assert.NotNull(related);
            Assert.Equal(5, related.Count);
            Assert.Equal(SyntaxKind.IfDirectiveTrivia, related[0].Kind());
            Assert.Equal(SyntaxKind.ElifDirectiveTrivia, related[1].Kind());
            Assert.Equal(SyntaxKind.ElifDirectiveTrivia, related[2].Kind());
            Assert.Equal(SyntaxKind.ElseDirectiveTrivia, related[3].Kind());
            Assert.Equal(SyntaxKind.EndIfDirectiveTrivia, related[4].Kind());
        }

        [Fact]
        public void TestGetDirectivesRelatedToIfElements()
        {
            var tree = SyntaxFactory.ParseSyntaxTree(
@"#define GOO
#if GOO
class A { }
#elif BAR
class B { }
#elif BAZ
class B { }
#else 
class C { }
#endif
");
            var d = tree.GetCompilationUnitRoot().GetFirstDirective();
            Assert.NotNull(d);
            Assert.Equal(SyntaxKind.DefineDirectiveTrivia, d.Kind());
            d = d.GetNextDirective();
            Assert.NotNull(d);
            Assert.Equal(SyntaxKind.IfDirectiveTrivia, d.Kind());
            var related = d.GetRelatedDirectives();
            Assert.NotNull(related);
            Assert.Equal(5, related.Count);
            Assert.Equal(SyntaxKind.IfDirectiveTrivia, related[0].Kind());
            Assert.Equal(SyntaxKind.ElifDirectiveTrivia, related[1].Kind());
            Assert.Equal(SyntaxKind.ElifDirectiveTrivia, related[2].Kind());
            Assert.Equal(SyntaxKind.ElseDirectiveTrivia, related[3].Kind());
            Assert.Equal(SyntaxKind.EndIfDirectiveTrivia, related[4].Kind());

            // get directives related to elif
            var related2 = related[1].GetRelatedDirectives();
            Assert.True(related.SequenceEqual(related2));

            // get directives related to else
            var related3 = related[3].GetRelatedDirectives();
            Assert.True(related.SequenceEqual(related3));
        }

        [Fact]
        public void TestGetDirectivesRelatedToEndIf()
        {
            var tree = SyntaxFactory.ParseSyntaxTree(
@"#define GOO
#if GOO
class A { }
#elif BAR
class B { }
#elif BAZ
class B { }
#else 
class C { }
#endif
");
            var d = tree.GetCompilationUnitRoot().GetLastDirective();
            Assert.NotNull(d);
            Assert.Equal(SyntaxKind.EndIfDirectiveTrivia, d.Kind());
            var related = d.GetRelatedDirectives();
            Assert.NotNull(related);
            Assert.Equal(5, related.Count);
            Assert.Equal(SyntaxKind.IfDirectiveTrivia, related[0].Kind());
            Assert.Equal(SyntaxKind.ElifDirectiveTrivia, related[1].Kind());
            Assert.Equal(SyntaxKind.ElifDirectiveTrivia, related[2].Kind());
            Assert.Equal(SyntaxKind.ElseDirectiveTrivia, related[3].Kind());
            Assert.Equal(SyntaxKind.EndIfDirectiveTrivia, related[4].Kind());
        }

        [Fact]
        public void TestGetDirectivesRelatedToIfWithNestedIfEndIF()
        {
            var tree = SyntaxFactory.ParseSyntaxTree(
@"#define GOO
#if GOO
class A { }
#if ZED
  class A1 { }
#endif
#elif BAR
class B { }
#elif BAZ
class B { }
#else 
class C { }
#endif
");
            var d = tree.GetCompilationUnitRoot().GetFirstDirective();
            Assert.NotNull(d);
            Assert.Equal(SyntaxKind.DefineDirectiveTrivia, d.Kind());
            d = d.GetNextDirective();
            Assert.NotNull(d);
            Assert.Equal(SyntaxKind.IfDirectiveTrivia, d.Kind());
            var related = d.GetRelatedDirectives();
            Assert.NotNull(related);
            Assert.Equal(5, related.Count);
            Assert.Equal(SyntaxKind.IfDirectiveTrivia, related[0].Kind());
            Assert.Equal(SyntaxKind.ElifDirectiveTrivia, related[1].Kind());
            Assert.Equal(SyntaxKind.ElifDirectiveTrivia, related[2].Kind());
            Assert.Equal(SyntaxKind.ElseDirectiveTrivia, related[3].Kind());
            Assert.Equal(SyntaxKind.EndIfDirectiveTrivia, related[4].Kind());
        }

        [Fact]
        public void TestGetDirectivesRelatedToIfWithNestedRegionEndRegion()
        {
            var tree = SyntaxFactory.ParseSyntaxTree(
@"#define GOO
#if GOO
class A { }
#region some region
  class A1 { }
#endregion
#elif BAR
class B { }
#elif BAZ
class B { }
#else 
class C { }
#endif
");
            var d = tree.GetCompilationUnitRoot().GetFirstDirective();
            Assert.NotNull(d);
            Assert.Equal(SyntaxKind.DefineDirectiveTrivia, d.Kind());
            d = d.GetNextDirective();
            Assert.NotNull(d);
            Assert.Equal(SyntaxKind.IfDirectiveTrivia, d.Kind());
            var related = d.GetRelatedDirectives();
            Assert.NotNull(related);
            Assert.Equal(5, related.Count);
            Assert.Equal(SyntaxKind.IfDirectiveTrivia, related[0].Kind());
            Assert.Equal(SyntaxKind.ElifDirectiveTrivia, related[1].Kind());
            Assert.Equal(SyntaxKind.ElifDirectiveTrivia, related[2].Kind());
            Assert.Equal(SyntaxKind.ElseDirectiveTrivia, related[3].Kind());
            Assert.Equal(SyntaxKind.EndIfDirectiveTrivia, related[4].Kind());
        }

        [Fact]
        public void TestGetDirectivesRelatedToEndIfWithNestedIfEndIf()
        {
            var tree = SyntaxFactory.ParseSyntaxTree(
@"#define GOO
#if GOO
class A { }
#if ZED
  class A1 { }
#endif
#elif BAR
class B { }
#elif BAZ
class B { }
#else 
class C { }
#endif
");
            var d = tree.GetCompilationUnitRoot().GetLastDirective();
            Assert.NotNull(d);
            Assert.Equal(SyntaxKind.EndIfDirectiveTrivia, d.Kind());
            var related = d.GetRelatedDirectives();
            Assert.NotNull(related);
            Assert.Equal(5, related.Count);
            Assert.Equal(SyntaxKind.IfDirectiveTrivia, related[0].Kind());
            Assert.Equal(SyntaxKind.ElifDirectiveTrivia, related[1].Kind());
            Assert.Equal(SyntaxKind.ElifDirectiveTrivia, related[2].Kind());
            Assert.Equal(SyntaxKind.ElseDirectiveTrivia, related[3].Kind());
            Assert.Equal(SyntaxKind.EndIfDirectiveTrivia, related[4].Kind());
        }

        [Fact]
        public void TestGetDirectivesRelatedToEndIfWithNestedRegionEndRegion()
        {
            var tree = SyntaxFactory.ParseSyntaxTree(
@"#define GOO
#if GOO
#region some region
class A { }
#endregion
#elif BAR
class B { }
#elif BAZ
class B { }
#else 
class C { }
#endif
");
            var d = tree.GetCompilationUnitRoot().GetLastDirective();
            Assert.NotNull(d);
            Assert.Equal(SyntaxKind.EndIfDirectiveTrivia, d.Kind());
            var related = d.GetRelatedDirectives();
            Assert.NotNull(related);
            Assert.Equal(5, related.Count);
            Assert.Equal(SyntaxKind.IfDirectiveTrivia, related[0].Kind());
            Assert.Equal(SyntaxKind.ElifDirectiveTrivia, related[1].Kind());
            Assert.Equal(SyntaxKind.ElifDirectiveTrivia, related[2].Kind());
            Assert.Equal(SyntaxKind.ElseDirectiveTrivia, related[3].Kind());
            Assert.Equal(SyntaxKind.EndIfDirectiveTrivia, related[4].Kind());
        }

        [Fact]
        public void TestGetDirectivesRelatedToRegion()
        {
            var tree = SyntaxFactory.ParseSyntaxTree(
@"#region Some Region
class A { }
#endregion
#if GOO
#endif
");
            var d = tree.GetCompilationUnitRoot().GetFirstDirective();
            Assert.NotNull(d);
            Assert.Equal(SyntaxKind.RegionDirectiveTrivia, d.Kind());
            var related = d.GetRelatedDirectives();
            Assert.NotNull(related);
            Assert.Equal(2, related.Count);
            Assert.Equal(SyntaxKind.RegionDirectiveTrivia, related[0].Kind());
            Assert.Equal(SyntaxKind.EndRegionDirectiveTrivia, related[1].Kind());
        }

        [Fact]
        public void TestGetDirectivesRelatedToEndRegion()
        {
            var tree = SyntaxFactory.ParseSyntaxTree(
@"
#if GOO
#endif
#region Some Region
class A { }
#endregion
");
            var d = tree.GetCompilationUnitRoot().GetLastDirective();
            Assert.NotNull(d);
            Assert.Equal(SyntaxKind.EndRegionDirectiveTrivia, d.Kind());
            var related = d.GetRelatedDirectives();
            Assert.NotNull(related);
            Assert.Equal(2, related.Count);
            Assert.Equal(SyntaxKind.RegionDirectiveTrivia, related[0].Kind());
            Assert.Equal(SyntaxKind.EndRegionDirectiveTrivia, related[1].Kind());
        }

        [WorkItem(536995, "http://vstfdevdiv:8080/DevDiv2/DevDiv/_workitems/edit/536995")]
        [Fact]
        public void TestTextAndSpanWithTrivia1()
        {
            var tree = SyntaxFactory.ParseSyntaxTree(
@"/*START*/namespace Microsoft.CSharp.Test
{
}/*END*/");
            var rootNode = tree.GetCompilationUnitRoot();

            Assert.Equal(rootNode.FullSpan.Length, rootNode.ToFullString().Length);
            Assert.Equal(rootNode.Span.Length, rootNode.ToString().Length);
            Assert.True(rootNode.ToString().Contains("/*END*/"));
            Assert.False(rootNode.ToString().Contains("/*START*/"));
        }

        [WorkItem(536996, "http://vstfdevdiv:8080/DevDiv2/DevDiv/_workitems/edit/536996")]
        [Fact]
        public void TestTextAndSpanWithTrivia2()
        {
            var tree = SyntaxFactory.ParseSyntaxTree(
@"/*START*/
namespace Microsoft.CSharp.Test
{
}
/*END*/");
            var rootNode = tree.GetCompilationUnitRoot();

            Assert.Equal(rootNode.FullSpan.Length, rootNode.ToFullString().Length);
            Assert.Equal(rootNode.Span.Length, rootNode.ToString().Length);
            Assert.True(rootNode.ToString().Contains("/*END*/"));
            Assert.False(rootNode.ToString().Contains("/*START*/"));
        }

        [Fact]
        public void TestCreateCommonSyntaxNode()
        {
            var rootNode = SyntaxFactory.ParseSyntaxTree("using X; namespace Y { }").GetCompilationUnitRoot();
            var namespaceNode = rootNode.ChildNodesAndTokens()[1].AsNode();
            var nodeOrToken = (SyntaxNodeOrToken)namespaceNode;
            Assert.True(nodeOrToken.IsNode);
            Assert.Equal(namespaceNode, nodeOrToken.AsNode());
            Assert.Equal(rootNode, nodeOrToken.Parent);
            Assert.Equal(namespaceNode.FullSpan, nodeOrToken.FullSpan);
            Assert.Equal(namespaceNode.Span, nodeOrToken.Span);
        }

        [Fact, WorkItem(537070, "http://vstfdevdiv:8080/DevDiv2/DevDiv/_workitems/edit/537070")]
        public void TestTraversalUsingCommonSyntaxNodeOrToken()
        {
            SyntaxTree syntaxTree = SyntaxFactory.ParseSyntaxTree(@"class c1
{
}");
            var nodeOrToken = (SyntaxNodeOrToken)syntaxTree.GetRoot();
            Assert.Equal(0, syntaxTree.GetDiagnostics().Count());
            Action<SyntaxNodeOrToken> walk = null;
            walk = (SyntaxNodeOrToken nOrT) =>
            {
                Assert.Equal(0, syntaxTree.GetDiagnostics(nOrT).Count());
                foreach (var child in nOrT.ChildNodesAndTokens())
                {
                    walk(child);
                }
            };
            walk(nodeOrToken);
        }

        [WorkItem(537747, "http://vstfdevdiv:8080/DevDiv2/DevDiv/_workitems/edit/537747")]
        [Fact]
        public void SyntaxTriviaDefaultIsDirective()
        {
            SyntaxTrivia trivia = new SyntaxTrivia();
            Assert.False(trivia.IsDirective);
        }

        [Fact]
        public void SyntaxNames()
        {
            var cc = SyntaxFactory.Token(SyntaxKind.ColonColonToken);
            var lt = SyntaxFactory.Token(SyntaxKind.LessThanToken);
            var gt = SyntaxFactory.Token(SyntaxKind.GreaterThanToken);
            var dot = SyntaxFactory.Token(SyntaxKind.DotToken);
            var gp = SyntaxFactory.SingletonSeparatedList<TypeSyntax>(SyntaxFactory.PredefinedType(SyntaxFactory.Token(SyntaxKind.IntKeyword)));

            var externAlias = SyntaxFactory.IdentifierName("alias");
            var goo = SyntaxFactory.IdentifierName("Goo");
            var bar = SyntaxFactory.IdentifierName("Bar");

            // Goo.Bar
            var qualified = SyntaxFactory.QualifiedName(goo, dot, bar);
            Assert.Equal("Goo.Bar", qualified.ToString());
            Assert.Equal("Bar", qualified.GetUnqualifiedName().Identifier.ValueText);

            // Bar<int>
            var generic = SyntaxFactory.GenericName(bar.Identifier, SyntaxFactory.TypeArgumentList(lt, gp, gt));
            Assert.Equal("Bar<int>", generic.ToString());
            Assert.Equal("Bar", generic.GetUnqualifiedName().Identifier.ValueText);

            // Goo.Bar<int>
            var qualifiedGeneric = SyntaxFactory.QualifiedName(goo, dot, generic);
            Assert.Equal("Goo.Bar<int>", qualifiedGeneric.ToString());
            Assert.Equal("Bar", qualifiedGeneric.GetUnqualifiedName().Identifier.ValueText);

            // alias::Goo
            var alias = SyntaxFactory.AliasQualifiedName(externAlias, cc, goo);
            Assert.Equal("alias::Goo", alias.ToString());
            Assert.Equal("Goo", alias.GetUnqualifiedName().Identifier.ValueText);

            // alias::Bar<int>
            var aliasGeneric = SyntaxFactory.AliasQualifiedName(externAlias, cc, generic);
            Assert.Equal("alias::Bar<int>", aliasGeneric.ToString());
            Assert.Equal("Bar", aliasGeneric.GetUnqualifiedName().Identifier.ValueText);

            // alias::Goo.Bar
            var aliasQualified = SyntaxFactory.QualifiedName(alias, dot, bar);
            Assert.Equal("alias::Goo.Bar", aliasQualified.ToString());
            Assert.Equal("Bar", aliasQualified.GetUnqualifiedName().Identifier.ValueText);

            // alias::Goo.Bar<int>
            var aliasQualifiedGeneric = SyntaxFactory.QualifiedName(alias, dot, generic);
            Assert.Equal("alias::Goo.Bar<int>", aliasQualifiedGeneric.ToString());
            Assert.Equal("Bar", aliasQualifiedGeneric.GetUnqualifiedName().Identifier.ValueText);
        }

        [Fact]
        public void ZeroWidthTokensInListAreUnique()
        {
            var someToken = SyntaxFactory.MissingToken(SyntaxKind.IntKeyword);
            var list = SyntaxFactory.TokenList(someToken, someToken);
            Assert.Equal(someToken, someToken);
            Assert.NotEqual(list[0], list[1]);
        }

        [Fact]
        public void ZeroWidthTokensInParentAreUnique()
        {
            var missingComma = SyntaxFactory.MissingToken(SyntaxKind.CommaToken);
            var omittedArraySize = SyntaxFactory.OmittedArraySizeExpression(SyntaxFactory.Token(SyntaxKind.OmittedArraySizeExpressionToken));
            var spec = SyntaxFactory.ArrayRankSpecifier(
                SyntaxFactory.Token(SyntaxKind.OpenBracketToken),
                SyntaxFactory.SeparatedList<ExpressionSyntax>(new SyntaxNodeOrToken[] { omittedArraySize, missingComma, omittedArraySize, missingComma, omittedArraySize, missingComma, omittedArraySize }),
                SyntaxFactory.Token(SyntaxKind.CloseBracketToken)
                );

            var sizes = spec.Sizes;
            Assert.Equal(4, sizes.Count);
            Assert.Equal(3, sizes.SeparatorCount);

            Assert.NotEqual(sizes[0], sizes[1]);
            Assert.NotEqual(sizes[0], sizes[2]);
            Assert.NotEqual(sizes[0], sizes[3]);
            Assert.NotEqual(sizes[1], sizes[2]);
            Assert.NotEqual(sizes[1], sizes[3]);
            Assert.NotEqual(sizes[2], sizes[3]);

            Assert.NotEqual(sizes.GetSeparator(0), sizes.GetSeparator(1));
            Assert.NotEqual(sizes.GetSeparator(0), sizes.GetSeparator(2));
            Assert.NotEqual(sizes.GetSeparator(1), sizes.GetSeparator(2));
        }

        [Fact]
        public void ZeroWidthStructuredTrivia()
        {
            // create zero width structured trivia (not sure how these come about but its not impossible)
            var zeroWidth = SyntaxFactory.ElseDirectiveTrivia(SyntaxFactory.MissingToken(SyntaxKind.HashToken), SyntaxFactory.MissingToken(SyntaxKind.ElseKeyword), SyntaxFactory.MissingToken(SyntaxKind.EndOfDirectiveToken), false, false);
            Assert.Equal(0, zeroWidth.Width);

            // create token with more than one instance of same zero width structured trivia!
            var someToken = SyntaxFactory.Identifier(default(SyntaxTriviaList), "goo", SyntaxFactory.TriviaList(SyntaxFactory.Trivia(zeroWidth), SyntaxFactory.Trivia(zeroWidth)));

            // create node with this token
            var someNode = SyntaxFactory.IdentifierName(someToken);

            Assert.Equal(2, someNode.Identifier.TrailingTrivia.Count);
            Assert.True(someNode.Identifier.TrailingTrivia[0].HasStructure);
            Assert.True(someNode.Identifier.TrailingTrivia[1].HasStructure);

            // prove that trivia have different identity
            Assert.False(someNode.Identifier.TrailingTrivia[0].Equals(someNode.Identifier.TrailingTrivia[1]));

            var tt0 = someNode.Identifier.TrailingTrivia[0];
            var tt1 = someNode.Identifier.TrailingTrivia[1];

            var str0 = tt0.GetStructure();
            var str1 = tt1.GetStructure();

            // prove that structures have different identity
            Assert.NotEqual(str0, str1);

            // prove that structured trivia can get back to original trivia with correct identity
            var tr0 = str0.ParentTrivia;
            Assert.Equal(tt0, tr0);

            var tr1 = str1.ParentTrivia;
            Assert.Equal(tt1, tr1);
        }

        [Fact]
        public void ZeroWidthStructuredTriviaOnZeroWidthToken()
        {
            // create zero width structured trivia (not sure how these come about but its not impossible)
            var zeroWidth = SyntaxFactory.ElseDirectiveTrivia(SyntaxFactory.MissingToken(SyntaxKind.HashToken), SyntaxFactory.MissingToken(SyntaxKind.ElseKeyword), SyntaxFactory.MissingToken(SyntaxKind.EndOfDirectiveToken), false, false);
            Assert.Equal(0, zeroWidth.Width);

            // create token with more than one instance of same zero width structured trivia!
            var someToken = SyntaxFactory.Identifier(default(SyntaxTriviaList), "", SyntaxFactory.TriviaList(SyntaxFactory.Trivia(zeroWidth), SyntaxFactory.Trivia(zeroWidth)));

            // create node with this token
            var someNode = SyntaxFactory.IdentifierName(someToken);

            Assert.Equal(2, someNode.Identifier.TrailingTrivia.Count);
            Assert.True(someNode.Identifier.TrailingTrivia[0].HasStructure);
            Assert.True(someNode.Identifier.TrailingTrivia[1].HasStructure);

            // prove that trivia have different identity
            Assert.False(someNode.Identifier.TrailingTrivia[0].Equals(someNode.Identifier.TrailingTrivia[1]));

            var tt0 = someNode.Identifier.TrailingTrivia[0];
            var tt1 = someNode.Identifier.TrailingTrivia[1];

            var str0 = tt0.GetStructure();
            var str1 = tt1.GetStructure();

            // prove that structures have different identity
            Assert.NotEqual(str0, str1);

            // prove that structured trivia can get back to original trivia with correct identity
            var tr0 = str0.ParentTrivia;
            Assert.Equal(tt0, tr0);

            var tr1 = str1.ParentTrivia;
            Assert.Equal(tt1, tr1);
        }

        [WorkItem(537059, "http://vstfdevdiv:8080/DevDiv2/DevDiv/_workitems/edit/537059")]
        [Fact]
        public void TestIncompleteDeclWithDotToken()
        {
            var tree = SyntaxFactory.ParseSyntaxTree(
@"
class Test
{
  int IX.GOO
");

            // Verify the kind of the CSharpSyntaxNode "int IX.GOO" is MethodDeclaration and NOT FieldDeclaration
            Assert.Equal(SyntaxKind.MethodDeclaration, tree.GetCompilationUnitRoot().ChildNodesAndTokens()[0].ChildNodesAndTokens()[3].Kind());
        }

        [WorkItem(538360, "http://vstfdevdiv:8080/DevDiv2/DevDiv/_workitems/edit/538360")]
        [Fact]
        public void TestGetTokensLanguageAny()
        {
            SyntaxTree syntaxTree = SyntaxFactory.ParseSyntaxTree("class C {}");

            var actualTokens = syntaxTree.GetCompilationUnitRoot().DescendantTokens();

            var expectedTokenKinds = new SyntaxKind[]
            {
                SyntaxKind.ClassKeyword,
                SyntaxKind.IdentifierToken,
                SyntaxKind.OpenBraceToken,
                SyntaxKind.CloseBraceToken,
                SyntaxKind.EndOfFileToken,
            };

            Assert.Equal(expectedTokenKinds.Count(), actualTokens.Count()); //redundant but helps debug
            Assert.True(expectedTokenKinds.SequenceEqual(actualTokens.Select(t => t.Kind())));
        }

        [WorkItem(538360, "http://vstfdevdiv:8080/DevDiv2/DevDiv/_workitems/edit/538360")]
        [Fact]
        public void TestGetTokensCommonAny()
        {
            SyntaxTree syntaxTree = SyntaxFactory.ParseSyntaxTree("class C {}");

            var actualTokens = syntaxTree.GetRoot().DescendantTokens(syntaxTree.GetRoot().FullSpan);

            var expectedTokenKinds = new SyntaxKind[]
            {
                SyntaxKind.ClassKeyword,
                SyntaxKind.IdentifierToken,
                SyntaxKind.OpenBraceToken,
                SyntaxKind.CloseBraceToken,
                SyntaxKind.EndOfFileToken,
            };

            Assert.Equal(expectedTokenKinds.Count(), actualTokens.Count()); //redundant but helps debug
            Assert.True(expectedTokenKinds.SequenceEqual(actualTokens.Select(t => (SyntaxKind)t.RawKind)));
        }

        [Fact]
        public void TestGetLocation()
        {
            var tree = SyntaxFactory.ParseSyntaxTree("class C { void F() { } }");
            dynamic root = tree.GetCompilationUnitRoot();
            MethodDeclarationSyntax method = root.Members[0].Members[0];

            var nodeLocation = method.GetLocation();
            Assert.True(nodeLocation.IsInSource);
            Assert.Equal(tree, nodeLocation.SourceTree);
            Assert.Equal(method.Span, nodeLocation.SourceSpan);

            var tokenLocation = method.Identifier.GetLocation();
            Assert.True(tokenLocation.IsInSource);
            Assert.Equal(tree, tokenLocation.SourceTree);
            Assert.Equal(method.Identifier.Span, tokenLocation.SourceSpan);

            var triviaLocation = method.ReturnType.GetLastToken().TrailingTrivia[0].GetLocation();
            Assert.True(triviaLocation.IsInSource);
            Assert.Equal(tree, triviaLocation.SourceTree);
            Assert.Equal(method.ReturnType.GetLastToken().TrailingTrivia[0].Span, triviaLocation.SourceSpan);

            var textSpan = new TextSpan(5, 10);
            var spanLocation = tree.GetLocation(textSpan);
            Assert.True(spanLocation.IsInSource);
            Assert.Equal(tree, spanLocation.SourceTree);
            Assert.Equal(textSpan, spanLocation.SourceSpan);
        }

        [Fact]
        public void TestReplaceNode()
        {
            var expr = SyntaxFactory.ParseExpression("a + b");
            var bex = (BinaryExpressionSyntax)expr;
            var expr2 = bex.ReplaceNode(bex.Right, SyntaxFactory.ParseExpression("c"));
            Assert.Equal("a + c", expr2.ToFullString());
        }

        [Fact]
        public void TestReplaceNodes()
        {
            var expr = SyntaxFactory.ParseExpression("a + b + c + d");

            // replace each expression with a parenthesized expression
            var replaced = expr.ReplaceNodes(
                expr.DescendantNodes().OfType<ExpressionSyntax>(),
                (node, rewritten) => SyntaxFactory.ParenthesizedExpression(rewritten));

            var replacedText = replaced.ToFullString();
            Assert.Equal("(((a )+ (b ))+ (c ))+ (d)", replacedText);
        }

        [Fact]
        public void TestReplaceNodeInListWithMultiple()
        {
            var invocation = (InvocationExpressionSyntax)SyntaxFactory.ParseExpression("m(a, b)");
            var argC = SyntaxFactory.Argument(SyntaxFactory.ParseExpression("c"));
            var argD = SyntaxFactory.Argument(SyntaxFactory.ParseExpression("d"));

            // replace first with multiple
            var newNode = invocation.ReplaceNode(invocation.ArgumentList.Arguments[0], new SyntaxNode[] { argC, argD });
            Assert.Equal("m(c,d, b)", newNode.ToFullString());

            // replace last with multiple
            newNode = invocation.ReplaceNode(invocation.ArgumentList.Arguments[1], new SyntaxNode[] { argC, argD });
            Assert.Equal("m(a, c,d)", newNode.ToFullString());

            // replace first with empty list
            newNode = invocation.ReplaceNode(invocation.ArgumentList.Arguments[0], new SyntaxNode[] { });
            Assert.Equal("m(b)", newNode.ToFullString());

            // replace last with empty list
            newNode = invocation.ReplaceNode(invocation.ArgumentList.Arguments[1], new SyntaxNode[] { });
            Assert.Equal("m(a)", newNode.ToFullString());
        }

        [Fact]
        public void TestReplaceNonListNodeWithMultiple()
        {
            var ifstatement = (IfStatementSyntax)SyntaxFactory.ParseStatement("if (a < b) m(c)");
            var then = ifstatement.Statement;

            var stat1 = SyntaxFactory.ParseStatement("m1(x)");
            var stat2 = SyntaxFactory.ParseStatement("m2(y)");

            // you cannot replace a node that is a single node member with multiple nodes
            Assert.Throws<InvalidOperationException>(() => ifstatement.ReplaceNode(then, new[] { stat1, stat2 }));

            // you cannot replace a node that is a single node member with an empty list
            Assert.Throws<InvalidOperationException>(() => ifstatement.ReplaceNode(then, new StatementSyntax[] { }));
        }

        [Fact]
        public void TestInsertNodesInList()
        {
            var invocation = (InvocationExpressionSyntax)SyntaxFactory.ParseExpression("m(a, b)");
            var argC = SyntaxFactory.Argument(SyntaxFactory.ParseExpression("c"));
            var argD = SyntaxFactory.Argument(SyntaxFactory.ParseExpression("d"));

            // insert before first
            var newNode = invocation.InsertNodesBefore(invocation.ArgumentList.Arguments[0], new SyntaxNode[] { argC, argD });
            Assert.Equal("m(c,d,a, b)", newNode.ToFullString());

            // insert after first
            newNode = invocation.InsertNodesAfter(invocation.ArgumentList.Arguments[0], new SyntaxNode[] { argC, argD });
            Assert.Equal("m(a,c,d, b)", newNode.ToFullString());

            // insert before last
            newNode = invocation.InsertNodesBefore(invocation.ArgumentList.Arguments[1], new SyntaxNode[] { argC, argD });
            Assert.Equal("m(a,c,d, b)", newNode.ToFullString());

            // insert after last
            newNode = invocation.InsertNodesAfter(invocation.ArgumentList.Arguments[1], new SyntaxNode[] { argC, argD });
            Assert.Equal("m(a, b,c,d)", newNode.ToFullString());
        }

        [Fact]
        public void TestInsertNodesRelativeToNonListNode()
        {
            var ifstatement = (IfStatementSyntax)SyntaxFactory.ParseStatement("if (a < b) m(c)");
            var then = ifstatement.Statement;

            var stat1 = SyntaxFactory.ParseStatement("m1(x)");
            var stat2 = SyntaxFactory.ParseStatement("m2(y)");

            // you cannot insert nodes before/after a node that is not part of a list
            Assert.Throws<InvalidOperationException>(() => ifstatement.InsertNodesBefore(then, new[] { stat1, stat2 }));

            // you cannot insert nodes before/after a node that is not part of a list
            Assert.Throws<InvalidOperationException>(() => ifstatement.InsertNodesAfter(then, new StatementSyntax[] { }));
        }

        [Fact]
        public void TestReplaceStatementInListWithMultiple()
        {
            var block = (BlockSyntax)SyntaxFactory.ParseStatement("{ var x = 10; var y = 20; }");
            var stmt1 = SyntaxFactory.ParseStatement("var z = 30; ");
            var stmt2 = SyntaxFactory.ParseStatement("var q = 40; ");

            // replace first with multiple
            var newBlock = block.ReplaceNode(block.Statements[0], new[] { stmt1, stmt2 });
            Assert.Equal("{ var z = 30; var q = 40; var y = 20; }", newBlock.ToFullString());

            // replace second with multiple
            newBlock = block.ReplaceNode(block.Statements[1], new[] { stmt1, stmt2 });
            Assert.Equal("{ var x = 10; var z = 30; var q = 40; }", newBlock.ToFullString());

            // replace first with empty list
            newBlock = block.ReplaceNode(block.Statements[0], new SyntaxNode[] { });
            Assert.Equal("{ var y = 20; }", newBlock.ToFullString());

            // replace second with empty list
            newBlock = block.ReplaceNode(block.Statements[1], new SyntaxNode[] { });
            Assert.Equal("{ var x = 10; }", newBlock.ToFullString());
        }

        [Fact]
        public void TestInsertStatementsInList()
        {
            var block = (BlockSyntax)SyntaxFactory.ParseStatement("{ var x = 10; var y = 20; }");
            var stmt1 = SyntaxFactory.ParseStatement("var z = 30; ");
            var stmt2 = SyntaxFactory.ParseStatement("var q = 40; ");

            // insert before first
            var newBlock = block.InsertNodesBefore(block.Statements[0], new[] { stmt1, stmt2 });
            Assert.Equal("{ var z = 30; var q = 40; var x = 10; var y = 20; }", newBlock.ToFullString());

            // insert after first
            newBlock = block.InsertNodesAfter(block.Statements[0], new[] { stmt1, stmt2 });
            Assert.Equal("{ var x = 10; var z = 30; var q = 40; var y = 20; }", newBlock.ToFullString());

            // insert before last
            newBlock = block.InsertNodesBefore(block.Statements[1], new[] { stmt1, stmt2 });
            Assert.Equal("{ var x = 10; var z = 30; var q = 40; var y = 20; }", newBlock.ToFullString());

            // insert after last
            newBlock = block.InsertNodesAfter(block.Statements[1], new[] { stmt1, stmt2 });
            Assert.Equal("{ var x = 10; var y = 20; var z = 30; var q = 40; }", newBlock.ToFullString());
        }

        [Fact]
        public void TestReplaceSingleToken()
        {
            var expr = SyntaxFactory.ParseExpression("a + b");
            var bToken = expr.DescendantTokens().First(t => t.Text == "b");
            var expr2 = expr.ReplaceToken(bToken, SyntaxFactory.ParseToken("c"));
            Assert.Equal("a + c", expr2.ToString());
        }

        [Fact]
        public void TestReplaceMultipleTokens()
        {
            var expr = SyntaxFactory.ParseExpression("a + b + c");
            var d = SyntaxFactory.ParseToken("d ");
            var tokens = expr.DescendantTokens().Where(t => t.IsKind(SyntaxKind.IdentifierToken)).ToList();
            var replaced = expr.ReplaceTokens(tokens, (tok, tok2) => d);
            Assert.Equal("d + d + d ", replaced.ToFullString());
        }

        [Fact]
        public void TestReplaceSingleTokenWithMultipleTokens()
        {
            var cu = SyntaxFactory.ParseCompilationUnit("private class C { }");
            var privateToken = ((ClassDeclarationSyntax)cu.Members[0]).Modifiers[0];
            var publicToken = SyntaxFactory.ParseToken("public ");
            var partialToken = SyntaxFactory.ParseToken("partial ");

            var cu1 = cu.ReplaceToken(privateToken, publicToken);
            Assert.Equal("public class C { }", cu1.ToFullString());

            var cu2 = cu.ReplaceToken(privateToken, new[] { publicToken, partialToken });
            Assert.Equal("public partial class C { }", cu2.ToFullString());

            var cu3 = cu.ReplaceToken(privateToken, new SyntaxToken[] { });
            Assert.Equal("class C { }", cu3.ToFullString());
        }

        [Fact]
        public void TestReplaceNonListTokenWithMultipleTokensFails()
        {
            var cu = SyntaxFactory.ParseCompilationUnit("private class C { }");
            var identifierC = cu.DescendantTokens().First(t => t.Text == "C");

            var identifierA = SyntaxFactory.ParseToken("A");
            var identifierB = SyntaxFactory.ParseToken("B");

            // you cannot replace a token that is a single token member with multiple tokens
            Assert.Throws<InvalidOperationException>(() => cu.ReplaceToken(identifierC, new[] { identifierA, identifierB }));

            // you cannot replace a token that is a single token member with an empty list of tokens
            Assert.Throws<InvalidOperationException>(() => cu.ReplaceToken(identifierC, new SyntaxToken[] { }));
        }

        [Fact]
        public void TestInsertTokens()
        {
            var cu = SyntaxFactory.ParseCompilationUnit("public class C { }");
            var publicToken = ((ClassDeclarationSyntax)cu.Members[0]).Modifiers[0];
            var partialToken = SyntaxFactory.ParseToken("partial ");
            var staticToken = SyntaxFactory.ParseToken("static ");

            var cu1 = cu.InsertTokensBefore(publicToken, new[] { staticToken });
            Assert.Equal("static public class C { }", cu1.ToFullString());

            var cu2 = cu.InsertTokensAfter(publicToken, new[] { staticToken });
            Assert.Equal("public static class C { }", cu2.ToFullString());
        }

        [Fact]
        public void TestInsertTokensRelativeToNonListToken()
        {
            var cu = SyntaxFactory.ParseCompilationUnit("public class C { }");
            var identifierC = cu.DescendantTokens().First(t => t.Text == "C");

            var identifierA = SyntaxFactory.ParseToken("A");
            var identifierB = SyntaxFactory.ParseToken("B");

            // you cannot insert a token before/after a token that is not part of a list of tokens
            Assert.Throws<InvalidOperationException>(() => cu.InsertTokensBefore(identifierC, new[] { identifierA, identifierB }));

            // you cannot insert a token before/after a token that is not part of a list of tokens
            Assert.Throws<InvalidOperationException>(() => cu.InsertTokensAfter(identifierC, new[] { identifierA, identifierB }));
        }

        [Fact]
        public void ReplaceMissingToken()
        {
            var text = "return x";
            var expr = SyntaxFactory.ParseStatement(text);

            var token = expr.DescendantTokens().First(t => t.IsMissing);

            var expr2 = expr.ReplaceToken(token, SyntaxFactory.Token(token.Kind()));
            var text2 = expr2.ToFullString();

            Assert.Equal("return x;", text2);
        }

        [Fact]
        public void ReplaceEndOfCommentToken()
        {
            var text = "/// Goo\r\n return x;";
            var expr = SyntaxFactory.ParseStatement(text);

            var tokens = expr.DescendantTokens(descendIntoTrivia: true).ToList();
            var token = tokens.First(t => t.Kind() == SyntaxKind.EndOfDocumentationCommentToken);

            var expr2 = expr.ReplaceToken(token, SyntaxFactory.Token(SyntaxTriviaList.Create(SyntaxFactory.Whitespace("garbage")), token.Kind(), default(SyntaxTriviaList)));
            var text2 = expr2.ToFullString();

            Assert.Equal("/// Goo\r\ngarbage return x;", text2);
        }

        [Fact]
        public void ReplaceEndOfFileToken()
        {
            var text = "";
            var cu = SyntaxFactory.ParseCompilationUnit(text);
            var token = cu.DescendantTokens().Single(t => t.Kind() == SyntaxKind.EndOfFileToken);

            var cu2 = cu.ReplaceToken(token, SyntaxFactory.Token(SyntaxTriviaList.Create(SyntaxFactory.Whitespace("  ")), token.Kind(), default(SyntaxTriviaList)));
            var text2 = cu2.ToFullString();

            Assert.Equal("  ", text2);
        }

        [Fact]
        public void TestReplaceTriviaDeep()
        {
            var expr = SyntaxFactory.ParseExpression("#if true\r\na + \r\n#endif\r\n + b");

            // get whitespace trivia inside structured directive trivia
            var deepTrivia = expr.GetDirectives().SelectMany(d => d.DescendantTrivia().Where(tr => tr.Kind() == SyntaxKind.WhitespaceTrivia)).ToList();

            // replace deep trivia with double-whitespace trivia
            var twoSpace = SyntaxFactory.Whitespace("  ");
            var expr2 = expr.ReplaceTrivia(deepTrivia, (tr, tr2) => twoSpace);

            Assert.Equal("#if  true\r\na + \r\n#endif\r\n + b", expr2.ToFullString());
        }

        [Fact]
        public void TestReplaceSingleTriviaInNode()
        {
            var expr = SyntaxFactory.ParseExpression("a + b");
            var trivia = expr.DescendantTokens().First(t => t.Text == "a").TrailingTrivia[0];
            var twoSpaces = SyntaxFactory.Whitespace("  ");
            var expr2 = expr.ReplaceTrivia(trivia, twoSpaces);
            Assert.Equal("a  + b", expr2.ToFullString());
        }

        [Fact]
        public void TestReplaceMultipleTriviaInNode()
        {
            var expr = SyntaxFactory.ParseExpression("a + b");
            var twoSpaces = SyntaxFactory.Whitespace("  ");
            var trivia = expr.DescendantTrivia().Where(tr => tr.IsKind(SyntaxKind.WhitespaceTrivia)).ToList();
            var replaced = expr.ReplaceTrivia(trivia, (tr, tr2) => twoSpaces);
            Assert.Equal("a  +  b", replaced.ToFullString());
        }

        [Fact]
        public void TestReplaceSingleTriviaWithMultipleTriviaInNode()
        {
            var ex = SyntaxFactory.ParseExpression("/* c */ identifier");
            var leadingTrivia = ex.GetLeadingTrivia();
            Assert.Equal(2, leadingTrivia.Count);
            var comment1 = leadingTrivia[0];
            Assert.Equal(SyntaxKind.MultiLineCommentTrivia, comment1.Kind());

            var newComment1 = SyntaxFactory.ParseLeadingTrivia("/* a */")[0];
            var newComment2 = SyntaxFactory.ParseLeadingTrivia("/* b */")[0];

            var ex1 = ex.ReplaceTrivia(comment1, newComment1);
            Assert.Equal("/* a */ identifier", ex1.ToFullString());

            var ex2 = ex.ReplaceTrivia(comment1, new[] { newComment1, newComment2 });
            Assert.Equal("/* a *//* b */ identifier", ex2.ToFullString());

            var ex3 = ex.ReplaceTrivia(comment1, new SyntaxTrivia[] { });
            Assert.Equal(" identifier", ex3.ToFullString());
        }

        [Fact]
        public void TestInsertTriviaInNode()
        {
            var ex = SyntaxFactory.ParseExpression("/* c */ identifier");
            var leadingTrivia = ex.GetLeadingTrivia();
            Assert.Equal(2, leadingTrivia.Count);
            var comment1 = leadingTrivia[0];
            Assert.Equal(SyntaxKind.MultiLineCommentTrivia, comment1.Kind());

            var newComment1 = SyntaxFactory.ParseLeadingTrivia("/* a */")[0];
            var newComment2 = SyntaxFactory.ParseLeadingTrivia("/* b */")[0];

            var ex1 = ex.InsertTriviaBefore(comment1, new[] { newComment1, newComment2 });
            Assert.Equal("/* a *//* b *//* c */ identifier", ex1.ToFullString());

            var ex2 = ex.InsertTriviaAfter(comment1, new[] { newComment1, newComment2 });
            Assert.Equal("/* c *//* a *//* b */ identifier", ex2.ToFullString());
        }

        [Fact]
        public void TestReplaceSingleTriviaInToken()
        {
            var id = SyntaxFactory.ParseToken("a ");
            var trivia = id.TrailingTrivia[0];
            var twoSpace = SyntaxFactory.Whitespace("  ");
            var id2 = id.ReplaceTrivia(trivia, twoSpace);
            Assert.Equal("a  ", id2.ToFullString());
        }

        [Fact]
        public void TestReplaceMultipleTriviaInToken()
        {
            var id = SyntaxFactory.ParseToken("a // goo\r\n");

            // replace each trivia with a single space
            var id2 = id.ReplaceTrivia(id.GetAllTrivia(), (tr, tr2) => SyntaxFactory.Space);

            // should be 3 spaces (one for original space, comment and end-of-line)
            Assert.Equal("a   ", id2.ToFullString());
        }

        [Fact]
        public void TestRemoveNodeInSeparatedList_KeepExteriorTrivia()
        {
            var expr = SyntaxFactory.ParseExpression("m(a, b, /* trivia */ c)");

            var b = expr.DescendantTokens().Where(t => t.Text == "b").Select(t => t.Parent.FirstAncestorOrSelf<ArgumentSyntax>()).FirstOrDefault();
            Assert.NotNull(b);

            var expr2 = expr.RemoveNode(b, SyntaxRemoveOptions.KeepExteriorTrivia);

            var text = expr2.ToFullString();
            Assert.Equal("m(a , /* trivia */ c)", text);
        }

        [Fact]
        public void TestRemoveNodeInSeparatedList_KeepExteriorTrivia_2()
        {
            var expr = SyntaxFactory.ParseExpression(@"m(a, b, /* trivia */
c)");

            var b = expr.DescendantTokens().Where(t => t.Text == "b").Select(t => t.Parent.FirstAncestorOrSelf<ArgumentSyntax>()).FirstOrDefault();
            Assert.NotNull(b);

            var expr2 = expr.RemoveNode(b, SyntaxRemoveOptions.KeepExteriorTrivia);

            var text = expr2.ToFullString();
            Assert.Equal(@"m(a,  /* trivia */
c)", text);
        }

        [Fact]
        public void TestRemoveNodeInSeparatedList_KeepExteriorTrivia_3()
        {
            var expr = SyntaxFactory.ParseExpression(@"m(a, b,
/* trivia */ c)");

            var b = expr.DescendantTokens().Where(t => t.Text == "b").Select(t => t.Parent.FirstAncestorOrSelf<ArgumentSyntax>()).FirstOrDefault();
            Assert.NotNull(b);

            var expr2 = expr.RemoveNode(b, SyntaxRemoveOptions.KeepExteriorTrivia);

            var text = expr2.ToFullString();
            Assert.Equal(@"m(a, 
/* trivia */ c)", text);
        }

        [Fact]
        public void TestRemoveNodeInSeparatedList_KeepExteriorTrivia_4()
        {
            var expr = SyntaxFactory.ParseExpression(@"SomeMethod(/*arg1:*/ a,
    /*arg2:*/ b,
    /*arg3:*/ c)");

            var b = expr.DescendantTokens().Where(t => t.Text == "b").Select(t => t.Parent.FirstAncestorOrSelf<ArgumentSyntax>()).FirstOrDefault();
            Assert.NotNull(b);

            var expr2 = expr.RemoveNode(b, SyntaxRemoveOptions.KeepExteriorTrivia);

            var text = expr2.ToFullString();
            Assert.Equal(@"SomeMethod(/*arg1:*/ a,
    /*arg2:*/ 
    /*arg3:*/ c)", text);
        }

        [Fact]
        public void TestRemoveNodeInSeparatedList_KeepExteriorTrivia_5()
        {
            var expr = SyntaxFactory.ParseExpression(@"SomeMethod(// comment about a
           a,
           // some comment about b
           b,
           // some comment about c
           c)");

            var b = expr.DescendantTokens().Where(t => t.Text == "b").Select(t => t.Parent.FirstAncestorOrSelf<ArgumentSyntax>()).FirstOrDefault();
            Assert.NotNull(b);

            var expr2 = expr.RemoveNode(b, SyntaxRemoveOptions.KeepExteriorTrivia);

            var text = expr2.ToFullString();
            Assert.Equal(@"SomeMethod(// comment about a
           a,
           // some comment about b
           
           // some comment about c
           c)", text);
        }

        [Fact]
        public void TestRemoveNodeInSeparatedList_KeepNoTrivia()
        {
            var expr = SyntaxFactory.ParseExpression("m(a, b, /* trivia */ c)");

            var b = expr.DescendantTokens().Where(t => t.Text == "b").Select(t => t.Parent.FirstAncestorOrSelf<ArgumentSyntax>()).FirstOrDefault();
            Assert.NotNull(b);

            var expr2 = expr.RemoveNode(b, SyntaxRemoveOptions.KeepNoTrivia);

            var text = expr2.ToFullString();
            Assert.Equal("m(a, /* trivia */ c)", text);
        }

        [Fact]
        public void TestRemoveNodeInSeparatedList_KeepNoTrivia_2()
        {
            var expr = SyntaxFactory.ParseExpression(
                @"m(a, b, /* trivia */ 
c)");

            var b = expr.DescendantTokens().Where(t => t.Text == "b").Select(t => t.Parent.FirstAncestorOrSelf<ArgumentSyntax>()).FirstOrDefault();
            Assert.NotNull(b);

            var expr2 = expr.RemoveNode(b, SyntaxRemoveOptions.KeepNoTrivia);

            var text = expr2.ToFullString();
            Assert.Equal(@"m(a, c)", text);
        }

        [Fact]
        public void TestRemoveNodeInSeparatedList_KeepNoTrivia_3()
        {
            var expr = SyntaxFactory.ParseExpression(
                @"m(a, b,
/* trivia */ c)");

            var b = expr.DescendantTokens().Where(t => t.Text == "b").Select(t => t.Parent.FirstAncestorOrSelf<ArgumentSyntax>()).FirstOrDefault();
            Assert.NotNull(b);

            var expr2 = expr.RemoveNode(b, SyntaxRemoveOptions.KeepNoTrivia);

            var text = expr2.ToFullString();
            Assert.Equal(@"m(a, /* trivia */ c)", text);
        }

        [Fact]
        public void TestRemoveNodeInSeparatedList_KeepNoTrivia_4()
        {
            var expr = SyntaxFactory.ParseExpression(@"SomeMethod(/*arg1:*/ a,
    /*arg2:*/ b,
    /*arg3:*/ c)");

            var b = expr.DescendantTokens().Where(t => t.Text == "b").Select(t => t.Parent.FirstAncestorOrSelf<ArgumentSyntax>()).FirstOrDefault();
            Assert.NotNull(b);

            var expr2 = expr.RemoveNode(b, SyntaxRemoveOptions.KeepNoTrivia);

            var text = expr2.ToFullString();
            Assert.Equal(@"SomeMethod(/*arg1:*/ a,
    /*arg3:*/ c)", text);
        }

        [Fact]
        public void TestRemoveNodeInSeparatedList_KeepNoTrivia_5()
        {
            var expr = SyntaxFactory.ParseExpression(@"SomeMethod(// comment about a
           a,
           // some comment about b
           b,
           // some comment about c
           c)");

            var b = expr.DescendantTokens().Where(t => t.Text == "b").Select(t => t.Parent.FirstAncestorOrSelf<ArgumentSyntax>()).FirstOrDefault();
            Assert.NotNull(b);

            var expr2 = expr.RemoveNode(b, SyntaxRemoveOptions.KeepNoTrivia);

            var text = expr2.ToFullString();
            Assert.Equal(@"SomeMethod(// comment about a
           a,
           // some comment about c
           c)", text);
        }

        [Fact]
        public void TestRemoveOnlyNodeInSeparatedList_KeepExteriorTrivia()
        {
            var expr = SyntaxFactory.ParseExpression("m(/* before */ a /* after */)");

            var n = expr.DescendantTokens().Where(t => t.Text == "a").Select(t => t.Parent.FirstAncestorOrSelf<ArgumentSyntax>()).FirstOrDefault();
            Assert.NotNull(n);

            var expr2 = expr.RemoveNode(n, SyntaxRemoveOptions.KeepExteriorTrivia);

            var text = expr2.ToFullString();
            Assert.Equal("m(/* before */  /* after */)", text);
        }

        [Fact]
        public void TestRemoveFirstNodeInSeparatedList_KeepExteriorTrivia()
        {
            var expr = SyntaxFactory.ParseExpression("m(/* before */ a /* after */, b, c)");

            var n = expr.DescendantTokens().Where(t => t.Text == "a").Select(t => t.Parent.FirstAncestorOrSelf<ArgumentSyntax>()).FirstOrDefault();
            Assert.NotNull(n);

            var expr2 = expr.RemoveNode(n, SyntaxRemoveOptions.KeepExteriorTrivia);

            var text = expr2.ToFullString();
            Assert.Equal("m(/* before */  /* after */ b, c)", text);
        }

        [Fact]
        public void TestRemoveLastNodeInSeparatedList_KeepExteriorTrivia()
        {
            var expr = SyntaxFactory.ParseExpression("m(a, b, /* before */ c /* after */)");

            var n = expr.DescendantTokens().Where(t => t.Text == "c").Select(t => t.Parent.FirstAncestorOrSelf<ArgumentSyntax>()).FirstOrDefault();
            Assert.NotNull(n);

            var expr2 = expr.RemoveNode(n, SyntaxRemoveOptions.KeepExteriorTrivia);

            var text = expr2.ToFullString();
            Assert.Equal("m(a, b /* before */  /* after */)", text);
        }

        [Fact]
        public void TestRemoveNode_KeepNoTrivia()
        {
            var expr = SyntaxFactory.ParseStatement("{ a; b; /* trivia */ c }");

            var b = expr.DescendantTokens().Where(t => t.Text == "b").Select(t => t.Parent.FirstAncestorOrSelf<StatementSyntax>()).FirstOrDefault();
            Assert.NotNull(b);

            var expr2 = expr.RemoveNode(b, SyntaxRemoveOptions.KeepNoTrivia);

            var text = expr2.ToFullString();
            Assert.Equal("{ a; c }", text);
        }

        [Fact]
        public void TestRemoveNode_KeepExteriorTrivia()
        {
            var expr = SyntaxFactory.ParseStatement("{ a; b; /* trivia */ c }");

            var b = expr.DescendantTokens().Where(t => t.Text == "b").Select(t => t.Parent.FirstAncestorOrSelf<StatementSyntax>()).FirstOrDefault();
            Assert.NotNull(b);

            var expr2 = expr.RemoveNode(b, SyntaxRemoveOptions.KeepExteriorTrivia);

            var text = expr2.ToFullString();
            Assert.Equal("{ a;  /* trivia */ c }", text);
        }

        [Fact]
        public void TestRemoveLastNode_KeepExteriorTrivia()
        {
            // this tests removing the last node in a non-terminal such that there is no token to the right of the removed
            // node to attach the kept trivia too.  The trivia must be attached to the previous token.

            var cu = SyntaxFactory.ParseCompilationUnit("class C { void M() { } /* trivia */ }");

            var m = cu.DescendantNodes().OfType<MethodDeclarationSyntax>().FirstOrDefault();
            Assert.NotNull(m);

            // remove the body block from the method syntax (since it can be set to null)
            var m2 = m.RemoveNode(m.Body, SyntaxRemoveOptions.KeepExteriorTrivia);

            var text = m2.ToFullString();

            Assert.Equal("void M()  /* trivia */ ", text);
        }

        [Fact]
        public void TestRemove_KeepExteriorTrivia_KeepUnbalancedDirectives()
        {
            var cu = SyntaxFactory.ParseCompilationUnit(@"
class C
{
// before
void M()
{
#region Fred
} // after
#endregion
}");

            var expectedText = @"
class C
{
// before
#region Fred
 // after
#endregion
}";

            var m = cu.DescendantNodes().OfType<MethodDeclarationSyntax>().FirstOrDefault();
            Assert.NotNull(m);

            var cu2 = cu.RemoveNode(m, SyntaxRemoveOptions.KeepExteriorTrivia | SyntaxRemoveOptions.KeepUnbalancedDirectives);

            var text = cu2.ToFullString();

            Assert.Equal(expectedText, text);
        }

        [Fact]
        public void TestRemove_KeepUnbalancedDirectives()
        {
            var inputText = @"
class C
{
// before
#region Fred
// more before
void M()
{
} // after
#endregion
}";

            var expectedText = @"
class C
{

#region Fred
#endregion
}";

            TestWithWindowsAndUnixEndOfLines(inputText, expectedText, (cu, expected) =>
            {
                var m = cu.DescendantNodes().OfType<MethodDeclarationSyntax>().FirstOrDefault();
                Assert.NotNull(m);

                var cu2 = cu.RemoveNode(m, SyntaxRemoveOptions.KeepUnbalancedDirectives);

                var text = cu2.ToFullString();

                Assert.Equal(expected, text);
            });
        }

        [Fact]
        public void TestRemove_KeepDirectives()
        {
            var inputText = @"
class C
{
// before
#region Fred
// more before
void M()
{
#if true
#endif
} // after
#endregion
}";

            var expectedText = @"
class C
{

#region Fred
#if true
#endif
#endregion
}";

            TestWithWindowsAndUnixEndOfLines(inputText, expectedText, (cu, expected) =>
            {
                var m = cu.DescendantNodes().OfType<MethodDeclarationSyntax>().FirstOrDefault();
                Assert.NotNull(m);

                var cu2 = cu.RemoveNode(m, SyntaxRemoveOptions.KeepDirectives);

                var text = cu2.ToFullString();

                Assert.Equal(expected, text);
            });
        }

        [Fact]
        [WorkItem(22924, "https://github.com/dotnet/roslyn/issues/22924")]
        public void TestRemove_KeepEndOfLine()
        {
            var inputText = @"
class C
{
// before
void M()
{
} // after
}";

            var expectedText = @"
class C
{

}";

            TestWithWindowsAndUnixEndOfLines(inputText, expectedText, (cu, expected) =>
            {
                var m = cu.DescendantNodes().OfType<MethodDeclarationSyntax>().FirstOrDefault();
                Assert.NotNull(m);

                var cu2 = cu.RemoveNode(m, SyntaxRemoveOptions.KeepEndOfLine);

                var text = cu2.ToFullString();

                Assert.Equal(expected, text);
            });
        }

        [Fact]
        [WorkItem(22924, "https://github.com/dotnet/roslyn/issues/22924")]
        public void TestRemoveWithoutEOL_KeepEndOfLine()
        {
            var cu = SyntaxFactory.ParseCompilationUnit(@"class A { } class B { } // test");

            var m = cu.DescendantNodes().OfType<TypeDeclarationSyntax>().LastOrDefault();
            Assert.NotNull(m);

            var cu2 = cu.RemoveNode(m, SyntaxRemoveOptions.KeepEndOfLine);

            var text = cu2.ToFullString();

            Assert.Equal("class A { } ", text);
        }

        [Fact]
        [WorkItem(22924, "https://github.com/dotnet/roslyn/issues/22924")]
        public void TestRemoveBadDirectiveWithoutEOL_KeepEndOfLine_KeepDirectives()
        {
            var cu = SyntaxFactory.ParseCompilationUnit(@"class A { } class B { } #endregion");

            var m = cu.DescendantNodes().OfType<TypeDeclarationSyntax>().LastOrDefault();
            Assert.NotNull(m);

            var cu2 = cu.RemoveNode(m, SyntaxRemoveOptions.KeepEndOfLine | SyntaxRemoveOptions.KeepDirectives);

            var text = cu2.ToFullString();

            Assert.Equal("class A { } \r\n#endregion", text);
        }

        [Fact]
        [WorkItem(22924, "https://github.com/dotnet/roslyn/issues/22924")]
        public void TestRemoveDocument_KeepEndOfLine()
        {
            var cu = SyntaxFactory.ParseCompilationUnit(@"
#region A
class A 
{ } 
#endregion");

            var cu2 = cu.RemoveNode(cu, SyntaxRemoveOptions.KeepEndOfLine);

            Assert.Null(cu2);
        }

        [Fact]
        [WorkItem(22924, "https://github.com/dotnet/roslyn/issues/22924")]
        public void TestRemoveFirstParameterEOLCommaTokenTrailingTrivia_KeepEndOfLine()
        {
            // EOL should be found on CommaToken TrailingTrivia
            var inputText = @"
class C
{
void M(
// before a
int a,
// after a
// before b
int b
/* after b*/)
{
}
}";

            var expectedText = @"
class C
{
void M(

// after a
// before b
int b
/* after b*/)
{
}
}";

            TestWithWindowsAndUnixEndOfLines(inputText, expectedText, (cu, expected) =>
            {
                var m = cu.DescendantNodes().OfType<ParameterSyntax>().FirstOrDefault();
                Assert.NotNull(m);

                var cu2 = cu.RemoveNode(m, SyntaxRemoveOptions.KeepEndOfLine);

                var text = cu2.ToFullString();

                Assert.Equal(expected, text);
            });
        }

        [Fact]
        [WorkItem(22924, "https://github.com/dotnet/roslyn/issues/22924")]
        public void TestRemoveFirstParameterEOLParameterSyntaxTrailingTrivia_KeepEndOfLine()
        {
            // EOL should be found on ParameterSyntax TrailingTrivia
            var inputText = @"
class C
{
void M(
// before a
int a
, /* after comma */ int b
/* after b*/)
{
}
}";

            var expectedText = @"
class C
{
void M(

int b
/* after b*/)
{
}
}";

            TestWithWindowsAndUnixEndOfLines(inputText, expectedText, (cu, expected) =>
            {
                var m = cu.DescendantNodes().OfType<ParameterSyntax>().FirstOrDefault();
                Assert.NotNull(m);

                var cu2 = cu.RemoveNode(m, SyntaxRemoveOptions.KeepEndOfLine);

                var text = cu2.ToFullString();

                Assert.Equal(expected, text);
            });
        }

        [Fact]
        [WorkItem(22924, "https://github.com/dotnet/roslyn/issues/22924")]
        public void TestRemoveFirstParameterEOLCommaTokenLeadingTrivia_KeepEndOfLine()
        {
            // EOL should be found on CommaToken LeadingTrivia and also on ParameterSyntax TrailingTrivia
            // but only one will be added
            var inputText = @"
class C
{
void M(
// before a
int a

// before b
, /* after comma */ int b
/* after b*/)
{
}
}";

            var expectedText = @"
class C
{
void M(

int b
/* after b*/)
{
}
}";

            TestWithWindowsAndUnixEndOfLines(inputText, expectedText, (cu, expected) =>
            {
                var m = cu.DescendantNodes().OfType<ParameterSyntax>().FirstOrDefault();
                Assert.NotNull(m);

                var cu2 = cu.RemoveNode(m, SyntaxRemoveOptions.KeepEndOfLine);

                var text = cu2.ToFullString();

                Assert.Equal(expected, text);
            });
        }

        [Fact]
        [WorkItem(22924, "https://github.com/dotnet/roslyn/issues/22924")]
        public void TestRemoveFirstParameter_KeepTrailingTrivia()
        {
            var cu = SyntaxFactory.ParseCompilationUnit(@"
class C
{
void M(
// before a
int a

// before b
, /* after comma */ int b
/* after b*/)
{
}
}");

            var expectedText = @"
class C
{
void M(


// before b
 /* after comma */ int b
/* after b*/)
{
}
}";

            var m = cu.DescendantNodes().OfType<ParameterSyntax>().FirstOrDefault();
            Assert.NotNull(m);

            var cu2 = cu.RemoveNode(m, SyntaxRemoveOptions.KeepTrailingTrivia);

            var text = cu2.ToFullString();

            Assert.Equal(expectedText, text);
        }

        [Fact]
        [WorkItem(22924, "https://github.com/dotnet/roslyn/issues/22924")]
        public void TestRemoveLastParameterEOLCommaTokenLeadingTrivia_KeepEndOfLine()
        {
            // EOL should be found on CommaToken LeadingTrivia
            var inputText = @"
class C
{
void M(
// before a
int a

// after a
, /* after comma*/ int b /* after b*/)
{
}
}";

            var expectedText = @"
class C
{
void M(
// before a
int a

)
{
}
}";

            TestWithWindowsAndUnixEndOfLines(inputText, expectedText, (cu, expected) =>
            {
                var m = cu.DescendantNodes().OfType<ParameterSyntax>().LastOrDefault();
                Assert.NotNull(m);

                var cu2 = cu.RemoveNode(m, SyntaxRemoveOptions.KeepEndOfLine);

                var text = cu2.ToFullString();

                Assert.Equal(expected, text);
            });
        }

        [Fact]
        [WorkItem(22924, "https://github.com/dotnet/roslyn/issues/22924")]
        public void TestRemoveLastParameterEOLCommaTokenTrailingTrivia_KeepEndOfLine()
        {
            // EOL should be found on CommaToken TrailingTrivia
            var inputText = @"
class C
{
void M(
// before a
int a, /* after comma*/ 
int b /* after b*/)
{
}
}";

            var expectedText = @"
class C
{
void M(
// before a
int a
)
{
}
}";

            TestWithWindowsAndUnixEndOfLines(inputText, expectedText, (cu, expected) =>
            {
                var m = cu.DescendantNodes().OfType<ParameterSyntax>().LastOrDefault();
                Assert.NotNull(m);

                var cu2 = cu.RemoveNode(m, SyntaxRemoveOptions.KeepEndOfLine);

                var text = cu2.ToFullString();

                Assert.Equal(expected, text);
            });
        }

        [Fact]
        [WorkItem(22924, "https://github.com/dotnet/roslyn/issues/22924")]
        public void TestRemoveLastParameterEOLParameterSyntaxLeadingTrivia_KeepEndOfLine()
        {
            // EOL should be found on ParameterSyntax LeadingTrivia and also on CommaToken TrailingTrivia
            // but only one will be added
            var inputText = @"
class C
{
void M(
// before a
int a, /* after comma */ 

// before b
int b /* after b*/)
{
}
}";

            var expectedText = @"
class C
{
void M(
// before a
int a
)
{
}
}";

            TestWithWindowsAndUnixEndOfLines(inputText, expectedText, (cu, expected) =>
            {
                var m = cu.DescendantNodes().OfType<ParameterSyntax>().LastOrDefault();
                Assert.NotNull(m);

                var cu2 = cu.RemoveNode(m, SyntaxRemoveOptions.KeepEndOfLine);

                var text = cu2.ToFullString();

                Assert.Equal(expected, text);
            });
        }

        [Fact]
        [WorkItem(22924, "https://github.com/dotnet/roslyn/issues/22924")]
        public void TestRemoveLastParameter_KeepLeadingTrivia()
        {
            var cu = SyntaxFactory.ParseCompilationUnit(@"
class C
{
void M(
// before a
int a, /* after comma */ 

// before b
int b /* after b*/)
{
}
}");

            var expectedText = @"
class C
{
void M(
// before a
int a /* after comma */ 

// before b
)
{
}
}";

            var m = cu.DescendantNodes().OfType<ParameterSyntax>().LastOrDefault();
            Assert.NotNull(m);

            var cu2 = cu.RemoveNode(m, SyntaxRemoveOptions.KeepLeadingTrivia);

            var text = cu2.ToFullString();

            Assert.Equal(expectedText, text);
        }

        [Fact]
        [WorkItem(22924, "https://github.com/dotnet/roslyn/issues/22924")]
        public void TestRemoveClassWithEndRegionDirectiveWithoutEOL_KeepEndOfLine_KeepDirectives()
        {
            var inputText = @"
#region A
class A { } #endregion";

            var expectedText = @"
#region A
#endregion";

            TestWithWindowsAndUnixEndOfLines(inputText, expectedText, (cu, expected) =>
            {
                var m = cu.DescendantNodes().OfType<TypeDeclarationSyntax>().FirstOrDefault();
                Assert.NotNull(m);

                var cu2 = cu.RemoveNode(m, SyntaxRemoveOptions.KeepEndOfLine | SyntaxRemoveOptions.KeepDirectives);

                var text = cu2.ToFullString();

                Assert.Equal(expected, text);
            });
        }

        [Fact]
        public void SeparatorsOfSeparatedSyntaxLists()
        {
            var s1 = "int goo(int a, int b, int c) {}";
            var tree = SyntaxFactory.ParseSyntaxTree(s1);

            var root = tree.GetCompilationUnitRoot();
            var method = (LocalFunctionStatementSyntax)((GlobalStatementSyntax)root.Members[0]).Statement;

            var list = (SeparatedSyntaxList<ParameterSyntax>)method.ParameterList.Parameters;

            Assert.Equal(SyntaxKind.CommaToken, ((SyntaxToken)list.GetSeparator(0)).Kind());
            Assert.Equal(SyntaxKind.CommaToken, ((SyntaxToken)list.GetSeparator(1)).Kind());

            foreach (var index in new int[] { -1, 2 })
            {
                bool exceptionThrown = false;
                try
                {
                    var unused = list.GetSeparator(2);
                }
                catch (ArgumentOutOfRangeException)
                {
                    exceptionThrown = true;
                }
                Assert.True(exceptionThrown);
            }

            var internalParameterList = (InternalSyntax.ParameterListSyntax)method.ParameterList.Green;
            var internalParameters = internalParameterList.Parameters;

            Assert.Equal(2, internalParameters.SeparatorCount);
            Assert.Equal(SyntaxKind.CommaToken, (new SyntaxToken(internalParameters.GetSeparator(0))).Kind());
            Assert.Equal(SyntaxKind.CommaToken, (new SyntaxToken(internalParameters.GetSeparator(1))).Kind());

            Assert.Equal(3, internalParameters.Count);
            Assert.Equal("a", internalParameters[0].Identifier.ValueText);
            Assert.Equal("b", internalParameters[1].Identifier.ValueText);
            Assert.Equal("c", internalParameters[2].Identifier.ValueText);
        }

        [Fact]
        public void ThrowIfUnderlyingNodeIsNullForList()
        {
            var list = new SyntaxNodeOrTokenList();
            Assert.Equal(0, list.Count);

            foreach (var index in new int[] { -1, 0, 23 })
            {
                bool exceptionThrown = false;
                try
                {
                    var unused = list[0];
                }
                catch (ArgumentOutOfRangeException)
                {
                    exceptionThrown = true;
                }
                Assert.True(exceptionThrown);
            }
        }

        [WorkItem(541188, "http://vstfdevdiv:8080/DevDiv2/DevDiv/_workitems/edit/541188")]
        [Fact]
        public void GetDiagnosticsOnMissingToken()
        {
            var syntaxTree = SyntaxFactory.ParseSyntaxTree(@"namespace n1 { c1<t");
            var token = syntaxTree.FindNodeOrTokenByKind(SyntaxKind.GreaterThanToken);
            var diag = syntaxTree.GetDiagnostics(token).ToList();

            Assert.True(token.IsMissing);
            Assert.Equal(1, diag.Count);
        }

        [WorkItem(541325, "http://vstfdevdiv:8080/DevDiv2/DevDiv/_workitems/edit/541325")]
        [Fact]
        public void GetDiagnosticsOnMissingToken2()
        {
            var syntaxTree = SyntaxFactory.ParseSyntaxTree(@"
class Base<T>
{
    public virtual int Property
    {
        get { return 0; }
        // Note: Repro for bug 7990 requires a missing close brace token i.e. missing } below
        set { 
    }
    public virtual void Method()
    {
    }
}");
            foreach (var t in syntaxTree.GetCompilationUnitRoot().DescendantTokens())
            {
                // Bug 7990: Below for loop is an infinite loop.
                foreach (var e in syntaxTree.GetDiagnostics(t))
                {
                }
            }

            // TODO: Please add meaningful checks once the above deadlock issue is fixed.
        }

        [WorkItem(541648, "http://vstfdevdiv:8080/DevDiv2/DevDiv/_workitems/edit/541648")]
        [Fact]
        public void GetDiagnosticsOnMissingToken4()
        {
            string code = @"
public class MyClass
{	
using Lib;
using Lib2;

public class Test1
{
}
}";
            var syntaxTree = SyntaxFactory.ParseSyntaxTree(code);
            var token = syntaxTree.GetCompilationUnitRoot().FindToken(code.IndexOf("using Lib;", StringComparison.Ordinal));
            var diag = syntaxTree.GetDiagnostics(token).ToList();

            Assert.True(token.IsMissing);
            Assert.Equal(3, diag.Count);
        }

        [WorkItem(541630, "http://vstfdevdiv:8080/DevDiv2/DevDiv/_workitems/edit/541630")]
        [Fact]
        public void GetDiagnosticsOnBadReferenceDirective()
        {
            string code = @"class c1
{
    #r
    void m1()
    {
    }
}";
            var tree = SyntaxFactory.ParseSyntaxTree(code);
            var trivia = tree.GetCompilationUnitRoot().FindTrivia(code.IndexOf("#r", StringComparison.Ordinal)); // ReferenceDirective.

            foreach (var diag in tree.GetDiagnostics(trivia))
            {
                Assert.NotNull(diag);
                // TODO: Please add any additional validations if necessary.
            }
        }

        [WorkItem(528626, "http://vstfdevdiv:8080/DevDiv2/DevDiv/_workitems/edit/528626")]
        [Fact]
        public void SpanOfNodeWithMissingChildren()
        {
            string code = @"delegate = 1;";
            var tree = SyntaxFactory.ParseSyntaxTree(code);
            var compilationUnit = tree.GetCompilationUnitRoot();
            var delegateDecl = (DelegateDeclarationSyntax)compilationUnit.Members[0];
            var paramList = delegateDecl.ParameterList;

            // For (non-EOF) tokens, IsMissing is true if and only if Width is 0.
            Assert.True(compilationUnit.DescendantTokens(node => true).
                Where(token => token.Kind() != SyntaxKind.EndOfFileToken).
                All(token => token.IsMissing == (token.Width == 0)));

            // For non-terminals, Is true if Width is 0, but the converse may not hold.
            Assert.True(paramList.IsMissing);
            Assert.NotEqual(0, paramList.Width);
            Assert.NotEqual(0, paramList.FullWidth);
        }

        [WorkItem(542457, "http://vstfdevdiv:8080/DevDiv2/DevDiv/_workitems/edit/542457")]
        [Fact]
        public void AddMethodModifier()
        {
            var tree = SyntaxFactory.ParseSyntaxTree(@"
class Program
{
    static void Main(string[] args)
    {
    }
}");
            var compilationUnit = tree.GetCompilationUnitRoot();
            var @class = (ClassDeclarationSyntax)compilationUnit.Members.Single();
            var method = (MethodDeclarationSyntax)@class.Members.Single();
            var newModifiers = method.Modifiers.Add(SyntaxFactory.Token(default(SyntaxTriviaList), SyntaxKind.UnsafeKeyword, SyntaxFactory.TriviaList(SyntaxFactory.Space)));
            Assert.Equal("    static unsafe ", newModifiers.ToFullString());
            Assert.Equal(2, newModifiers.Count);
            Assert.Equal(SyntaxKind.StaticKeyword, newModifiers[0].Kind());
            Assert.Equal(SyntaxKind.UnsafeKeyword, newModifiers[1].Kind());
        }

        [Fact]
        public void SeparatedSyntaxListValidation()
        {
            var intType = SyntaxFactory.PredefinedType(SyntaxFactory.Token(SyntaxKind.IntKeyword));
            var commaToken = SyntaxFactory.Token(SyntaxKind.CommaToken);

            SyntaxFactory.SingletonSeparatedList<TypeSyntax>(intType);
            SyntaxFactory.SeparatedList<TypeSyntax>(new SyntaxNodeOrToken[] { intType, commaToken });
            SyntaxFactory.SeparatedList<TypeSyntax>(new SyntaxNodeOrToken[] { intType, commaToken, intType });
            SyntaxFactory.SeparatedList<TypeSyntax>(new SyntaxNodeOrToken[] { intType, commaToken, intType, commaToken });

            Assert.Throws<ArgumentException>(() => SyntaxFactory.SeparatedList<TypeSyntax>(new SyntaxNodeOrToken[] { commaToken }));
            Assert.Throws<ArgumentException>(() => SyntaxFactory.SeparatedList<TypeSyntax>(new SyntaxNodeOrToken[] { intType, commaToken, commaToken }));
            Assert.Throws<ArgumentException>(() => SyntaxFactory.SeparatedList<TypeSyntax>(new SyntaxNodeOrToken[] { intType, intType }));
        }

        [WorkItem(543310, "http://vstfdevdiv:8080/DevDiv2/DevDiv/_workitems/edit/543310")]
        [Fact]
        public void SyntaxDotParseCompilationUnitContainingOnlyWhitespace()
        {
            var node = SyntaxFactory.ParseCompilationUnit("  ");
            Assert.True(node.HasLeadingTrivia);
            Assert.Equal(1, node.GetLeadingTrivia().Count);
            Assert.Equal(1, node.DescendantTrivia().Count());
            Assert.Equal("  ", node.GetLeadingTrivia().First().ToString());
        }

        [WorkItem(543310, "http://vstfdevdiv:8080/DevDiv2/DevDiv/_workitems/edit/543310")]
        [Fact]
        public void SyntaxTreeDotParseCompilationUnitContainingOnlyWhitespace()
        {
            var node = SyntaxFactory.ParseSyntaxTree("  ").GetCompilationUnitRoot();
            Assert.True(node.HasLeadingTrivia);
            Assert.Equal(1, node.GetLeadingTrivia().Count);
            Assert.Equal(1, node.DescendantTrivia().Count());
            Assert.Equal("  ", node.GetLeadingTrivia().First().ToString());
        }

        [Fact]
        public void SyntaxNodeAndTokenToString()
        {
            var text = @"class A { }";
            var root = SyntaxFactory.ParseCompilationUnit(text);
            var children = root.DescendantNodesAndTokens();

            var nodeOrToken = children.First();
            Assert.Equal("class A { }", nodeOrToken.ToString());
            Assert.Equal(text, nodeOrToken.ToString());

            var node = (SyntaxNode)children.First(n => n.IsNode);
            Assert.Equal("class A { }", node.ToString());
            Assert.Equal(text, node.ToFullString());

            var token = (SyntaxToken)children.First(n => n.IsToken);
            Assert.Equal("class", token.ToString());
            Assert.Equal("class ", token.ToFullString());

            var trivia = root.DescendantTrivia().First();
            Assert.Equal(" ", trivia.ToString());
            Assert.Equal(" ", trivia.ToFullString());
        }

        [WorkItem(545116, "http://vstfdevdiv:8080/DevDiv2/DevDiv/_workitems/edit/545116")]
        [Fact]
        public void FindTriviaOutsideNode()
        {
            var text = @"// This is trivia
class C
{
    static void Main()
    {
    }
}
";
            var root = SyntaxFactory.ParseCompilationUnit(text);
            Assert.InRange(0, root.FullSpan.Start, root.FullSpan.End);
            var rootTrivia = root.FindTrivia(0);
            Assert.Equal("// This is trivia", rootTrivia.ToString().Trim());

            var method = root.DescendantNodes().OfType<MethodDeclarationSyntax>().Single();
            Assert.NotInRange(0, method.FullSpan.Start, method.FullSpan.End);
            var methodTrivia = method.FindTrivia(0);
            Assert.Equal(default(SyntaxTrivia), methodTrivia);
        }

        [Fact]
        public void TestSyntaxTriviaListEquals()
        {
            var emptyWhitespace = SyntaxFactory.Whitespace("");
            var emptyToken = SyntaxFactory.MissingToken(SyntaxKind.IdentifierToken).WithTrailingTrivia(emptyWhitespace, emptyWhitespace);
            var emptyTokenList = SyntaxFactory.TokenList(emptyToken, emptyToken);

            // elements should be not equal
            Assert.NotEqual(emptyTokenList[0].TrailingTrivia[0], emptyTokenList[1].TrailingTrivia[0]);

            // lists should be not equal
            Assert.NotEqual(emptyTokenList[0].TrailingTrivia, emptyTokenList[1].TrailingTrivia);

            // Two lists with the same parent node, but different indexes should NOT be the same.
            var emptyTriviaList = SyntaxFactory.TriviaList(emptyWhitespace, emptyWhitespace);
            emptyToken = emptyToken.WithLeadingTrivia(emptyTriviaList).WithTrailingTrivia(emptyTriviaList);

            // elements should be not equal
            Assert.NotEqual(emptyToken.LeadingTrivia[0], emptyToken.TrailingTrivia[0]);

            // lists should be not equal
            Assert.NotEqual(emptyToken.LeadingTrivia, emptyToken.TrailingTrivia);
        }

        [Fact]
        public void Test_SyntaxTree_ParseTextInvalidArguments()
        {
            // Invalid arguments - Validate Exceptions     
            Assert.Throws<System.ArgumentNullException>(delegate
            {
                SourceText st = null;
                var treeFromSource_invalid2 = SyntaxFactory.ParseSyntaxTree(st);
            });
        }

        [Fact]
        public void TestSyntaxTree_Changes()
        {
            string SourceText = @"using System;
using System.Linq;
using System.Collections;

namespace HelloWorld
{
    class Program
    {
        static void Main(string[] args)
        {
            Console.WriteLine(""Hello, World!"");
        }
    }";

            SyntaxTree tree = SyntaxFactory.ParseSyntaxTree(SourceText);
            var root = (CompilationUnitSyntax)tree.GetRoot();

            // Get the Imports Clauses
            var FirstUsingClause = root.Usings[0];
            var SecondUsingClause = root.Usings[1];
            var ThirdUsingClause = root.Usings[2];

            var ChangesForDifferentTrees = FirstUsingClause.SyntaxTree.GetChanges(SecondUsingClause.SyntaxTree);
            Assert.Equal(0, ChangesForDifferentTrees.Count);

            // Do a transform to Replace and Existing Tree
            NameSyntax name = SyntaxFactory.QualifiedName(SyntaxFactory.IdentifierName("System"), SyntaxFactory.IdentifierName("Collections.Generic"));

            UsingDirectiveSyntax newUsingClause = ThirdUsingClause.WithName(name);

            // Replace Node with a different Imports Clause
            root = root.ReplaceNode(ThirdUsingClause, newUsingClause);

            var ChangesFromTransform = ThirdUsingClause.SyntaxTree.GetChanges(newUsingClause.SyntaxTree);
            Assert.Equal(2, ChangesFromTransform.Count);

            // Using the Common Syntax Changes Method
            SyntaxTree x = ThirdUsingClause.SyntaxTree;
            SyntaxTree y = newUsingClause.SyntaxTree;

            var changes2UsingCommonSyntax = x.GetChanges(y);
            Assert.Equal(2, changes2UsingCommonSyntax.Count);

            // Verify Changes from CS Specific SyntaxTree and Common SyntaxTree are the same
            Assert.Equal(ChangesFromTransform, changes2UsingCommonSyntax);
        }

        [Fact, WorkItem(658329, "http://vstfdevdiv:8080/DevDiv2/DevDiv/_workitems/edit/658329")]
        public void TestSyntaxTree_GetChangesInvalid()
        {
            string SourceText = @"using System;
using System.Linq;
using System.Collections;

namespace HelloWorld
{
    class Program
    {
        static void Main(string[] args)
        {
            Console.WriteLine(""Hello, World!"");
        }
    }";

            SyntaxTree tree = SyntaxFactory.ParseSyntaxTree(SourceText);
            var root = (CompilationUnitSyntax)tree.GetRoot();

            // Get the Imports Clauses
            var FirstUsingClause = root.Usings[0];
            var SecondUsingClause = root.Usings[1];
            var ThirdUsingClause = root.Usings[2];

            var ChangesForDifferentTrees = FirstUsingClause.SyntaxTree.GetChanges(SecondUsingClause.SyntaxTree);
            Assert.Equal(0, ChangesForDifferentTrees.Count);

            // With null tree
            SyntaxTree BlankTree = null;
            Assert.Throws<ArgumentNullException>(() => FirstUsingClause.SyntaxTree.GetChanges(BlankTree));
        }

        [Fact, WorkItem(658329, "http://vstfdevdiv:8080/DevDiv2/DevDiv/_workitems/edit/658329")]
        public void TestSyntaxTree_GetChangedSpansInvalid()
        {
            string SourceText = @"using System;
using System.Linq;
using System.Collections;

namespace HelloWorld
{
    class Program
    {
        static void Main(string[] args)
        {
            Console.WriteLine(""Hello, World!"");
        }
    }";

            SyntaxTree tree = SyntaxFactory.ParseSyntaxTree(SourceText);
            var root = (CompilationUnitSyntax)tree.GetRoot();

            // Get the Imports Clauses
            var FirstUsingClause = root.Usings[0];
            var SecondUsingClause = root.Usings[1];
            var ThirdUsingClause = root.Usings[2];

            var ChangesForDifferentTrees = FirstUsingClause.SyntaxTree.GetChangedSpans(SecondUsingClause.SyntaxTree);
            Assert.Equal(0, ChangesForDifferentTrees.Count);

            // With null tree
            SyntaxTree BlankTree = null;
            Assert.Throws<ArgumentNullException>(() => FirstUsingClause.SyntaxTree.GetChangedSpans(BlankTree));
        }

        [Fact]
        public void TestTriviaExists()
        {
            // token constructed using factory w/o specifying trivia (should have zero-width elastic trivia)
            var idToken = SyntaxFactory.Identifier("goo");
            Assert.True(idToken.HasLeadingTrivia);
            Assert.Equal(1, idToken.LeadingTrivia.Count);
            Assert.Equal(0, idToken.LeadingTrivia.Span.Length); // zero-width elastic trivia
            Assert.True(idToken.HasTrailingTrivia);
            Assert.Equal(1, idToken.TrailingTrivia.Count);
            Assert.Equal(0, idToken.TrailingTrivia.Span.Length); // zero-width elastic trivia

            // token constructed by parser w/o trivia
            idToken = SyntaxFactory.ParseToken("x");
            Assert.False(idToken.HasLeadingTrivia);
            Assert.Equal(0, idToken.LeadingTrivia.Count);
            Assert.False(idToken.HasTrailingTrivia);
            Assert.Equal(0, idToken.TrailingTrivia.Count);

            // token constructed by parser with trivia
            idToken = SyntaxFactory.ParseToken(" x  ");
            Assert.True(idToken.HasLeadingTrivia);
            Assert.Equal(1, idToken.LeadingTrivia.Count);
            Assert.Equal(1, idToken.LeadingTrivia.Span.Length);
            Assert.True(idToken.HasTrailingTrivia);
            Assert.Equal(1, idToken.TrailingTrivia.Count);
            Assert.Equal(2, idToken.TrailingTrivia.Span.Length);

            // node constructed using factory w/o specifying trivia
            SyntaxNode namedNode = SyntaxFactory.IdentifierName("goo");
            Assert.True(namedNode.HasLeadingTrivia);
            Assert.Equal(1, namedNode.GetLeadingTrivia().Count);
            Assert.Equal(0, namedNode.GetLeadingTrivia().Span.Length);  // zero-width elastic trivia
            Assert.True(namedNode.HasTrailingTrivia);
            Assert.Equal(1, namedNode.GetTrailingTrivia().Count);
            Assert.Equal(0, namedNode.GetTrailingTrivia().Span.Length);  // zero-width elastic trivia

            // node constructed by parse w/o trivia
            namedNode = SyntaxFactory.ParseExpression("goo");
            Assert.False(namedNode.HasLeadingTrivia);
            Assert.Equal(0, namedNode.GetLeadingTrivia().Count);
            Assert.False(namedNode.HasTrailingTrivia);
            Assert.Equal(0, namedNode.GetTrailingTrivia().Count);

            // node constructed by parse with trivia
            namedNode = SyntaxFactory.ParseExpression(" goo  ");
            Assert.True(namedNode.HasLeadingTrivia);
            Assert.Equal(1, namedNode.GetLeadingTrivia().Count);
            Assert.Equal(1, namedNode.GetLeadingTrivia().Span.Length);
            Assert.True(namedNode.HasTrailingTrivia);
            Assert.Equal(1, namedNode.GetTrailingTrivia().Count);
            Assert.Equal(2, namedNode.GetTrailingTrivia().Span.Length);

            // nodeOrToken with token constructed from factory w/o specifying trivia
            SyntaxNodeOrToken nodeOrToken = SyntaxFactory.Identifier("goo");
            Assert.True(nodeOrToken.HasLeadingTrivia);
            Assert.Equal(1, nodeOrToken.GetLeadingTrivia().Count);
            Assert.Equal(0, nodeOrToken.GetLeadingTrivia().Span.Length); // zero-width elastic trivia
            Assert.True(nodeOrToken.HasTrailingTrivia);
            Assert.Equal(1, nodeOrToken.GetTrailingTrivia().Count);
            Assert.Equal(0, nodeOrToken.GetTrailingTrivia().Span.Length); // zero-width elastic trivia

            // nodeOrToken with node constructed from factory w/o specifying trivia
            nodeOrToken = SyntaxFactory.IdentifierName("goo");
            Assert.True(nodeOrToken.HasLeadingTrivia);
            Assert.Equal(1, nodeOrToken.GetLeadingTrivia().Count);
            Assert.Equal(0, nodeOrToken.GetLeadingTrivia().Span.Length); // zero-width elastic trivia
            Assert.True(nodeOrToken.HasTrailingTrivia);
            Assert.Equal(1, nodeOrToken.GetTrailingTrivia().Count);
            Assert.Equal(0, nodeOrToken.GetTrailingTrivia().Span.Length); // zero-width elastic trivia

            // nodeOrToken with token parsed from factory w/o trivia
            nodeOrToken = SyntaxFactory.ParseToken("goo");
            Assert.False(nodeOrToken.HasLeadingTrivia);
            Assert.Equal(0, nodeOrToken.GetLeadingTrivia().Count);
            Assert.False(nodeOrToken.HasTrailingTrivia);
            Assert.Equal(0, nodeOrToken.GetTrailingTrivia().Count);

            // nodeOrToken with node parsed from factory w/o trivia
            nodeOrToken = SyntaxFactory.ParseExpression("goo");
            Assert.False(nodeOrToken.HasLeadingTrivia);
            Assert.Equal(0, nodeOrToken.GetLeadingTrivia().Count);
            Assert.False(nodeOrToken.HasTrailingTrivia);
            Assert.Equal(0, nodeOrToken.GetTrailingTrivia().Count);

            // nodeOrToken with token parsed from factory with trivia
            nodeOrToken = SyntaxFactory.ParseToken(" goo  ");
            Assert.True(nodeOrToken.HasLeadingTrivia);
            Assert.Equal(1, nodeOrToken.GetLeadingTrivia().Count);
            Assert.Equal(1, nodeOrToken.GetLeadingTrivia().Span.Length); // zero-width elastic trivia
            Assert.True(nodeOrToken.HasTrailingTrivia);
            Assert.Equal(1, nodeOrToken.GetTrailingTrivia().Count);
            Assert.Equal(2, nodeOrToken.GetTrailingTrivia().Span.Length); // zero-width elastic trivia

            // nodeOrToken with node parsed from factory with trivia
            nodeOrToken = SyntaxFactory.ParseExpression(" goo  ");
            Assert.True(nodeOrToken.HasLeadingTrivia);
            Assert.Equal(1, nodeOrToken.GetLeadingTrivia().Count);
            Assert.Equal(1, nodeOrToken.GetLeadingTrivia().Span.Length); // zero-width elastic trivia
            Assert.True(nodeOrToken.HasTrailingTrivia);
            Assert.Equal(1, nodeOrToken.GetTrailingTrivia().Count);
            Assert.Equal(2, nodeOrToken.GetTrailingTrivia().Span.Length); // zero-width elastic trivia
        }

        [WorkItem(6536, "https://github.com/dotnet/roslyn/issues/6536")]
        [Fact]
        public void TestFindTrivia_NoStackOverflowOnLargeExpression()
        {
            StringBuilder code = new StringBuilder();
            code.Append(
@"class Goo
{
    void Bar()
    {
        string test = ");
            for (var i = 0; i < 3000; i++)
            {
                code.Append(@"""asdf"" + ");
            }
            code.Append(@"""last"";
    }
}");
            var tree = SyntaxFactory.ParseSyntaxTree(code.ToString());
            var position = 4000;
            var trivia = tree.GetCompilationUnitRoot().FindTrivia(position);
            // no stack overflow
        }

        [Fact, WorkItem(8625, "https://github.com/dotnet/roslyn/issues/8625")]
        public void SyntaxNodeContains()
        {
            var text = "a + (b - (c * (d / e)))";
            var expression = SyntaxFactory.ParseExpression(text);
            var a = expression.DescendantNodes().OfType<IdentifierNameSyntax>().First(n => n.Identifier.Text == "a");
            var e = expression.DescendantNodes().OfType<IdentifierNameSyntax>().First(n => n.Identifier.Text == "e");

            var firstParens = e.FirstAncestorOrSelf<ExpressionSyntax>(n => n.Kind() == SyntaxKind.ParenthesizedExpression);

            Assert.False(firstParens.Contains(a));  // fixing #8625 allows this to return quicker
            Assert.True(firstParens.Contains(e));
        }

        [Fact, WorkItem(54239, "https://github.com/dotnet/roslyn/issues/54239")]
        public void TestWithAsyncKeyword_AnonymousMethodExpressionSyntax_AddAsync()
        {
            var text = "static delegate(int i) { }";
            var expression = (AnonymousMethodExpressionSyntax)SyntaxFactory.ParseExpression(text);
            var withAsync = expression.WithAsyncKeyword(SyntaxFactory.Token(SyntaxKind.AsyncKeyword).WithTrailingTrivia(SyntaxFactory.Space)).ToString();
            Assert.Equal("static async delegate(int i) { }", withAsync);
        }

        [Fact, WorkItem(54239, "https://github.com/dotnet/roslyn/issues/54239")]
        public void TestWithAsyncKeyword_ParenthesizedLambdaExpressionSyntax_AddAsync()
        {
            var text = "static (a) => { }";
            var expression = (ParenthesizedLambdaExpressionSyntax)SyntaxFactory.ParseExpression(text);
            var withAsync = expression.WithAsyncKeyword(SyntaxFactory.Token(SyntaxKind.AsyncKeyword).WithTrailingTrivia(SyntaxFactory.Space)).ToString();
            Assert.Equal("static async (a) => { }", withAsync);
        }

        [Fact, WorkItem(54239, "https://github.com/dotnet/roslyn/issues/54239")]
        public void TestWithAsyncKeyword_SimpleLambdaExpressionSyntax_AddAsync()
        {
            var text = "static a => { }";
            var expression = (SimpleLambdaExpressionSyntax)SyntaxFactory.ParseExpression(text);
            var withAsync = expression.WithAsyncKeyword(SyntaxFactory.Token(SyntaxKind.AsyncKeyword).WithTrailingTrivia(SyntaxFactory.Space)).ToString();
            Assert.Equal("static async a => { }", withAsync);
        }

        [Fact, WorkItem(54239, "https://github.com/dotnet/roslyn/issues/54239")]
        public void TestWithAsyncKeyword_AnonymousMethodExpressionSyntax_ReplaceAsync()
        {
            var text = "static async/**/delegate(int i) { }";
            var expression = (AnonymousMethodExpressionSyntax)SyntaxFactory.ParseExpression(text);
            var withAsync = expression.WithAsyncKeyword(SyntaxFactory.Token(SyntaxKind.AsyncKeyword).WithTrailingTrivia(SyntaxFactory.Space)).ToString();
            Assert.Equal("static async delegate(int i) { }", withAsync);
        }

        [Fact, WorkItem(54239, "https://github.com/dotnet/roslyn/issues/54239")]
        public void TestWithAsyncKeyword_ParenthesizedLambdaExpressionSyntax_ReplaceAsync()
        {
            var text = "static async/**/(a) => { }";
            var expression = (ParenthesizedLambdaExpressionSyntax)SyntaxFactory.ParseExpression(text);
            var withAsync = expression.WithAsyncKeyword(SyntaxFactory.Token(SyntaxKind.AsyncKeyword).WithTrailingTrivia(SyntaxFactory.Space)).ToString();
            Assert.Equal("static async (a) => { }", withAsync);
        }

        [Fact, WorkItem(54239, "https://github.com/dotnet/roslyn/issues/54239")]
        public void TestWithAsyncKeyword_SimpleLambdaExpressionSyntax_ReplaceAsync()
        {
            var text = "static async/**/a => { }";
            var expression = (SimpleLambdaExpressionSyntax)SyntaxFactory.ParseExpression(text);
            var withAsync = expression.WithAsyncKeyword(SyntaxFactory.Token(SyntaxKind.AsyncKeyword).WithTrailingTrivia(SyntaxFactory.Space)).ToString();
            Assert.Equal("static async a => { }", withAsync);
        }

        [Fact, WorkItem(54239, "https://github.com/dotnet/roslyn/issues/54239")]
        public void TestWithAsyncKeyword_AnonymousMethodExpressionSyntax_RemoveExistingAsync()
        {
            var text = "static async/**/delegate(int i) { }";
            var expression = (AnonymousMethodExpressionSyntax)SyntaxFactory.ParseExpression(text);
            var withAsync = expression.WithAsyncKeyword(default).ToString();
            Assert.Equal("static delegate(int i) { }", withAsync);
        }

        [Fact, WorkItem(54239, "https://github.com/dotnet/roslyn/issues/54239")]
        public void TestWithAsyncKeyword_ParenthesizedLambdaExpressionSyntax_RemoveExistingAsync()
        {
            var text = "static async (a) => { }";
            var expression = (ParenthesizedLambdaExpressionSyntax)SyntaxFactory.ParseExpression(text);
            var withAsync = expression.WithAsyncKeyword(default).ToString();
            Assert.Equal("static (a) => { }", withAsync);
        }

        [Fact, WorkItem(54239, "https://github.com/dotnet/roslyn/issues/54239")]
        public void TestWithAsyncKeyword_SimpleLambdaExpressionSyntax_RemoveExistingAsync()
        {
            var text = "static async/**/a => { }";
            var expression = (SimpleLambdaExpressionSyntax)SyntaxFactory.ParseExpression(text);
            var withAsync = expression.WithAsyncKeyword(default).ToString();
            Assert.Equal("static a => { }", withAsync);
        }

        [Fact, WorkItem(54239, "https://github.com/dotnet/roslyn/issues/54239")]
        public void TestWithAsyncKeyword_AnonymousMethodExpressionSyntax_RemoveNonExistingAsync()
        {
            var text = "static delegate(int i) { }";
            var expression = (AnonymousMethodExpressionSyntax)SyntaxFactory.ParseExpression(text);
            var withAsync = expression.WithAsyncKeyword(default).ToString();
            Assert.Equal(text, withAsync);
        }

        [Fact, WorkItem(54239, "https://github.com/dotnet/roslyn/issues/54239")]
        public void TestWithAsyncKeyword_ParenthesizedLambdaExpressionSyntax_RemoveNonExistingAsync()
        {
            var text = "static (a) => { }";
            var expression = (ParenthesizedLambdaExpressionSyntax)SyntaxFactory.ParseExpression(text);
            var withAsync = expression.WithAsyncKeyword(default).ToString();
            Assert.Equal(text, withAsync);
        }

        [Fact, WorkItem(54239, "https://github.com/dotnet/roslyn/issues/54239")]
        public void TestWithAsyncKeyword_SimpleLambdaExpressionSyntax_RemoveNonExistingAsync()
        {
            var text = "static a => { }";
            var expression = (SimpleLambdaExpressionSyntax)SyntaxFactory.ParseExpression(text);
            var withAsync = expression.WithAsyncKeyword(default).ToString();
            Assert.Equal(text, withAsync);
        }

        [Fact, WorkItem(54239, "https://github.com/dotnet/roslyn/issues/54239")]
        public void TestWithAsyncKeyword_AnonymousMethodExpressionSyntax_ReplaceAsync_ExistingTwoKeywords()
        {
            var text = "static async/*async1*/ async/*async2*/delegate(int i) { }";
            var expression = (AnonymousMethodExpressionSyntax)SyntaxFactory.ParseExpression(text);
            var newAsync = SyntaxFactory.Token(SyntaxKind.AsyncKeyword).WithTrailingTrivia(SyntaxFactory.Space);
            var withAsync = expression.WithAsyncKeyword(newAsync).ToString();
            Assert.Equal("static async async/*async2*/delegate(int i) { }", withAsync);
        }

        [Fact, WorkItem(54239, "https://github.com/dotnet/roslyn/issues/54239")]
        public void TestWithAsyncKeyword_AnonymousMethodExpressionSyntax_RemoveAllExistingAsync()
        {
            var text = "static async/*async1*/ async/*async2*/ delegate(int i) { }";
            var expression = (AnonymousMethodExpressionSyntax)SyntaxFactory.ParseExpression(text);
            var withAsync = expression.WithAsyncKeyword(default);
            Assert.Equal("static delegate(int i) { }", withAsync.ToString());
            Assert.Equal(default, withAsync.AsyncKeyword);
        }

        private static void TestWithWindowsAndUnixEndOfLines(string inputText, string expectedText, Action<CompilationUnitSyntax, string> action)
        {
            inputText = inputText.NormalizeLineEndings();
            expectedText = expectedText.NormalizeLineEndings();

            var tests = new Dictionary<string, string>
            {
                {inputText, expectedText}, // Test CRLF (Windows)
                {inputText.Replace("\r", ""), expectedText.Replace("\r", "")}, // Test LF (Unix)
            };

            foreach (var test in tests)
            {
                action(SyntaxFactory.ParseCompilationUnit(test.Key), test.Value);
            }
        }

        [Fact]
        [WorkItem(56740, "https://github.com/dotnet/roslyn/issues/56740")]
        public void TestStackAllocKeywordUpdate()
        {
            var text = "stackalloc/**/int[50]";
            var expression = (StackAllocArrayCreationExpressionSyntax)SyntaxFactory.ParseExpression(text);
            var replacedKeyword = SyntaxFactory.Token(SyntaxKind.StackAllocKeyword).WithTrailingTrivia(SyntaxFactory.Space);
            var newExpression = expression.Update(replacedKeyword, expression.Type).ToString();
            Assert.Equal("stackalloc int[50]", newExpression);
        }

        [Fact]
        [WorkItem(58597, "https://github.com/dotnet/roslyn/issues/58597")]
        public void TestExclamationExclamationUpdate()
        {
            var text = "(string s!!)";
            var parameter = SyntaxFactory.ParseParameterList(text).Parameters[0];
            var newParameter = parameter.Update(parameter.AttributeLists, parameter.Modifiers, parameter.Type, parameter.Identifier, parameter.Default);
            Assert.Equal("string s!!", newParameter.ToFullString());
            Assert.Equal("string s", newParameter.ToString());
        }
    }
}<|MERGE_RESOLUTION|>--- conflicted
+++ resolved
@@ -356,9 +356,6 @@
 
             // directive in trailing trivia is not a thing
             for (var kind = SyntaxKind.TildeToken; kind < SyntaxKind.ScopedKeyword; kind++)
-<<<<<<< HEAD
-                Assert.False(SyntaxFactory.ParseCompilationUnit("namespace N { } #if false").ContainsDirective(kind));
-=======
             {
                 var compilationUnit = SyntaxFactory.ParseCompilationUnit("namespace N { } #if false");
                 compilationUnit.GetDiagnostics().Verify(
@@ -370,7 +367,6 @@
                     TestBase.Diagnostic(ErrorCode.ERR_EndifDirectiveExpected, "").WithLocation(1, 26));
                 Assert.False(compilationUnit.ContainsDirective(kind));
             }
->>>>>>> 3ef4f134
 
             testContainsHelper1("#define x", SyntaxKind.DefineDirectiveTrivia);
             testContainsHelper1("#if true\r\n#elif true", SyntaxKind.IfDirectiveTrivia, SyntaxKind.ElifDirectiveTrivia);
