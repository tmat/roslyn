﻿// Copyright (c) Microsoft.  All Rights Reserved.  Licensed under the Apache License, Version 2.0.  See License.txt in the project root for license information.

using System;
using System.Linq;
using Microsoft.CodeAnalysis.CodeGen;
using Microsoft.CodeAnalysis.CSharp.Symbols;
using Microsoft.CodeAnalysis.CSharp.Test.Utilities;
using Microsoft.CodeAnalysis.Test.Utilities;
using Roslyn.Test.Utilities;
using Xunit;

namespace Microsoft.CodeAnalysis.CSharp.UnitTests.CodeGen
{
    public class PatternTests : EmitMetadataTestBase
    {
        [Fact, WorkItem(18811, "https://github.com/dotnet/roslyn/issues/18811")]
        public void MissingNullable_01()
        {
            var source = @"namespace System {
    public class Object { }
    public abstract class ValueType { }
    public struct Void { }
    public struct Boolean { }
    public struct Int32 { }
}
static class C {
    public static bool M() => ((object)123) is int i;
}
";
            var compilation = CreateEmptyCompilation(source, options: TestOptions.ReleaseDll);
            compilation.GetDiagnostics().Verify();
            compilation.GetEmitDiagnostics().Verify(
                // warning CS8021: No value for RuntimeMetadataVersion found. No assembly containing System.Object was found nor was a value for RuntimeMetadataVersion specified through options.
                Diagnostic(ErrorCode.WRN_NoRuntimeMetadataVersion).WithLocation(1, 1)
                );
        }

        [Fact, WorkItem(18811, "https://github.com/dotnet/roslyn/issues/18811")]
        public void MissingNullable_02()
        {
            var source = @"namespace System {
    public class Object { }
    public abstract class ValueType { }
    public struct Void { }
    public struct Boolean { }
    public struct Int32 { }
    public struct Nullable<T> where T : struct { }
}
static class C {
    public static bool M() => ((object)123) is int i;
}
";
            var compilation = CreateEmptyCompilation(source, options: TestOptions.UnsafeReleaseDll);
            compilation.GetDiagnostics().Verify();
            compilation.GetEmitDiagnostics().Verify(
                // warning CS8021: No value for RuntimeMetadataVersion found. No assembly containing System.Object was found nor was a value for RuntimeMetadataVersion specified through options.
                Diagnostic(ErrorCode.WRN_NoRuntimeMetadataVersion)
                );
        }

        [Fact]
        public void MissingNullable_03()
        {
            var source = @"namespace System {
    public class Object { }
    public abstract class ValueType { }
    public struct Void { }
    public struct Boolean { }
    public struct Int32 { }
    public struct Nullable<T> where T : struct { }
}
static class C {
    static void M1(int? x)
    {
        switch (x)
        {
            case int i: break;
        }
    }
    static bool M2(int? x) => x is int i;
}
";
            var compilation = CreateEmptyCompilation(source, options: TestOptions.UnsafeReleaseDll);
            compilation.GetDiagnostics().Verify();
            compilation.GetEmitDiagnostics().Verify(
                // warning CS8021: No value for RuntimeMetadataVersion found. No assembly containing System.Object was found nor was a value for RuntimeMetadataVersion specified through options.
                Diagnostic(ErrorCode.WRN_NoRuntimeMetadataVersion).WithLocation(1, 1),
                // (14,18): error CS0656: Missing compiler required member 'System.Nullable`1.get_HasValue'
                //             case int i: break;
                Diagnostic(ErrorCode.ERR_MissingPredefinedMember, "int i").WithArguments("System.Nullable`1", "get_HasValue").WithLocation(14, 18),
                // (14,18): error CS0656: Missing compiler required member 'System.Nullable`1.GetValueOrDefault'
                //             case int i: break;
                Diagnostic(ErrorCode.ERR_MissingPredefinedMember, "int i").WithArguments("System.Nullable`1", "GetValueOrDefault").WithLocation(14, 18),
                // (14,18): error CS0656: Missing compiler required member 'System.Nullable`1.get_Value'
                //             case int i: break;
                Diagnostic(ErrorCode.ERR_MissingPredefinedMember, "int i").WithArguments("System.Nullable`1", "get_Value").WithLocation(14, 18),
                // (17,36): error CS0656: Missing compiler required member 'System.Nullable`1.get_HasValue'
                //     static bool M2(int? x) => x is int i;
                Diagnostic(ErrorCode.ERR_MissingPredefinedMember, "int i").WithArguments("System.Nullable`1", "get_HasValue").WithLocation(17, 36),
                // (17,36): error CS0656: Missing compiler required member 'System.Nullable`1.GetValueOrDefault'
                //     static bool M2(int? x) => x is int i;
                Diagnostic(ErrorCode.ERR_MissingPredefinedMember, "int i").WithArguments("System.Nullable`1", "GetValueOrDefault").WithLocation(17, 36),
                // (17,36): error CS0656: Missing compiler required member 'System.Nullable`1.get_Value'
                //     static bool M2(int? x) => x is int i;
                Diagnostic(ErrorCode.ERR_MissingPredefinedMember, "int i").WithArguments("System.Nullable`1", "get_Value").WithLocation(17, 36)
                );
        }

        [Fact]
        public void MissingNullable_04()
        {
            var source = @"namespace System {
    public class Object { }
    public abstract class ValueType { }
    public struct Void { }
    public struct Boolean { }
    public struct Int32 { }
    public struct Nullable<T> where T : struct { public T GetValueOrDefault() => default(T); }
}
static class C {
    static void M1(int? x)
    {
        switch (x)
        {
            case int i: break;
        }
    }
    static bool M2(int? x) => x is int i;
}
";
            var compilation = CreateEmptyCompilation(source, options: TestOptions.UnsafeReleaseDll);
            compilation.GetDiagnostics().Verify();
            compilation.GetEmitDiagnostics().Verify(
                // warning CS8021: No value for RuntimeMetadataVersion found. No assembly containing System.Object was found nor was a value for RuntimeMetadataVersion specified through options.
                Diagnostic(ErrorCode.WRN_NoRuntimeMetadataVersion).WithLocation(1, 1),
                // (14,18): error CS0656: Missing compiler required member 'System.Nullable`1.get_HasValue'
                //             case int i: break;
                Diagnostic(ErrorCode.ERR_MissingPredefinedMember, "int i").WithArguments("System.Nullable`1", "get_HasValue").WithLocation(14, 18),
                // (17,36): error CS0656: Missing compiler required member 'System.Nullable`1.get_HasValue'
                //     static bool M2(int? x) => x is int i;
                Diagnostic(ErrorCode.ERR_MissingPredefinedMember, "int i").WithArguments("System.Nullable`1", "get_HasValue").WithLocation(17, 36)
                );
        }

        [Fact, WorkItem(17266, "https://github.com/dotnet/roslyn/issues/17266")]
        public void DoubleEvaluation01()
        {
            var source =
@"using System;
public class C
{
    public static void Main()
    {
        if (TryGet() is int index)
        {
            Console.WriteLine(index);
        }
    }

    public static int? TryGet()
    {
        Console.WriteLine(""eval"");
        return null;
    }
}";
            var compilation = CreateCompilation(source, options: TestOptions.DebugExe);
            compilation.VerifyDiagnostics();
            var expectedOutput = @"eval";
            var compVerifier = CompileAndVerify(compilation, expectedOutput: expectedOutput);
            compVerifier.VerifyIL("C.Main",
@"{
  // Code size       42 (0x2a)
  .maxstack  1
  .locals init (int V_0, //index
                bool V_1,
                int? V_2)
  IL_0000:  nop
  IL_0001:  call       ""int? C.TryGet()""
  IL_0006:  stloc.2
  IL_0007:  ldloca.s   V_2
  IL_0009:  call       ""bool int?.HasValue.get""
  IL_000e:  brfalse.s  IL_001b
  IL_0010:  ldloca.s   V_2
  IL_0012:  call       ""int int?.GetValueOrDefault()""
  IL_0017:  stloc.0
  IL_0018:  ldc.i4.1
  IL_0019:  br.s       IL_001c
  IL_001b:  ldc.i4.0
  IL_001c:  stloc.1
  IL_001d:  ldloc.1
  IL_001e:  brfalse.s  IL_0029
  IL_0020:  nop
  IL_0021:  ldloc.0
  IL_0022:  call       ""void System.Console.WriteLine(int)""
  IL_0027:  nop
  IL_0028:  nop
  IL_0029:  ret
}");

            compilation = CreateCompilation(source, options: TestOptions.ReleaseExe);
            compilation.VerifyDiagnostics();
            compVerifier = CompileAndVerify(compilation, expectedOutput: expectedOutput);
            compVerifier.VerifyIL("C.Main",
@"{
  // Code size       30 (0x1e)
  .maxstack  1
  .locals init (int V_0, //index
                int? V_1)
  IL_0000:  call       ""int? C.TryGet()""
  IL_0005:  stloc.1
  IL_0006:  ldloca.s   V_1
  IL_0008:  call       ""bool int?.HasValue.get""
  IL_000d:  brfalse.s  IL_001d
  IL_000f:  ldloca.s   V_1
  IL_0011:  call       ""int int?.GetValueOrDefault()""
  IL_0016:  stloc.0
  IL_0017:  ldloc.0
  IL_0018:  call       ""void System.Console.WriteLine(int)""
  IL_001d:  ret
}");
        }

        [Fact, WorkItem(19122, "https://github.com/dotnet/roslyn/issues/19122")]
        public void PatternCrash_01()
        {
            var source = @"using System;
using System.Collections.Generic;
using System.Linq;

public class Class2 : IDisposable
{
    public Class2(bool parameter = false)
    {
    }

    public void Dispose()
    {
    }
}

class X<T>
{
    IdentityAccessor<T> idAccessor = new IdentityAccessor<T>();
    void Y<U>() where U : T
    {
        // BUG: The following line is the problem
        if (GetT().FirstOrDefault(p => idAccessor.GetId(p) == Guid.Empty) is U u)
        {
        }
    }

    IEnumerable<T> GetT()
    {
        yield return default(T);
    }
}
class IdentityAccessor<T>
{
    public Guid GetId(T t)
    {
        return Guid.Empty;
    }
}";
            var compilation = CreateCompilation(source, options: TestOptions.DebugDll);
            compilation.VerifyDiagnostics();
            var compVerifier = CompileAndVerify(compilation);
            compVerifier.VerifyIL("X<T>.Y<U>",
@"{
  // Code size       61 (0x3d)
  .maxstack  3
  .locals init (U V_0, //u
                bool V_1,
                T V_2)
  IL_0000:  nop
  IL_0001:  ldarg.0
  IL_0002:  call       ""System.Collections.Generic.IEnumerable<T> X<T>.GetT()""
  IL_0007:  ldarg.0
  IL_0008:  ldftn      ""bool X<T>.<Y>b__1_0<U>(T)""
  IL_000e:  newobj     ""System.Func<T, bool>..ctor(object, System.IntPtr)""
  IL_0013:  call       ""T System.Linq.Enumerable.FirstOrDefault<T>(System.Collections.Generic.IEnumerable<T>, System.Func<T, bool>)""
  IL_0018:  stloc.2
  IL_0019:  ldloc.2
  IL_001a:  box        ""T""
  IL_001f:  isinst     ""U""
  IL_0024:  brfalse.s  IL_0035
  IL_0026:  ldloc.2
  IL_0027:  box        ""T""
  IL_002c:  unbox.any  ""U""
  IL_0031:  stloc.0
  IL_0032:  ldc.i4.1
  IL_0033:  br.s       IL_0036
  IL_0035:  ldc.i4.0
  IL_0036:  stloc.1
  IL_0037:  ldloc.1
  IL_0038:  brfalse.s  IL_003c
  IL_003a:  nop
  IL_003b:  nop
  IL_003c:  ret
}");
        }

        [Fact, WorkItem(24522, "https://github.com/dotnet/roslyn/issues/24522")]
        public void IgnoreDeclaredConversion_01()
        {
            var source =
@"class Base<T>
{
    public static implicit operator Derived(Base<T> obj)
    {
        return new Derived();
    }
}

class Derived : Base<object>
{
}

class Program
{
    static void Main(string[] args)
    {
        Base<object> x = new Derived();
        System.Console.WriteLine(x is Derived);
        System.Console.WriteLine(x is Derived y);
        switch (x)
        {
            case Derived z: System.Console.WriteLine(true); break;
        }
        System.Console.WriteLine(null != (x as Derived));
    }
}";
            var compilation = CreateCompilation(source, options: TestOptions.DebugExe);
            compilation.VerifyDiagnostics();
            var expectedOutput =
@"True
True
True
True";
            var compVerifier = CompileAndVerify(compilation, expectedOutput: expectedOutput);
            compVerifier.VerifyIL("Program.Main",
@"{
  // Code size       84 (0x54)
  .maxstack  2
  .locals init (Base<object> V_0, //x
                Derived V_1, //y
                Derived V_2, //z
                Base<object> V_3,
                Base<object> V_4)
  IL_0000:  nop
  IL_0001:  newobj     ""Derived..ctor()""
  IL_0006:  stloc.0
  IL_0007:  ldloc.0
  IL_0008:  isinst     ""Derived""
  IL_000d:  ldnull
  IL_000e:  cgt.un
  IL_0010:  call       ""void System.Console.WriteLine(bool)""
  IL_0015:  nop
  IL_0016:  ldloc.0
  IL_0017:  isinst     ""Derived""
  IL_001c:  stloc.1
  IL_001d:  ldloc.1
  IL_001e:  ldnull
  IL_001f:  cgt.un
  IL_0021:  call       ""void System.Console.WriteLine(bool)""
  IL_0026:  nop
  IL_0027:  ldloc.0
  IL_0028:  stloc.s    V_4
  IL_002a:  ldloc.s    V_4
  IL_002c:  stloc.3
  IL_002d:  ldloc.3
  IL_002e:  isinst     ""Derived""
  IL_0033:  stloc.2
  IL_0034:  ldloc.2
  IL_0035:  brtrue.s   IL_0039
  IL_0037:  br.s       IL_0044
  IL_0039:  br.s       IL_003b
  IL_003b:  ldc.i4.1
  IL_003c:  call       ""void System.Console.WriteLine(bool)""
  IL_0041:  nop
  IL_0042:  br.s       IL_0044
  IL_0044:  ldloc.0
  IL_0045:  isinst     ""Derived""
  IL_004a:  ldnull
  IL_004b:  cgt.un
  IL_004d:  call       ""void System.Console.WriteLine(bool)""
  IL_0052:  nop
  IL_0053:  ret
}");
        }

        [Fact]
        public void DoublePattern01()
        {
            var source =
@"using System;
class Program
{
    static bool P1(double d) => d is double.NaN;
    static bool P2(float f) => f is float.NaN;
    static bool P3(double d) => d is 3.14d;
    static bool P4(float f) => f is 3.14f;
    static bool P5(object o)
    {
        switch (o)
        {
            case double.NaN: return true;
            case float.NaN: return true;
            case 3.14d: return true;
            case 3.14f: return true;
            default: return false;
        }
    }
    public static void Main(string[] args)
    {
        Console.Write(P1(double.NaN));
        Console.Write(P1(1.0));
        Console.Write(P2(float.NaN));
        Console.Write(P2(1.0f));
        Console.Write(P3(3.14));
        Console.Write(P3(double.NaN));
        Console.Write(P4(3.14f));
        Console.Write(P4(float.NaN));
        Console.Write(P5(double.NaN));
        Console.Write(P5(0.0d));
        Console.Write(P5(float.NaN));
        Console.Write(P5(0.0f));
        Console.Write(P5(3.14d));
        Console.Write(P5(125));
        Console.Write(P5(3.14f));
        Console.Write(P5(1.0f));
    }
}";
            var compilation = CreateCompilation(source, options: TestOptions.DebugExe);
            compilation.VerifyDiagnostics();
            var expectedOutput = @"TrueFalseTrueFalseTrueFalseTrueFalseTrueFalseTrueFalseTrueFalseTrueFalse";
            var compVerifier = CompileAndVerify(compilation, expectedOutput: expectedOutput);
            compVerifier.VerifyIL("Program.P1",
@"{
  // Code size        7 (0x7)
  .maxstack  1
  IL_0000:  ldarg.0
  IL_0001:  call       ""bool double.IsNaN(double)""
  IL_0006:  ret
}");
            compVerifier.VerifyIL("Program.P2",
@"{
  // Code size        7 (0x7)
  .maxstack  1
  IL_0000:  ldarg.0
  IL_0001:  call       ""bool float.IsNaN(float)""
  IL_0006:  ret
}");
            compVerifier.VerifyIL("Program.P3",
@"{
  // Code size       13 (0xd)
  .maxstack  2
  IL_0000:  ldarg.0
  IL_0001:  ldc.r8     3.14
  IL_000a:  ceq
  IL_000c:  ret
}");
            compVerifier.VerifyIL("Program.P4",
@"{
  // Code size        9 (0x9)
  .maxstack  2
  IL_0000:  ldarg.0
  IL_0001:  ldc.r4     3.14
  IL_0006:  ceq
  IL_0008:  ret
}");
            compVerifier.VerifyIL("Program.P5",
@"{
  // Code size      103 (0x67)
  .maxstack  2
  .locals init (object V_0,
                double V_1,
                float V_2,
                object V_3,
                bool V_4)
  IL_0000:  nop
  IL_0001:  ldarg.0
  IL_0002:  stloc.3
  IL_0003:  ldloc.3
  IL_0004:  stloc.0
  IL_0005:  ldloc.0
  IL_0006:  isinst     ""double""
  IL_000b:  brfalse.s  IL_002a
  IL_000d:  ldloc.0
  IL_000e:  unbox.any  ""double""
  IL_0013:  stloc.1
  IL_0014:  ldloc.1
  IL_0015:  call       ""bool double.IsNaN(double)""
  IL_001a:  brtrue.s   IL_004b
  IL_001c:  ldloc.1
  IL_001d:  ldc.r8     3.14
  IL_0026:  beq.s      IL_0055
  IL_0028:  br.s       IL_005f
  IL_002a:  ldloc.0
  IL_002b:  isinst     ""float""
  IL_0030:  brfalse.s  IL_005f
  IL_0032:  ldloc.0
  IL_0033:  unbox.any  ""float""
  IL_0038:  stloc.2
  IL_0039:  ldloc.2
  IL_003a:  call       ""bool float.IsNaN(float)""
  IL_003f:  brtrue.s   IL_0050
  IL_0041:  ldloc.2
  IL_0042:  ldc.r4     3.14
  IL_0047:  beq.s      IL_005a
  IL_0049:  br.s       IL_005f
  IL_004b:  ldc.i4.1
  IL_004c:  stloc.s    V_4
  IL_004e:  br.s       IL_0064
  IL_0050:  ldc.i4.1
  IL_0051:  stloc.s    V_4
  IL_0053:  br.s       IL_0064
  IL_0055:  ldc.i4.1
  IL_0056:  stloc.s    V_4
  IL_0058:  br.s       IL_0064
  IL_005a:  ldc.i4.1
  IL_005b:  stloc.s    V_4
  IL_005d:  br.s       IL_0064
  IL_005f:  ldc.i4.0
  IL_0060:  stloc.s    V_4
  IL_0062:  br.s       IL_0064
  IL_0064:  ldloc.s    V_4
  IL_0066:  ret
}");
        }

        [Fact]
        public void DecimalEquality()
        {
            // demonstrate that pattern-matching against a decimal constant is
            // at least as efficient as simply using ==
            var source =
@"using System;
public class C
{
    public static void Main()
    {
        Console.Write(M1(1.0m));
        Console.Write(M2(1.0m));
        Console.Write(M1(2.0m));
        Console.Write(M2(2.0m));
    }

    static int M1(decimal d)
    {
        if (M(d) is 1.0m) return 1;
        return 0;
    }

    static int M2(decimal d)
    {
        if (M(d) == 1.0m) return 1;
        return 0;
    }

    public static decimal M(decimal d)
    {
        return d;
    }
}";
            var compilation = CreateCompilation(source, options: TestOptions.DebugExe);
            compilation.VerifyDiagnostics();
            var expectedOutput = @"1100";
            var compVerifier = CompileAndVerify(compilation, expectedOutput: expectedOutput);
            compVerifier.VerifyIL("C.M1",
@"{
  // Code size       39 (0x27)
  .maxstack  6
  .locals init (bool V_0,
                decimal V_1,
                int V_2)
  IL_0000:  nop
  IL_0001:  ldarg.0
  IL_0002:  call       ""decimal C.M(decimal)""
  IL_0007:  stloc.1
  IL_0008:  ldloc.1
  IL_0009:  ldc.i4.s   10
  IL_000b:  ldc.i4.0
  IL_000c:  ldc.i4.0
  IL_000d:  ldc.i4.0
  IL_000e:  ldc.i4.1
  IL_000f:  newobj     ""decimal..ctor(int, int, int, bool, byte)""
  IL_0014:  call       ""bool decimal.op_Equality(decimal, decimal)""
  IL_0019:  stloc.0
  IL_001a:  ldloc.0
  IL_001b:  brfalse.s  IL_0021
  IL_001d:  ldc.i4.1
  IL_001e:  stloc.2
  IL_001f:  br.s       IL_0025
  IL_0021:  ldc.i4.0
  IL_0022:  stloc.2
  IL_0023:  br.s       IL_0025
  IL_0025:  ldloc.2
  IL_0026:  ret
}");
            compVerifier.VerifyIL("C.M2",
@"{
  // Code size       37 (0x25)
  .maxstack  6
  .locals init (bool V_0,
                int V_1)
  IL_0000:  nop
  IL_0001:  ldarg.0
  IL_0002:  call       ""decimal C.M(decimal)""
  IL_0007:  ldc.i4.s   10
  IL_0009:  ldc.i4.0
  IL_000a:  ldc.i4.0
  IL_000b:  ldc.i4.0
  IL_000c:  ldc.i4.1
  IL_000d:  newobj     ""decimal..ctor(int, int, int, bool, byte)""
  IL_0012:  call       ""bool decimal.op_Equality(decimal, decimal)""
  IL_0017:  stloc.0
  IL_0018:  ldloc.0
  IL_0019:  brfalse.s  IL_001f
  IL_001b:  ldc.i4.1
  IL_001c:  stloc.1
  IL_001d:  br.s       IL_0023
  IL_001f:  ldc.i4.0
  IL_0020:  stloc.1
  IL_0021:  br.s       IL_0023
  IL_0023:  ldloc.1
  IL_0024:  ret
}");

            compilation = CreateCompilation(source, options: TestOptions.ReleaseExe);
            compilation.VerifyDiagnostics();
            compVerifier = CompileAndVerify(compilation, expectedOutput: expectedOutput);
            compVerifier.VerifyIL("C.M1",
@"{
  // Code size       28 (0x1c)
  .maxstack  6
  IL_0000:  ldarg.0
  IL_0001:  call       ""decimal C.M(decimal)""
  IL_0006:  ldc.i4.s   10
  IL_0008:  ldc.i4.0
  IL_0009:  ldc.i4.0
  IL_000a:  ldc.i4.0
  IL_000b:  ldc.i4.1
  IL_000c:  newobj     ""decimal..ctor(int, int, int, bool, byte)""
  IL_0011:  call       ""bool decimal.op_Equality(decimal, decimal)""
  IL_0016:  brfalse.s  IL_001a
  IL_0018:  ldc.i4.1
  IL_0019:  ret
  IL_001a:  ldc.i4.0
  IL_001b:  ret
}");
            compVerifier.VerifyIL("C.M2",
@"{
  // Code size       28 (0x1c)
  .maxstack  6
  IL_0000:  ldarg.0
  IL_0001:  call       ""decimal C.M(decimal)""
  IL_0006:  ldc.i4.s   10
  IL_0008:  ldc.i4.0
  IL_0009:  ldc.i4.0
  IL_000a:  ldc.i4.0
  IL_000b:  ldc.i4.1
  IL_000c:  newobj     ""decimal..ctor(int, int, int, bool, byte)""
  IL_0011:  call       ""bool decimal.op_Equality(decimal, decimal)""
  IL_0016:  brfalse.s  IL_001a
  IL_0018:  ldc.i4.1
  IL_0019:  ret
  IL_001a:  ldc.i4.0
  IL_001b:  ret
}");
        }

        [Fact, WorkItem(16878, "https://github.com/dotnet/roslyn/issues/16878")]
        public void RedundantNullCheck()
        {
            var source =
@"public class C
{
    static int M1(bool? b1, bool b2)
    {
        switch (b1)
        {
            case null:
                return 1;
            case var _ when b2:
                return 2;
            case true:
                return 3;
            case false:
                return 4;
        }
    }

    static int M2(object o, bool b)
    {
        switch (o)
        {
            case string a when b:
                return 1;
            case string a:
                return 2;
        }
        return 3;
    }
}";
            var compilation = CreateCompilation(source, options: TestOptions.ReleaseDll);
            compilation.VerifyDiagnostics();
            var compVerifier = CompileAndVerify(compilation);
            compVerifier.VerifyIL("C.M1",
@"{
  // Code size       33 (0x21)
  .maxstack  1
  IL_0000:  ldarga.s   V_0
  IL_0002:  call       ""bool bool?.HasValue.get""
  IL_0007:  brfalse.s  IL_0016
  IL_0009:  br.s       IL_0018
  IL_000b:  ldarga.s   V_0
  IL_000d:  call       ""bool bool?.GetValueOrDefault()""
  IL_0012:  brtrue.s   IL_001d
  IL_0014:  br.s       IL_001f
  IL_0016:  ldc.i4.1
  IL_0017:  ret
  IL_0018:  ldarg.1
  IL_0019:  brfalse.s  IL_000b
  IL_001b:  ldc.i4.2
  IL_001c:  ret
  IL_001d:  ldc.i4.3
  IL_001e:  ret
  IL_001f:  ldc.i4.4
  IL_0020:  ret
}");
            compVerifier.VerifyIL("C.M2",
@"{
  // Code size       19 (0x13)
  .maxstack  1
  .locals init (string V_0) //a
  IL_0000:  ldarg.0
  IL_0001:  isinst     ""string""
  IL_0006:  stloc.0
  IL_0007:  ldloc.0
  IL_0008:  brfalse.s  IL_0011
  IL_000a:  ldarg.1
  IL_000b:  brfalse.s  IL_000f
  IL_000d:  ldc.i4.1
  IL_000e:  ret
  IL_000f:  ldc.i4.2
  IL_0010:  ret
  IL_0011:  ldc.i4.3
  IL_0012:  ret
}");
        }

        [Fact, WorkItem(12813, "https://github.com/dotnet/roslyn/issues/12813")]
        public void NoBoxingOnIntegerConstantPattern()
        {
            var source =
@"public class C
{
    static bool M1(int x)
    {
        return x is 42;
    }
}";
            var compilation = CreateCompilation(source, options: TestOptions.ReleaseDll);
            compilation.VerifyDiagnostics();
            var compVerifier = CompileAndVerify(compilation);
            compVerifier.VerifyIL("C.M1",
@"{
  // Code size        6 (0x6)
  .maxstack  2
  IL_0000:  ldarg.0
  IL_0001:  ldc.i4.s   42
  IL_0003:  ceq
  IL_0005:  ret
}");
        }

        [Fact, WorkItem(22654, "https://github.com/dotnet/roslyn/issues/22654")]
        public void NoRedundantTypeCheck()
        {
            var source =
@"using System;
public class C
{
    public void SwitchBasedPatternMatching(object o)
    {
        switch (o)
        {
            case int n when n == 1:
                Console.WriteLine(""1""); break;
            case string s:
                Console.WriteLine(""s""); break;
            case int n when n == 2:
                Console.WriteLine(""2""); break;
        }
    }
}";
            var compilation = CreateCompilation(source, options: TestOptions.ReleaseDll);
            compilation.VerifyDiagnostics();
            var compVerifier = CompileAndVerify(compilation);
            compVerifier.VerifyIL("C.SwitchBasedPatternMatching",
@"{
  // Code size       67 (0x43)
  .maxstack  2
  .locals init (int V_0) //n
  IL_0000:  ldarg.1
  IL_0001:  isinst     ""int""
  IL_0006:  brfalse.s  IL_0011
  IL_0008:  ldarg.1
  IL_0009:  unbox.any  ""int""
  IL_000e:  stloc.0
  IL_000f:  br.s       IL_001a
  IL_0011:  ldarg.1
  IL_0012:  isinst     ""string""
  IL_0017:  brtrue.s   IL_0029
  IL_0019:  ret
  IL_001a:  ldloc.0
  IL_001b:  ldc.i4.1
  IL_001c:  bne.un.s   IL_0034
  IL_001e:  ldstr      ""1""
  IL_0023:  call       ""void System.Console.WriteLine(string)""
  IL_0028:  ret
  IL_0029:  ldstr      ""s""
  IL_002e:  call       ""void System.Console.WriteLine(string)""
  IL_0033:  ret
  IL_0034:  ldloc.0
  IL_0035:  ldc.i4.2
  IL_0036:  bne.un.s   IL_0042
  IL_0038:  ldstr      ""2""
  IL_003d:  call       ""void System.Console.WriteLine(string)""
  IL_0042:  ret
}");
        }

        [Fact, WorkItem(15437, "https://github.com/dotnet/roslyn/issues/15437")]
        public void IsTypeDiscard()
        {
            var source =
@"public class C
{
    public bool IsString(object o)
    {
        return o is string _;
    }
}";
            var compilation = CreateCompilation(source, options: TestOptions.ReleaseDll);
            compilation.VerifyDiagnostics();
            var compVerifier = CompileAndVerify(compilation);
            compVerifier.VerifyIL("C.IsString",
@"{
  // Code size       10 (0xa)
  .maxstack  2
  IL_0000:  ldarg.1
  IL_0001:  isinst     ""string""
  IL_0006:  ldnull
  IL_0007:  cgt.un
  IL_0009:  ret
}");
        }

        [Fact, WorkItem(19150, "https://github.com/dotnet/roslyn/issues/19150")]
        public void RedundantHasValue()
        {
            var source =
@"using System;
public class C
{
    public static void M(int? x)
    {
        switch (x)
        {
            case int i:
                Console.Write(i);
                break;
            case null:
                Console.Write(""null"");
                break;
        }
    }
}";
            var compilation = CreateCompilation(source, options: TestOptions.ReleaseDll);
            compilation.VerifyDiagnostics();
            var compVerifier = CompileAndVerify(compilation);
            compVerifier.VerifyIL("C.M",
@"{
  // Code size       33 (0x21)
  .maxstack  1
  IL_0000:  ldarga.s   V_0
  IL_0002:  call       ""bool int?.HasValue.get""
  IL_0007:  brfalse.s  IL_0016
  IL_0009:  ldarga.s   V_0
  IL_000b:  call       ""int int?.GetValueOrDefault()""
  IL_0010:  call       ""void System.Console.Write(int)""
  IL_0015:  ret
  IL_0016:  ldstr      ""null""
  IL_001b:  call       ""void System.Console.Write(string)""
  IL_0020:  ret
}");
        }

        [Fact, WorkItem(19153, "https://github.com/dotnet/roslyn/issues/19153")]
        public void RedundantBox()
        {
            var source = @"using System;
public class C
{
    public static void M<T, U>(U x) where T : U
    {
        // when T is not known to be a reference type, there is an unboxing conversion from
        // a type parameter U to T, provided T depends on U.
        switch (x)
        {
            case T i:
                Console.Write(i);
                break;
        }
    }
}";
            var compilation = CreateCompilation(source, options: TestOptions.ReleaseDll);
            compilation.VerifyDiagnostics();
            var compVerifier = CompileAndVerify(compilation);
            compVerifier.VerifyIL("C.M<T, U>(U)",
@"{
  // Code size       35 (0x23)
  .maxstack  1
  IL_0000:  ldarg.0
  IL_0001:  box        ""U""
  IL_0006:  isinst     ""T""
  IL_000b:  brfalse.s  IL_0022
  IL_000d:  ldarg.0
  IL_000e:  box        ""U""
  IL_0013:  unbox.any  ""T""
  IL_0018:  box        ""T""
  IL_001d:  call       ""void System.Console.Write(object)""
  IL_0022:  ret
}");
        }

        [Fact, WorkItem(20641, "https://github.com/dotnet/roslyn/issues/20641")]
        public void PatternsVsAs01()
        {
            var source = @"using System.Collections;
using System.Collections.Generic;

class Program
{
    static void Main() { }

    internal static bool TryGetCount1<T>(IEnumerable<T> source, out int count)
    {
        ICollection nonGeneric = source as ICollection;
        if (nonGeneric != null)
        {
            count = nonGeneric.Count;
            return true;
        }

        ICollection<T> generic = source as ICollection<T>;
        if (generic != null)
        {
            count = generic.Count;
            return true;
        }

        count = -1;
        return false;
    }

    internal static bool TryGetCount2<T>(IEnumerable<T> source, out int count)
    {
        switch (source)
        {
            case ICollection nonGeneric:
                count = nonGeneric.Count;
                return true;

            case ICollection<T> generic:
                count = generic.Count;
                return true;

            default:
                count = -1;
                return false;
        }
    }
}";
            var compilation = CreateCompilation(source, options: TestOptions.ReleaseDll);
            compilation.VerifyDiagnostics();
            var compVerifier = CompileAndVerify(compilation);
            compVerifier.VerifyIL("Program.TryGetCount1<T>",
@"{
  // Code size       45 (0x2d)
  .maxstack  2
  .locals init (System.Collections.ICollection V_0, //nonGeneric
                System.Collections.Generic.ICollection<T> V_1) //generic
  IL_0000:  ldarg.0
  IL_0001:  isinst     ""System.Collections.ICollection""
  IL_0006:  stloc.0
  IL_0007:  ldloc.0
  IL_0008:  brfalse.s  IL_0014
  IL_000a:  ldarg.1
  IL_000b:  ldloc.0
  IL_000c:  callvirt   ""int System.Collections.ICollection.Count.get""
  IL_0011:  stind.i4
  IL_0012:  ldc.i4.1
  IL_0013:  ret
  IL_0014:  ldarg.0
  IL_0015:  isinst     ""System.Collections.Generic.ICollection<T>""
  IL_001a:  stloc.1
  IL_001b:  ldloc.1
  IL_001c:  brfalse.s  IL_0028
  IL_001e:  ldarg.1
  IL_001f:  ldloc.1
  IL_0020:  callvirt   ""int System.Collections.Generic.ICollection<T>.Count.get""
  IL_0025:  stind.i4
  IL_0026:  ldc.i4.1
  IL_0027:  ret
  IL_0028:  ldarg.1
  IL_0029:  ldc.i4.m1
  IL_002a:  stind.i4
  IL_002b:  ldc.i4.0
  IL_002c:  ret
}");
            compVerifier.VerifyIL("Program.TryGetCount2<T>",
@"{
  // Code size       47 (0x2f)
  .maxstack  2
  .locals init (System.Collections.ICollection V_0, //nonGeneric
                System.Collections.Generic.ICollection<T> V_1) //generic
  IL_0000:  ldarg.0
  IL_0001:  isinst     ""System.Collections.ICollection""
  IL_0006:  stloc.0
  IL_0007:  ldloc.0
  IL_0008:  brtrue.s   IL_0016
  IL_000a:  ldarg.0
  IL_000b:  isinst     ""System.Collections.Generic.ICollection<T>""
  IL_0010:  stloc.1
  IL_0011:  ldloc.1
  IL_0012:  brtrue.s   IL_0020
  IL_0014:  br.s       IL_002a
  IL_0016:  ldarg.1
  IL_0017:  ldloc.0
  IL_0018:  callvirt   ""int System.Collections.ICollection.Count.get""
  IL_001d:  stind.i4
  IL_001e:  ldc.i4.1
  IL_001f:  ret
  IL_0020:  ldarg.1
  IL_0021:  ldloc.1
  IL_0022:  callvirt   ""int System.Collections.Generic.ICollection<T>.Count.get""
  IL_0027:  stind.i4
  IL_0028:  ldc.i4.1
  IL_0029:  ret
  IL_002a:  ldarg.1
  IL_002b:  ldc.i4.m1
  IL_002c:  stind.i4
  IL_002d:  ldc.i4.0
  IL_002e:  ret
}");
        }

        [Fact, WorkItem(20641, "https://github.com/dotnet/roslyn/issues/20641")]
        public void PatternsVsAs02()
        {
            var source = @"using System.Collections;
class Program
{
    static void Main() { }

    internal static bool IsEmpty1(IEnumerable source)
    {
        var c = source as ICollection;
        return c != null && c.Count > 0;
    }

    internal static bool IsEmpty2(IEnumerable source)
    {
        return source is ICollection c && c.Count > 0;
    }

}";
            var compilation = CreateCompilation(source, options: TestOptions.ReleaseDll);
            compilation.VerifyDiagnostics();
            var compVerifier = CompileAndVerify(compilation);
            compVerifier.VerifyIL("Program.IsEmpty1",
@"{
  // Code size       22 (0x16)
  .maxstack  2
  .locals init (System.Collections.ICollection V_0) //c
  IL_0000:  ldarg.0
  IL_0001:  isinst     ""System.Collections.ICollection""
  IL_0006:  stloc.0
  IL_0007:  ldloc.0
  IL_0008:  brfalse.s  IL_0014
  IL_000a:  ldloc.0
  IL_000b:  callvirt   ""int System.Collections.ICollection.Count.get""
  IL_0010:  ldc.i4.0
  IL_0011:  cgt
  IL_0013:  ret
  IL_0014:  ldc.i4.0
  IL_0015:  ret
}");
            compVerifier.VerifyIL("Program.IsEmpty2",
@"{
  // Code size       22 (0x16)
  .maxstack  2
  .locals init (System.Collections.ICollection V_0) //c
  IL_0000:  ldarg.0
  IL_0001:  isinst     ""System.Collections.ICollection""
  IL_0006:  stloc.0
  IL_0007:  ldloc.0
  IL_0008:  brfalse.s  IL_0014
  IL_000a:  ldloc.0
  IL_000b:  callvirt   ""int System.Collections.ICollection.Count.get""
  IL_0010:  ldc.i4.0
  IL_0011:  cgt
  IL_0013:  ret
  IL_0014:  ldc.i4.0
  IL_0015:  ret
}");
        }

        [Fact]
        [WorkItem(20641, "https://github.com/dotnet/roslyn/issues/20641")]
        [WorkItem(1395, "https://github.com/dotnet/csharplang/issues/1395")]
        public void TupleSwitch01()
        {
            var source = @"using System;

public class Door
{
    public DoorState State;

    public enum DoorState { Opened, Closed, Locked }

    public enum Action { Open, Close, Lock, Unlock }

    public void Act0(Action action, bool haveKey = false)
    {
        Console.Write($""{State} {action}{(haveKey ? "" withKey"" : null)}"");
        State = ChangeState0(State, action, haveKey);
        Console.WriteLine($"" -> {State}"");
    }

    public void Act1(Action action, bool haveKey = false)
    {
        Console.Write($""{State} {action}{(haveKey ? "" withKey"" : null)}"");
        State = ChangeState1(State, action, haveKey);
        Console.WriteLine($"" -> {State}"");
    }

    public static DoorState ChangeState0(DoorState state, Action action, bool haveKey = false)
    {
        switch (state, action)
        {
            case (DoorState.Opened, Action.Close):
                return DoorState.Closed;
            case (DoorState.Closed, Action.Open):
                return DoorState.Opened;
            case (DoorState.Closed, Action.Lock) when haveKey:
                return DoorState.Locked;
            case (DoorState.Locked, Action.Unlock) when haveKey:
                return DoorState.Closed;
            case var (oldState, _):
                return oldState;
        }
    }

    public static DoorState ChangeState1(DoorState state, Action action, bool haveKey = false) =>
        (state, action) switch {
            (DoorState.Opened, Action.Close) => DoorState.Closed,
            (DoorState.Closed, Action.Open) => DoorState.Opened,
            (DoorState.Closed, Action.Lock) when haveKey => DoorState.Locked,
            (DoorState.Locked, Action.Unlock) when haveKey => DoorState.Closed,
            _ => state };
}

class Program
{
    static void Main(string[] args)
    {
        var door = new Door();
        door.Act0(Door.Action.Close);
        door.Act0(Door.Action.Lock);
        door.Act0(Door.Action.Lock, true);
        door.Act0(Door.Action.Open);
        door.Act0(Door.Action.Unlock);
        door.Act0(Door.Action.Unlock, true);
        door.Act0(Door.Action.Open);
        Console.WriteLine();

        door = new Door();
        door.Act1(Door.Action.Close);
        door.Act1(Door.Action.Lock);
        door.Act1(Door.Action.Lock, true);
        door.Act1(Door.Action.Open);
        door.Act1(Door.Action.Unlock);
        door.Act1(Door.Action.Unlock, true);
        door.Act1(Door.Action.Open);
    }
}";
            var expectedOutput =
@"Opened Close -> Closed
Closed Lock -> Closed
Closed Lock withKey -> Locked
Locked Open -> Locked
Locked Unlock -> Locked
Locked Unlock withKey -> Closed
Closed Open -> Opened

Opened Close -> Closed
Closed Lock -> Closed
Closed Lock withKey -> Locked
Locked Open -> Locked
Locked Unlock -> Locked
Locked Unlock withKey -> Closed
Closed Open -> Opened
";
            var compilation = CreateCompilation(source, options: TestOptions.ReleaseExe, parseOptions: TestOptions.RegularWithRecursivePatterns);
            compilation.VerifyDiagnostics();
            var compVerifier = CompileAndVerify(compilation, expectedOutput: expectedOutput);
            compVerifier.VerifyIL("Door.ChangeState0",
@"{
  // Code size       59 (0x3b)
  .maxstack  2
  .locals init (Door.DoorState V_0) //oldState
  IL_0000:  ldarg.0
  IL_0001:  stloc.0
  IL_0002:  ldloc.0
  IL_0003:  switch    (
        IL_0016,
        IL_001c,
        IL_0025)
  IL_0014:  br.s       IL_0039
  IL_0016:  ldarg.1
  IL_0017:  ldc.i4.1
  IL_0018:  beq.s      IL_002b
  IL_001a:  br.s       IL_0039
  IL_001c:  ldarg.1
  IL_001d:  brfalse.s  IL_002d
  IL_001f:  ldarg.1
  IL_0020:  ldc.i4.2
  IL_0021:  beq.s      IL_002f
  IL_0023:  br.s       IL_0039
  IL_0025:  ldarg.1
  IL_0026:  ldc.i4.3
  IL_0027:  beq.s      IL_0034
  IL_0029:  br.s       IL_0039
  IL_002b:  ldc.i4.1
  IL_002c:  ret
  IL_002d:  ldc.i4.0
  IL_002e:  ret
  IL_002f:  ldarg.2
  IL_0030:  brfalse.s  IL_0039
  IL_0032:  ldc.i4.2
  IL_0033:  ret
  IL_0034:  ldarg.2
  IL_0035:  brfalse.s  IL_0039
  IL_0037:  ldc.i4.1
  IL_0038:  ret
  IL_0039:  ldloc.0
  IL_003a:  ret
}");
            compVerifier.VerifyIL("Door.ChangeState1",
@"{
  // Code size       67 (0x43)
  .maxstack  2
  .locals init (Door.DoorState V_0)
  IL_0000:  ldarg.0
  IL_0001:  switch    (
        IL_0014,
        IL_001a,
        IL_0023)
  IL_0012:  br.s       IL_003f
  IL_0014:  ldarg.1
  IL_0015:  ldc.i4.1
  IL_0016:  beq.s      IL_0029
  IL_0018:  br.s       IL_003f
  IL_001a:  ldarg.1
  IL_001b:  brfalse.s  IL_002d
  IL_001d:  ldarg.1
  IL_001e:  ldc.i4.2
  IL_001f:  beq.s      IL_0031
  IL_0021:  br.s       IL_003f
  IL_0023:  ldarg.1
  IL_0024:  ldc.i4.3
  IL_0025:  beq.s      IL_0038
  IL_0027:  br.s       IL_003f
  IL_0029:  ldc.i4.1
  IL_002a:  stloc.0
  IL_002b:  br.s       IL_0041
  IL_002d:  ldc.i4.0
  IL_002e:  stloc.0
  IL_002f:  br.s       IL_0041
  IL_0031:  ldarg.2
  IL_0032:  brfalse.s  IL_003f
  IL_0034:  ldc.i4.2
  IL_0035:  stloc.0
  IL_0036:  br.s       IL_0041
  IL_0038:  ldarg.2
  IL_0039:  brfalse.s  IL_003f
  IL_003b:  ldc.i4.1
  IL_003c:  stloc.0
  IL_003d:  br.s       IL_0041
  IL_003f:  ldarg.0
  IL_0040:  stloc.0
  IL_0041:  ldloc.0
  IL_0042:  ret
}");
        }

        [Fact]
        [WorkItem(20641, "https://github.com/dotnet/roslyn/issues/20641")]
        [WorkItem(1395, "https://github.com/dotnet/csharplang/issues/1395")]
        public void SharingTemps01()
        {
            var source =
@"class Program
{
    static void Main(string[] args) { }
    void M1(string x)
    {
        switch (x)
        {
            case ""a"":
            case ""b"" when Mutate(ref x): // prevents sharing temps
            case ""c"":
                break;
        }
    }
    void M2(string x)
    {
        switch (x)
        {
            case ""a"":
            case ""b"" when Pure(x):
            case ""c"":
                break;
        }
    }
    static bool Mutate(ref string x) { x = null; return false; }
    static bool Pure(string x) { return false; }
}";
            var compilation = CreateCompilation(source, options: TestOptions.ReleaseExe, parseOptions: TestOptions.RegularWithoutRecursivePatterns);
            compilation.VerifyDiagnostics();
            var compVerifier = CompileAndVerify(compilation);
            compVerifier.VerifyIL("Program.M1",
@"{
  // Code size       53 (0x35)
  .maxstack  2
  .locals init (string V_0)
  IL_0000:  ldarg.1
  IL_0001:  stloc.0
  IL_0002:  ldloc.0
  IL_0003:  brfalse.s  IL_0034
  IL_0005:  ldloc.0
  IL_0006:  ldstr      ""a""
  IL_000b:  call       ""bool string.op_Equality(string, string)""
  IL_0010:  brtrue.s   IL_0034
  IL_0012:  ldloc.0
  IL_0013:  ldstr      ""b""
  IL_0018:  call       ""bool string.op_Equality(string, string)""
  IL_001d:  brtrue.s   IL_002c
  IL_001f:  ldloc.0
  IL_0020:  ldstr      ""c""
  IL_0025:  call       ""bool string.op_Equality(string, string)""
  IL_002a:  pop
  IL_002b:  ret
  IL_002c:  ldarga.s   V_1
  IL_002e:  call       ""bool Program.Mutate(ref string)""
  IL_0033:  pop
  IL_0034:  ret
}");
            compVerifier.VerifyIL("Program.M2",
@"{
  // Code size       50 (0x32)
  .maxstack  2
  IL_0000:  ldarg.1
  IL_0001:  brfalse.s  IL_0031
  IL_0003:  ldarg.1
  IL_0004:  ldstr      ""a""
  IL_0009:  call       ""bool string.op_Equality(string, string)""
  IL_000e:  brtrue.s   IL_0031
  IL_0010:  ldarg.1
  IL_0011:  ldstr      ""b""
  IL_0016:  call       ""bool string.op_Equality(string, string)""
  IL_001b:  brtrue.s   IL_002a
  IL_001d:  ldarg.1
  IL_001e:  ldstr      ""c""
  IL_0023:  call       ""bool string.op_Equality(string, string)""
  IL_0028:  pop
  IL_0029:  ret
  IL_002a:  ldarg.1
  IL_002b:  call       ""bool Program.Pure(string)""
  IL_0030:  pop
  IL_0031:  ret
}");
        }

        [Fact, WorkItem(17266, "https://github.com/dotnet/roslyn/issues/17266")]
        public void IrrefutablePatternInIs01()
        {
            var source =
@"using System;
public class C
{
    public static void Main()
    {
        if (Get() is int index) { }
        Console.WriteLine(index);
    }

    public static int Get()
    {
        Console.WriteLine(""eval"");
        return 1;
    }
}";
            var compilation = CreateCompilation(source, options: TestOptions.DebugExe);
            compilation.VerifyDiagnostics();
            var expectedOutput = @"eval
1";
            var compVerifier = CompileAndVerify(compilation, expectedOutput: expectedOutput);
        }

        [Fact, WorkItem(17266, "https://github.com/dotnet/roslyn/issues/17266")]
        public void IrrefutablePatternInIs02()
        {
            var source =
@"using System;
public class C
{
    public static void Main()
    {
        if (Get() is Assignment(int left, var right)) { }
        Console.WriteLine(left);
        Console.WriteLine(right);
    }

    public static Assignment Get()
    {
        Console.WriteLine(""eval"");
        return new Assignment(1, 2);
    }
}
public struct Assignment
{
    public int Left, Right;
    public Assignment(int left, int right) => (Left, Right) = (left, right);
    public void Deconstruct(out int left, out int right) => (left, right) = (Left, Right);
}
";
            var compilation = CreateCompilation(source, options: TestOptions.DebugExe, parseOptions: TestOptions.RegularWithRecursivePatterns);
            compilation.VerifyDiagnostics();
            var expectedOutput = @"eval
1
2";
            var compVerifier = CompileAndVerify(compilation, expectedOutput: expectedOutput);
        }

        [Fact]
        public void MissingNullCheck01()
        {
            var source =
@"class Program
{
    public static void Main()
    {
        string s = null;
        System.Console.WriteLine(s is string { Length: 3 });
    }
}
";
            var compilation = CreateCompilation(source, options: TestOptions.DebugExe, parseOptions: TestOptions.RegularWithRecursivePatterns);
            compilation.VerifyDiagnostics();
            var expectedOutput = @"False";
            var compVerifier = CompileAndVerify(compilation, expectedOutput: expectedOutput);
        }

        [Fact]
        [WorkItem(24550, "https://github.com/dotnet/roslyn/issues/24550")]
        [WorkItem(1284, "https://github.com/dotnet/csharplang/issues/1284")]
        public void ConstantPatternVsUnconstrainedTypeParameter01()
        {
            var source =
@"using System;
class Program
{
    static void Main()
    {
        Console.WriteLine(Test1<object>(null));
        Console.WriteLine(Test1<int>(1));
        Console.WriteLine(Test1<int?>(null));
        Console.WriteLine(Test1<int?>(1));

        Console.WriteLine(Test2<object>(0));
        Console.WriteLine(Test2<int>(1));
        Console.WriteLine(Test2<int?>(0));
        Console.WriteLine(Test2<string>(""frog""));

        Console.WriteLine(Test3<object>(""frog""));
        Console.WriteLine(Test3<int>(1));
        Console.WriteLine(Test3<string>(""frog""));
        Console.WriteLine(Test3<int?>(1));
    }

    public static bool Test1<T>(T t)
    {
        return t is null;
    }
    public static bool Test2<T>(T t)
    {
        return t is 0;
    }
    public static bool Test3<T>(T t)
    {
        return t is ""frog"";
    }
}";
            var compilation = CreateCompilation(source, options: TestOptions.ReleaseExe);
            compilation.VerifyDiagnostics();
            var expectedOutput =
@"True
False
True
False
True
False
True
False
True
False
True
False
";
            var compVerifier = CompileAndVerify(compilation, expectedOutput: expectedOutput);
            compVerifier.VerifyIL("Program.Test1<T>(T)",
@"{
  // Code size       10 (0xa)
  .maxstack  2
  IL_0000:  ldarg.0
  IL_0001:  box        ""T""
  IL_0006:  ldnull
  IL_0007:  ceq
  IL_0009:  ret
}");
            compVerifier.VerifyIL("Program.Test2<T>(T)",
@"{
  // Code size       30 (0x1e)
  .maxstack  2
  IL_0000:  ldarg.0
  IL_0001:  box        ""T""
  IL_0006:  isinst     ""int""
  IL_000b:  brfalse.s  IL_001c
  IL_000d:  ldarg.0
  IL_000e:  box        ""T""
  IL_0013:  unbox.any  ""int""
  IL_0018:  ldc.i4.0
  IL_0019:  ceq
  IL_001b:  ret
  IL_001c:  ldc.i4.0
  IL_001d:  ret
}");
            compVerifier.VerifyIL("Program.Test3<T>(T)",
@"{
  // Code size       29 (0x1d)
  .maxstack  2
  .locals init (string V_0)
  IL_0000:  ldarg.0
  IL_0001:  box        ""T""
  IL_0006:  isinst     ""string""
  IL_000b:  stloc.0
  IL_000c:  ldloc.0
  IL_000d:  brfalse.s  IL_001b
  IL_000f:  ldloc.0
  IL_0010:  ldstr      ""frog""
  IL_0015:  call       ""bool string.op_Equality(string, string)""
  IL_001a:  ret
  IL_001b:  ldc.i4.0
  IL_001c:  ret
}");
        }

        [Fact]
        [WorkItem(24550, "https://github.com/dotnet/roslyn/issues/24550")]
        [WorkItem(1284, "https://github.com/dotnet/csharplang/issues/1284")]
        public void ConstantPatternVsUnconstrainedTypeParameter02()
        {
            var source =
@"class C<T>
{
    internal struct S { }
    static bool Test(S s)
    {
        return s is 1;
    }
}";
            var compilation = CreateCompilation(source, options: TestOptions.ReleaseDll);
            compilation.VerifyDiagnostics();
            var compVerifier = CompileAndVerify(compilation);
            compVerifier.VerifyIL("C<T>.Test(C<T>.S)",
@"{
  // Code size       30 (0x1e)
  .maxstack  2
  IL_0000:  ldarg.0
  IL_0001:  box        ""C<T>.S""
  IL_0006:  isinst     ""int""
  IL_000b:  brfalse.s  IL_001c
  IL_000d:  ldarg.0
  IL_000e:  box        ""C<T>.S""
  IL_0013:  unbox.any  ""int""
  IL_0018:  ldc.i4.1
  IL_0019:  ceq
  IL_001b:  ret
  IL_001c:  ldc.i4.0
  IL_001d:  ret
}");
        }

        [Fact]
        [WorkItem(26274, "https://github.com/dotnet/roslyn/issues/26274")]
        public void VariablesInSwitchExpressionArms()
        {
            var source =
@"class C
{
    public override bool Equals(object obj) =>
        obj switch
        {
            C x1 when x1 is var x2 => x2 is var x3 && x3 is {},
            _ => false
        };
    public override int GetHashCode() => 1;
    public static void Main()
    {
        C c = new C();
        System.Console.Write(c.Equals(new C()));
        System.Console.Write(c.Equals(new object()));
    }
}
";
            var compilation = CreateCompilation(source, options: TestOptions.ReleaseExe);
            compilation.VerifyDiagnostics();
            var compVerifier = CompileAndVerify(compilation, expectedOutput: "TrueFalse");
            compVerifier.VerifyIL("C.Equals(object)",
@"{
  // Code size       25 (0x19)
  .maxstack  2
  .locals init (C V_0, //x1
                C V_1, //x2
                C V_2, //x3
                bool V_3)
  IL_0000:  ldarg.1
  IL_0001:  isinst     ""C""
  IL_0006:  stloc.0
  IL_0007:  ldloc.0
  IL_0008:  brfalse.s  IL_0015
  IL_000a:  ldloc.0
  IL_000b:  stloc.1
  IL_000c:  ldloc.1
  IL_000d:  stloc.2
  IL_000e:  ldloc.2
  IL_000f:  ldnull
  IL_0010:  cgt.un
  IL_0012:  stloc.3
  IL_0013:  br.s       IL_0017
  IL_0015:  ldc.i4.0
  IL_0016:  stloc.3
  IL_0017:  ldloc.3
  IL_0018:  ret
}");
        }

        [Fact, WorkItem(26387, "https://github.com/dotnet/roslyn/issues/26387")]
        public void ValueTypeArgument01()
        {
            var source =
@"using System;

class TestHelper
{
    static void Main()
    {
        Console.WriteLine(IsValueTypeT0(new S()));
        Console.WriteLine(IsValueTypeT1(new S()));
        Console.WriteLine(IsValueTypeT2(new S()));
    }

    static bool IsValueTypeT0<T>(T result)
    {
        return result is T;
    }
    static bool IsValueTypeT1<T>(T result)
    {
        return result is T v;
    }
    static bool IsValueTypeT2<T>(T result)
    {
        return result is T _;
    }
}

struct S { }
";
            var compilation = CreateCompilation(source, options: TestOptions.DebugExe);
            compilation.VerifyDiagnostics();
            var expectedOutput =
@"True
True
True";
            var compVerifier = CompileAndVerify(compilation, expectedOutput: expectedOutput);
            compVerifier.VerifyIL("TestHelper.IsValueTypeT0<T>(T)",
@"{
  // Code size       15 (0xf)
  .maxstack  2
  .locals init (bool V_0)
  IL_0000:  nop
  IL_0001:  ldarg.0
  IL_0002:  box        ""T""
  IL_0007:  ldnull
  IL_0008:  cgt.un
  IL_000a:  stloc.0
  IL_000b:  br.s       IL_000d
  IL_000d:  ldloc.0
  IL_000e:  ret
}");
            compVerifier.VerifyIL("TestHelper.IsValueTypeT1<T>(T)",
@"{
  // Code size       20 (0x14)
  .maxstack  1
  .locals init (T V_0, //v
                bool V_1)
  IL_0000:  nop
  IL_0001:  ldarg.0
  IL_0002:  box        ""T""
  IL_0007:  brfalse.s  IL_000e
  IL_0009:  ldarg.0
  IL_000a:  stloc.0
  IL_000b:  ldc.i4.1
  IL_000c:  br.s       IL_000f
  IL_000e:  ldc.i4.0
  IL_000f:  stloc.1
  IL_0010:  br.s       IL_0012
  IL_0012:  ldloc.1
  IL_0013:  ret
}");
            compVerifier.VerifyIL("TestHelper.IsValueTypeT2<T>(T)",
@"{
  // Code size       15 (0xf)
  .maxstack  2
  .locals init (bool V_0)
  IL_0000:  nop
  IL_0001:  ldarg.0
  IL_0002:  box        ""T""
  IL_0007:  ldnull
  IL_0008:  cgt.un
  IL_000a:  stloc.0
  IL_000b:  br.s       IL_000d
  IL_000d:  ldloc.0
  IL_000e:  ret
}");
        }

        [Fact, WorkItem(26387, "https://github.com/dotnet/roslyn/issues/26387")]
        public void ValueTypeArgument02()
        {
            var source =
@"namespace ConsoleApp1
{
    public class TestHelper
    {
        public static void Main()
        {
            IsValueTypeT(new Result<(Cls, IInt)>((new Cls(), new Int())));
            System.Console.WriteLine(""done"");
        }

        public static void IsValueTypeT<T>(Result<T> result)
        {
            if (!(result.Value is T v))
                throw new NotPossibleException();
        }
    }

    public class Result<T>
    {
        public T Value { get; }

        public Result(T value)
        {
            Value = value;
        }
    }

    public class Cls { }
    public interface IInt { }

    public class Int : IInt { }

    public class NotPossibleException : System.Exception { }
}";
            var compilation = CreateCompilation(source, options: TestOptions.DebugExe);
            compilation.VerifyDiagnostics();
            var expectedOutput =
@"done";
            var compVerifier = CompileAndVerify(compilation, expectedOutput: expectedOutput);
            compVerifier.VerifyIL("ConsoleApp1.TestHelper.IsValueTypeT<T>(ConsoleApp1.Result<T>)",
@"{
  // Code size       31 (0x1f)
  .maxstack  2
  .locals init (T V_0, //v
                bool V_1)
  IL_0000:  nop
  IL_0001:  ldarg.0
  IL_0002:  callvirt   ""T ConsoleApp1.Result<T>.Value.get""
  IL_0007:  stloc.0
  IL_0008:  ldloc.0
  IL_0009:  box        ""T""
  IL_000e:  ldnull
  IL_000f:  cgt.un
  IL_0011:  ldc.i4.0
  IL_0012:  ceq
  IL_0014:  stloc.1
  IL_0015:  ldloc.1
  IL_0016:  brfalse.s  IL_001e
  IL_0018:  newobj     ""ConsoleApp1.NotPossibleException..ctor()""
  IL_001d:  throw
  IL_001e:  ret
}");
        }

        [Fact]
        public void DeconstructNullableTuple_01()
        {
            var source =
@"
class C {
    static int i = 3;
    static (int,int)? GetNullableTuple() => (i++, i++);

    static void Main() {
        if (GetNullableTuple() is (int x1, int y1) tupl1)
        {
            System.Console.WriteLine($""x = {x1}, y = {y1}"");
        }
        if (GetNullableTuple() is (int x2, int y2) _)
        {
            System.Console.WriteLine($""x = {x2}, y = {y2}"");
        }
        switch (GetNullableTuple())
        {
            case (int x3, int y3) s:
                System.Console.WriteLine($""x = {x3}, y = {y3}"");
                break;
        }
    }
}";
            var compilation = CreateCompilation(source, options: TestOptions.DebugExe);
            compilation.VerifyDiagnostics();
            var expectedOutput = @"x = 3, y = 4
x = 5, y = 6
x = 7, y = 8";
            var compVerifier = CompileAndVerify(compilation, expectedOutput: expectedOutput);
        }

        [Fact]
        public void DeconstructNullable_01()
        {
            var source =
@"
class C {
    static int i = 3;
    static S? GetNullableTuple() => new S(i++, i++);

    static void Main() {
        if (GetNullableTuple() is (int x1, int y1) tupl1)
        {
            System.Console.WriteLine($""x = {x1}, y = {y1}"");
        }
        if (GetNullableTuple() is (int x2, int y2) _)
        {
            System.Console.WriteLine($""x = {x2}, y = {y2}"");
        }
        switch (GetNullableTuple())
        {
            case (int x3, int y3) s:
                System.Console.WriteLine($""x = {x3}, y = {y3}"");
                break;
        }
    }
}
struct S
{
    int x, y;
    public S(int X, int Y) => (this.x, this.y) = (X, Y);
    public void Deconstruct(out int X, out int Y) => (X, Y) = (x, y);
}
";
            var compilation = CreateCompilation(source, options: TestOptions.DebugExe);
            compilation.VerifyDiagnostics();
            var expectedOutput = @"x = 3, y = 4
x = 5, y = 6
x = 7, y = 8";
            var compVerifier = CompileAndVerify(compilation, expectedOutput: expectedOutput);
        }

        [Fact, WorkItem(28632, "https://github.com/dotnet/roslyn/issues/28632")]
        public void UnboxNullableInRecursivePattern01()
        {
            var source =
@"
static class Program
{
    public static int M1(int? x)
    {
        return x is int y ? y : 1;
    }
    public static int M2(int? x)
    {
        return x is { } y ? y : 2;
    }
    public static void Main()
    {
        System.Console.WriteLine(M1(null));
        System.Console.WriteLine(M2(null));
        System.Console.WriteLine(M1(3));
        System.Console.WriteLine(M2(4));
    }
}
";
            var compilation = CreateCompilation(source, options: TestOptions.ReleaseExe);
            compilation.VerifyDiagnostics();
            var expectedOutput =
@"1
2
3
4";
            var compVerifier = CompileAndVerify(compilation, expectedOutput: expectedOutput);
            compVerifier.VerifyIL("Program.M1",
@"{
  // Code size       23 (0x17)
  .maxstack  1
  .locals init (int V_0) //y
  IL_0000:  ldarga.s   V_0
  IL_0002:  call       ""bool int?.HasValue.get""
  IL_0007:  brfalse.s  IL_0013
  IL_0009:  ldarga.s   V_0
  IL_000b:  call       ""int int?.GetValueOrDefault()""
  IL_0010:  stloc.0
  IL_0011:  br.s       IL_0015
  IL_0013:  ldc.i4.1
  IL_0014:  ret
  IL_0015:  ldloc.0
  IL_0016:  ret
}");
            compVerifier.VerifyIL("Program.M2",
@"{
  // Code size       23 (0x17)
  .maxstack  1
  .locals init (int V_0) //y
  IL_0000:  ldarga.s   V_0
  IL_0002:  call       ""bool int?.HasValue.get""
  IL_0007:  brfalse.s  IL_0013
  IL_0009:  ldarga.s   V_0
  IL_000b:  call       ""int int?.GetValueOrDefault()""
  IL_0010:  stloc.0
  IL_0011:  br.s       IL_0015
  IL_0013:  ldc.i4.2
  IL_0014:  ret
  IL_0015:  ldloc.0
  IL_0016:  ret
}");
        }

        [Fact]
<<<<<<< HEAD
        public void MissingExceptions_01()
        {
            var source = @"namespace System {
    public class Object { }
    public abstract class ValueType { }
    public struct Void { }
    public struct Boolean { }
    public struct Int32 { }
}
static class C {
    public static bool M(int i) => i switch { 1 => true };
}
";
            var compilation = CreateEmptyCompilation(source, options: TestOptions.ReleaseDll);
            compilation.GetDiagnostics().Verify(
                // (9,38): warning CS8509: The switch expression does not handle all possible inputs (it is not exhaustive).
                //     public static bool M(int i) => i switch { 1 => true };
                Diagnostic(ErrorCode.WRN_SwitchExpressionNotExhaustive, "switch").WithLocation(9, 38)
                );
            compilation.GetEmitDiagnostics().Verify(
                // warning CS8021: No value for RuntimeMetadataVersion found. No assembly containing System.Object was found nor was a value for RuntimeMetadataVersion specified through options.
                Diagnostic(ErrorCode.WRN_NoRuntimeMetadataVersion).WithLocation(1, 1),
                // (9,36): error CS0656: Missing compiler required member 'System.InvalidOperationException..ctor'
                //     public static bool M(int i) => i switch { 1 => true };
                Diagnostic(ErrorCode.ERR_MissingPredefinedMember, "i switch { 1 => true }").WithArguments("System.InvalidOperationException", ".ctor").WithLocation(9, 36),
                // (9,38): warning CS8509: The switch expression does not handle all possible inputs (it is not exhaustive).
                //     public static bool M(int i) => i switch { 1 => true };
                Diagnostic(ErrorCode.WRN_SwitchExpressionNotExhaustive, "switch").WithLocation(9, 38)
                );
=======
        public void DoNotShareInputForMutatingWhenClause()
        {
            var source =
@"using System;
class Program
{
    static void Main()
    {
        Console.Write(M1(1));
        Console.Write(M2(1));
        Console.Write(M3(1));
        Console.Write(M4(1));
        Console.Write(M5(1));
        Console.Write(M6(1));
        Console.Write(M7(1));
        Console.Write(M8(1));
        Console.Write(M9(1));
    }
    public static int M1(int x)
    {
        return x switch { _ when (++x) == 5 => 1, 1 => 2, _ => 3 };
    }
    public static int M2(int x)
    {
        return x switch { _ when (x+=1) == 5 => 1, 1 => 2, _ => 3 };
    }
    public static int M3(int x)
    {
        return x switch { _ when ((x, _) = (5, 6)) == (0, 0) => 1, 1 => 2, _ => 3 };
    }
    public static int M4(int x)
    {
        dynamic d = new Program();
        return x switch { _ when d.M(ref x) => 1, 1 => 2, _ => 3 };
    }
    bool M(ref int x) { x = 100; return false; }
    public static int M5(int x)
    {
        return x switch { _ when new Program(ref x).P => 1, 1 => 2, _ => 3 };
    }
    public static int M6(int x)
    {
        dynamic d = x;
        return x switch { _ when new Program(d, ref x).P => 1, 1 => 2, _ => 3 };
    }
    public static int M7(int x)
    {
        return x switch { _ when new Program(ref x).P && new Program().P => 1, 1 => 2, _ => 3 };
    }
    public static int M8(int x)
    {
        dynamic d = x;
        return x switch { _ when new Program(d, ref x).P && new Program().P => 1, 1 => 2, _ => 3 };
    }
    public static int M9(int x)
    {
        return x switch { _ when (x=100) == 1 => 1, 1 => 2, _ => 3 };
    }
    Program() { }
    Program(ref int x) { x = 100; }
    Program(int a, ref int x) { x = 100; }
    bool P => false;
}
";
            var compilation = CreateCompilation(source, options: TestOptions.ReleaseExe, references: new[] { CSharpRef });
            compilation.VerifyDiagnostics();
            var expectedOutput = @"222222222";
            var compVerifier = CompileAndVerify(compilation, expectedOutput: expectedOutput);
        }

        [Fact]
        public void GenerateStringHashOnlyOnce()
        {
            var source =
@"using System;
class Program
{
    static void Main()
    {
        Console.Write(M1(string.Empty));
        Console.Write(M2(string.Empty));
    }
    public static int M1(string s)
    {
        return s switch { ""a""=>1, ""b""=>2, ""c""=>3, ""d""=>4, ""e""=>5, ""f""=>6, ""g""=>7, ""h""=>8, _ => 9 };
    }
    public static int M2(string s)
    {
        return s switch { ""a""=>1, ""b""=>2, ""c""=>3, ""d""=>4, ""e""=>5, ""f""=>6, ""g""=>7, ""h""=>8, _ => 9 };
    }
}
";
            var compilation = CreateCompilation(source, options: TestOptions.ReleaseExe);
            compilation.VerifyDiagnostics();
            var expectedOutput = @"99";
            var compVerifier = CompileAndVerify(compilation, expectedOutput: expectedOutput);
        }

        [Fact]
        public void BindVariablesInWhenClause()
        {
            var source =
@"using System;
class Program
{
    static void Main()
    {
        var t = (1, 2);
        switch (t)
        {
            case var (x, y) when x+1 == y:
                Console.Write(1);
                break;
        }
        Console.Write(t switch
        {
            var (x, y) when x+1 == y => 1,
            _ => 2
        });
    }
}
";
            var compilation = CreateCompilation(source, options: TestOptions.ReleaseExe);
            compilation.VerifyDiagnostics();
            var expectedOutput = @"11";
            var compVerifier = CompileAndVerify(compilation, expectedOutput: expectedOutput);
>>>>>>> 7d959865
        }
    }
}<|MERGE_RESOLUTION|>--- conflicted
+++ resolved
@@ -1971,7 +1971,135 @@
         }
 
         [Fact]
-<<<<<<< HEAD
+        public void DoNotShareInputForMutatingWhenClause()
+        {
+            var source =
+@"using System;
+class Program
+{
+    static void Main()
+    {
+        Console.Write(M1(1));
+        Console.Write(M2(1));
+        Console.Write(M3(1));
+        Console.Write(M4(1));
+        Console.Write(M5(1));
+        Console.Write(M6(1));
+        Console.Write(M7(1));
+        Console.Write(M8(1));
+        Console.Write(M9(1));
+    }
+    public static int M1(int x)
+    {
+        return x switch { _ when (++x) == 5 => 1, 1 => 2, _ => 3 };
+    }
+    public static int M2(int x)
+    {
+        return x switch { _ when (x+=1) == 5 => 1, 1 => 2, _ => 3 };
+    }
+    public static int M3(int x)
+    {
+        return x switch { _ when ((x, _) = (5, 6)) == (0, 0) => 1, 1 => 2, _ => 3 };
+    }
+    public static int M4(int x)
+    {
+        dynamic d = new Program();
+        return x switch { _ when d.M(ref x) => 1, 1 => 2, _ => 3 };
+    }
+    bool M(ref int x) { x = 100; return false; }
+    public static int M5(int x)
+    {
+        return x switch { _ when new Program(ref x).P => 1, 1 => 2, _ => 3 };
+    }
+    public static int M6(int x)
+    {
+        dynamic d = x;
+        return x switch { _ when new Program(d, ref x).P => 1, 1 => 2, _ => 3 };
+    }
+    public static int M7(int x)
+    {
+        return x switch { _ when new Program(ref x).P && new Program().P => 1, 1 => 2, _ => 3 };
+    }
+    public static int M8(int x)
+    {
+        dynamic d = x;
+        return x switch { _ when new Program(d, ref x).P && new Program().P => 1, 1 => 2, _ => 3 };
+    }
+    public static int M9(int x)
+    {
+        return x switch { _ when (x=100) == 1 => 1, 1 => 2, _ => 3 };
+    }
+    Program() { }
+    Program(ref int x) { x = 100; }
+    Program(int a, ref int x) { x = 100; }
+    bool P => false;
+}
+";
+            var compilation = CreateCompilation(source, options: TestOptions.ReleaseExe, references: new[] { CSharpRef });
+            compilation.VerifyDiagnostics();
+            var expectedOutput = @"222222222";
+            var compVerifier = CompileAndVerify(compilation, expectedOutput: expectedOutput);
+        }
+
+        [Fact]
+        public void GenerateStringHashOnlyOnce()
+        {
+            var source =
+@"using System;
+class Program
+{
+    static void Main()
+    {
+        Console.Write(M1(string.Empty));
+        Console.Write(M2(string.Empty));
+    }
+    public static int M1(string s)
+    {
+        return s switch { ""a""=>1, ""b""=>2, ""c""=>3, ""d""=>4, ""e""=>5, ""f""=>6, ""g""=>7, ""h""=>8, _ => 9 };
+    }
+    public static int M2(string s)
+    {
+        return s switch { ""a""=>1, ""b""=>2, ""c""=>3, ""d""=>4, ""e""=>5, ""f""=>6, ""g""=>7, ""h""=>8, _ => 9 };
+    }
+}
+";
+            var compilation = CreateCompilation(source, options: TestOptions.ReleaseExe);
+            compilation.VerifyDiagnostics();
+            var expectedOutput = @"99";
+            var compVerifier = CompileAndVerify(compilation, expectedOutput: expectedOutput);
+        }
+
+        [Fact]
+        public void BindVariablesInWhenClause()
+        {
+            var source =
+@"using System;
+class Program
+{
+    static void Main()
+    {
+        var t = (1, 2);
+        switch (t)
+        {
+            case var (x, y) when x+1 == y:
+                Console.Write(1);
+                break;
+        }
+        Console.Write(t switch
+        {
+            var (x, y) when x+1 == y => 1,
+            _ => 2
+        });
+    }
+}
+";
+            var compilation = CreateCompilation(source, options: TestOptions.ReleaseExe);
+            compilation.VerifyDiagnostics();
+            var expectedOutput = @"11";
+            var compVerifier = CompileAndVerify(compilation, expectedOutput: expectedOutput);
+        }
+
+        [Fact]
         public void MissingExceptions_01()
         {
             var source = @"namespace System {
@@ -2001,134 +2129,6 @@
                 //     public static bool M(int i) => i switch { 1 => true };
                 Diagnostic(ErrorCode.WRN_SwitchExpressionNotExhaustive, "switch").WithLocation(9, 38)
                 );
-=======
-        public void DoNotShareInputForMutatingWhenClause()
-        {
-            var source =
-@"using System;
-class Program
-{
-    static void Main()
-    {
-        Console.Write(M1(1));
-        Console.Write(M2(1));
-        Console.Write(M3(1));
-        Console.Write(M4(1));
-        Console.Write(M5(1));
-        Console.Write(M6(1));
-        Console.Write(M7(1));
-        Console.Write(M8(1));
-        Console.Write(M9(1));
-    }
-    public static int M1(int x)
-    {
-        return x switch { _ when (++x) == 5 => 1, 1 => 2, _ => 3 };
-    }
-    public static int M2(int x)
-    {
-        return x switch { _ when (x+=1) == 5 => 1, 1 => 2, _ => 3 };
-    }
-    public static int M3(int x)
-    {
-        return x switch { _ when ((x, _) = (5, 6)) == (0, 0) => 1, 1 => 2, _ => 3 };
-    }
-    public static int M4(int x)
-    {
-        dynamic d = new Program();
-        return x switch { _ when d.M(ref x) => 1, 1 => 2, _ => 3 };
-    }
-    bool M(ref int x) { x = 100; return false; }
-    public static int M5(int x)
-    {
-        return x switch { _ when new Program(ref x).P => 1, 1 => 2, _ => 3 };
-    }
-    public static int M6(int x)
-    {
-        dynamic d = x;
-        return x switch { _ when new Program(d, ref x).P => 1, 1 => 2, _ => 3 };
-    }
-    public static int M7(int x)
-    {
-        return x switch { _ when new Program(ref x).P && new Program().P => 1, 1 => 2, _ => 3 };
-    }
-    public static int M8(int x)
-    {
-        dynamic d = x;
-        return x switch { _ when new Program(d, ref x).P && new Program().P => 1, 1 => 2, _ => 3 };
-    }
-    public static int M9(int x)
-    {
-        return x switch { _ when (x=100) == 1 => 1, 1 => 2, _ => 3 };
-    }
-    Program() { }
-    Program(ref int x) { x = 100; }
-    Program(int a, ref int x) { x = 100; }
-    bool P => false;
-}
-";
-            var compilation = CreateCompilation(source, options: TestOptions.ReleaseExe, references: new[] { CSharpRef });
-            compilation.VerifyDiagnostics();
-            var expectedOutput = @"222222222";
-            var compVerifier = CompileAndVerify(compilation, expectedOutput: expectedOutput);
-        }
-
-        [Fact]
-        public void GenerateStringHashOnlyOnce()
-        {
-            var source =
-@"using System;
-class Program
-{
-    static void Main()
-    {
-        Console.Write(M1(string.Empty));
-        Console.Write(M2(string.Empty));
-    }
-    public static int M1(string s)
-    {
-        return s switch { ""a""=>1, ""b""=>2, ""c""=>3, ""d""=>4, ""e""=>5, ""f""=>6, ""g""=>7, ""h""=>8, _ => 9 };
-    }
-    public static int M2(string s)
-    {
-        return s switch { ""a""=>1, ""b""=>2, ""c""=>3, ""d""=>4, ""e""=>5, ""f""=>6, ""g""=>7, ""h""=>8, _ => 9 };
-    }
-}
-";
-            var compilation = CreateCompilation(source, options: TestOptions.ReleaseExe);
-            compilation.VerifyDiagnostics();
-            var expectedOutput = @"99";
-            var compVerifier = CompileAndVerify(compilation, expectedOutput: expectedOutput);
-        }
-
-        [Fact]
-        public void BindVariablesInWhenClause()
-        {
-            var source =
-@"using System;
-class Program
-{
-    static void Main()
-    {
-        var t = (1, 2);
-        switch (t)
-        {
-            case var (x, y) when x+1 == y:
-                Console.Write(1);
-                break;
-        }
-        Console.Write(t switch
-        {
-            var (x, y) when x+1 == y => 1,
-            _ => 2
-        });
-    }
-}
-";
-            var compilation = CreateCompilation(source, options: TestOptions.ReleaseExe);
-            compilation.VerifyDiagnostics();
-            var expectedOutput = @"11";
-            var compVerifier = CompileAndVerify(compilation, expectedOutput: expectedOutput);
->>>>>>> 7d959865
         }
     }
 }