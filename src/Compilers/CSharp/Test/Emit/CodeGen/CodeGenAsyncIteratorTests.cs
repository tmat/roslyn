--- conflicted
+++ resolved
@@ -649,13 +649,8 @@
             comp.VerifyDiagnostics(
                 // source(4,65): error CS9504: The type 'S' may not be a ref struct or a type parameter allowing ref structs in order to use it as parameter 'T' in the generic type or method 'IAsyncEnumerable<T>'
                 //     static async System.Collections.Generic.IAsyncEnumerable<S> M()
-<<<<<<< HEAD
                 Diagnostic(ErrorCode.ERR_NotRefStructConstraintNotSatisfied, "M").WithArguments("System.Collections.Generic.IAsyncEnumerable<T>", "T", "S").WithLocation(4, 65),
-                // source(11,24): error CS4012: Parameters or locals of type 'S' cannot be declared in async methods or async lambda expressions.
-=======
-                Diagnostic(ErrorCode.ERR_BadTypeArgument, "M").WithArguments("S").WithLocation(4, 65),
                 // source(11,24): error CS8652: The feature 'ref and unsafe in async and iterator methods' is currently in Preview and *unsupported*. To use Preview features, use the 'preview' language version.
->>>>>>> fd9a371c
                 //         await foreach (var s in M())
                 Diagnostic(ErrorCode.ERR_FeatureInPreview, "var").WithArguments("ref and unsafe in async and iterator methods").WithLocation(11, 24));
         }
