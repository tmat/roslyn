--- conflicted
+++ resolved
@@ -5,10 +5,6 @@
   <PropertyGroup>
     <Platform Condition="'$(Platform)' == ''">AnyCPU</Platform>
     <PlatformTarget>AnyCPU</PlatformTarget>
-<<<<<<< HEAD
-=======
-    <ProjectGuid>{43026D51-3083-4850-928D-07E1883D5B1A}</ProjectGuid>
->>>>>>> 6baa2b77
     <OutputType>Library</OutputType>
     <RootNamespace>Roslyn.Compilers.Extension</RootNamespace>
     <AssemblyName>Roslyn.Compilers.Extension</AssemblyName>
