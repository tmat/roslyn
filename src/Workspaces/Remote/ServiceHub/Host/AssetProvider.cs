﻿// Licensed to the .NET Foundation under one or more agreements.
// The .NET Foundation licenses this file to you under the MIT license.
// See the LICENSE file in the project root for more information.

using System;
using System.Collections.Generic;
using System.Collections.Immutable;
using System.Threading;
using System.Threading.Tasks;
using Microsoft.CodeAnalysis.Diagnostics;
using Microsoft.CodeAnalysis.Host;
using Microsoft.CodeAnalysis.Internal.Log;
using Microsoft.CodeAnalysis.PooledObjects;
using Microsoft.CodeAnalysis.Serialization;
using Roslyn.Utilities;

namespace Microsoft.CodeAnalysis.Remote;

/// <summary>
/// This service provide a way to get roslyn objects from checksum
/// </summary>
internal sealed partial class AssetProvider(
    Checksum solutionChecksum,
    SolutionAssetCache assetCache,
    IAssetSource assetSource,
    SolutionServices solutionServices)
    : AbstractAssetProvider
{
    private const int PooledChecksumArraySize = 1024;
    private static readonly ObjectPool<Checksum[]> s_checksumPool = new(() => new Checksum[PooledChecksumArraySize], 16);

    private readonly Checksum _solutionChecksum = solutionChecksum;
<<<<<<< HEAD
    private readonly SolutionServices _solutionServices = solutionServices;
=======
>>>>>>> 0e6d23d0
    private readonly SolutionAssetCache _assetCache = assetCache;
    private readonly IAssetSource _assetSource = assetSource;
    private readonly SolutionServices _solutionServices = solutionServices;

    public override async ValueTask<T> GetAssetAsync<T>(
        AssetPath assetPath, Checksum checksum, CancellationToken cancellationToken)
    {
        Contract.ThrowIfTrue(checksum == Checksum.Null);
        if (_assetCache.TryGetAsset<T>(checksum, out var asset))
            return asset;

        using var _1 = PooledHashSet<Checksum>.GetInstance(out var checksums);
        checksums.Add(checksum);

        using var _2 = ArrayBuilder<T>.GetInstance(1, out var builder);
        await this.GetAssetHelper<T>().GetAssetsAsync(
            assetPath, checksums,
            static (_, asset, builder) => builder.Add(asset),
            builder, cancellationToken).ConfigureAwait(false);

        Contract.ThrowIfTrue(builder.Count != 1);

        return builder[0];
    }

    public override async Task GetAssetsAsync<T, TArg>(
        AssetPath assetPath, HashSet<Checksum> checksums, Action<Checksum, T, TArg>? callback, TArg? arg, CancellationToken cancellationToken) where TArg : default
    {
        await this.SynchronizeAssetsAsync(assetPath, checksums, callback, arg, cancellationToken).ConfigureAwait(false);
    }

    /// <summary>
    /// This is the function called when we are <em>not</em> doing an incremental update, but are instead doing a bulk
    /// full sync.
    /// </summary>
    public async ValueTask SynchronizeSolutionAssetsAsync(Checksum solutionChecksum, CancellationToken cancellationToken)
    {
        var timer = SharedStopwatch.StartNew();

        // this will pull in assets that belong to the given solution checksum to this remote host. this one is not
        // supposed to be used for functionality but only for perf. that is why it doesn't return anything. to get
        // actual data GetAssetAsync should be used. and that will return actual data and if there is any missing data
        // in cache, GetAssetAsync itself will bring that data in from data source (VS)

        // one can call this method to make cache hot for all assets that belong to the solution checksum so that
        // GetAssetAsync call will most likely cache hit. it is most likely since we might change cache heuristic in
        // future which make data to live a lot shorter in the cache, and the data might get expired before one actually
        // consume the data. 
        using (Logger.LogBlock(FunctionId.AssetService_SynchronizeSolutionAssetsAsync, Checksum.GetChecksumLogInfo, solutionChecksum, cancellationToken))
        {
            await SynchronizeSolutionAssetsWorkerAsync().ConfigureAwait(false);
        }

        // report telemetry to help correlate slow solution sync with UI delays
        var elapsed = timer.Elapsed;
        if (elapsed.TotalMilliseconds > 1000)
            Logger.Log(FunctionId.AssetService_Perf, KeyValueLogMessage.Create(map => map["SolutionSyncTime"] = elapsed.TotalMilliseconds));

        async ValueTask SynchronizeSolutionAssetsWorkerAsync()
        {
            // first, get top level solution state for the given solution checksum
            var compilationStateChecksums = await this.GetAssetAsync<SolutionCompilationStateChecksums>(
                AssetPathKind.SolutionCompilationStateChecksums, solutionChecksum, cancellationToken).ConfigureAwait(false);

            // then grab the information we want off of the compilation state object.
            var solutionStateChecksum = await this.GetAssetAsync<SolutionStateChecksums>(
                AssetPathKind.SolutionStateChecksums, compilationStateChecksums.SolutionState, cancellationToken).ConfigureAwait(false);

            // Then grab the data we need off of hte state checksums
            using var _1 = ArrayBuilder<Task>.GetInstance(out var tasks);
            tasks.Add(this.GetAssetAsync<SourceGeneratorExecutionVersionMap>(
                AssetPathKind.SolutionSourceGeneratorExecutionVersionMap, compilationStateChecksums.SourceGeneratorExecutionVersionMap, cancellationToken).AsTask());
            tasks.Add(this.GetAssetAsync<SolutionInfo.SolutionAttributes>(
                AssetPathKind.SolutionAttributes, solutionStateChecksum.Attributes, cancellationToken).AsTask());
            tasks.Add(this.GetAssetsAsync<AnalyzerReference>(
                AssetPathKind.SolutionAnalyzerReferences, solutionStateChecksum.AnalyzerReferences, cancellationToken));
            tasks.Add(this.GetAssetAsync<ImmutableDictionary<string, StructuredAnalyzerConfigOptions>>(
                AssetPathKind.SolutionFallbackAnalyzerOptions, solutionStateChecksum.FallbackAnalyzerOptions, cancellationToken).AsTask());

            await Task.WhenAll(tasks).ConfigureAwait(false);

            using var _3 = ArrayBuilder<ProjectStateChecksums>.GetInstance(out var allProjectStateChecksums);
            await this.GetAssetHelper<ProjectStateChecksums>().GetAssetsAsync(
                AssetPathKind.ProjectStateChecksums,
                solutionStateChecksum.Projects.Checksums,
                static (_, asset, allProjectStateChecksums) => allProjectStateChecksums.Add(asset),
                arg: allProjectStateChecksums, cancellationToken).ConfigureAwait(false);

            // fourth, get all projects and documents in the solution 
            await SynchronizeProjectAssetsAsync(allProjectStateChecksums, cancellationToken).ConfigureAwait(false);
        }
    }

    public async ValueTask SynchronizeProjectAssetsAsync(
        ArrayBuilder<ProjectStateChecksums> allProjectChecksums, CancellationToken cancellationToken)
    {
        // this will pull in assets that belong to the given project checksum to this remote host. this one is not
        // supposed to be used for functionality but only for perf. that is why it doesn't return anything. to get
        // actual data GetAssetAsync should be used. and that will return actual data and if there is any missing data
        // in cache, GetAssetAsync itself will bring that data in from data source (VS)

        // one can call this method to make cache hot for all assets that belong to the project checksum so that
        // GetAssetAsync call will most likely cache hit. it is most likely since we might change cache heuristic in
        // future which make data to live a lot shorter in the cache, and the data might get expired before one actually
        // consume the data. 
        using (Logger.LogBlock(FunctionId.AssetService_SynchronizeProjectAssetsAsync, message: null, cancellationToken))
        {
            // It's common to have two usage patterns of SynchronizeProjectAssetsAsync. Bulk syncing the majority of the
            // solution over, or just syncing a single project (or small set of projects) in response to a small change
            // (like a user edit).  For the bulk case, we want to make sure we're doing as few round trips as possible,
            // getting as much of the data we can in each call.  For the single project case though, we don't want to
            // have the host have to search the entire solution graph for data we know it contained within just that
            // project.
            //
            // So, we split up our strategy here based on how many projects we're syncing.  If it's 4 or less, we just
            // sync each project individually, passing the data to the host so it can limit its search to just that
            // project.  If it's more than that, we do it in bulk, knowing that as we're searching for a ton of
            // data, it's fine for the host to do a full pass for each of the data types we're looking for.
            if (allProjectChecksums.Count <= 4)
            {
                // Still sync the N projects in parallel.
                using var _ = ArrayBuilder<Task>.GetInstance(allProjectChecksums.Count, out var tasks);
                foreach (var singleProjectChecksums in allProjectChecksums)
                {
                    // Make a fresh singleton array, containing just this project checksum, and pass into the helper
                    // below. That way we can have just a single helper for actually doing the syncing, regardless of if
                    // we are are doing a single project or multiple.
                    ArrayBuilder<ProjectStateChecksums>.GetInstance(capacity: 1, out var tempBuffer);
                    tempBuffer.Add(singleProjectChecksums);

                    // We want to synchronize the assets just for this project.  So we can pass the ProjectId as a hint
                    // to limit the search on the host side.
                    tasks.Add(SynchronizeProjectAssetsWorkerAsync(
                        tempBuffer, singleProjectChecksums.ProjectId, freeArrayBuilder: true, cancellationToken));
                }

                await Task.WhenAll(tasks).ConfigureAwait(false);
            }
            else
            {
                // We want to synchronize all assets in bulk.  Because of this, we can't narrow the search on the host
                // side to a particular ProjectId.
                await SynchronizeProjectAssetsWorkerAsync(
                    allProjectChecksums,
                    projectId: null,
                    freeArrayBuilder: false, cancellationToken).ConfigureAwait(false);
            }
        }
    }

    private async Task SynchronizeProjectAssetsWorkerAsync(
        ArrayBuilder<ProjectStateChecksums> allProjectChecksums, ProjectId? projectId, bool freeArrayBuilder, CancellationToken cancellationToken)
    {
        try
        {
            await Task.Yield();

            using var _ = ArrayBuilder<Task>.GetInstance(out var tasks);

            // Make parallel requests for all the project data across all projects at once. For each request, pass
            // in the appropriate info to let the search avoid looking at data unnecessarily.
            tasks.Add(SynchronizeProjectAssetAsync<ProjectInfo.ProjectAttributes>(new(AssetPathKind.ProjectAttributes, projectId), static p => p.Info));
            tasks.Add(SynchronizeProjectAssetAsync<CompilationOptions>(new(AssetPathKind.ProjectCompilationOptions, projectId), static p => p.CompilationOptions));
            tasks.Add(SynchronizeProjectAssetAsync<ParseOptions>(new(AssetPathKind.ProjectParseOptions, projectId), static p => p.ParseOptions));
            tasks.Add(SynchronizeProjectAssetCollectionAsync<ProjectReference>(new(AssetPathKind.ProjectProjectReferences, projectId), static p => p.ProjectReferences));
            tasks.Add(SynchronizeProjectAssetCollectionAsync<MetadataReference>(new(AssetPathKind.ProjectMetadataReferences, projectId), static p => p.MetadataReferences));
            tasks.Add(SynchronizeProjectAssetCollectionAsync<AnalyzerReference>(new(AssetPathKind.ProjectAnalyzerReferences, projectId), static p => p.AnalyzerReferences));

            // Then sync each project's documents in parallel with each other.
            foreach (var projectChecksums in allProjectChecksums)
                tasks.Add(SynchronizeProjectDocumentsAsync(projectChecksums, cancellationToken));

            await Task.WhenAll(tasks).ConfigureAwait(false);
        }
        finally
        {
            if (freeArrayBuilder)
                allProjectChecksums.Free();
        }

        return;

        Task SynchronizeProjectAssetAsync<TAsset>(AssetPath assetPath, Func<ProjectStateChecksums, Checksum> getChecksum)
            => SynchronizeProjectAssetOrCollectionAsync<TAsset, Func<ProjectStateChecksums, Checksum>>(
                assetPath,
                static (projectStateChecksums, checksums, getChecksum) => checksums.Add(getChecksum(projectStateChecksums)),
                getChecksum);

        Task SynchronizeProjectAssetCollectionAsync<TAsset>(AssetPath assetPath, Func<ProjectStateChecksums, ChecksumCollection> getChecksums)
            => SynchronizeProjectAssetOrCollectionAsync<TAsset, Func<ProjectStateChecksums, ChecksumCollection>>(
                assetPath,
                static (projectStateChecksums, checksums, getChecksums) => getChecksums(projectStateChecksums).AddAllTo(checksums),
                getChecksums);

        async Task SynchronizeProjectAssetOrCollectionAsync<TAsset, TArg>(
            AssetPath assetPath, Action<ProjectStateChecksums, HashSet<Checksum>, TArg> addAllChecksums, TArg arg)
        {
            await Task.Yield();
            using var _ = PooledHashSet<Checksum>.GetInstance(out var checksums);

            foreach (var projectChecksums in allProjectChecksums)
                addAllChecksums(projectChecksums, checksums, arg);

            await this.GetAssetsAsync<TAsset>(assetPath, checksums, cancellationToken).ConfigureAwait(false);
        }
    }

    private async ValueTask SynchronizeAssetsAsync<T, TArg>(
        AssetPath assetPath, HashSet<Checksum> checksums, Action<Checksum, T, TArg>? callback, TArg? arg, CancellationToken cancellationToken)
    {
        Contract.ThrowIfTrue(checksums.Contains(Checksum.Null));
        if (checksums.Count == 0)
            return;

        using (Logger.LogBlock(FunctionId.AssetService_SynchronizeAssetsAsync, Checksum.GetChecksumsLogInfo, checksums, cancellationToken))
        {
            var missingChecksumsCount = 0;

            // Calculate the number of missing checksums upfront. Calculation is cheap and can help avoid extraneous allocations.
            foreach (var checksum in checksums)
            {
                if (!_assetCache.ContainsAsset(checksum))
                    missingChecksumsCount++;
            }

            var usePool = missingChecksumsCount <= PooledChecksumArraySize;
            var missingChecksums = usePool ? s_checksumPool.Allocate() : new Checksum[missingChecksumsCount];

            try
            {
                missingChecksumsCount = 0;
                foreach (var checksum in checksums)
                {
                    if (_assetCache.TryGetAsset<T>(checksum, out var existing))
                    {
                        callback?.Invoke(checksum, existing, arg!);
                    }
                    else
                    {
                        if (missingChecksumsCount == missingChecksums.Length)
                        {
                            // This can happen if the asset cache has been modified by another thread during this method's execution.
                            var newMissingChecksums = new Checksum[missingChecksumsCount * 2];
                            Array.Copy(missingChecksums, newMissingChecksums, missingChecksumsCount);

                            if (usePool)
                            {
                                s_checksumPool.Free(missingChecksums);
                                usePool = false;
                            }

                            missingChecksums = newMissingChecksums;
                        }

                        missingChecksums[missingChecksumsCount] = checksum;
                        missingChecksumsCount++;
                    }
                }

                if (missingChecksumsCount > 0)
                {
                    var missingChecksumsMemory = new ReadOnlyMemory<Checksum>(missingChecksums, 0, missingChecksumsCount);
                    Contract.ThrowIfTrue(missingChecksumsMemory.Length == 0);

#if NET
                    Contract.ThrowIfTrue(missingChecksumsMemory.Span.Contains(Checksum.Null));
#else
                    Contract.ThrowIfTrue(missingChecksumsMemory.Span.IndexOf(Checksum.Null) >= 0);
#endif

<<<<<<< HEAD
                    var serializerService = this._solutionServices.GetRequiredService<ISerializerService>();
=======
                    var serializerService = _solutionServices.GetRequiredService<ISerializerService>();
>>>>>>> 0e6d23d0
                    await _assetSource.GetAssetsAsync(
                        _solutionChecksum, assetPath, missingChecksumsMemory, serializerService,
                        static (
                            Checksum missingChecksum,
                            T missingAsset,
                            (AssetProvider assetProvider, Checksum[] missingChecksums, Action<Checksum, T, TArg>? callback, TArg? arg) tuple) =>
                        {
                            // Add to cache, returning the existing asset if it was added by another thread.
                            missingAsset = (T)tuple.assetProvider._assetCache.GetOrAdd(missingChecksum, missingAsset!);

                            // Let our caller know about the asset if they're asking for it.
                            tuple.callback?.Invoke(missingChecksum, missingAsset, tuple.arg!);
                        },
                        (this, missingChecksums, callback, arg),
                        cancellationToken).ConfigureAwait(false);
                }
            }
            finally
            {
                if (usePool)
                    s_checksumPool.Free(missingChecksums);
            }
        }
    }
}<|MERGE_RESOLUTION|>--- conflicted
+++ resolved
@@ -30,10 +30,6 @@
     private static readonly ObjectPool<Checksum[]> s_checksumPool = new(() => new Checksum[PooledChecksumArraySize], 16);
 
     private readonly Checksum _solutionChecksum = solutionChecksum;
-<<<<<<< HEAD
-    private readonly SolutionServices _solutionServices = solutionServices;
-=======
->>>>>>> 0e6d23d0
     private readonly SolutionAssetCache _assetCache = assetCache;
     private readonly IAssetSource _assetSource = assetSource;
     private readonly SolutionServices _solutionServices = solutionServices;
@@ -304,11 +300,7 @@
                     Contract.ThrowIfTrue(missingChecksumsMemory.Span.IndexOf(Checksum.Null) >= 0);
 #endif
 
-<<<<<<< HEAD
-                    var serializerService = this._solutionServices.GetRequiredService<ISerializerService>();
-=======
                     var serializerService = _solutionServices.GetRequiredService<ISerializerService>();
->>>>>>> 0e6d23d0
                     await _assetSource.GetAssetsAsync(
                         _solutionChecksum, assetPath, missingChecksumsMemory, serializerService,
                         static (
