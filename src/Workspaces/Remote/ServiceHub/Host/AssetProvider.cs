--- conflicted
+++ resolved
@@ -299,15 +299,10 @@
                             T missingAsset,
                             (AssetProvider assetProvider, Checksum[] missingChecksums, Action<Checksum, T, TArg>? callback, TArg? arg) tuple) =>
                         {
-<<<<<<< HEAD
-=======
-                            var missingChecksum = tuple.missingChecksums[index];
-
                             // Add to cache, returning the existing asset if it was added by another thread.
                             missingAsset = (T)tuple.assetProvider._assetCache.GetOrAdd(missingChecksum, missingAsset!);
 
                             // Let our caller know about the asset if they're asking for it.
->>>>>>> a088eb95
                             tuple.callback?.Invoke(missingChecksum, missingAsset, tuple.arg!);
                         },
                         (this, missingChecksums, callback, arg),
