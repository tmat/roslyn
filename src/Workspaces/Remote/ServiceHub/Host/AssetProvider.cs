﻿// Licensed to the .NET Foundation under one or more agreements.
// The .NET Foundation licenses this file to you under the MIT license.
// See the LICENSE file in the project root for more information.

using System;
using System.Collections.Generic;
using System.Collections.Immutable;
using System.Diagnostics;
using System.Linq;
using System.Threading;
using System.Threading.Tasks;
using Microsoft.CodeAnalysis.Internal.Log;
using Microsoft.CodeAnalysis.PooledObjects;
using Microsoft.CodeAnalysis.Serialization;
using Roslyn.Utilities;

namespace Microsoft.CodeAnalysis.Remote
{
    /// <summary>
    /// This service provide a way to get roslyn objects from checksum
    /// </summary>
    internal sealed class AssetProvider(Checksum solutionChecksum, SolutionAssetCache assetCache, IAssetSource assetSource, ISerializerService serializerService)
        : AbstractAssetProvider
    {
        private readonly Checksum _solutionChecksum = solutionChecksum;
        private readonly ISerializerService _serializerService = serializerService;
        private readonly SolutionAssetCache _assetCache = assetCache;
        private readonly IAssetSource _assetSource = assetSource;

        public T GetRequiredAsset<T>(Checksum checksum)
        {
            Debug.Assert(checksum != Checksum.Null);
            Contract.ThrowIfFalse(_assetCache.TryGetAsset<T>(checksum, out var asset));
            return asset;
        }

        public T GetRequiredAsset<T>(Checksum checksum)
        {
            Contract.ThrowIfFalse(_assetCache.TryGetAsset<T>(checksum, out var asset));
            return asset;
        }

        public override async ValueTask<T> GetAssetAsync<T>(Checksum checksum, CancellationToken cancellationToken)
        {
            Contract.ThrowIfTrue(checksum == Checksum.Null);
            if (_assetCache.TryGetAsset<T>(checksum, out var asset))
                return asset;

            using var pooledObject = SharedPools.Default<HashSet<Checksum>>().GetPooledObject();
            var checksums = pooledObject.Object;
            checksums.Add(checksum);
            var assets = await GetAssetsAsync<T>(checksums, cancellationToken).ConfigureAwait(false);
            return assets.Single().Item2;
        }

        public async ValueTask<ImmutableArray<ValueTuple<Checksum, T>>> GetAssetsAsync<T>(HashSet<Checksum> checksums, CancellationToken cancellationToken)
        {
            // bulk synchronize checksums first
            var syncer = new ChecksumSynchronizer(this);
            await syncer.SynchronizeAssetsAsync(checksums, cancellationToken).ConfigureAwait(false);

            // this will be fast since we actually synchronized the checksums above.
            using var _ = ArrayBuilder<ValueTuple<Checksum, T>>.GetInstance(checksums.Count, out var list);
            foreach (var checksum in checksums)
                list.Add(ValueTuple.Create(checksum, GetRequiredAsset<T>(checksum)));

            return list.ToImmutableAndClear();
        }

        public async ValueTask SynchronizeSolutionAssetsAsync(Checksum solutionChecksum, CancellationToken cancellationToken)
        {
            var timer = new Stopwatch();
            timer.Start();

            // this will pull in assets that belong to the given solution checksum to this remote host.
            // this one is not supposed to be used for functionality but only for perf. that is why it doesn't return anything.
            // to get actual data GetAssetAsync should be used. and that will return actual data and if there is any missing data in cache, GetAssetAsync
            // itself will bring that data in from data source (VS)

            // one can call this method to make cache hot for all assets that belong to the solution checksum so that GetAssetAsync call will most likely cache hit.
            // it is most likely since we might change cache hueristic in future which make data to live a lot shorter in the cache, and the data might get expired
            // before one actually consume the data. 
            using (Logger.LogBlock(FunctionId.AssetService_SynchronizeSolutionAssetsAsync, Checksum.GetChecksumLogInfo, solutionChecksum, cancellationToken))
            {
                var syncer = new ChecksumSynchronizer(this);
                await syncer.SynchronizeSolutionAssetsAsync(solutionChecksum, cancellationToken).ConfigureAwait(false);
            }

            timer.Stop();

            // report telemetry to help correlate slow solution sync with UI delays
            if (timer.ElapsedMilliseconds > 1000)
            {
                Logger.Log(FunctionId.AssetService_Perf, KeyValueLogMessage.Create(map => map["SolutionSyncTime"] = timer.ElapsedMilliseconds));
            }
        }

        public async ValueTask SynchronizeProjectAssetsAsync(ProjectStateChecksums projectChecksums, CancellationToken cancellationToken)
        {
            // this will pull in assets that belong to the given project checksum to this remote host.
            // this one is not supposed to be used for functionality but only for perf. that is why it doesn't return anything.
            // to get actual data GetAssetAsync should be used. and that will return actual data and if there is any missing data in cache, GetAssetAsync
            // itself will bring that data in from data source (VS)

            // one can call this method to make cache hot for all assets that belong to the project checksum so that GetAssetAsync call will most likely cache hit.
            // it is most likely since we might change cache hueristic in future which make data to live a lot shorter in the cache, and the data might get expired
            // before one actually consume the data. 
            using (Logger.LogBlock(FunctionId.AssetService_SynchronizeProjectAssetsAsync, Checksum.GetProjectChecksumsLogInfo, projectChecksums, cancellationToken))
            {
                var syncer = new ChecksumSynchronizer(this);
                await syncer.SynchronizeProjectAssetsAsync(projectChecksums, cancellationToken).ConfigureAwait(false);
            }
        }

        public async ValueTask SynchronizeAssetsAsync(HashSet<Checksum> checksums, CancellationToken cancellationToken)
        {
            Contract.ThrowIfTrue(checksums.Contains(Checksum.Null));
            if (checksums.Count == 0)
                return;

            using (Logger.LogBlock(FunctionId.AssetService_SynchronizeAssetsAsync, Checksum.GetChecksumsLogInfo, checksums, cancellationToken))
            {
<<<<<<< HEAD
                // Go and figure out which of these items we don't already have locally.
                using var _1 = ArrayBuilder<Checksum>.GetInstance(checksums.Count, out var assetsToRequest);
                foreach (var checksum in checksums)
                {
                    if (!_assetCache.TryGetAsset<object>(checksum, out _))
                        assetsToRequest.Add(checksum);
                }

                var checksumsArray = assetsToRequest.ToImmutableAndClear();
=======
                using var _1 = ArrayBuilder<Checksum>.GetInstance(checksums.Count, out var missingChecksums);
                foreach (var checksum in checksums)
                {
                    if (!_assetCache.TryGetAsset<object>(checksum, out _))
                        missingChecksums.Add(checksum);
                }

                var checksumsArray = missingChecksums.ToImmutableAndClear();
>>>>>>> 789f7592
                var assets = await RequestAssetsAsync(checksumsArray, cancellationToken).ConfigureAwait(false);

                Contract.ThrowIfTrue(checksumsArray.Length != assets.Length);

                for (int i = 0, n = assets.Length; i < n; i++)
                    _assetCache.GetOrAdd(checksumsArray[i], assets[i]);
            }
        }

<<<<<<< HEAD
        private async Task<ImmutableArray<object>> RequestAssetsAsync(ImmutableArray<Checksum> checksums, CancellationToken cancellationToken)
=======
        private async ValueTask<object> RequestAssetAsync(Checksum checksum, CancellationToken cancellationToken)
        {
            Contract.ThrowIfTrue(checksum == Checksum.Null);
            var assets = await RequestAssetsAsync(ImmutableArray.Create(checksum), cancellationToken).ConfigureAwait(false);
            return assets.Single();
        }

        private async ValueTask<ImmutableArray<object>> RequestAssetsAsync(ImmutableArray<Checksum> checksums, CancellationToken cancellationToken)
>>>>>>> 789f7592
        {
            Contract.ThrowIfTrue(checksums.Contains(Checksum.Null));
            if (checksums.Length == 0)
                return ImmutableArray<object>.Empty;

            return await _assetSource.GetAssetsAsync(_solutionChecksum, checksums, _serializerService, cancellationToken).ConfigureAwait(false);
        }
    }
}<|MERGE_RESOLUTION|>--- conflicted
+++ resolved
@@ -29,13 +29,7 @@
 
         public T GetRequiredAsset<T>(Checksum checksum)
         {
-            Debug.Assert(checksum != Checksum.Null);
-            Contract.ThrowIfFalse(_assetCache.TryGetAsset<T>(checksum, out var asset));
-            return asset;
-        }
-
-        public T GetRequiredAsset<T>(Checksum checksum)
-        {
+            Contract.ThrowIfTrue(checksum == Checksum.Null);
             Contract.ThrowIfFalse(_assetCache.TryGetAsset<T>(checksum, out var asset));
             return asset;
         }
@@ -120,17 +114,6 @@
 
             using (Logger.LogBlock(FunctionId.AssetService_SynchronizeAssetsAsync, Checksum.GetChecksumsLogInfo, checksums, cancellationToken))
             {
-<<<<<<< HEAD
-                // Go and figure out which of these items we don't already have locally.
-                using var _1 = ArrayBuilder<Checksum>.GetInstance(checksums.Count, out var assetsToRequest);
-                foreach (var checksum in checksums)
-                {
-                    if (!_assetCache.TryGetAsset<object>(checksum, out _))
-                        assetsToRequest.Add(checksum);
-                }
-
-                var checksumsArray = assetsToRequest.ToImmutableAndClear();
-=======
                 using var _1 = ArrayBuilder<Checksum>.GetInstance(checksums.Count, out var missingChecksums);
                 foreach (var checksum in checksums)
                 {
@@ -139,7 +122,6 @@
                 }
 
                 var checksumsArray = missingChecksums.ToImmutableAndClear();
->>>>>>> 789f7592
                 var assets = await RequestAssetsAsync(checksumsArray, cancellationToken).ConfigureAwait(false);
 
                 Contract.ThrowIfTrue(checksumsArray.Length != assets.Length);
@@ -149,18 +131,7 @@
             }
         }
 
-<<<<<<< HEAD
         private async Task<ImmutableArray<object>> RequestAssetsAsync(ImmutableArray<Checksum> checksums, CancellationToken cancellationToken)
-=======
-        private async ValueTask<object> RequestAssetAsync(Checksum checksum, CancellationToken cancellationToken)
-        {
-            Contract.ThrowIfTrue(checksum == Checksum.Null);
-            var assets = await RequestAssetsAsync(ImmutableArray.Create(checksum), cancellationToken).ConfigureAwait(false);
-            return assets.Single();
-        }
-
-        private async ValueTask<ImmutableArray<object>> RequestAssetsAsync(ImmutableArray<Checksum> checksums, CancellationToken cancellationToken)
->>>>>>> 789f7592
         {
             Contract.ThrowIfTrue(checksums.Contains(Checksum.Null));
             if (checksums.Length == 0)
