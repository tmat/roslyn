--- conflicted
+++ resolved
@@ -20,30 +20,22 @@
             {
                 using (Internal.Log.Logger.LogBlock(FunctionId.CodeAnalysisService_GetReferenceCountAsync, documentId.ProjectId.DebugName, cancellationToken))
                 {
-<<<<<<< HEAD
-                    var solution = await GetSolutionAsync(token).ConfigureAwait(false);
-
-                    var document = solution.GetDocument(documentId);
-                    if (document == null)
-                    {
-                        return null;
-                    }
-
-                    var syntaxNode = (await document.GetSyntaxRootAsync(token).ConfigureAwait(false)).FindNode(textSpan);
+                    var solution = await GetSolutionAsync(cancellationToken).ConfigureAwait(false);
+
+                    var document = solution.GetDocument(documentId);
+                    if (document == null)
+                    {
+                        return null;
+                    }
+
+                    var syntaxNode = (await document.GetSyntaxRootAsync(cancellationToken).ConfigureAwait(false)).FindNode(textSpan);
 
                     return await CodeLensReferencesServiceFactory.Instance.GetReferenceCountAsync(
                         solution,
                         documentId,
                         syntaxNode,
                         maxResultCount,
-                        token).ConfigureAwait(false);
-=======
-                    var solution = await GetSolutionAsync(cancellationToken).ConfigureAwait(false);
-                    var syntaxNode = (await solution.GetDocument(documentId).GetSyntaxRootAsync().ConfigureAwait(false)).FindNode(textSpan);
-
-                    return await CodeLensReferencesServiceFactory.Instance.GetReferenceCountAsync(solution, documentId,
-                        syntaxNode, maxResultCount, cancellationToken).ConfigureAwait(false);
->>>>>>> 8911c9fe
+                        cancellationToken).ConfigureAwait(false);
                 }
 
             }, cancellationToken);
@@ -55,28 +47,20 @@
             {
                 using (Internal.Log.Logger.LogBlock(FunctionId.CodeAnalysisService_FindReferenceLocationsAsync, documentId.ProjectId.DebugName, cancellationToken))
                 {
-<<<<<<< HEAD
-                    var solution = await GetSolutionAsync(token).ConfigureAwait(false);
-                    var document = solution.GetDocument(documentId);
-                    if (document == null)
-                    {
-                        return null;
-                    }
-
-                    var syntaxNode = (await document.GetSyntaxRootAsync(token).ConfigureAwait(false)).FindNode(textSpan);
+                    var solution = await GetSolutionAsync(cancellationToken).ConfigureAwait(false);
+                    var document = solution.GetDocument(documentId);
+                    if (document == null)
+                    {
+                        return null;
+                    }
+
+                    var syntaxNode = (await document.GetSyntaxRootAsync(cancellationToken).ConfigureAwait(false)).FindNode(textSpan);
 
                     return await CodeLensReferencesServiceFactory.Instance.FindReferenceLocationsAsync(
                         solution,
                         documentId,
                         syntaxNode,
-                        token).ConfigureAwait(false);
-=======
-                    var solution = await GetSolutionAsync(cancellationToken).ConfigureAwait(false);
-                    var syntaxNode = (await solution.GetDocument(documentId).GetSyntaxRootAsync().ConfigureAwait(false)).FindNode(textSpan);
-
-                    return await CodeLensReferencesServiceFactory.Instance.FindReferenceLocationsAsync(solution, documentId,
-                        syntaxNode, cancellationToken).ConfigureAwait(false);
->>>>>>> 8911c9fe
+                        cancellationToken).ConfigureAwait(false);
                 }
             }, cancellationToken);
         }
@@ -87,13 +71,14 @@
             {
                 using (Internal.Log.Logger.LogBlock(FunctionId.CodeAnalysisService_FindReferenceMethodsAsync, documentId.ProjectId.DebugName, cancellationToken))
                 {
-<<<<<<< HEAD
-                    var solution = await GetSolutionAsync(token).ConfigureAwait(false);
-                    var syntaxNode = (await solution.GetDocument(documentId).GetSyntaxRootAsync(token).ConfigureAwait(false)).FindNode(textSpan);
-=======
-                    var solution = await GetSolutionAsync(cancellationToken).ConfigureAwait(false);
-                    var syntaxNode = (await solution.GetDocument(documentId).GetSyntaxRootAsync().ConfigureAwait(false)).FindNode(textSpan);
->>>>>>> 8911c9fe
+                    var solution = await GetSolutionAsync(cancellationToken).ConfigureAwait(false);
+                    var document = solution.GetDocument(documentId);
+                    if (document == null)
+                    {
+                        return null;
+                    }
+
+                    var syntaxNode = (await document.GetSyntaxRootAsync(cancellationToken).ConfigureAwait(false)).FindNode(textSpan);
 
                     return await CodeLensReferencesServiceFactory.Instance.FindReferenceMethodsAsync(solution, documentId,
                         syntaxNode, cancellationToken).ConfigureAwait(false);
@@ -107,13 +92,14 @@
             {
                 using (Internal.Log.Logger.LogBlock(FunctionId.CodeAnalysisService_GetFullyQualifiedName, documentId.ProjectId.DebugName, cancellationToken))
                 {
-<<<<<<< HEAD
-                    var solution = await GetSolutionAsync(token).ConfigureAwait(false);
-                    var syntaxNode = (await solution.GetDocument(documentId).GetSyntaxRootAsync(token).ConfigureAwait(false)).FindNode(textSpan);
-=======
-                    var solution = await GetSolutionAsync(cancellationToken).ConfigureAwait(false);
-                    var syntaxNode = (await solution.GetDocument(documentId).GetSyntaxRootAsync().ConfigureAwait(false)).FindNode(textSpan);
->>>>>>> 8911c9fe
+                    var solution = await GetSolutionAsync(cancellationToken).ConfigureAwait(false);
+                    var document = solution.GetDocument(documentId);
+                    if (document == null)
+                    {
+                        return null;
+                    }
+
+                    var syntaxNode = (await document.GetSyntaxRootAsync(cancellationToken).ConfigureAwait(false)).FindNode(textSpan);
 
                     return await CodeLensReferencesServiceFactory.Instance.GetFullyQualifiedName(solution, documentId,
                         syntaxNode, cancellationToken).ConfigureAwait(false);
@@ -123,9 +109,9 @@
 
         public Task TrackCodeLensAsync(DocumentId documentId, CancellationToken cancellationToken)
         {
-            return RunServiceAsync(async token =>
-            {
-                await WorkspaceChangeTracker.TrackAsync(this, SolutionService.PrimaryWorkspace, documentId, token).ConfigureAwait(false);
+            return RunServiceAsync(async () =>
+            {
+                await WorkspaceChangeTracker.TrackAsync(this, SolutionService.PrimaryWorkspace, documentId, cancellationToken).ConfigureAwait(false);
             }, cancellationToken);
         }
 
