﻿// Copyright (c) Microsoft.  All Rights Reserved.  Licensed under the Apache License, Version 2.0.  See License.txt in the project root for license information.

using System;
using System.Collections.Generic;
using Microsoft.CodeAnalysis.CSharp.Syntax;
using Microsoft.CodeAnalysis.Extensions;
using Microsoft.CodeAnalysis.PooledObjects;
using Roslyn.Utilities;

namespace Microsoft.CodeAnalysis.CSharp.Extensions
{
    internal static class ParenthesizedExpressionSyntaxExtensions
    {
        public static bool CanRemoveParentheses(this ParenthesizedExpressionSyntax node, SemanticModel semanticModel)
        {
            var expression = node.Expression;

            // The 'direct' expression that contains this parenthesized node.  Note: in the case
            // of code like: ```x is (y)``` there is an intermediary 'no-syntax' 'ConstantPattern'
            // node between the 'is-pattern' node and the parenthesized expression.  So we manually
            // jump past that as, for all intents and purposes, we want to consider the 'is' expression
            // as the parent expression of the (y) expression.
            var parentExpression = node.IsParentKind(SyntaxKind.ConstantPattern)
                ? node.Parent.Parent as ExpressionSyntax
                : node.Parent as ExpressionSyntax;

            // Simplest cases:
            //   ((x)) -> (x)
            if (expression.IsKind(SyntaxKind.ParenthesizedExpression) ||
                parentExpression.IsKind(SyntaxKind.ParenthesizedExpression))
            {
                return true;
            }

            // (x); -> x;
            if (node.IsParentKind(SyntaxKind.ExpressionStatement))
            {
                return true;
            }

<<<<<<< HEAD
=======
            // => (x)   ->   => x
            if (node.IsParentKind(SyntaxKind.ArrowExpressionClause))
            {
                return true;
            }

            // checked((x)) -> checked(x)
            if (node.IsParentKind(SyntaxKind.CheckedExpression) ||
                node.IsParentKind(SyntaxKind.UncheckedExpression))
            {
                return true;
            }
>>>>>>> 990fbbbf
            // ((x, y)) -> (x, y)
            if (expression.IsKind(SyntaxKind.TupleExpression))
            {
                return true;
            }

            // int Prop => (x); -> int Prop => x;
            if (node.Parent is ArrowExpressionClauseSyntax arrowExpressionClause && arrowExpressionClause.Expression == node)
            {
                return true;
            }

            // Don't change (x?.Count).GetValueOrDefault() to x?.Count.GetValueOrDefault()
            if (expression.IsKind(SyntaxKind.ConditionalAccessExpression) && parentExpression is MemberAccessExpressionSyntax)
            {
                return false;
            }

            // Easy statement-level cases:
            //   var y = (x);           -> var y = x;
            //   var (y, z) = (x);      -> var (y, z) = x;
            //   if ((x))               -> if (x)
            //   return (x);            -> return x;
            //   yield return (x);      -> yield return x;
            //   throw (x);             -> throw x;
            //   switch ((x))           -> switch (x)
            //   while ((x))            -> while (x)
            //   do { } while ((x))     -> do { } while (x)
            //   for(;(x);)             -> for(;x;)
            //   foreach (var y in (x)) -> foreach (var y in x)
            //   lock ((x))             -> lock (x)
            //   using ((x))            -> using (x)
            //   catch when ((x))       -> catch when (x)
            if ((node.IsParentKind(SyntaxKind.EqualsValueClause) && ((EqualsValueClauseSyntax)node.Parent).Value == node) ||
                (node.IsParentKind(SyntaxKind.IfStatement) && ((IfStatementSyntax)node.Parent).Condition == node) ||
                (node.IsParentKind(SyntaxKind.ReturnStatement) && ((ReturnStatementSyntax)node.Parent).Expression == node) ||
                (node.IsParentKind(SyntaxKind.YieldReturnStatement) && ((YieldStatementSyntax)node.Parent).Expression == node) ||
                (node.IsParentKind(SyntaxKind.ThrowStatement) && ((ThrowStatementSyntax)node.Parent).Expression == node) ||
                (node.IsParentKind(SyntaxKind.SwitchStatement) && ((SwitchStatementSyntax)node.Parent).Expression == node) ||
                (node.IsParentKind(SyntaxKind.WhileStatement) && ((WhileStatementSyntax)node.Parent).Condition == node) ||
                (node.IsParentKind(SyntaxKind.DoStatement) && ((DoStatementSyntax)node.Parent).Condition == node) ||
                (node.IsParentKind(SyntaxKind.ForStatement) && ((ForStatementSyntax)node.Parent).Condition == node) ||
                (node.IsParentKind(SyntaxKind.ForEachStatement, SyntaxKind.ForEachVariableStatement) && ((CommonForEachStatementSyntax)node.Parent).Expression == node) ||
                (node.IsParentKind(SyntaxKind.LockStatement) && ((LockStatementSyntax)node.Parent).Expression == node) ||
                (node.IsParentKind(SyntaxKind.UsingStatement) && ((UsingStatementSyntax)node.Parent).Expression == node) ||
                (node.IsParentKind(SyntaxKind.CatchFilterClause) && ((CatchFilterClauseSyntax)node.Parent).FilterExpression == node))
            {
                return true;
            }

            // Handle expression-level ambiguities
            if (RemovalMayIntroduceCastAmbiguity(node) ||
                RemovalMayIntroduceCommaListAmbiguity(node) ||
                RemovalMayIntroduceInterpolationAmbiguity(node))
            {
                return false;
            }

            // Cases:
            //   (C)(this) -> (C)this
            if (node.IsParentKind(SyntaxKind.CastExpression) && expression.IsKind(SyntaxKind.ThisExpression))
            {
                return true;
            }

            // Cases:
            //   y((x)) -> y(x)
            if (node.IsParentKind(SyntaxKind.Argument) && ((ArgumentSyntax)node.Parent).Expression == node)
            {
                return true;
            }

            // Cases:
            //   $"{(x)}" -> $"{x}"
            if (node.IsParentKind(SyntaxKind.Interpolation))
            {
                return true;
            }

            // Cases:
            //   ($"{x}") -> $"{x}"
            if (expression.IsKind(SyntaxKind.InterpolatedStringExpression))
            {
                return true;
            }

            // Cases:
            //   {(x)} -> {x}
            if (node.Parent is InitializerExpressionSyntax)
            {
                // Assignment expressions are not allowed in initializers
                if (expression.IsAnyAssignExpression())
                {
                    return false;
                }

                return true;
            }

            // Cases:
            //   new {(x)} -> {x}
            //   new { a = (x)} -> { a = x }
            //   new { a = (x = c)} -> { a = x = c }
            if (node.Parent is AnonymousObjectMemberDeclaratorSyntax anonymousDeclarator)
            {
                // Assignment expressions are not allowed unless member is named
                if (anonymousDeclarator.NameEquals == null && expression.IsAnyAssignExpression())
                {
                    return false;
                }

                return true;
            }

            // Cases:
            // where (x + 1 > 14) -> where x + 1 > 14
            if (node.Parent is QueryClauseSyntax)
            {
                return true;
            }

            // Cases:
            //   (x)   -> x
            //   (x.y) -> x.y
            if (IsSimpleOrDottedName(expression))
            {
                return true;
            }

            // Cases:
            //   ('')    -> ''
            //   ("")    -> ""
            //   (false) -> false
            //   (true)  -> true
            //   (null)  -> null
            //   (1)     -> 1
            if (expression.IsAnyLiteralExpression())
            {
                return true;
            }

            // x ?? (throw ...) -> x ?? throw ...
            if (expression.IsKind(SyntaxKind.ThrowExpression) &&
                node.IsParentKind(SyntaxKind.CoalesceExpression) &&
                ((BinaryExpressionSyntax)node.Parent).Right == node)
            {
                return true;
            }

            // case (x): -> case x:
            if (node.IsParentKind(SyntaxKind.CaseSwitchLabel))
            {
                return true;
            }

            // case (x) when y: -> case x when y:
            if (node.IsParentKind(SyntaxKind.ConstantPattern) && 
                node.Parent.IsParentKind(SyntaxKind.CasePatternSwitchLabel))
            {
                return true;
            }

            // case x when (y): -> case x when y:
            if (node.IsParentKind(SyntaxKind.WhenClause))
            {
                return true;
            }

            // Operator precedence cases:
            // - If the parent is not an expression, do not remove parentheses
            // - Otherwise, parentheses may be removed if doing so does not change operator associations.
            return parentExpression != null && !RemovalChangesAssociation(node, parentExpression, semanticModel);
        }

        private static readonly ObjectPool<Stack<SyntaxNode>> s_nodeStackPool = new ObjectPool<Stack<SyntaxNode>>(() => new Stack<SyntaxNode>());

        private static bool RemovalMayIntroduceInterpolationAmbiguity(ParenthesizedExpressionSyntax node)
        {
            // First, find the parenting interpolation. If we find a parenthesize expression first,
            // we can bail out early.
            InterpolationSyntax interpolation = null;
            foreach (var ancestor in node.Parent.AncestorsAndSelf())
            {
                switch (ancestor.Kind())
                {
                    case SyntaxKind.ParenthesizedExpression:
                        return false;
                    case SyntaxKind.Interpolation:
                        interpolation = (InterpolationSyntax)ancestor;
                        break;
                }
            }

            if (interpolation == null)
            {
                return false;
            }

            // In order determine whether removing this parenthesized expression will introduce a
            // parsing ambiguity, we must dig into the child tokens and nodes to determine whether
            // they include any : or :: tokens. If they do, we can't remove the parentheses because
            // the parser would assume that the first : would begin the format clause of the interpolation.

            var stack = s_nodeStackPool.AllocateAndClear();
            try
            {
                stack.Push(node.Expression);

                while (stack.Count > 0)
                {
                    var expression = stack.Pop();

                    foreach (var nodeOrToken in expression.ChildNodesAndTokens())
                    {
                        // Note: There's no need drill into other parenthesized expressions, since any colons in them would be unambiguous.
                        if (nodeOrToken.IsNode && !nodeOrToken.IsKind(SyntaxKind.ParenthesizedExpression))
                        {
                            stack.Push(nodeOrToken.AsNode());
                        }
                        else if (nodeOrToken.IsToken)
                        {
                            if (nodeOrToken.IsKind(SyntaxKind.ColonToken) || nodeOrToken.IsKind(SyntaxKind.ColonColonToken))
                            {
                                return true;
                            }
                        }
                    }
                }
            }
            finally
            {
                s_nodeStackPool.ClearAndFree(stack);
            }

            return false;
        }

        private static bool RemovalChangesAssociation(
            ParenthesizedExpressionSyntax node, ExpressionSyntax parentExpression, SemanticModel semanticModel)
        {
            var expression = node.Expression;
            var precedence = expression.GetOperatorPrecedence();
            var parentPrecedence = parentExpression.GetOperatorPrecedence();
            if (precedence == OperatorPrecedence.None || parentPrecedence == OperatorPrecedence.None)
            {
                // Be conservative if the expression or its parent has no precedence.
                return true;
            }

            if (precedence > parentPrecedence)
            {
                // Association never changes if the expression's precedence is higher than its parent.
                return false;
            }
            else if (precedence < parentPrecedence)
            {
                // Association always changes if the expression's precedence is lower that its parent.
                return true;
            }
            else if (precedence == parentPrecedence)
            {
                // If the expression's precedence is the same as its parent, and both are binary expressions,
                // check for associativity and commutability.

                if (!(expression is BinaryExpressionSyntax || expression is AssignmentExpressionSyntax))
                {
                    // If the expression is not a binary expression, association never changes.
                    return false;
                }

                if (parentExpression is BinaryExpressionSyntax parentBinaryExpression)
                {
                    // If both the expression and its parent are binary expressions and their kinds
                    // are the same, and the parenthesized expression is on hte right and the 
                    // operation is associative, it can sometimes be safe to remove these parens.
                    //
                    // i.e. if you have "a && (b && c)" it can be converted to "a && b && c" 
                    // as that new interpretation "(a && b) && c" operates the exact same way at 
                    // runtime.
                    //
                    // Specifically: 
                    //  1) the operands are still executed in the same order: a, b, then c.
                    //     So even if they have side effects, it will not matter.
                    //  2) the same shortcircuiting happens.
                    //  3) for logical operators the result will always be the same (there are 
                    //     additional conditions that are checked for non-logical operators).
                    if (IsAssociative(parentBinaryExpression.Kind()) &&
                        node.Expression.Kind() == parentBinaryExpression.Kind() &&
                        parentBinaryExpression.Right == node)
                    {
                        return !node.IsSafeToChangeAssociativity(
                            node.Expression, parentBinaryExpression.Left, 
                            parentBinaryExpression.Right, semanticModel);
                    }

                    // Null-coalescing is right associative; removing parens from the LHS changes the association.
                    if (parentExpression.IsKind(SyntaxKind.CoalesceExpression))
                    {
                        return parentBinaryExpression.Left == node;
                    }

                    // All other binary operators are left associative; removing parens from the RHS changes the association.
                    return parentBinaryExpression.Right == node;
                }

                if (parentExpression is AssignmentExpressionSyntax parentAssignmentExpression)
                {
                    // Assignment expressions are right associative; removing parens from the LHS changes the association.
                    return parentAssignmentExpression.Left == node;
                }

                // If the parent is not a binary expression, association never changes.
                return false;
            }

            throw ExceptionUtilities.Unreachable;
        }

        private static bool IsAssociative(SyntaxKind kind)
        {
            switch (kind)
            {
                case SyntaxKind.AddExpression:
                case SyntaxKind.MultiplyExpression:
                case SyntaxKind.BitwiseOrExpression:
                case SyntaxKind.ExclusiveOrExpression:
                case SyntaxKind.LogicalOrExpression:
                case SyntaxKind.BitwiseAndExpression:
                case SyntaxKind.LogicalAndExpression:
                    return true;
            }

            return false;
        }

        private static bool RemovalMayIntroduceCastAmbiguity(ParenthesizedExpressionSyntax node)
        {
            // Be careful not to break the special case around (x)(-y)
            // as defined in section 7.7.6 of the C# language specification.
            //
            // cases we can't remove the parens for are:
            //
            //      (x)(+y)
            //      (x)(-y)
            //      (x)(&y) // unsafe code
            //      (x)(*y) // unsafe code
            //
            // Note: we can remove the parens if the (x) part is unambiguously a type.
            // i.e. if it something like:
            //
            //      (int)(...)
            //      (x[])(...)
            //      (X*)(...)
            //      (X?)(...)
            //      (global::X)(...)

            if (node.IsParentKind(SyntaxKind.CastExpression))
            {
                var castExpression = (CastExpressionSyntax)node.Parent;
                if (castExpression.Type.IsKind(
                        SyntaxKind.PredefinedType,
                        SyntaxKind.ArrayType,
                        SyntaxKind.PointerType,
                        SyntaxKind.NullableType))
                {
                    return false;
                }

                if (castExpression.Type is NameSyntax name && StartsWithAlias(name))
                {
                    return false;
                }

                var expression = node.Expression;

                if (expression.IsKind(
                        SyntaxKind.UnaryMinusExpression,
                        SyntaxKind.UnaryPlusExpression, 
                        SyntaxKind.PointerIndirectionExpression,
                        SyntaxKind.AddressOfExpression))
                {
                    return true;
                }
            }

            return false;
        }

        private static bool StartsWithAlias(NameSyntax name)
        {
            if (name.IsKind(SyntaxKind.AliasQualifiedName))
            {
                return true;
            }

            if (name is QualifiedNameSyntax qualifiedName)
            {
                return StartsWithAlias(qualifiedName.Left);
            }

            return false;
        }

        private static bool RemovalMayIntroduceCommaListAmbiguity(ParenthesizedExpressionSyntax node)
        {
            if (IsSimpleOrDottedName(node.Expression))
            {
                // We can't remove parentheses from an identifier name in the following cases:
                //   F((x) < x, x > (1 + 2))
                //   F(x < (x), x > (1 + 2))
                //   F(x < x, (x) > (1 + 2))
                //   {(x) < x, x > (1 + 2)}
                //   {x < (x), x > (1 + 2)}
                //   {x < x, (x) > (1 + 2)}

                if (node.Parent is BinaryExpressionSyntax binaryExpression &&
                    binaryExpression.IsKind(SyntaxKind.LessThanExpression, SyntaxKind.GreaterThanExpression) &&
                    (binaryExpression.IsParentKind(SyntaxKind.Argument) || binaryExpression.Parent is InitializerExpressionSyntax))
                {
                    if (binaryExpression.IsKind(SyntaxKind.LessThanExpression))
                    {
                        if ((binaryExpression.Left == node && IsSimpleOrDottedName(binaryExpression.Right)) ||
                            (binaryExpression.Right == node && IsSimpleOrDottedName(binaryExpression.Left)))
                        {
                            if (IsNextExpressionPotentiallyAmbiguous(binaryExpression))
                            {
                                return true;
                            }
                        }

                        return false;
                    }
                    else if (binaryExpression.IsKind(SyntaxKind.GreaterThanExpression))
                    {
                        if (binaryExpression.Left == node &&
                            binaryExpression.Right.IsKind(SyntaxKind.ParenthesizedExpression, SyntaxKind.CastExpression))
                        {
                            if (IsPreviousExpressionPotentiallyAmbiguous(binaryExpression))
                            {
                                return true;
                            }
                        }

                        return false;
                    }
                }
            }
            else if (node.Expression.IsKind(SyntaxKind.LessThanExpression))
            {
                // We can't remove parentheses from a less-than expression in the following cases:
                //   F((x < x), x > (1 + 2))
                //   {(x < x), x > (1 + 2)}

                var lessThanExpression = (BinaryExpressionSyntax)node.Expression;
                if (IsNextExpressionPotentiallyAmbiguous(node))
                {
                    return true;
                }

                return false;
            }
            else if (node.Expression.IsKind(SyntaxKind.GreaterThanExpression))
            {
                // We can't remove parentheses from a greater-than expression in the following cases:
                //   F(x < x, (x > (1 + 2)))
                //   {x < x, (x > (1 + 2))}

                var greaterThanExpression = (BinaryExpressionSyntax)node.Expression;
                if (IsPreviousExpressionPotentiallyAmbiguous(node))
                {
                    return true;
                }

                return false;
            }

            return false;
        }

        private static bool IsPreviousExpressionPotentiallyAmbiguous(ExpressionSyntax node)
        {
            ExpressionSyntax previousExpression = null;

            if (node.IsParentKind(SyntaxKind.Argument))
            {
                var argument = (ArgumentSyntax)node.Parent;
                if (argument.Parent is ArgumentListSyntax argumentList)
                {
                    var argumentIndex = argumentList.Arguments.IndexOf(argument);
                    if (argumentIndex > 0)
                    {
                        previousExpression = argumentList.Arguments[argumentIndex - 1].Expression;
                    }
                }
            }
            else if (node.Parent is InitializerExpressionSyntax initializer)
            {
                var expressionIndex = initializer.Expressions.IndexOf(node);
                if (expressionIndex > 0)
                {
                    previousExpression = initializer.Expressions[expressionIndex - 1];
                }
            }

            if (previousExpression == null ||
                !previousExpression.IsKind(SyntaxKind.LessThanExpression))
            {
                return false;
            }

            var lessThanExpression = (BinaryExpressionSyntax)previousExpression;

            return (IsSimpleOrDottedName(lessThanExpression.Left)
                    || lessThanExpression.Left.IsKind(SyntaxKind.CastExpression))
                && IsSimpleOrDottedName(lessThanExpression.Right);
        }

        private static bool IsNextExpressionPotentiallyAmbiguous(ExpressionSyntax node)
        {
            ExpressionSyntax nextExpression = null;

            if (node.IsParentKind(SyntaxKind.Argument))
            {
                var argument = (ArgumentSyntax)node.Parent;
                if (argument.Parent is ArgumentListSyntax argumentList)
                {
                    var argumentIndex = argumentList.Arguments.IndexOf(argument);
                    if (argumentIndex >= 0 && argumentIndex < argumentList.Arguments.Count - 1)
                    {
                        nextExpression = argumentList.Arguments[argumentIndex + 1].Expression;
                    }
                }
            }
            else if (node.Parent is InitializerExpressionSyntax initializer)
            {
                var expressionIndex = initializer.Expressions.IndexOf(node);
                if (expressionIndex >= 0 && expressionIndex < initializer.Expressions.Count - 1)
                {
                    nextExpression = initializer.Expressions[expressionIndex + 1];
                }
            }

            if (nextExpression == null ||
                !nextExpression.IsKind(SyntaxKind.GreaterThanExpression))
            {
                return false;
            }

            var greaterThanExpression = (BinaryExpressionSyntax)nextExpression;

            return IsSimpleOrDottedName(greaterThanExpression.Left)
                && (greaterThanExpression.Right.IsKind(SyntaxKind.ParenthesizedExpression)
                    || greaterThanExpression.Right.IsKind(SyntaxKind.CastExpression));
        }

        private static bool IsSimpleOrDottedName(ExpressionSyntax expression)
        {
            return expression.IsKind(
                SyntaxKind.IdentifierName,
                SyntaxKind.QualifiedName,
                SyntaxKind.SimpleMemberAccessExpression);
        }
    }
}<|MERGE_RESOLUTION|>--- conflicted
+++ resolved
@@ -38,8 +38,6 @@
                 return true;
             }
 
-<<<<<<< HEAD
-=======
             // => (x)   ->   => x
             if (node.IsParentKind(SyntaxKind.ArrowExpressionClause))
             {
@@ -52,7 +50,6 @@
             {
                 return true;
             }
->>>>>>> 990fbbbf
             // ((x, y)) -> (x, y)
             if (expression.IsKind(SyntaxKind.TupleExpression))
             {
