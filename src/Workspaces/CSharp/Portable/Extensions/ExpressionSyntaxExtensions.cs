﻿// Copyright (c) Microsoft.  All Rights Reserved.  Licensed under the Apache License, Version 2.0.  See License.txt in the project root for license information.

using System.Collections.Generic;
using System.Linq;
using System.Threading;
using Microsoft.CodeAnalysis.CSharp.Syntax;
using Microsoft.CodeAnalysis.CSharp.Utilities;
using Microsoft.CodeAnalysis.Shared.Extensions;
using Microsoft.CodeAnalysis.Shared.Utilities;
using Microsoft.CodeAnalysis.Simplification;
using Roslyn.Utilities;

namespace Microsoft.CodeAnalysis.CSharp.Extensions
{
    internal static partial class ExpressionSyntaxExtensions
    {
        public static ExpressionSyntax WalkUpParentheses(this ExpressionSyntax expression)
        {
            while (expression.IsParentKind(SyntaxKind.ParenthesizedExpression))
            {
                expression = (ExpressionSyntax)expression.Parent;
            }

            return expression;
        }

        public static ExpressionSyntax WalkDownParentheses(this ExpressionSyntax expression)
        {
            while (expression.IsKind(SyntaxKind.ParenthesizedExpression))
            {
                expression = ((ParenthesizedExpressionSyntax)expression).Expression;
            }

            return expression;
        }

        public static ExpressionSyntax Parenthesize(
            this ExpressionSyntax expression, bool includeElasticTrivia = true, bool addSimplifierAnnotation = true)
        {
            // a 'ref' expression should never be parenthesized.  It fundamentally breaks the code.
            // This is because, from the language's perspective there is no such thing as a ref
            // expression.  instead, there are constructs like ```return ref expr``` or 
            // ```x ? ref expr1 : ref expr2```, or ```ref int a = ref expr``` in these cases, the 
            // ref's do not belong to the exprs, but instead belong to the parent construct. i.e.
            // ```return ref``` or ``` ? ref  ... : ref ... ``` or ``` ... = ref ...```.  For 
            // parsing convenience, and to prevent having to update all these constructs, we settled
            // on a ref-expression node.  But this node isn't a true expression that be operated
            // on like with everything else.
            if (expression.IsKind(SyntaxKind.RefExpression))
            {
                return expression;
            }

            var result = ParenthesizeWorker(expression, includeElasticTrivia);
            return addSimplifierAnnotation
                ? result.WithAdditionalAnnotations(Simplifier.Annotation)
                : result;
        }

        private static ExpressionSyntax ParenthesizeWorker(
            this ExpressionSyntax expression, bool includeElasticTrivia)
        {
            var withoutTrivia = expression.WithoutTrivia();
            var parenthesized = includeElasticTrivia
                ? SyntaxFactory.ParenthesizedExpression(withoutTrivia)
                : SyntaxFactory.ParenthesizedExpression(
                    SyntaxFactory.Token(SyntaxTriviaList.Empty, SyntaxKind.OpenParenToken, SyntaxTriviaList.Empty),
                    withoutTrivia,
                    SyntaxFactory.Token(SyntaxTriviaList.Empty, SyntaxKind.CloseParenToken, SyntaxTriviaList.Empty));

            return parenthesized.WithTriviaFrom(expression);
        }

        public static CastExpressionSyntax Cast(
            this ExpressionSyntax expression,
            ITypeSymbol targetType)
        {
            return SyntaxFactory.CastExpression(
                type: targetType.GenerateTypeSyntax(),
                expression: expression.Parenthesize())
                .WithAdditionalAnnotations(Simplifier.Annotation);
        }

        /// <summary>
        /// Adds to <paramref name="targetType"/> if it does not contain an anonymous
        /// type and binds to the same type at the given <paramref name="position"/>.
        /// </summary>
        public static ExpressionSyntax CastIfPossible(
            this ExpressionSyntax expression,
            ITypeSymbol targetType,
            int position,
            SemanticModel semanticModel,
            CancellationToken cancellationToken)
        {
            if (targetType.ContainsAnonymousType())
            {
                return expression;
            }

            if (targetType.Kind == SymbolKind.DynamicType)
            {
                targetType = semanticModel.Compilation.GetSpecialType(SpecialType.System_Object);
            }

            var typeSyntax = targetType.GenerateTypeSyntax();
            var type = semanticModel.GetSpeculativeTypeInfo(
                position,
                typeSyntax,
                SpeculativeBindingOption.BindAsTypeOrNamespace).Type;

            if (!targetType.Equals(type))
            {
                return expression;
            }

            var castExpression = expression.Cast(targetType);

            // Ensure that inserting the cast doesn't change the semantics.
            var specAnalyzer = new SpeculationAnalyzer(expression, castExpression, semanticModel, cancellationToken);
            var speculativeSemanticModel = specAnalyzer.SpeculativeSemanticModel;
            if (speculativeSemanticModel == null)
            {
                return expression;
            }

            var speculatedCastExpression = (CastExpressionSyntax)specAnalyzer.ReplacedExpression;
            if (!speculatedCastExpression.IsUnnecessaryCast(speculativeSemanticModel, cancellationToken))
            {
                return expression;
            }

            return castExpression;
        }

        public static bool IsQualifiedCrefName(this ExpressionSyntax expression)
        {
            return expression.IsParentKind(SyntaxKind.NameMemberCref) && expression.Parent.IsParentKind(SyntaxKind.QualifiedCref);
        }

        public static bool IsMemberAccessExpressionName(this ExpressionSyntax expression)
        {
            return (expression.IsParentKind(SyntaxKind.SimpleMemberAccessExpression) && ((MemberAccessExpressionSyntax)expression.Parent).Name == expression) ||
                   IsMemberBindingExpressionName(expression);
        }

        public static bool IsAnyMemberAccessExpressionName(this ExpressionSyntax expression)
        {
            if (expression == null)
            {
                return false;
            }

            return expression == (expression.Parent as MemberAccessExpressionSyntax)?.Name ||
                expression.IsMemberBindingExpressionName();
        }

        private static bool IsMemberBindingExpressionName(this ExpressionSyntax expression)
        {
            return expression.IsParentKind(SyntaxKind.MemberBindingExpression) &&
                ((MemberBindingExpressionSyntax)expression.Parent).Name == expression;
        }

        public static bool IsRightSideOfQualifiedName(this ExpressionSyntax expression)
        {
            return expression.IsParentKind(SyntaxKind.QualifiedName) && ((QualifiedNameSyntax)expression.Parent).Right == expression;
        }

        public static bool IsRightSideOfColonColon(this ExpressionSyntax expression)
        {
            return expression.IsParentKind(SyntaxKind.AliasQualifiedName) && ((AliasQualifiedNameSyntax)expression.Parent).Name == expression;
        }

        public static bool IsRightSideOfDot(this ExpressionSyntax name)
        {
            return IsMemberAccessExpressionName(name) || IsRightSideOfQualifiedName(name) || IsQualifiedCrefName(name);
        }

        public static bool IsRightSideOfDotOrArrow(this ExpressionSyntax name)
        {
            return IsAnyMemberAccessExpressionName(name) || IsRightSideOfQualifiedName(name);
        }

        public static bool IsRightSideOfDotOrColonColon(this ExpressionSyntax name)
        {
            return IsRightSideOfDot(name) || IsRightSideOfColonColon(name);
        }

        public static bool IsRightSideOfDotOrArrowOrColonColon(this ExpressionSyntax name)
        {
            return IsRightSideOfDotOrArrow(name) || IsRightSideOfColonColon(name);
        }

        public static bool IsRightOfCloseParen(this ExpressionSyntax expression)
        {
            var firstToken = expression.GetFirstToken();
            return firstToken.Kind() != SyntaxKind.None
                && firstToken.GetPreviousToken().Kind() == SyntaxKind.CloseParenToken;
        }

        public static bool IsLeftSideOfDot(this ExpressionSyntax expression)
        {
            if (expression == null)
            {
                return false;
            }

            return IsLeftSideOfQualifiedName(expression) ||
                   IsLeftSideOfSimpleMemberAccessExpression(expression);
        }

        public static bool IsLeftSideOfSimpleMemberAccessExpression(this ExpressionSyntax expression)
            => (expression?.Parent).IsKind(SyntaxKind.SimpleMemberAccessExpression, out MemberAccessExpressionSyntax memberAccess) &&
               memberAccess.Expression == expression;

        public static bool IsLeftSideOfDotOrArrow(this ExpressionSyntax expression)
            => IsLeftSideOfQualifiedName(expression) ||
               (expression.Parent is MemberAccessExpressionSyntax memberAccess && memberAccess.Expression == expression);

        public static bool IsLeftSideOfQualifiedName(this ExpressionSyntax expression)
            => (expression?.Parent).IsKind(SyntaxKind.QualifiedName, out QualifiedNameSyntax qualifiedName) && qualifiedName.Left == expression;

        public static bool IsLeftSideOfExplicitInterfaceSpecifier(this NameSyntax name)
            => name.IsParentKind(SyntaxKind.ExplicitInterfaceSpecifier);

        public static bool IsExpressionOfInvocation(this ExpressionSyntax expression)
            => (expression?.Parent).IsKind(SyntaxKind.InvocationExpression, out InvocationExpressionSyntax invocation) &&
               invocation.Expression == expression;

        public static bool TryGetNameParts(this ExpressionSyntax expression, out IList<string> parts)
        {
            var partsList = new List<string>();
            if (!TryGetNameParts(expression, partsList))
            {
                parts = null;
                return false;
            }

            parts = partsList;
            return true;
        }

        public static bool TryGetNameParts(this ExpressionSyntax expression, List<string> parts)
        {
            if (expression.IsKind(SyntaxKind.SimpleMemberAccessExpression))
            {
                var memberAccess = (MemberAccessExpressionSyntax)expression;
                if (!TryGetNameParts(memberAccess.Expression, parts))
                {
                    return false;
                }

                return AddSimpleName(memberAccess.Name, parts);
            }
            else if (expression.IsKind(SyntaxKind.QualifiedName))
            {
                var qualifiedName = (QualifiedNameSyntax)expression;
                if (!TryGetNameParts(qualifiedName.Left, parts))
                {
                    return false;
                }

                return AddSimpleName(qualifiedName.Right, parts);
            }
            else if (expression is SimpleNameSyntax simpleName)
            {
                return AddSimpleName(simpleName, parts);
            }
            else
            {
                return false;
            }
        }

        private static bool AddSimpleName(SimpleNameSyntax simpleName, List<string> parts)
        {
            if (!simpleName.IsKind(SyntaxKind.IdentifierName))
            {
                return false;
            }

            parts.Add(simpleName.Identifier.ValueText);
            return true;
        }

        public static bool IsAnyLiteralExpression(this ExpressionSyntax expression)
        {
            return
                expression.IsKind(SyntaxKind.CharacterLiteralExpression) ||
                expression.IsKind(SyntaxKind.FalseLiteralExpression) ||
                expression.IsKind(SyntaxKind.NullLiteralExpression) ||
                expression.IsKind(SyntaxKind.NumericLiteralExpression) ||
                expression.IsKind(SyntaxKind.StringLiteralExpression) ||
                expression.IsKind(SyntaxKind.TrueLiteralExpression);
        }

        public static bool IsInConstantContext(this ExpressionSyntax expression)
        {
            if (expression.GetAncestor<ParameterSyntax>() != null)
            {
                return true;
            }

            var attributeArgument = expression.GetAncestor<AttributeArgumentSyntax>();
            if (attributeArgument != null)
            {
                if (attributeArgument.NameEquals == null ||
                    expression != attributeArgument.NameEquals.Name)
                {
                    return true;
                }
            }

            if (expression.IsParentKind(SyntaxKind.ConstantPattern))
            {
                return true;
            }

            // note: the above list is not intended to be exhaustive.  If more cases
            // are discovered that should be considered 'constant' contexts in the 
            // language, then this should be updated accordingly.
            return false;
        }

        public static bool IsInOutContext(this ExpressionSyntax expression)
        {
            return
                expression?.Parent is ArgumentSyntax argument &&
                argument.Expression == expression &&
                argument.RefOrOutKeyword.Kind() == SyntaxKind.OutKeyword;
        }

        public static bool IsInRefContext(this ExpressionSyntax expression)
            => expression.IsParentKind(SyntaxKind.RefExpression) ||
               (expression?.Parent as ArgumentSyntax)?.RefOrOutKeyword.Kind() == SyntaxKind.RefKeyword;

        public static bool IsInInContext(this ExpressionSyntax expression)
            => (expression?.Parent as ArgumentSyntax)?.RefKindKeyword.Kind() == SyntaxKind.InKeyword;

        private static ExpressionSyntax GetExpressionToAnalyzeForWrites(ExpressionSyntax expression)
        {
            if (expression.IsRightSideOfDotOrArrow())
            {
                expression = expression.Parent as ExpressionSyntax;
            }

            expression = expression.WalkUpParentheses();

            return expression;
        }

        public static bool IsOnlyWrittenTo(this ExpressionSyntax expression)
        {
            expression = GetExpressionToAnalyzeForWrites(expression);

            if (expression != null)
            {
                if (expression.IsInOutContext())
                {
                    return true;
                }

                if (expression.Parent != null)
                {
                    if (expression.IsLeftSideOfAssignExpression())
                    {
                        return true;
                    }

                    if (expression.IsAttributeNamedArgumentIdentifier())
                    {
                        return true;
                    }
                }

                if (IsExpressionOfArgumentInDeconstruction(expression))
                {
                    return true;
                }
            }

            return false;
        }

        /// <summary>
        /// If this declaration or identifier is part of a deconstruction, find the deconstruction.
        /// If found, returns either an assignment expression or a foreach variable statement.
        /// Returns null otherwise.
        /// 
        /// copied from SyntaxExtensions.GetContainingDeconstruction
        /// </summary>
        private static bool IsExpressionOfArgumentInDeconstruction(ExpressionSyntax expr)
        {
            if (!expr.IsParentKind(SyntaxKind.Argument))
            {
                return false;
            }

            while (true)
            {
                var parent = expr.Parent;
                if (parent == null)
                {
                    return false;
                }

                switch (parent.Kind())
                {
                    case SyntaxKind.Argument:
                        if (parent.Parent?.Kind() == SyntaxKind.TupleExpression)
                        {
                            expr = (TupleExpressionSyntax)parent.Parent;
                            continue;
                        }

                        return false;
                    case SyntaxKind.SimpleAssignmentExpression:
                        if (((AssignmentExpressionSyntax)parent).Left == expr)
                        {
                            return true;
                        }

                        return false;
                    case SyntaxKind.ForEachVariableStatement:
                        if (((ForEachVariableStatementSyntax)parent).Variable == expr)
                        {
                            return true;
                        }

                        return false;

                    default:
                        return false;
                }
            }
        }

        public static bool IsWrittenTo(this ExpressionSyntax expression)
        {
            expression = GetExpressionToAnalyzeForWrites(expression);

            if (expression.IsOnlyWrittenTo())
            {
                return true;
            }

            if (expression.IsInRefContext())
            {
                return true;
            }

            // We're written if we're used in a ++, or -- expression.
            if (expression.IsOperandOfIncrementOrDecrementExpression())
            {
                return true;
            }

            if (expression.IsLeftSideOfAnyAssignExpression())
            {
                return true;
            }

            return false;
        }

        public static bool IsAttributeNamedArgumentIdentifier(this ExpressionSyntax expression)
        {
            var nameEquals = expression?.Parent as NameEqualsSyntax;
            return nameEquals.IsParentKind(SyntaxKind.AttributeArgument);
        }

        public static bool IsOperandOfIncrementOrDecrementExpression(this ExpressionSyntax expression)
        {
            if (expression != null)
            {
                switch (expression.Parent.Kind())
                {
                    case SyntaxKind.PostIncrementExpression:
                    case SyntaxKind.PreIncrementExpression:
                    case SyntaxKind.PostDecrementExpression:
                    case SyntaxKind.PreDecrementExpression:
                        return true;
                }
            }

            return false;
        }

        public static bool IsNamedArgumentIdentifier(this ExpressionSyntax expression)
        {
            return expression is IdentifierNameSyntax && expression.Parent is NameColonSyntax;
        }

        public static bool IsInsideNameOfExpression(
            this ExpressionSyntax expression, SemanticModel semanticModel, CancellationToken cancellationToken)
        {
            var invocation = expression?.GetAncestor<InvocationExpressionSyntax>();
            if (invocation?.Expression is IdentifierNameSyntax name &&
                name.Identifier.Text == SyntaxFacts.GetText(SyntaxKind.NameOfKeyword))
            {
                return semanticModel.GetMemberGroup(name, cancellationToken).IsDefaultOrEmpty;
            }

            return false;
        }

        private static bool CanReplace(ISymbol symbol)
        {
            switch (symbol.Kind)
            {
                case SymbolKind.Field:
                case SymbolKind.Local:
                case SymbolKind.Method:
                case SymbolKind.Parameter:
                case SymbolKind.Property:
                case SymbolKind.RangeVariable:
                    return true;
            }

            return false;
        }

        public static bool CanReplaceWithRValue(
            this ExpressionSyntax expression, SemanticModel semanticModel, CancellationToken cancellationToken)
        {
            // An RValue can't be written into. 
            // i.e. you can't replace "a" in "a = b" with "Goo() = b".
            return
                expression != null &&
                !expression.IsWrittenTo() &&
                CanReplaceWithLValue(expression, semanticModel, cancellationToken);
        }

        public static bool CanReplaceWithLValue(
            this ExpressionSyntax expression, SemanticModel semanticModel, CancellationToken cancellationToken)
        {
            if (expression.IsKind(SyntaxKind.StackAllocArrayCreationExpression))
            {
                // Stack alloc is very interesting.  While it appears to be an expression, it is only
                // such so it can appear in a variable decl.  It is not a normal expression that can
                // go anywhere.
                return false;
            }

            if (expression.IsKind(SyntaxKind.BaseExpression) ||
                expression.IsKind(SyntaxKind.CollectionInitializerExpression) ||
                expression.IsKind(SyntaxKind.ObjectInitializerExpression) ||
                expression.IsKind(SyntaxKind.ComplexElementInitializerExpression))
            {
                return false;
            }

            // literal can be always replaced.
            if (expression is LiteralExpressionSyntax && !expression.IsParentKind(SyntaxKind.UnaryMinusExpression))
            {
                return true;
            }

            if (expression is TupleExpressionSyntax)
            {
                return true;
            }

            if (!(expression is ObjectCreationExpressionSyntax) &&
                !(expression is AnonymousObjectCreationExpressionSyntax) &&
                !expression.IsLeftSideOfAssignExpression())
            {
                var symbolInfo = semanticModel.GetSymbolInfo(expression, cancellationToken);
                if (!symbolInfo.GetBestOrAllSymbols().All(CanReplace))
                {
                    // If the expression is actually a reference to a type, then it can't be replaced
                    // with an arbitrary expression.
                    return false;
                }
            }

            // If we are a conditional access expression:
            // case (1) : obj?.Method(), obj1.obj2?.Property
            // case (2) : obj?.GetAnotherObj()?.Length, obj?.AnotherObj?.Length
            // in case (1), the entire expression forms the conditional access expression, which can be replaced with an LValue.
            // in case (2), the nested conditional access expression is ".GetAnotherObj()?.Length" or ".AnotherObj()?.Length"
            // essentially, the first expression (before the operator) in a nested conditional access expression 
            // is some form of member binding expression and they cannot be replaced with an LValue.
            if (expression.IsKind(SyntaxKind.ConditionalAccessExpression))
            {
                return expression.Parent.Kind() != SyntaxKind.ConditionalAccessExpression;
            }

            switch (expression.Parent.Kind())
            {
                case SyntaxKind.InvocationExpression:
                    // Technically, you could introduce an LValue for "Goo" in "Goo()" even if "Goo" binds
                    // to a method.  (i.e. by assigning to a Func<...> type).  However, this is so contrived
                    // and none of the features that use this extension consider this replaceable.
                    if (expression.IsKind(SyntaxKind.IdentifierName) || expression is MemberAccessExpressionSyntax)
                    {
                        // If it looks like a method then we don't allow it to be replaced if it is a
                        // method (or if it doesn't bind).

                        var symbolInfo = semanticModel.GetSymbolInfo(expression, cancellationToken);
                        return symbolInfo.GetBestOrAllSymbols().Any() && !symbolInfo.GetBestOrAllSymbols().Any(s => s is IMethodSymbol);
                    }
                    else
                    {
                        // It doesn't look like a method, we allow this to be replaced.
                        return true;
                    }

                // If the parent is a conditional access expression, we could introduce an LValue
                // for the given expression, unless it is itself a MemberBindingExpression or starts with one.
                // Case (1) : The WhenNotNull clause always starts with a MemberBindingExpression.
                //              expression '.Method()' in a?.Method()
                // Case (2) : The Expression clause always starts with a MemberBindingExpression if 
                // the grandparent is a conditional access expression.
                //              expression '.Method' in a?.Method()?.Length
                // Case (3) : The child Conditional access expression always starts with a MemberBindingExpression if
                // the parent is a conditional access expression. This case is already covered before the parent kind switch
                case SyntaxKind.ConditionalAccessExpression:
                    var parentConditionalAccessExpression = (ConditionalAccessExpressionSyntax)expression.Parent;
                    return expression != parentConditionalAccessExpression.WhenNotNull &&
                            !parentConditionalAccessExpression.Parent.IsKind(SyntaxKind.ConditionalAccessExpression);

                case SyntaxKind.IsExpression:
                case SyntaxKind.AsExpression:
                    // Can't introduce a variable for the type portion of an is/as check.
                    var isOrAsExpression = (BinaryExpressionSyntax)expression.Parent;
                    return expression == isOrAsExpression.Left;
                case SyntaxKind.EqualsValueClause:
                case SyntaxKind.ExpressionStatement:
                case SyntaxKind.ArrayInitializerExpression:
                case SyntaxKind.CollectionInitializerExpression:
                case SyntaxKind.Argument:
                case SyntaxKind.AttributeArgument:
                case SyntaxKind.AnonymousObjectMemberDeclarator:
                case SyntaxKind.ArrowExpressionClause:
                case SyntaxKind.AwaitExpression:
                case SyntaxKind.ReturnStatement:
                case SyntaxKind.YieldReturnStatement:
                case SyntaxKind.ParenthesizedLambdaExpression:
                case SyntaxKind.SimpleLambdaExpression:
                case SyntaxKind.ParenthesizedExpression:
                case SyntaxKind.ArrayRankSpecifier:
                case SyntaxKind.ConditionalExpression:
                case SyntaxKind.IfStatement:
                case SyntaxKind.CatchFilterClause:
                case SyntaxKind.WhileStatement:
                case SyntaxKind.DoStatement:
                case SyntaxKind.ThrowStatement:
                case SyntaxKind.SwitchStatement:
                case SyntaxKind.InterpolatedStringExpression:
                case SyntaxKind.ComplexElementInitializerExpression:
                case SyntaxKind.Interpolation:
                case SyntaxKind.RefExpression:
                case SyntaxKind.LockStatement:
                case SyntaxKind.ElementAccessExpression:
                    // Direct parent kind checks.
                    return true;
            }

            if (expression.Parent is PrefixUnaryExpressionSyntax)
            {
                if (!(expression is LiteralExpressionSyntax && expression.IsParentKind(SyntaxKind.UnaryMinusExpression)))
                {
                    return true;
                }
            }

            var parentNonExpression = expression.GetAncestors().SkipWhile(n => n is ExpressionSyntax).FirstOrDefault();
            var topExpression = expression;
            while (topExpression.Parent is TypeSyntax)
            {
                topExpression = (TypeSyntax)topExpression.Parent;
            }

            if (parentNonExpression != null &&
                parentNonExpression.IsKind(SyntaxKind.FromClause) &&
                topExpression != null &&
                ((FromClauseSyntax)parentNonExpression).Type == topExpression)
            {
                return false;
            }

            // Parent type checks.
            if (expression.Parent is PostfixUnaryExpressionSyntax ||
                expression.Parent is BinaryExpressionSyntax ||
                expression.Parent is AssignmentExpressionSyntax ||
                expression.Parent is QueryClauseSyntax ||
                expression.Parent is SelectOrGroupClauseSyntax ||
                expression.Parent is CheckedExpressionSyntax)
            {
                return true;
            }

            // Specific child checks.
            if (expression.CheckParent<CommonForEachStatementSyntax>(f => f.Expression == expression) ||
                expression.CheckParent<MemberAccessExpressionSyntax>(m => m.Expression == expression) ||
                expression.CheckParent<CastExpressionSyntax>(c => c.Expression == expression))
            {
                return true;
            }

            // Misc checks.
            if ((expression.IsParentKind(SyntaxKind.NameEquals) && expression.Parent.IsParentKind(SyntaxKind.AttributeArgument)) ||
                expression.IsLeftSideOfAnyAssignExpression())
            {
                return true;
            }

            return false;
        }

        public static bool CanAccessInstanceAndStaticMembersOffOf(
            this ExpressionSyntax expression,
            SemanticModel semanticModel,
            CancellationToken cancellationToken)
        {
            // Check for the Color Color case.
            //
            // color color: if you bind "A" and you get a symbol and the type of that symbol is
            // Q; and if you bind "A" *again* as a type and you get type Q, then both A.static
            // and A.instance are permitted
            if (expression is IdentifierNameSyntax)
            {
                var instanceSymbol = semanticModel.GetSymbolInfo(expression, cancellationToken).GetAnySymbol();

                if (!(instanceSymbol is INamespaceOrTypeSymbol))
                {
                    var instanceType = instanceSymbol.GetSymbolType();
                    if (instanceType != null)
                    {
                        var speculativeSymbolInfo = semanticModel.GetSpeculativeSymbolInfo(expression.SpanStart, expression, SpeculativeBindingOption.BindAsTypeOrNamespace);
                        if (speculativeSymbolInfo.CandidateReason != CandidateReason.NotATypeOrNamespace)
                        {
                            var staticType = speculativeSymbolInfo.GetAnySymbol().GetSymbolType();

                            return SymbolEquivalenceComparer.Instance.Equals(instanceType, staticType);
                        }
                    }
                }
            }

            return false;
        }

        public static bool IsNameOfArgumentExpression(this ExpressionSyntax expression)
        {
            return expression.IsParentKind(SyntaxKind.Argument) &&
                expression.Parent.IsParentKind(SyntaxKind.ArgumentList) &&
                expression.Parent.Parent.Parent is InvocationExpressionSyntax invocation &&
                invocation.IsNameOfInvocation();
        }

        public static bool IsNameOfInvocation(this InvocationExpressionSyntax invocation)
        {
            return invocation.Expression is IdentifierNameSyntax identifierName &&
                   identifierName.Identifier.IsKindOrHasMatchingText(SyntaxKind.NameOfKeyword);
        }

        public static SimpleNameSyntax GetRightmostName(this ExpressionSyntax node)
        {
            if (node is MemberAccessExpressionSyntax memberAccess && memberAccess.Name != null)
            {
                return memberAccess.Name;
            }

            if (node is QualifiedNameSyntax qualified && qualified.Right != null)
            {
                return qualified.Right;
            }

            if (node is SimpleNameSyntax simple)
            {
                return simple;
            }

            if (node is ConditionalAccessExpressionSyntax conditional)
            {
                return conditional.WhenNotNull.GetRightmostName();
            }

            if (node is MemberBindingExpressionSyntax memberBinding)
            {
                return memberBinding.Name;
            }

            if (node is AliasQualifiedNameSyntax aliasQualifiedName && aliasQualifiedName.Name != null)
            {
                return aliasQualifiedName.Name;
            }

            return null;
        }

        public static OperatorPrecedence GetOperatorPrecedence(this ExpressionSyntax expression)
        {
            switch (expression.Kind())
            {
                case SyntaxKind.SimpleMemberAccessExpression:
                case SyntaxKind.ConditionalAccessExpression:
                case SyntaxKind.InvocationExpression:
                case SyntaxKind.ElementAccessExpression:
                case SyntaxKind.PostIncrementExpression:
                case SyntaxKind.PostDecrementExpression:
                case SyntaxKind.ObjectCreationExpression:
                case SyntaxKind.TypeOfExpression:
                case SyntaxKind.DefaultExpression:
                case SyntaxKind.CheckedExpression:
                case SyntaxKind.UncheckedExpression:
                case SyntaxKind.AnonymousMethodExpression:
                // unsafe code
                case SyntaxKind.SizeOfExpression:
                case SyntaxKind.PointerMemberAccessExpression:
                    // From C# spec, 7.3.1:
                    // Primary: x.y  x?.y  x?[y]  f(x)  a[x]  x++  x--  new  typeof  default  checked  unchecked  delegate

                    return OperatorPrecedence.Primary;

                case SyntaxKind.UnaryPlusExpression:
                case SyntaxKind.UnaryMinusExpression:
                case SyntaxKind.LogicalNotExpression:
                case SyntaxKind.BitwiseNotExpression:
                case SyntaxKind.PreIncrementExpression:
                case SyntaxKind.PreDecrementExpression:
                case SyntaxKind.CastExpression:
                case SyntaxKind.AwaitExpression:
                // unsafe code.
                case SyntaxKind.PointerIndirectionExpression:
                case SyntaxKind.AddressOfExpression:

                    // From C# spec, 7.3.1:
                    // Unary: +  -  !  ~  ++x  --x  (T)x  await Task

                    return OperatorPrecedence.Unary;

                case SyntaxKind.MultiplyExpression:
                case SyntaxKind.DivideExpression:
                case SyntaxKind.ModuloExpression:
                    // From C# spec, 7.3.1:
                    // Multiplicative: *  /  %

                    return OperatorPrecedence.Multiplicative;

                case SyntaxKind.AddExpression:
                case SyntaxKind.SubtractExpression:
                    // From C# spec, 7.3.1:
                    // Additive: +  -

                    return OperatorPrecedence.Additive;

                case SyntaxKind.LeftShiftExpression:
                case SyntaxKind.RightShiftExpression:
                    // From C# spec, 7.3.1:
                    // Shift: <<  >>

                    return OperatorPrecedence.Shift;

                case SyntaxKind.LessThanExpression:
                case SyntaxKind.GreaterThanExpression:
                case SyntaxKind.LessThanOrEqualExpression:
                case SyntaxKind.GreaterThanOrEqualExpression:
                case SyntaxKind.IsExpression:
                case SyntaxKind.AsExpression:
                case SyntaxKind.IsPatternExpression:
                    // From C# spec, 7.3.1:
                    // Relational and type testing: <  >  <=  >=  is  as

                    return OperatorPrecedence.RelationalAndTypeTesting;

                case SyntaxKind.EqualsExpression:
                case SyntaxKind.NotEqualsExpression:
                    // From C# spec, 7.3.1:
                    // Equality: ==  !=

                    return OperatorPrecedence.Equality;

                case SyntaxKind.BitwiseAndExpression:
                    // From C# spec, 7.3.1:
                    // Logical AND: &

                    return OperatorPrecedence.LogicalAnd;

                case SyntaxKind.ExclusiveOrExpression:
                    // From C# spec, 7.3.1:
                    // Logical XOR: ^

                    return OperatorPrecedence.LogicalXor;

                case SyntaxKind.BitwiseOrExpression:
                    // From C# spec, 7.3.1:
                    // Logical OR: |

                    return OperatorPrecedence.LogicalOr;

                case SyntaxKind.LogicalAndExpression:
                    // From C# spec, 7.3.1:
                    // Conditional AND: &&

                    return OperatorPrecedence.ConditionalAnd;

                case SyntaxKind.LogicalOrExpression:
                    // From C# spec, 7.3.1:
                    // Conditional AND: ||

                    return OperatorPrecedence.ConditionalOr;

                case SyntaxKind.CoalesceExpression:
                    // From C# spec, 7.3.1:
                    // Null coalescing: ??

                    return OperatorPrecedence.NullCoalescing;

<<<<<<< HEAD
                case SyntaxKind.ConditionalExpression:
                    // From C# spec, 7.3.1:
                    // Conditional: ?:
=======
        private static bool InsideNameOfExpression(ExpressionSyntax expression, SemanticModel semanticModel)
        {
            var nameOfInvocationExpr = expression.FirstAncestorOrSelf<InvocationExpressionSyntax>(
                invocationExpr =>
                {
                    return invocationExpr.Expression is IdentifierNameSyntax identifierName && 
                        identifierName.Identifier.Text == "nameof" &&
                        semanticModel.GetConstantValue(invocationExpr).HasValue &&
                        semanticModel.GetTypeInfo(invocationExpr).Type.SpecialType == SpecialType.System_String;
                });
>>>>>>> cd420a0a

                    return OperatorPrecedence.Conditional;

                case SyntaxKind.SimpleAssignmentExpression:
                case SyntaxKind.MultiplyAssignmentExpression:
                case SyntaxKind.DivideAssignmentExpression:
                case SyntaxKind.ModuloAssignmentExpression:
                case SyntaxKind.AddAssignmentExpression:
                case SyntaxKind.SubtractAssignmentExpression:
                case SyntaxKind.LeftShiftAssignmentExpression:
                case SyntaxKind.RightShiftAssignmentExpression:
                case SyntaxKind.AndAssignmentExpression:
                case SyntaxKind.ExclusiveOrAssignmentExpression:
                case SyntaxKind.OrAssignmentExpression:
                case SyntaxKind.SimpleLambdaExpression:
                case SyntaxKind.ParenthesizedLambdaExpression:
                    // From C# spec, 7.3.1:
                    // Conditional: ?:

                    return OperatorPrecedence.AssignmentAndLambdaExpression;

                default:
                    return OperatorPrecedence.None;
            }
        }

        public static bool TryConvertToStatement(
            this ExpressionSyntax expression,
            SyntaxToken? semicolonTokenOpt,
            bool createReturnStatementForExpression,
            out StatementSyntax statement)
        {
            // It's tricky to convert an arrow expression with directives over to a block.
            // We'd need to find and remove the directives *after* the arrow expression and
            // move them accordingly.  So, for now, we just disallow this.
            if (expression.GetLeadingTrivia().Any(t => t.IsDirective))
            {
                statement = null;
                return false;
            }

            var semicolonToken = semicolonTokenOpt ?? SyntaxFactory.Token(SyntaxKind.SemicolonToken);

            statement = ConvertToStatement(expression, semicolonToken, createReturnStatementForExpression);
            return true;
        }

        private static StatementSyntax ConvertToStatement(ExpressionSyntax expression, SyntaxToken semicolonToken, bool createReturnStatementForExpression)
        {
<<<<<<< HEAD
=======
            aliasReplacement = null;

            if (!IsAliasReplaceableExpression(node))
                return false;

            // Avoid the TryReplaceWithAlias algorithm if the tree has no using alias directives. Since the input node
            // might be a speculative node (not fully rooted in a tree), we use the original semantic model to find the
            // equivalent node in the original tree, and from there determine if the tree has any using alias
            // directives.
            var originalModel = semanticModel.GetOriginalSemanticModel();

            // Perf: We are only using the syntax tree root in a fast-path syntax check. If the root is not readily
            // available, it is fine to continue through the normal algorithm.
            if (originalModel.SyntaxTree.TryGetRoot(out var root))
            {
                if (!HasUsingAliasDirective(root))
                {
                    return false;
                }
            }

            // If the Symbol is a constructor get its containing type
            if (symbol.IsConstructor())
            {
                symbol = symbol.ContainingType;
            }

            if (node is QualifiedNameSyntax || node is AliasQualifiedNameSyntax)
            {
                SyntaxAnnotation aliasAnnotationInfo = null;

                // The following condition checks if the user has used alias in the original code and
                // if so the expression is replaced with the Alias
                if (node is QualifiedNameSyntax qualifiedNameNode)
                {
                    if (qualifiedNameNode.Right.Identifier.HasAnnotations(AliasAnnotation.Kind))
                    {
                        aliasAnnotationInfo = qualifiedNameNode.Right.Identifier.GetAnnotations(AliasAnnotation.Kind).Single();
                    }
                }

                if (node is AliasQualifiedNameSyntax aliasQualifiedNameNode)
                {
                    if (aliasQualifiedNameNode.Name.Identifier.HasAnnotations(AliasAnnotation.Kind))
                    {
                        aliasAnnotationInfo = aliasQualifiedNameNode.Name.Identifier.GetAnnotations(AliasAnnotation.Kind).Single();
                    }
                }

                if (aliasAnnotationInfo != null)
                {
                    var aliasName = AliasAnnotation.GetAliasName(aliasAnnotationInfo);
                    var aliasIdentifier = SyntaxFactory.IdentifierName(aliasName);

                    var aliasTypeInfo = semanticModel.GetSpeculativeAliasInfo(node.SpanStart, aliasIdentifier, SpeculativeBindingOption.BindAsTypeOrNamespace);

                    if (aliasTypeInfo != null)
                    {
                        aliasReplacement = aliasTypeInfo;
                        return ValidateAliasForTarget(aliasReplacement, semanticModel, node, symbol);
                    }
                }
            }

            if (node.Kind() == SyntaxKind.IdentifierName &&
                semanticModel.GetAliasInfo((IdentifierNameSyntax)node, cancellationToken) != null)
            {
                return false;
            }

            // an alias can only replace a type or namespace
            if (symbol == null ||
                (symbol.Kind != SymbolKind.Namespace && symbol.Kind != SymbolKind.NamedType))
            {
                return false;
            }

            var preferAliasToQualifiedName = true;
            if (node is QualifiedNameSyntax qualifiedName)
            {
                if (!qualifiedName.Right.HasAnnotation(Simplifier.SpecialTypeAnnotation))
                {
                    var type = semanticModel.GetTypeInfo(node, cancellationToken).Type;
                    if (type != null)
                    {
                        var keywordKind = GetPredefinedKeywordKind(type.SpecialType);
                        if (keywordKind != SyntaxKind.None)
                        {
                            preferAliasToQualifiedName = false;
                        }
                    }
                }
            }

            if (node is AliasQualifiedNameSyntax aliasQualifiedNameSyntax)
            {
                if (!aliasQualifiedNameSyntax.Name.HasAnnotation(Simplifier.SpecialTypeAnnotation))
                {
                    var type = semanticModel.GetTypeInfo(node, cancellationToken).Type;
                    if (type != null)
                    {
                        var keywordKind = GetPredefinedKeywordKind(type.SpecialType);
                        if (keywordKind != SyntaxKind.None)
                        {
                            preferAliasToQualifiedName = false;
                        }
                    }
                }
            }

            aliasReplacement = GetAliasForSymbol((INamespaceOrTypeSymbol)symbol, node.GetFirstToken(), semanticModel, cancellationToken);
            if (aliasReplacement != null && preferAliasToQualifiedName)
            {
                return ValidateAliasForTarget(aliasReplacement, semanticModel, node, symbol);
            }

            return false;
        }

        private static bool HasUsingAliasDirective(SyntaxNode syntax)
        {
            SyntaxList<UsingDirectiveSyntax> usings;
            SyntaxList<MemberDeclarationSyntax> members;
            if (syntax.IsKind(SyntaxKind.NamespaceDeclaration, out NamespaceDeclarationSyntax namespaceDeclaration))
            {
                usings = namespaceDeclaration.Usings;
                members = namespaceDeclaration.Members;
            }
            else if (syntax.IsKind(SyntaxKind.CompilationUnit, out CompilationUnitSyntax compilationUnit))
            {
                usings = compilationUnit.Usings;
                members = compilationUnit.Members;
            }
            else
            {
                return false;
            }

            foreach (var usingDirective in usings)
            {
                if (usingDirective.Alias != null)
                {
                    return true;
                }
            }

            foreach (var member in members)
            {
                if (HasUsingAliasDirective(member))
                {
                    return true;
                }
            }

            return false;
        }

        // We must verify that the alias actually binds back to the thing it's aliasing.
        // It's possible there's another symbol with the same name as the alias that binds
        // first
        private static bool ValidateAliasForTarget(IAliasSymbol aliasReplacement, SemanticModel semanticModel, ExpressionSyntax node, ISymbol symbol)
        {
            var aliasName = aliasReplacement.Name;

            // If we're the argument of a nameof(X.Y) call, then we can't simplify to an
            // alias unless the alias has the same name as us (i.e. 'Y').
            if (node.IsNameOfArgumentExpression())
            {
                var nameofValueOpt = semanticModel.GetConstantValue(node.Parent.Parent.Parent);
                if (!nameofValueOpt.HasValue)
                {
                    return false;
                }

                if (nameofValueOpt.Value is string existingVal &&
                    existingVal != aliasName)
                {
                    return false;
                }
            }

            var boundSymbols = semanticModel.LookupNamespacesAndTypes(node.SpanStart, name: aliasName);

            if (boundSymbols.Length == 1)
            {
                if (boundSymbols[0] is IAliasSymbol boundAlias && aliasReplacement.Target.Equals(symbol))
                {
                    return true;
                }
            }

            return false;
        }

        public static bool IsNameOfArgumentExpression(this ExpressionSyntax expression)
        {
            return expression.IsParentKind(SyntaxKind.Argument) &&
                expression.Parent.IsParentKind(SyntaxKind.ArgumentList) &&
                expression.Parent.Parent.Parent is InvocationExpressionSyntax invocation &&
                invocation.IsNameOfInvocation();
        }

        public static bool IsNameOfInvocation(this InvocationExpressionSyntax invocation)
        {
            return invocation.Expression is IdentifierNameSyntax identifierName &&
                   identifierName.Identifier.IsKindOrHasMatchingText(SyntaxKind.NameOfKeyword);
        }

        public static IAliasSymbol GetAliasForSymbol(INamespaceOrTypeSymbol symbol, SyntaxToken token, SemanticModel semanticModel, CancellationToken cancellationToken)
        {
            var originalSemanticModel = semanticModel.GetOriginalSemanticModel();
            if (!originalSemanticModel.SyntaxTree.HasCompilationUnitRoot)
            {
                return null;
            }

            var namespaceId = GetNamespaceIdForAliasSearch(semanticModel, token, cancellationToken);
            if (namespaceId < 0)
            {
                return null;
            }

            if (!AliasSymbolCache.TryGetAliasSymbol(originalSemanticModel, namespaceId, symbol, out var aliasSymbol))
            {
                // add cache
                AliasSymbolCache.AddAliasSymbols(originalSemanticModel, namespaceId, semanticModel.LookupNamespacesAndTypes(token.SpanStart).OfType<IAliasSymbol>());

                // retry
                AliasSymbolCache.TryGetAliasSymbol(originalSemanticModel, namespaceId, symbol, out aliasSymbol);
            }

            return aliasSymbol;
        }

        private static SyntaxNode GetStartNodeForNamespaceId(SemanticModel semanticModel, SyntaxToken token, CancellationToken cancellationToken)
        {
            if (!semanticModel.IsSpeculativeSemanticModel)
            {
                return token.Parent;
            }

            var originalSemanticMode = semanticModel.GetOriginalSemanticModel();
            token = originalSemanticMode.SyntaxTree.GetRoot(cancellationToken).FindToken(semanticModel.OriginalPositionForSpeculation);

            return token.Parent;
        }

        private static int GetNamespaceIdForAliasSearch(SemanticModel semanticModel, SyntaxToken token, CancellationToken cancellationToken)
        {
            var startNode = GetStartNodeForNamespaceId(semanticModel, token, cancellationToken);
            if (!startNode.SyntaxTree.HasCompilationUnitRoot)
            {
                return -1;
            }

            // NOTE: If we're currently in a block of usings, then we want to collect the
            // aliases that are higher up than this block.  Using aliases declared in a block of
            // usings are not usable from within that same block.
            var usingDirective = startNode.GetAncestorOrThis<UsingDirectiveSyntax>();
            if (usingDirective != null)
            {
                startNode = usingDirective.Parent.Parent;
                if (startNode == null)
                {
                    return -1;
                }
            }

            // check whether I am under a namespace
            var @namespace = startNode.GetAncestorOrThis<NamespaceDeclarationSyntax>();
            if (@namespace != null)
            {
                // since we have node inside of the root, root should be already there
                // search for namespace id should be quite cheap since normally there should be
                // only a few namespace defined in a source file if it is not 1. that is why it is
                // not cached.
                var startIndex = 1;
                return GetNamespaceId(startNode.SyntaxTree.GetRoot(cancellationToken), @namespace, ref startIndex);
            }

            // no namespace, under compilation unit directly
            return 0;
        }

        private static int GetNamespaceId(SyntaxNode container, NamespaceDeclarationSyntax target, ref int index)
        {
            if (container is CompilationUnitSyntax compilation)
            {
                return GetNamespaceId(compilation.Members, target, ref index);
            }

            if (container is NamespaceDeclarationSyntax @namespace)
            {
                return GetNamespaceId(@namespace.Members, target, ref index);
            }

            return Contract.FailWithReturn<int>("shouldn't reach here");
        }

        private static int GetNamespaceId(SyntaxList<MemberDeclarationSyntax> members, NamespaceDeclarationSyntax target, ref int index)
        {
            foreach (var member in members)
            {
                if (!(member is NamespaceDeclarationSyntax childNamespace))
                {
                    continue;
                }

                if (childNamespace == target)
                {
                    return index;
                }

                index++;
                var result = GetNamespaceId(childNamespace, target, ref index);
                if (result > 0)
                {
                    return result;
                }
            }

            return -1;
        }

        private static bool TryReduceName(
            NameSyntax name,
            SemanticModel semanticModel,
            out TypeSyntax replacementNode,
            out TextSpan issueSpan,
            OptionSet optionSet,
            CancellationToken cancellationToken)
        {
            replacementNode = null;
            issueSpan = default;

            if (name.IsVar)
            {
                return false;
            }

            // we should not simplify a name of a namespace declaration
            if (IsPartOfNamespaceDeclarationName(name))
            {
                return false;
            }

            // We can simplify Qualified names and AliasQualifiedNames. Generally, if we have 
            // something like "A.B.C.D", we only consider the full thing something we can simplify.
            // However, in the case of "A.B.C<>.D", then we'll only consider simplifying up to the 
            // first open name.  This is because if we remove the open name, we'll often change 
            // meaning as "D" will bind to C<T>.D which is different than C<>.D!
            if (name is QualifiedNameSyntax qualifiedName)
            {
                var left = qualifiedName.Left;
                if (ContainsOpenName(left))
                {
                    // Don't simplify A.B<>.C
                    return false;
                }
            }

            // 1. see whether binding the name binds to a symbol/type. if not, it is ambiguous and
            //    nothing we can do here.
            var symbol = SimplificationHelpers.GetOriginalSymbolInfo(semanticModel, name);
            if (symbol == null)
            {
                return false;
            }

            // treat constructor names as types
            var method = symbol as IMethodSymbol;
            if (method.IsConstructor())
            {
                symbol = method.ContainingType;
            }

            if (symbol.Kind == SymbolKind.Method && name.Kind() == SyntaxKind.GenericName)
            {
                var genericName = (GenericNameSyntax)name;
                replacementNode = SyntaxFactory.IdentifierName(genericName.Identifier)
                    .WithLeadingTrivia(genericName.GetLeadingTrivia())
                    .WithTrailingTrivia(genericName.GetTrailingTrivia());

                issueSpan = genericName.TypeArgumentList.Span;
                return CanReplaceWithReducedName(
                    name, replacementNode, semanticModel, cancellationToken);
            }

            if (!(symbol is INamespaceOrTypeSymbol))
            {
                return false;
            }

            if (name.HasAnnotations(SpecialTypeAnnotation.Kind))
            {
                replacementNode = SyntaxFactory.PredefinedType(
                    SyntaxFactory.Token(
                        name.GetLeadingTrivia(),
                        GetPredefinedKeywordKind(SpecialTypeAnnotation.GetSpecialType(name.GetAnnotations(SpecialTypeAnnotation.Kind).First())),
                        name.GetTrailingTrivia()));

                issueSpan = name.Span;

                return name.CanReplaceWithReducedNameInContext(replacementNode, semanticModel);
            }
            else
            {
                if (!name.IsRightSideOfDotOrColonColon())
                {
                    if (TryReplaceExpressionWithAlias(name, semanticModel, symbol, cancellationToken, out var aliasReplacement))
                    {
                        // get the token text as it appears in source code to preserve e.g. Unicode character escaping
                        var text = aliasReplacement.Name;
                        var syntaxRef = aliasReplacement.DeclaringSyntaxReferences.FirstOrDefault();

                        if (syntaxRef != null)
                        {
                            var declIdentifier = ((UsingDirectiveSyntax)syntaxRef.GetSyntax(cancellationToken)).Alias.Name.Identifier;
                            text = declIdentifier.IsVerbatimIdentifier() ? declIdentifier.ToString().Substring(1) : declIdentifier.ToString();
                        }

                        var identifierToken = SyntaxFactory.Identifier(
                                name.GetLeadingTrivia(),
                                SyntaxKind.IdentifierToken,
                                text,
                                aliasReplacement.Name,
                                name.GetTrailingTrivia());

                        identifierToken = CSharpSimplificationService.TryEscapeIdentifierToken(identifierToken, name, semanticModel);
                        replacementNode = SyntaxFactory.IdentifierName(identifierToken);

                        // Merge annotation to new syntax node
                        var annotatedNodesOrTokens = name.GetAnnotatedNodesAndTokens(RenameAnnotation.Kind);
                        foreach (var annotatedNodeOrToken in annotatedNodesOrTokens)
                        {
                            if (annotatedNodeOrToken.IsToken)
                            {
                                identifierToken = annotatedNodeOrToken.AsToken().CopyAnnotationsTo(identifierToken);
                            }
                            else
                            {
                                replacementNode = annotatedNodeOrToken.AsNode().CopyAnnotationsTo(replacementNode);
                            }
                        }

                        annotatedNodesOrTokens = name.GetAnnotatedNodesAndTokens(AliasAnnotation.Kind);
                        foreach (var annotatedNodeOrToken in annotatedNodesOrTokens)
                        {
                            if (annotatedNodeOrToken.IsToken)
                            {
                                identifierToken = annotatedNodeOrToken.AsToken().CopyAnnotationsTo(identifierToken);
                            }
                            else
                            {
                                replacementNode = annotatedNodeOrToken.AsNode().CopyAnnotationsTo(replacementNode);
                            }
                        }

                        replacementNode = ((SimpleNameSyntax)replacementNode).WithIdentifier(identifierToken);
                        issueSpan = name.Span;

                        // In case the alias name is the same as the last name of the alias target, we only include 
                        // the left part of the name in the unnecessary span to Not confuse uses.
                        if (name.Kind() == SyntaxKind.QualifiedName)
                        {
                            var qualifiedName3 = (QualifiedNameSyntax)name;

                            if (qualifiedName3.Right.Identifier.ValueText == identifierToken.ValueText)
                            {
                                issueSpan = qualifiedName3.Left.Span;
                            }
                        }

                        // first check if this would be a valid reduction
                        if (name.CanReplaceWithReducedNameInContext(replacementNode, semanticModel))
                        {
                            // in case this alias name ends with "Attribute", we're going to see if we can also 
                            // remove that suffix.
                            if (TryReduceAttributeSuffix(
                                    name,
                                    identifierToken,
                                    out var replacementNodeWithoutAttributeSuffix,
                                    out var issueSpanWithoutAttributeSuffix))
                            {
                                if (CanReplaceWithReducedName(name, replacementNodeWithoutAttributeSuffix, semanticModel, cancellationToken))
                                {
                                    replacementNode = replacementNode.CopyAnnotationsTo(replacementNodeWithoutAttributeSuffix);
                                    issueSpan = issueSpanWithoutAttributeSuffix;
                                }
                            }

                            return true;
                        }

                        return false;
                    }

                    var nameHasNoAlias = false;

                    if (name is SimpleNameSyntax simpleName)
                    {
                        if (!simpleName.Identifier.HasAnnotations(AliasAnnotation.Kind))
                        {
                            nameHasNoAlias = true;
                        }
                    }

                    if (name is QualifiedNameSyntax qualifiedName2)
                    {
                        if (!qualifiedName2.Right.HasAnnotation(Simplifier.SpecialTypeAnnotation))
                        {
                            nameHasNoAlias = true;
                        }
                    }

                    if (name is AliasQualifiedNameSyntax aliasQualifiedName)
                    {
                        if (aliasQualifiedName.Name is SimpleNameSyntax &&
                            !aliasQualifiedName.Name.Identifier.HasAnnotations(AliasAnnotation.Kind) &&
                            !aliasQualifiedName.Name.HasAnnotation(Simplifier.SpecialTypeAnnotation))
                        {
                            nameHasNoAlias = true;
                        }
                    }

                    var aliasInfo = semanticModel.GetAliasInfo(name, cancellationToken);
                    if (nameHasNoAlias && aliasInfo == null)
                    {
                        // Don't simplify to predefined type if name is part of a QualifiedName.
                        // QualifiedNames can't contain PredefinedTypeNames (although MemberAccessExpressions can).
                        // In other words, the left side of a QualifiedName can't be a PredefinedTypeName.
                        var inDeclarationContext = PreferPredefinedTypeKeywordInDeclarations(name, optionSet, semanticModel);
                        var inMemberAccessContext = PreferPredefinedTypeKeywordInMemberAccess(name, optionSet, semanticModel);

                        if (!name.Parent.IsKind(SyntaxKind.QualifiedName) && (inDeclarationContext || inMemberAccessContext))
                        {
                            // See if we can simplify this name (like System.Int32) to a built-in type (like 'int').
                            // If not, we'll still fall through and see if we can convert it to Int32.

                            var codeStyleOptionName = inDeclarationContext
                                ? nameof(CodeStyleOptions.PreferIntrinsicPredefinedTypeKeywordInDeclaration)
                                : nameof(CodeStyleOptions.PreferIntrinsicPredefinedTypeKeywordInMemberAccess);

                            var type = semanticModel.GetTypeInfo(name, cancellationToken).Type;
                            if (type != null)
                            {
                                var keywordKind = GetPredefinedKeywordKind(type.SpecialType);
                                if (keywordKind != SyntaxKind.None &&
                                    CanReplaceWithPredefinedTypeKeywordInContext(name, semanticModel, out replacementNode, ref issueSpan, keywordKind, codeStyleOptionName))
                                {
                                    return true;
                                }
                            }
                            else
                            {
                                var typeSymbol = semanticModel.GetSymbolInfo(name, cancellationToken).Symbol;
                                if (typeSymbol.IsKind(SymbolKind.NamedType))
                                {
                                    var keywordKind = GetPredefinedKeywordKind(((INamedTypeSymbol)typeSymbol).SpecialType);
                                    if (keywordKind != SyntaxKind.None &&
                                        CanReplaceWithPredefinedTypeKeywordInContext(name, semanticModel, out replacementNode, ref issueSpan, keywordKind, codeStyleOptionName))
                                    {
                                        return true;
                                    }
                                }
                            }
                        }
                    }

                    // Nullable rewrite: Nullable<int> -> int?
                    // Don't rewrite in the case where Nullable<int> is part of some qualified name like Nullable<int>.Something
                    if (!name.IsVar && symbol.Kind == SymbolKind.NamedType && !name.IsLeftSideOfQualifiedName())
                    {
                        var type = (INamedTypeSymbol)symbol;
                        if (aliasInfo == null && CanSimplifyNullable(type, name, semanticModel))
                        {
                            GenericNameSyntax genericName;
                            if (name.Kind() == SyntaxKind.QualifiedName)
                            {
                                genericName = (GenericNameSyntax)((QualifiedNameSyntax)name).Right;
                            }
                            else
                            {
                                genericName = (GenericNameSyntax)name;
                            }

                            var oldType = genericName.TypeArgumentList.Arguments.First();
                            if (oldType.Kind() == SyntaxKind.OmittedTypeArgument)
                            {
                                return false;
                            }

                            replacementNode = SyntaxFactory.NullableType(oldType)
                                .WithLeadingTrivia(name.GetLeadingTrivia())
                                    .WithTrailingTrivia(name.GetTrailingTrivia());
                            issueSpan = name.Span;

                            // we need to simplify the whole qualified name at once, because replacing the identifier on the left in
                            // System.Nullable<int> alone would be illegal.
                            // If this fails we want to continue to try at least to remove the System if possible.
                            if (name.CanReplaceWithReducedNameInContext(replacementNode, semanticModel))
                            {
                                return true;
                            }
                        }
                    }
                }

                SyntaxToken identifier;
                switch (name.Kind())
                {
                    case SyntaxKind.AliasQualifiedName:
                        var simpleName = ((AliasQualifiedNameSyntax)name).Name
                            .WithLeadingTrivia(name.GetLeadingTrivia());

                        simpleName = simpleName.ReplaceToken(simpleName.Identifier,
                            ((AliasQualifiedNameSyntax)name).Name.Identifier.CopyAnnotationsTo(
                                simpleName.Identifier.WithLeadingTrivia(
                                    ((AliasQualifiedNameSyntax)name).Alias.Identifier.LeadingTrivia)));

                        replacementNode = simpleName;

                        issueSpan = ((AliasQualifiedNameSyntax)name).Alias.Span;

                        break;

                    case SyntaxKind.QualifiedName:
                        replacementNode = ((QualifiedNameSyntax)name).Right.WithLeadingTrivia(name.GetLeadingTrivia());
                        issueSpan = ((QualifiedNameSyntax)name).Left.Span;

                        break;

                    case SyntaxKind.IdentifierName:
                        identifier = ((IdentifierNameSyntax)name).Identifier;

                        // we can try to remove the Attribute suffix if this is the attribute name
                        TryReduceAttributeSuffix(name, identifier, out replacementNode, out issueSpan);
                        break;
                }
            }

            if (replacementNode == null)
            {
                return false;
            }

            // We may be looking at a name `X.Y` seeing if we can replace it with `Y`.  However, in
            // order to know for sure, we actually have to look slightly higher at `X.Y.Z` to see if
            // it can simplify to `Y.Z`.  This is because in the `Color Color` case we can only tell
            // if we can reduce by looking by also looking at what comes next to see if it will
            // cause the simplified name to bind to the instance or static side.
            if (TryReduceCrefColorColor(name, replacementNode, semanticModel, cancellationToken))
            {
                return true;
            }

            return CanReplaceWithReducedName(name, replacementNode, semanticModel, cancellationToken);
        }

        private static bool TryReduceCrefColorColor(
            NameSyntax name, TypeSyntax replacement,
            SemanticModel semanticModel, CancellationToken cancellationToken)
        {
            if (!InsideCrefReference(name))
                return false;

            if (name.Parent is QualifiedCrefSyntax qualifiedCrefParent && qualifiedCrefParent.Container == name)
            {
                // we have <see cref="A.B.C.D"/> and we're trying to see if we can replace 
                // A.B.C with C.  In this case the parent of A.B.C is A.B.C.D which is a 
                // QualifiedCrefSyntax

                var qualifiedReplacement = SyntaxFactory.QualifiedCref(replacement, qualifiedCrefParent.Member);
                if (qualifiedCrefParent.TryReduceOrSimplifyQualifiedCref(
                        semanticModel, qualifiedReplacement, out _, out _, cancellationToken))
                {
                    return true;
                }
            }
            else if (name.Parent is QualifiedNameSyntax qualifiedParent && qualifiedParent.Left == name &&
                     replacement is NameSyntax replacementName)
            {
                // we have <see cref="A.B.C.D"/> and we're trying to see if we can replace 
                // A.B with B.  In this case the parent of A.B is A.B.C which is a 
                // QualifiedNameSyntax

                var qualifiedReplacement = SyntaxFactory.QualifiedName(replacementName, qualifiedParent.Right);
                return CanReplaceWithReducedName(
                    qualifiedParent, qualifiedReplacement, semanticModel, cancellationToken);
            }

            return false;
        }

        private static bool CanSimplifyNullable(INamedTypeSymbol type, NameSyntax name, SemanticModel semanticModel)
        {
            if (!type.IsNullable())
            {
                return false;
            }

            if (type.IsUnboundGenericType)
            {
                // Don't simplify unbound generic type "Nullable<>".
                return false;
            }

            if (InsideNameOfExpression(name, semanticModel))
            {
                // Nullable<T> can't be simplified to T? in nameof expressions.
                return false;
            }

            if (!InsideCrefReference(name))
            {
                // Nullable<T> can always be simplified to T? outside crefs.
                return true;
            }

            if (name.Parent is NameMemberCrefSyntax)
                return false;

            // Inside crefs, if the T in this Nullable{T} is being declared right here
            // then this Nullable{T} is not a constructed generic type and we should
            // not offer to simplify this to T?.
            //
            // For example, we should not offer the simplification in the following cases where
            // T does not bind to an existing type / type parameter in the user's code.
            // - <see cref="Nullable{T}"/>
            // - <see cref="System.Nullable{T}.Value"/>
            //
            // And we should offer the simplification in the following cases where SomeType and
            // SomeMethod bind to a type and method declared elsewhere in the users code.
            // - <see cref="SomeType.SomeMethod(Nullable{SomeType})"/>

            var argument = type.TypeArguments.SingleOrDefault();
            if (argument == null || argument.IsErrorType())
            {
                return false;
            }

            var argumentDecl = argument.DeclaringSyntaxReferences.FirstOrDefault();
            if (argumentDecl == null)
            {
                // The type argument is a type from metadata - so this is a constructed generic nullable type that can be simplified (e.g. Nullable(Of Integer)).
                return true;
            }

            return !name.Span.Contains(argumentDecl.Span);
        }

        private static bool CanReplaceWithPredefinedTypeKeywordInContext(
            NameSyntax name,
            SemanticModel semanticModel,
            out TypeSyntax replacementNode,
            ref TextSpan issueSpan,
            SyntaxKind keywordKind,
            string codeStyleOptionName)
        {
            replacementNode = CreatePredefinedTypeSyntax(name, keywordKind);

            issueSpan = name.Span; // we want to show the whole name expression as unnecessary

            var canReduce = name.CanReplaceWithReducedNameInContext(replacementNode, semanticModel);

            if (canReduce)
            {
                replacementNode = replacementNode.WithAdditionalAnnotations(new SyntaxAnnotation(codeStyleOptionName));
            }

            return canReduce;
        }

        private static TypeSyntax CreatePredefinedTypeSyntax(ExpressionSyntax expression, SyntaxKind keywordKind)
        {
            return SyntaxFactory.PredefinedType(SyntaxFactory.Token(expression.GetLeadingTrivia(), keywordKind, expression.GetTrailingTrivia()));
        }

        private static bool TryReduceAttributeSuffix(
            NameSyntax name,
            SyntaxToken identifierToken,
            out TypeSyntax replacementNode,
            out TextSpan issueSpan)
        {
            issueSpan = default;
            replacementNode = default;

            // we can try to remove the Attribute suffix if this is the attribute name
            if (SyntaxFacts.IsAttributeName(name))
            {
                if (name.Parent.Kind() == SyntaxKind.Attribute || name.IsRightSideOfDotOrColonColon())
                {
                    const string AttributeName = "Attribute";

                    // an attribute that should keep it (unnecessary "Attribute" suffix should be annotated with a DontSimplifyAnnotation
                    if (identifierToken.ValueText != AttributeName && identifierToken.ValueText.EndsWith(AttributeName, StringComparison.Ordinal) && !identifierToken.HasAnnotation(SimplificationHelpers.DontSimplifyAnnotation))
                    {
                        // weird. the semantic model is able to bind attribute syntax like "[as()]" although it's not valid code.
                        // so we need another check for keywords manually.
                        var newAttributeName = identifierToken.ValueText.Substring(0, identifierToken.ValueText.Length - 9);
                        if (SyntaxFacts.GetKeywordKind(newAttributeName) != SyntaxKind.None)
                        {
                            return false;
                        }

                        // if this attribute name in source contained Unicode escaping, we will loose it now
                        // because there is no easy way to determine the substring from identifier->ToString() 
                        // which would be needed to pass to SyntaxFactory.Identifier
                        // The result is an unescaped Unicode character in source.

                        // once we remove the Attribute suffix, we can't use an escaped identifier
                        var newIdentifierToken = identifierToken.CopyAnnotationsTo(
                            SyntaxFactory.Identifier(
                                identifierToken.LeadingTrivia,
                                newAttributeName,
                                identifierToken.TrailingTrivia));

                        replacementNode = SyntaxFactory.IdentifierName(newIdentifierToken)
                            .WithLeadingTrivia(name.GetLeadingTrivia());
                        issueSpan = new TextSpan(identifierToken.Span.End - 9, 9);

                        return true;
                    }
                }
            }

            return false;
        }

        /// <summary>
        /// Checks if the SyntaxNode is a name of a namespace declaration. To be a namespace name, the syntax
        /// must be parented by an namespace declaration and the node itself must be equal to the declaration's Name
        /// property.
        /// </summary>
        /// <param name="node"></param>
        /// <returns></returns>
        private static bool IsPartOfNamespaceDeclarationName(SyntaxNode node)
        {
            var parent = node;

            while (parent != null)
            {
                switch (parent.Kind())
                {
                    case SyntaxKind.IdentifierName:
                    case SyntaxKind.QualifiedName:
                        node = parent;
                        parent = parent.Parent;
                        break;

                    case SyntaxKind.NamespaceDeclaration:
                        var namespaceDeclaration = (NamespaceDeclarationSyntax)parent;
                        return object.Equals(namespaceDeclaration.Name, node);

                    default:
                        return false;
                }
            }

            return false;
        }

        private static bool TrySimplify(
            ExpressionSyntax expression,
            SemanticModel semanticModel,
            out ExpressionSyntax replacementNode,
            out TextSpan issueSpan)
        {
            replacementNode = null;
            issueSpan = default;

            switch (expression.Kind())
            {
                case SyntaxKind.SimpleMemberAccessExpression:
                    {
                        var memberAccess = (MemberAccessExpressionSyntax)expression;
                        if (IsMemberAccessADynamicInvocation(memberAccess, semanticModel))
                        {
                            return false;
                        }

                        if (TrySimplifyMemberAccessOrQualifiedName(memberAccess.Expression, memberAccess.Name, semanticModel, out var newLeft, out issueSpan))
                        {
                            // replacement node might not be in it's simplest form, so add simplify annotation to it.
                            replacementNode = memberAccess.Update(newLeft, memberAccess.OperatorToken, memberAccess.Name)
                                .WithAdditionalAnnotations(Simplifier.Annotation);

                            // Ensure that replacement doesn't change semantics.
                            return !ReplacementChangesSemantics(memberAccess, replacementNode, semanticModel);
                        }

                        return false;
                    }

                case SyntaxKind.QualifiedName:
                    {
                        var qualifiedName = (QualifiedNameSyntax)expression;
                        if (TrySimplifyMemberAccessOrQualifiedName(qualifiedName.Left, qualifiedName.Right, semanticModel, out var newLeft, out issueSpan))
                        {
                            // replacement node might not be in it's simplest form, so add simplify annotation to it.
                            replacementNode = qualifiedName.Update((NameSyntax)newLeft, qualifiedName.DotToken, qualifiedName.Right)
                                .WithAdditionalAnnotations(Simplifier.Annotation);

                            // Ensure that replacement doesn't change semantics.
                            return !ReplacementChangesSemantics(qualifiedName, replacementNode, semanticModel);
                        }

                        return false;
                    }
            }

            return false;
        }

        private static bool ReplacementChangesSemantics(ExpressionSyntax originalExpression, ExpressionSyntax replacedExpression, SemanticModel semanticModel)
        {
            var speculationAnalyzer = new SpeculationAnalyzer(originalExpression, replacedExpression, semanticModel, CancellationToken.None);
            return speculationAnalyzer.ReplacementChangesSemantics();
        }

        // Note: The caller needs to verify that replacement doesn't change semantics of the original expression.
        private static bool TrySimplifyMemberAccessOrQualifiedName(
            ExpressionSyntax left,
            ExpressionSyntax right,
            SemanticModel semanticModel,
            out ExpressionSyntax replacementNode,
            out TextSpan issueSpan)
        {
            replacementNode = null;
            issueSpan = default;

            if (left != null && right != null)
            {
                var leftSymbol = SimplificationHelpers.GetOriginalSymbolInfo(semanticModel, left);
                if (leftSymbol != null && leftSymbol.Kind == SymbolKind.NamedType)
                {
                    var rightSymbol = SimplificationHelpers.GetOriginalSymbolInfo(semanticModel, right);
                    if (rightSymbol != null && (rightSymbol.IsStatic || rightSymbol.Kind == SymbolKind.NamedType))
                    {
                        // Static member access or nested type member access.
                        var containingType = rightSymbol.ContainingType;

                        var enclosingSymbol = semanticModel.GetEnclosingSymbol(left.SpanStart);
                        var enclosingTypeParametersInsideOut = new List<ISymbol>();

                        while (enclosingSymbol != null)
                        {
                            if (enclosingSymbol is IMethodSymbol methodSymbol)
                            {
                                if (methodSymbol.TypeArguments.Length != 0)
                                {
                                    enclosingTypeParametersInsideOut.AddRange(methodSymbol.TypeArguments);
                                }
                            }

                            if (enclosingSymbol is INamedTypeSymbol namedTypeSymbol)
                            {
                                if (namedTypeSymbol.TypeArguments.Length != 0)
                                {
                                    enclosingTypeParametersInsideOut.AddRange(namedTypeSymbol.TypeArguments);
                                }
                            }

                            enclosingSymbol = enclosingSymbol.ContainingSymbol;
                        }

                        if (containingType != null && !containingType.Equals(leftSymbol))
                        {
                            if (leftSymbol is INamedTypeSymbol namedType &&
                                containingType.TypeArguments.Length != 0)
                            {
                                return false;
                            }

                            // We have a static member access or a nested type member access using a more derived type.
                            // Simplify syntax so as to use accessed member's most immediate containing type instead of the derived type.
                            replacementNode = containingType.GenerateTypeSyntax()
                                .WithLeadingTrivia(left.GetLeadingTrivia())
                                .WithTrailingTrivia(left.GetTrailingTrivia());
                            issueSpan = left.Span;
                            return true;
                        }
                    }
                }
            }

            return false;
        }

        private static bool CanReplaceWithReducedName(
            MemberAccessExpressionSyntax memberAccess,
            ExpressionSyntax reducedName,
            SemanticModel semanticModel,
            ISymbol symbol,
            CancellationToken cancellationToken)
        {
            if (!IsThisOrTypeOrNamespace(memberAccess, semanticModel))
            {
                return false;
            }

            var speculationAnalyzer = new SpeculationAnalyzer(memberAccess, reducedName, semanticModel, cancellationToken);
            if (!speculationAnalyzer.SymbolsForOriginalAndReplacedNodesAreCompatible() ||
                speculationAnalyzer.ReplacementChangesSemantics())
            {
                return false;
            }

            if (WillConflictWithExistingLocal(memberAccess, reducedName, semanticModel))
            {
                return false;
            }

            if (IsMemberAccessADynamicInvocation(memberAccess, semanticModel))
            {
                return false;
            }

            if (AccessMethodWithDynamicArgumentInsideStructConstructor(memberAccess, semanticModel))
            {
                return false;
            }

            if (memberAccess.Expression.Kind() == SyntaxKind.BaseExpression)
            {
                var enclosingNamedType = semanticModel.GetEnclosingNamedType(memberAccess.SpanStart, cancellationToken);
                if (enclosingNamedType != null &&
                    !enclosingNamedType.IsSealed &&
                    symbol != null &&
                    symbol.IsOverridable())
                {
                    return false;
                }
            }

            var invalidTransformation1 = ParserWouldTreatExpressionAsCast(reducedName, memberAccess);

            return !invalidTransformation1;
        }

        private static bool ParserWouldTreatExpressionAsCast(ExpressionSyntax reducedNode, MemberAccessExpressionSyntax originalNode)
        {
            SyntaxNode parent = originalNode;
            while (parent != null)
            {
                if (parent.IsParentKind(SyntaxKind.SimpleMemberAccessExpression))
                {
                    parent = parent.Parent;
                    continue;
                }

                if (!parent.IsParentKind(SyntaxKind.ParenthesizedExpression))
                {
                    return false;
                }

                break;
            }

            var newExpression = parent.ReplaceNode(originalNode, reducedNode);

            // detect cast ambiguities according to C# spec #7.7.6 
            if (IsNameOrMemberAccessButNoExpression(newExpression))
            {
                var nextToken = parent.Parent.GetLastToken().GetNextToken();

                return nextToken.Kind() == SyntaxKind.OpenParenToken ||
                    nextToken.Kind() == SyntaxKind.TildeToken ||
                    nextToken.Kind() == SyntaxKind.ExclamationToken ||
                    (SyntaxFacts.IsKeywordKind(nextToken.Kind()) && !(nextToken.Kind() == SyntaxKind.AsKeyword || nextToken.Kind() == SyntaxKind.IsKeyword));
            }

            return false;
        }

        private static bool IsNameOrMemberAccessButNoExpression(SyntaxNode node)
        {
            if (node.IsKind(SyntaxKind.SimpleMemberAccessExpression))
            {
                var memberAccess = (MemberAccessExpressionSyntax)node;

                return memberAccess.Expression.IsKind(SyntaxKind.IdentifierName) ||
                    IsNameOrMemberAccessButNoExpression(memberAccess.Expression);
            }

            return node.IsKind(SyntaxKind.IdentifierName);
        }

        /// <summary>
        /// Tells if the Member access is the starting part of a Dynamic Invocation
        /// </summary>
        /// <param name="memberAccess"></param>
        /// <param name="semanticModel"></param>
        /// <returns>Return true, if the member access is the starting point of a Dynamic Invocation</returns>
        private static bool IsMemberAccessADynamicInvocation(MemberAccessExpressionSyntax memberAccess, SemanticModel semanticModel)
        {
            var ancestorInvocation = memberAccess.FirstAncestorOrSelf<InvocationExpressionSyntax>();

            if (ancestorInvocation != null && ancestorInvocation.SpanStart == memberAccess.SpanStart)
            {
                var typeInfo = semanticModel.GetTypeInfo(ancestorInvocation);
                if (typeInfo.Type != null &&
                    typeInfo.Type.Kind == SymbolKind.DynamicType)
                {
                    return true;
                }
            }

            return false;
        }

        /*
         * Name Reduction, to implicitly mean "this", is possible only after the initialization of all member variables but
         * since the check for initialization of all member variable is a lot of work for this simplification we don't simplify
         * even if all the member variables are initialized
         */
        private static bool AccessMethodWithDynamicArgumentInsideStructConstructor(MemberAccessExpressionSyntax memberAccess, SemanticModel semanticModel)
        {
            var constructor = memberAccess.Ancestors().OfType<ConstructorDeclarationSyntax>().SingleOrDefault();

            if (constructor == null || constructor.Parent.Kind() != SyntaxKind.StructDeclaration)
            {
                return false;
            }

            return semanticModel.GetSymbolInfo(memberAccess.Name).CandidateReason == CandidateReason.LateBound;
        }

        private static bool CanReplaceWithReducedName(NameSyntax name, TypeSyntax reducedName, SemanticModel semanticModel, CancellationToken cancellationToken)
        {
            var speculationAnalyzer = new SpeculationAnalyzer(name, reducedName, semanticModel, cancellationToken);
            if (speculationAnalyzer.ReplacementChangesSemantics())
            {
                return false;
            }

            return CanReplaceWithReducedNameInContext(name, reducedName, semanticModel);
        }

        private static bool CanReplaceWithReducedNameInContext(
            this NameSyntax name, TypeSyntax reducedName, SemanticModel semanticModel)
        {
            // Check for certain things that would prevent us from reducing this name in this context.
            // For example, you can simplify "using a = System.Int32" to "using a = int" as it's simply
            // not allowed in the C# grammar.

            if (IsNonNameSyntaxInUsingDirective(name, reducedName) ||
                WillConflictWithExistingLocal(name, reducedName, semanticModel) ||
                IsAmbiguousCast(name, reducedName) ||
                IsNullableTypeInPointerExpression(reducedName) ||
                IsNotNullableReplaceable(name, reducedName) ||
                IsNonReducableQualifiedNameInUsingDirective(semanticModel, name))
            {
                return false;
            }

            return true;
        }

        private static bool IsNonReducableQualifiedNameInUsingDirective(SemanticModel model, NameSyntax name)
        {
            // Whereas most of the time we do not want to reduce namespace names, We will
            // make an exception for namespaces with the global:: alias.
            return IsQualifiedNameInUsingDirective(model, name) &&
                !IsGlobalAliasQualifiedName(name);
        }

        private static bool IsQualifiedNameInUsingDirective(SemanticModel model, NameSyntax name)
        {
            while (name.IsLeftSideOfQualifiedName())
            {
                name = (NameSyntax)name.Parent;
            }

            if (name.IsParentKind(SyntaxKind.UsingDirective) &&
                ((UsingDirectiveSyntax)name.Parent).Alias == null)
            {
                // We're a qualified name in a using.  We don't want to reduce this name as people like
                // fully qualified names in usings so they can properly tell what the name is resolving
                // to.
                // However, if this name is actually referencing the special Script class, then we do
                // want to allow that to be reduced.

                return !IsInScriptClass(model, name);
            }

            return false;
        }

        private static bool IsGlobalAliasQualifiedName(NameSyntax name)
        {
            // Checks whether the `global::` alias is applied to the name
            return name is AliasQualifiedNameSyntax aliasName &&
                aliasName.Alias.Identifier.IsKind(SyntaxKind.GlobalKeyword);
        }

        private static bool IsInScriptClass(SemanticModel model, NameSyntax name)
        {
            var symbol = model.GetSymbolInfo(name).Symbol as INamedTypeSymbol;
            while (symbol != null)
            {
                if (symbol.IsScriptClass)
                {
                    return true;
                }

                symbol = symbol.ContainingType;
            }

            return false;
        }

        private static bool IsNotNullableReplaceable(NameSyntax name, TypeSyntax reducedName)
        {
            if (reducedName.IsKind(SyntaxKind.NullableType, out NullableTypeSyntax nullableType))
            {
                if (nullableType.ElementType.Kind() == SyntaxKind.OmittedTypeArgument)
                    return true;

                return name.IsLeftSideOfDot() || name.IsRightSideOfDot();
            }

            return false;
        }

        private static bool IsThisOrTypeOrNamespace(MemberAccessExpressionSyntax memberAccess, SemanticModel semanticModel)
        {
            if (memberAccess.Expression.Kind() == SyntaxKind.ThisExpression)
            {
                var previousToken = memberAccess.Expression.GetFirstToken().GetPreviousToken();

                var symbol = semanticModel.GetSymbolInfo(memberAccess.Name).Symbol;

                if (previousToken.Kind() == SyntaxKind.OpenParenToken &&
                    previousToken.Parent.IsKind(SyntaxKind.ParenthesizedExpression) &&
                    !previousToken.Parent.IsParentKind(SyntaxKind.ParenthesizedExpression) &&
                    ((ParenthesizedExpressionSyntax)previousToken.Parent).Expression.Kind() == SyntaxKind.SimpleMemberAccessExpression &&
                    symbol != null && symbol.Kind == SymbolKind.Method)
                {
                    return false;
                }

                return true;
            }

            var expressionInfo = semanticModel.GetSymbolInfo(memberAccess.Expression);
            if (SimplificationHelpers.IsValidSymbolInfo(expressionInfo.Symbol))
            {
                if (expressionInfo.Symbol is INamespaceOrTypeSymbol)
                {
                    return true;
                }

                if (expressionInfo.Symbol.IsThisParameter())
                {
                    return true;
                }
            }

            return false;
        }

        private static bool ContainsOpenName(NameSyntax name)
        {
            if (name is QualifiedNameSyntax qualifiedName)
            {
                return ContainsOpenName(qualifiedName.Left) || ContainsOpenName(qualifiedName.Right);
            }
            else if (name is GenericNameSyntax genericName)
            {
                return genericName.IsUnboundGenericName;
            }
            else
            {
                return false;
            }
        }

        private static bool IsNullableTypeInPointerExpression(ExpressionSyntax simplifiedNode)
        {
            // Note: nullable type syntax is not allowed in pointer type syntax
            if (simplifiedNode.Kind() == SyntaxKind.NullableType &&
                simplifiedNode.DescendantNodes().Any(n => n is PointerTypeSyntax))
            {
                return true;
            }

            return false;
        }

        private static bool IsNonNameSyntaxInUsingDirective(ExpressionSyntax expression, ExpressionSyntax simplifiedNode)
        {
            return
                expression.IsParentKind(SyntaxKind.UsingDirective) &&
                !(simplifiedNode is NameSyntax);
        }

        private static bool WillConflictWithExistingLocal(
            ExpressionSyntax expression, ExpressionSyntax simplifiedNode, SemanticModel semanticModel)
        {
            if (simplifiedNode is IdentifierNameSyntax identifierName &&
                !SyntaxFacts.IsInNamespaceOrTypeContext(expression))
            {
                var symbols = semanticModel.LookupSymbols(expression.SpanStart, name: identifierName.Identifier.ValueText);
                return symbols.Any(s => s is ILocalSymbol);
            }

            return false;
        }

        private static bool IsAmbiguousCast(ExpressionSyntax expression, ExpressionSyntax simplifiedNode)
        {
            // Can't simplify a type name in a cast expression if it would then cause the cast to be
            // parsed differently.  For example:  (Goo::Bar)+1  is a cast.  But if that simplifies to
            // (Bar)+1  then that's an arithmetic expression.
            if (expression.IsParentKind(SyntaxKind.CastExpression))
            {
                var castExpression = (CastExpressionSyntax)expression.Parent;
                if (castExpression.Type == expression)
                {
                    var newCastExpression = castExpression.ReplaceNode(castExpression.Type, simplifiedNode);
                    var reparsedCastExpression = SyntaxFactory.ParseExpression(newCastExpression.ToString());

                    if (!reparsedCastExpression.IsKind(SyntaxKind.CastExpression))
                    {
                        return true;
                    }
                }
            }

            return false;
        }

        private static SyntaxNode FindImmediatelyEnclosingLocalVariableDeclarationSpace(SyntaxNode syntax)
        {
            for (var declSpace = syntax; declSpace != null; declSpace = declSpace.Parent)
            {
                switch (declSpace.Kind())
                {
                    // These are declaration-space-defining syntaxes, by the spec:
                    case SyntaxKind.MethodDeclaration:
                    case SyntaxKind.IndexerDeclaration:
                    case SyntaxKind.OperatorDeclaration:
                    case SyntaxKind.ConstructorDeclaration:
                    case SyntaxKind.Block:
                    case SyntaxKind.ParenthesizedLambdaExpression:
                    case SyntaxKind.SimpleLambdaExpression:
                    case SyntaxKind.AnonymousMethodExpression:
                    case SyntaxKind.SwitchStatement:
                    case SyntaxKind.ForEachKeyword:
                    case SyntaxKind.ForStatement:
                    case SyntaxKind.UsingStatement:

                    // SPEC VIOLATION: We also want to stop walking out if, say, we are in a field
                    // initializer. Technically according to the wording of the spec it should be
                    // legal to use a simple name inconsistently inside a field initializer because
                    // it does not define a local variable declaration space. In practice of course
                    // we want to check for that. (As the native compiler does as well.)

                    case SyntaxKind.FieldDeclaration:
                        return declSpace;
                }
            }

            return null;
        }

        /// <summary>
        /// Returns the predefined keyword kind for a given <see cref="SpecialType"/>.
        /// </summary>
        /// <param name="specialType">The <see cref="SpecialType"/> of this type.</param>
        /// <returns>The keyword kind for a given special type, or SyntaxKind.None if the type name is not a predefined type.</returns>
        public static SyntaxKind GetPredefinedKeywordKind(SpecialType specialType)
            => specialType switch
            {
                SpecialType.System_Boolean => SyntaxKind.BoolKeyword,
                SpecialType.System_Byte => SyntaxKind.ByteKeyword,
                SpecialType.System_SByte => SyntaxKind.SByteKeyword,
                SpecialType.System_Int32 => SyntaxKind.IntKeyword,
                SpecialType.System_UInt32 => SyntaxKind.UIntKeyword,
                SpecialType.System_Int16 => SyntaxKind.ShortKeyword,
                SpecialType.System_UInt16 => SyntaxKind.UShortKeyword,
                SpecialType.System_Int64 => SyntaxKind.LongKeyword,
                SpecialType.System_UInt64 => SyntaxKind.ULongKeyword,
                SpecialType.System_Single => SyntaxKind.FloatKeyword,
                SpecialType.System_Double => SyntaxKind.DoubleKeyword,
                SpecialType.System_Decimal => SyntaxKind.DecimalKeyword,
                SpecialType.System_String => SyntaxKind.StringKeyword,
                SpecialType.System_Char => SyntaxKind.CharKeyword,
                SpecialType.System_Object => SyntaxKind.ObjectKeyword,
                SpecialType.System_Void => SyntaxKind.VoidKeyword,
                _ => SyntaxKind.None,
            };

        public static SimpleNameSyntax GetRightmostName(this ExpressionSyntax node)
        {
            if (node is MemberAccessExpressionSyntax memberAccess && memberAccess.Name != null)
            {
                return memberAccess.Name;
            }

            if (node is QualifiedNameSyntax qualified && qualified.Right != null)
            {
                return qualified.Right;
            }

            if (node is SimpleNameSyntax simple)
            {
                return simple;
            }

            if (node is ConditionalAccessExpressionSyntax conditional)
            {
                return conditional.WhenNotNull.GetRightmostName();
            }

            if (node is MemberBindingExpressionSyntax memberBinding)
            {
                return memberBinding.Name;
            }

            if (node is AliasQualifiedNameSyntax aliasQualifiedName && aliasQualifiedName.Name != null)
            {
                return aliasQualifiedName.Name;
            }

            return null;
        }

        public static OperatorPrecedence GetOperatorPrecedence(this ExpressionSyntax expression)
        {
            switch (expression.Kind())
            {
                case SyntaxKind.SimpleMemberAccessExpression:
                case SyntaxKind.ConditionalAccessExpression:
                case SyntaxKind.InvocationExpression:
                case SyntaxKind.ElementAccessExpression:
                case SyntaxKind.PostIncrementExpression:
                case SyntaxKind.PostDecrementExpression:
                case SyntaxKind.ObjectCreationExpression:
                case SyntaxKind.TypeOfExpression:
                case SyntaxKind.DefaultExpression:
                case SyntaxKind.CheckedExpression:
                case SyntaxKind.UncheckedExpression:
                case SyntaxKind.AnonymousMethodExpression:
                // unsafe code
                case SyntaxKind.SizeOfExpression:
                case SyntaxKind.PointerMemberAccessExpression:
                    // From C# spec, 7.3.1:
                    // Primary: x.y  x?.y  x?[y]  f(x)  a[x]  x++  x--  new  typeof  default  checked  unchecked  delegate

                    return OperatorPrecedence.Primary;

                case SyntaxKind.UnaryPlusExpression:
                case SyntaxKind.UnaryMinusExpression:
                case SyntaxKind.LogicalNotExpression:
                case SyntaxKind.BitwiseNotExpression:
                case SyntaxKind.PreIncrementExpression:
                case SyntaxKind.PreDecrementExpression:
                case SyntaxKind.CastExpression:
                case SyntaxKind.AwaitExpression:
                // unsafe code.
                case SyntaxKind.PointerIndirectionExpression:
                case SyntaxKind.AddressOfExpression:

                    // From C# spec, 7.3.1:
                    // Unary: +  -  !  ~  ++x  --x  (T)x  await Task

                    return OperatorPrecedence.Unary;

                case SyntaxKind.MultiplyExpression:
                case SyntaxKind.DivideExpression:
                case SyntaxKind.ModuloExpression:
                    // From C# spec, 7.3.1:
                    // Multiplicative: *  /  %

                    return OperatorPrecedence.Multiplicative;

                case SyntaxKind.AddExpression:
                case SyntaxKind.SubtractExpression:
                    // From C# spec, 7.3.1:
                    // Additive: +  -

                    return OperatorPrecedence.Additive;

                case SyntaxKind.LeftShiftExpression:
                case SyntaxKind.RightShiftExpression:
                    // From C# spec, 7.3.1:
                    // Shift: <<  >>

                    return OperatorPrecedence.Shift;

                case SyntaxKind.LessThanExpression:
                case SyntaxKind.GreaterThanExpression:
                case SyntaxKind.LessThanOrEqualExpression:
                case SyntaxKind.GreaterThanOrEqualExpression:
                case SyntaxKind.IsExpression:
                case SyntaxKind.AsExpression:
                case SyntaxKind.IsPatternExpression:
                    // From C# spec, 7.3.1:
                    // Relational and type testing: <  >  <=  >=  is  as

                    return OperatorPrecedence.RelationalAndTypeTesting;

                case SyntaxKind.EqualsExpression:
                case SyntaxKind.NotEqualsExpression:
                    // From C# spec, 7.3.1:
                    // Equality: ==  !=

                    return OperatorPrecedence.Equality;

                case SyntaxKind.BitwiseAndExpression:
                    // From C# spec, 7.3.1:
                    // Logical AND: &

                    return OperatorPrecedence.LogicalAnd;

                case SyntaxKind.ExclusiveOrExpression:
                    // From C# spec, 7.3.1:
                    // Logical XOR: ^

                    return OperatorPrecedence.LogicalXor;

                case SyntaxKind.BitwiseOrExpression:
                    // From C# spec, 7.3.1:
                    // Logical OR: |

                    return OperatorPrecedence.LogicalOr;

                case SyntaxKind.LogicalAndExpression:
                    // From C# spec, 7.3.1:
                    // Conditional AND: &&

                    return OperatorPrecedence.ConditionalAnd;

                case SyntaxKind.LogicalOrExpression:
                    // From C# spec, 7.3.1:
                    // Conditional AND: ||

                    return OperatorPrecedence.ConditionalOr;

                case SyntaxKind.CoalesceExpression:
                    // From C# spec, 7.3.1:
                    // Null coalescing: ??

                    return OperatorPrecedence.NullCoalescing;

                case SyntaxKind.ConditionalExpression:
                    // From C# spec, 7.3.1:
                    // Conditional: ?:

                    return OperatorPrecedence.Conditional;

                case SyntaxKind.SimpleAssignmentExpression:
                case SyntaxKind.MultiplyAssignmentExpression:
                case SyntaxKind.DivideAssignmentExpression:
                case SyntaxKind.ModuloAssignmentExpression:
                case SyntaxKind.AddAssignmentExpression:
                case SyntaxKind.SubtractAssignmentExpression:
                case SyntaxKind.LeftShiftAssignmentExpression:
                case SyntaxKind.RightShiftAssignmentExpression:
                case SyntaxKind.AndAssignmentExpression:
                case SyntaxKind.ExclusiveOrAssignmentExpression:
                case SyntaxKind.OrAssignmentExpression:
                case SyntaxKind.SimpleLambdaExpression:
                case SyntaxKind.ParenthesizedLambdaExpression:
                    // From C# spec, 7.3.1:
                    // Conditional: ?:

                    return OperatorPrecedence.AssignmentAndLambdaExpression;

                default:
                    return OperatorPrecedence.None;
            }
        }

        public static bool TryConvertToStatement(
            this ExpressionSyntax expression,
            SyntaxToken? semicolonTokenOpt,
            bool createReturnStatementForExpression,
            out StatementSyntax statement)
        {
            // It's tricky to convert an arrow expression with directives over to a block.
            // We'd need to find and remove the directives *after* the arrow expression and
            // move them accordingly.  So, for now, we just disallow this.
            if (expression.GetLeadingTrivia().Any(t => t.IsDirective))
            {
                statement = null;
                return false;
            }

            var semicolonToken = semicolonTokenOpt ?? SyntaxFactory.Token(SyntaxKind.SemicolonToken);

            statement = ConvertToStatement(expression, semicolonToken, createReturnStatementForExpression);
            return true;
        }

        private static StatementSyntax ConvertToStatement(ExpressionSyntax expression, SyntaxToken semicolonToken, bool createReturnStatementForExpression)
        {
>>>>>>> cd420a0a
            if (expression.IsKind(SyntaxKind.ThrowExpression))
            {
                var throwExpression = (ThrowExpressionSyntax)expression;
                return SyntaxFactory.ThrowStatement(throwExpression.ThrowKeyword, throwExpression.Expression, semicolonToken);
            }
            else if (createReturnStatementForExpression)
            {
                if (expression.GetLeadingTrivia().Any(t => t.IsSingleOrMultiLineComment()))
                {
                    return SyntaxFactory.ReturnStatement(expression.WithLeadingTrivia(SyntaxFactory.ElasticSpace))
                                        .WithSemicolonToken(semicolonToken)
                                        .WithLeadingTrivia(expression.GetLeadingTrivia())
                                        .WithPrependedLeadingTrivia(SyntaxFactory.ElasticMarker);
                }
                else
                {
                    return SyntaxFactory.ReturnStatement(expression)
                                        .WithSemicolonToken(semicolonToken);
                }
            }
            else
            {
                return SyntaxFactory.ExpressionStatement(expression)
                                    .WithSemicolonToken(semicolonToken);
            }
        }

        public static bool IsDirectChildOfMemberAccessExpression(this ExpressionSyntax expression) =>
            expression?.Parent is MemberAccessExpressionSyntax;

        public static bool InsideCrefReference(this ExpressionSyntax expression)
            => expression.FirstAncestorOrSelf<XmlCrefAttributeSyntax>() != null;
    }
}<|MERGE_RESOLUTION|>--- conflicted
+++ resolved
@@ -908,22 +908,9 @@
 
                     return OperatorPrecedence.NullCoalescing;
 
-<<<<<<< HEAD
                 case SyntaxKind.ConditionalExpression:
                     // From C# spec, 7.3.1:
                     // Conditional: ?:
-=======
-        private static bool InsideNameOfExpression(ExpressionSyntax expression, SemanticModel semanticModel)
-        {
-            var nameOfInvocationExpr = expression.FirstAncestorOrSelf<InvocationExpressionSyntax>(
-                invocationExpr =>
-                {
-                    return invocationExpr.Expression is IdentifierNameSyntax identifierName && 
-                        identifierName.Identifier.Text == "nameof" &&
-                        semanticModel.GetConstantValue(invocationExpr).HasValue &&
-                        semanticModel.GetTypeInfo(invocationExpr).Type.SpecialType == SpecialType.System_String;
-                });
->>>>>>> cd420a0a
 
                     return OperatorPrecedence.Conditional;
 
@@ -973,1608 +960,6 @@
 
         private static StatementSyntax ConvertToStatement(ExpressionSyntax expression, SyntaxToken semicolonToken, bool createReturnStatementForExpression)
         {
-<<<<<<< HEAD
-=======
-            aliasReplacement = null;
-
-            if (!IsAliasReplaceableExpression(node))
-                return false;
-
-            // Avoid the TryReplaceWithAlias algorithm if the tree has no using alias directives. Since the input node
-            // might be a speculative node (not fully rooted in a tree), we use the original semantic model to find the
-            // equivalent node in the original tree, and from there determine if the tree has any using alias
-            // directives.
-            var originalModel = semanticModel.GetOriginalSemanticModel();
-
-            // Perf: We are only using the syntax tree root in a fast-path syntax check. If the root is not readily
-            // available, it is fine to continue through the normal algorithm.
-            if (originalModel.SyntaxTree.TryGetRoot(out var root))
-            {
-                if (!HasUsingAliasDirective(root))
-                {
-                    return false;
-                }
-            }
-
-            // If the Symbol is a constructor get its containing type
-            if (symbol.IsConstructor())
-            {
-                symbol = symbol.ContainingType;
-            }
-
-            if (node is QualifiedNameSyntax || node is AliasQualifiedNameSyntax)
-            {
-                SyntaxAnnotation aliasAnnotationInfo = null;
-
-                // The following condition checks if the user has used alias in the original code and
-                // if so the expression is replaced with the Alias
-                if (node is QualifiedNameSyntax qualifiedNameNode)
-                {
-                    if (qualifiedNameNode.Right.Identifier.HasAnnotations(AliasAnnotation.Kind))
-                    {
-                        aliasAnnotationInfo = qualifiedNameNode.Right.Identifier.GetAnnotations(AliasAnnotation.Kind).Single();
-                    }
-                }
-
-                if (node is AliasQualifiedNameSyntax aliasQualifiedNameNode)
-                {
-                    if (aliasQualifiedNameNode.Name.Identifier.HasAnnotations(AliasAnnotation.Kind))
-                    {
-                        aliasAnnotationInfo = aliasQualifiedNameNode.Name.Identifier.GetAnnotations(AliasAnnotation.Kind).Single();
-                    }
-                }
-
-                if (aliasAnnotationInfo != null)
-                {
-                    var aliasName = AliasAnnotation.GetAliasName(aliasAnnotationInfo);
-                    var aliasIdentifier = SyntaxFactory.IdentifierName(aliasName);
-
-                    var aliasTypeInfo = semanticModel.GetSpeculativeAliasInfo(node.SpanStart, aliasIdentifier, SpeculativeBindingOption.BindAsTypeOrNamespace);
-
-                    if (aliasTypeInfo != null)
-                    {
-                        aliasReplacement = aliasTypeInfo;
-                        return ValidateAliasForTarget(aliasReplacement, semanticModel, node, symbol);
-                    }
-                }
-            }
-
-            if (node.Kind() == SyntaxKind.IdentifierName &&
-                semanticModel.GetAliasInfo((IdentifierNameSyntax)node, cancellationToken) != null)
-            {
-                return false;
-            }
-
-            // an alias can only replace a type or namespace
-            if (symbol == null ||
-                (symbol.Kind != SymbolKind.Namespace && symbol.Kind != SymbolKind.NamedType))
-            {
-                return false;
-            }
-
-            var preferAliasToQualifiedName = true;
-            if (node is QualifiedNameSyntax qualifiedName)
-            {
-                if (!qualifiedName.Right.HasAnnotation(Simplifier.SpecialTypeAnnotation))
-                {
-                    var type = semanticModel.GetTypeInfo(node, cancellationToken).Type;
-                    if (type != null)
-                    {
-                        var keywordKind = GetPredefinedKeywordKind(type.SpecialType);
-                        if (keywordKind != SyntaxKind.None)
-                        {
-                            preferAliasToQualifiedName = false;
-                        }
-                    }
-                }
-            }
-
-            if (node is AliasQualifiedNameSyntax aliasQualifiedNameSyntax)
-            {
-                if (!aliasQualifiedNameSyntax.Name.HasAnnotation(Simplifier.SpecialTypeAnnotation))
-                {
-                    var type = semanticModel.GetTypeInfo(node, cancellationToken).Type;
-                    if (type != null)
-                    {
-                        var keywordKind = GetPredefinedKeywordKind(type.SpecialType);
-                        if (keywordKind != SyntaxKind.None)
-                        {
-                            preferAliasToQualifiedName = false;
-                        }
-                    }
-                }
-            }
-
-            aliasReplacement = GetAliasForSymbol((INamespaceOrTypeSymbol)symbol, node.GetFirstToken(), semanticModel, cancellationToken);
-            if (aliasReplacement != null && preferAliasToQualifiedName)
-            {
-                return ValidateAliasForTarget(aliasReplacement, semanticModel, node, symbol);
-            }
-
-            return false;
-        }
-
-        private static bool HasUsingAliasDirective(SyntaxNode syntax)
-        {
-            SyntaxList<UsingDirectiveSyntax> usings;
-            SyntaxList<MemberDeclarationSyntax> members;
-            if (syntax.IsKind(SyntaxKind.NamespaceDeclaration, out NamespaceDeclarationSyntax namespaceDeclaration))
-            {
-                usings = namespaceDeclaration.Usings;
-                members = namespaceDeclaration.Members;
-            }
-            else if (syntax.IsKind(SyntaxKind.CompilationUnit, out CompilationUnitSyntax compilationUnit))
-            {
-                usings = compilationUnit.Usings;
-                members = compilationUnit.Members;
-            }
-            else
-            {
-                return false;
-            }
-
-            foreach (var usingDirective in usings)
-            {
-                if (usingDirective.Alias != null)
-                {
-                    return true;
-                }
-            }
-
-            foreach (var member in members)
-            {
-                if (HasUsingAliasDirective(member))
-                {
-                    return true;
-                }
-            }
-
-            return false;
-        }
-
-        // We must verify that the alias actually binds back to the thing it's aliasing.
-        // It's possible there's another symbol with the same name as the alias that binds
-        // first
-        private static bool ValidateAliasForTarget(IAliasSymbol aliasReplacement, SemanticModel semanticModel, ExpressionSyntax node, ISymbol symbol)
-        {
-            var aliasName = aliasReplacement.Name;
-
-            // If we're the argument of a nameof(X.Y) call, then we can't simplify to an
-            // alias unless the alias has the same name as us (i.e. 'Y').
-            if (node.IsNameOfArgumentExpression())
-            {
-                var nameofValueOpt = semanticModel.GetConstantValue(node.Parent.Parent.Parent);
-                if (!nameofValueOpt.HasValue)
-                {
-                    return false;
-                }
-
-                if (nameofValueOpt.Value is string existingVal &&
-                    existingVal != aliasName)
-                {
-                    return false;
-                }
-            }
-
-            var boundSymbols = semanticModel.LookupNamespacesAndTypes(node.SpanStart, name: aliasName);
-
-            if (boundSymbols.Length == 1)
-            {
-                if (boundSymbols[0] is IAliasSymbol boundAlias && aliasReplacement.Target.Equals(symbol))
-                {
-                    return true;
-                }
-            }
-
-            return false;
-        }
-
-        public static bool IsNameOfArgumentExpression(this ExpressionSyntax expression)
-        {
-            return expression.IsParentKind(SyntaxKind.Argument) &&
-                expression.Parent.IsParentKind(SyntaxKind.ArgumentList) &&
-                expression.Parent.Parent.Parent is InvocationExpressionSyntax invocation &&
-                invocation.IsNameOfInvocation();
-        }
-
-        public static bool IsNameOfInvocation(this InvocationExpressionSyntax invocation)
-        {
-            return invocation.Expression is IdentifierNameSyntax identifierName &&
-                   identifierName.Identifier.IsKindOrHasMatchingText(SyntaxKind.NameOfKeyword);
-        }
-
-        public static IAliasSymbol GetAliasForSymbol(INamespaceOrTypeSymbol symbol, SyntaxToken token, SemanticModel semanticModel, CancellationToken cancellationToken)
-        {
-            var originalSemanticModel = semanticModel.GetOriginalSemanticModel();
-            if (!originalSemanticModel.SyntaxTree.HasCompilationUnitRoot)
-            {
-                return null;
-            }
-
-            var namespaceId = GetNamespaceIdForAliasSearch(semanticModel, token, cancellationToken);
-            if (namespaceId < 0)
-            {
-                return null;
-            }
-
-            if (!AliasSymbolCache.TryGetAliasSymbol(originalSemanticModel, namespaceId, symbol, out var aliasSymbol))
-            {
-                // add cache
-                AliasSymbolCache.AddAliasSymbols(originalSemanticModel, namespaceId, semanticModel.LookupNamespacesAndTypes(token.SpanStart).OfType<IAliasSymbol>());
-
-                // retry
-                AliasSymbolCache.TryGetAliasSymbol(originalSemanticModel, namespaceId, symbol, out aliasSymbol);
-            }
-
-            return aliasSymbol;
-        }
-
-        private static SyntaxNode GetStartNodeForNamespaceId(SemanticModel semanticModel, SyntaxToken token, CancellationToken cancellationToken)
-        {
-            if (!semanticModel.IsSpeculativeSemanticModel)
-            {
-                return token.Parent;
-            }
-
-            var originalSemanticMode = semanticModel.GetOriginalSemanticModel();
-            token = originalSemanticMode.SyntaxTree.GetRoot(cancellationToken).FindToken(semanticModel.OriginalPositionForSpeculation);
-
-            return token.Parent;
-        }
-
-        private static int GetNamespaceIdForAliasSearch(SemanticModel semanticModel, SyntaxToken token, CancellationToken cancellationToken)
-        {
-            var startNode = GetStartNodeForNamespaceId(semanticModel, token, cancellationToken);
-            if (!startNode.SyntaxTree.HasCompilationUnitRoot)
-            {
-                return -1;
-            }
-
-            // NOTE: If we're currently in a block of usings, then we want to collect the
-            // aliases that are higher up than this block.  Using aliases declared in a block of
-            // usings are not usable from within that same block.
-            var usingDirective = startNode.GetAncestorOrThis<UsingDirectiveSyntax>();
-            if (usingDirective != null)
-            {
-                startNode = usingDirective.Parent.Parent;
-                if (startNode == null)
-                {
-                    return -1;
-                }
-            }
-
-            // check whether I am under a namespace
-            var @namespace = startNode.GetAncestorOrThis<NamespaceDeclarationSyntax>();
-            if (@namespace != null)
-            {
-                // since we have node inside of the root, root should be already there
-                // search for namespace id should be quite cheap since normally there should be
-                // only a few namespace defined in a source file if it is not 1. that is why it is
-                // not cached.
-                var startIndex = 1;
-                return GetNamespaceId(startNode.SyntaxTree.GetRoot(cancellationToken), @namespace, ref startIndex);
-            }
-
-            // no namespace, under compilation unit directly
-            return 0;
-        }
-
-        private static int GetNamespaceId(SyntaxNode container, NamespaceDeclarationSyntax target, ref int index)
-        {
-            if (container is CompilationUnitSyntax compilation)
-            {
-                return GetNamespaceId(compilation.Members, target, ref index);
-            }
-
-            if (container is NamespaceDeclarationSyntax @namespace)
-            {
-                return GetNamespaceId(@namespace.Members, target, ref index);
-            }
-
-            return Contract.FailWithReturn<int>("shouldn't reach here");
-        }
-
-        private static int GetNamespaceId(SyntaxList<MemberDeclarationSyntax> members, NamespaceDeclarationSyntax target, ref int index)
-        {
-            foreach (var member in members)
-            {
-                if (!(member is NamespaceDeclarationSyntax childNamespace))
-                {
-                    continue;
-                }
-
-                if (childNamespace == target)
-                {
-                    return index;
-                }
-
-                index++;
-                var result = GetNamespaceId(childNamespace, target, ref index);
-                if (result > 0)
-                {
-                    return result;
-                }
-            }
-
-            return -1;
-        }
-
-        private static bool TryReduceName(
-            NameSyntax name,
-            SemanticModel semanticModel,
-            out TypeSyntax replacementNode,
-            out TextSpan issueSpan,
-            OptionSet optionSet,
-            CancellationToken cancellationToken)
-        {
-            replacementNode = null;
-            issueSpan = default;
-
-            if (name.IsVar)
-            {
-                return false;
-            }
-
-            // we should not simplify a name of a namespace declaration
-            if (IsPartOfNamespaceDeclarationName(name))
-            {
-                return false;
-            }
-
-            // We can simplify Qualified names and AliasQualifiedNames. Generally, if we have 
-            // something like "A.B.C.D", we only consider the full thing something we can simplify.
-            // However, in the case of "A.B.C<>.D", then we'll only consider simplifying up to the 
-            // first open name.  This is because if we remove the open name, we'll often change 
-            // meaning as "D" will bind to C<T>.D which is different than C<>.D!
-            if (name is QualifiedNameSyntax qualifiedName)
-            {
-                var left = qualifiedName.Left;
-                if (ContainsOpenName(left))
-                {
-                    // Don't simplify A.B<>.C
-                    return false;
-                }
-            }
-
-            // 1. see whether binding the name binds to a symbol/type. if not, it is ambiguous and
-            //    nothing we can do here.
-            var symbol = SimplificationHelpers.GetOriginalSymbolInfo(semanticModel, name);
-            if (symbol == null)
-            {
-                return false;
-            }
-
-            // treat constructor names as types
-            var method = symbol as IMethodSymbol;
-            if (method.IsConstructor())
-            {
-                symbol = method.ContainingType;
-            }
-
-            if (symbol.Kind == SymbolKind.Method && name.Kind() == SyntaxKind.GenericName)
-            {
-                var genericName = (GenericNameSyntax)name;
-                replacementNode = SyntaxFactory.IdentifierName(genericName.Identifier)
-                    .WithLeadingTrivia(genericName.GetLeadingTrivia())
-                    .WithTrailingTrivia(genericName.GetTrailingTrivia());
-
-                issueSpan = genericName.TypeArgumentList.Span;
-                return CanReplaceWithReducedName(
-                    name, replacementNode, semanticModel, cancellationToken);
-            }
-
-            if (!(symbol is INamespaceOrTypeSymbol))
-            {
-                return false;
-            }
-
-            if (name.HasAnnotations(SpecialTypeAnnotation.Kind))
-            {
-                replacementNode = SyntaxFactory.PredefinedType(
-                    SyntaxFactory.Token(
-                        name.GetLeadingTrivia(),
-                        GetPredefinedKeywordKind(SpecialTypeAnnotation.GetSpecialType(name.GetAnnotations(SpecialTypeAnnotation.Kind).First())),
-                        name.GetTrailingTrivia()));
-
-                issueSpan = name.Span;
-
-                return name.CanReplaceWithReducedNameInContext(replacementNode, semanticModel);
-            }
-            else
-            {
-                if (!name.IsRightSideOfDotOrColonColon())
-                {
-                    if (TryReplaceExpressionWithAlias(name, semanticModel, symbol, cancellationToken, out var aliasReplacement))
-                    {
-                        // get the token text as it appears in source code to preserve e.g. Unicode character escaping
-                        var text = aliasReplacement.Name;
-                        var syntaxRef = aliasReplacement.DeclaringSyntaxReferences.FirstOrDefault();
-
-                        if (syntaxRef != null)
-                        {
-                            var declIdentifier = ((UsingDirectiveSyntax)syntaxRef.GetSyntax(cancellationToken)).Alias.Name.Identifier;
-                            text = declIdentifier.IsVerbatimIdentifier() ? declIdentifier.ToString().Substring(1) : declIdentifier.ToString();
-                        }
-
-                        var identifierToken = SyntaxFactory.Identifier(
-                                name.GetLeadingTrivia(),
-                                SyntaxKind.IdentifierToken,
-                                text,
-                                aliasReplacement.Name,
-                                name.GetTrailingTrivia());
-
-                        identifierToken = CSharpSimplificationService.TryEscapeIdentifierToken(identifierToken, name, semanticModel);
-                        replacementNode = SyntaxFactory.IdentifierName(identifierToken);
-
-                        // Merge annotation to new syntax node
-                        var annotatedNodesOrTokens = name.GetAnnotatedNodesAndTokens(RenameAnnotation.Kind);
-                        foreach (var annotatedNodeOrToken in annotatedNodesOrTokens)
-                        {
-                            if (annotatedNodeOrToken.IsToken)
-                            {
-                                identifierToken = annotatedNodeOrToken.AsToken().CopyAnnotationsTo(identifierToken);
-                            }
-                            else
-                            {
-                                replacementNode = annotatedNodeOrToken.AsNode().CopyAnnotationsTo(replacementNode);
-                            }
-                        }
-
-                        annotatedNodesOrTokens = name.GetAnnotatedNodesAndTokens(AliasAnnotation.Kind);
-                        foreach (var annotatedNodeOrToken in annotatedNodesOrTokens)
-                        {
-                            if (annotatedNodeOrToken.IsToken)
-                            {
-                                identifierToken = annotatedNodeOrToken.AsToken().CopyAnnotationsTo(identifierToken);
-                            }
-                            else
-                            {
-                                replacementNode = annotatedNodeOrToken.AsNode().CopyAnnotationsTo(replacementNode);
-                            }
-                        }
-
-                        replacementNode = ((SimpleNameSyntax)replacementNode).WithIdentifier(identifierToken);
-                        issueSpan = name.Span;
-
-                        // In case the alias name is the same as the last name of the alias target, we only include 
-                        // the left part of the name in the unnecessary span to Not confuse uses.
-                        if (name.Kind() == SyntaxKind.QualifiedName)
-                        {
-                            var qualifiedName3 = (QualifiedNameSyntax)name;
-
-                            if (qualifiedName3.Right.Identifier.ValueText == identifierToken.ValueText)
-                            {
-                                issueSpan = qualifiedName3.Left.Span;
-                            }
-                        }
-
-                        // first check if this would be a valid reduction
-                        if (name.CanReplaceWithReducedNameInContext(replacementNode, semanticModel))
-                        {
-                            // in case this alias name ends with "Attribute", we're going to see if we can also 
-                            // remove that suffix.
-                            if (TryReduceAttributeSuffix(
-                                    name,
-                                    identifierToken,
-                                    out var replacementNodeWithoutAttributeSuffix,
-                                    out var issueSpanWithoutAttributeSuffix))
-                            {
-                                if (CanReplaceWithReducedName(name, replacementNodeWithoutAttributeSuffix, semanticModel, cancellationToken))
-                                {
-                                    replacementNode = replacementNode.CopyAnnotationsTo(replacementNodeWithoutAttributeSuffix);
-                                    issueSpan = issueSpanWithoutAttributeSuffix;
-                                }
-                            }
-
-                            return true;
-                        }
-
-                        return false;
-                    }
-
-                    var nameHasNoAlias = false;
-
-                    if (name is SimpleNameSyntax simpleName)
-                    {
-                        if (!simpleName.Identifier.HasAnnotations(AliasAnnotation.Kind))
-                        {
-                            nameHasNoAlias = true;
-                        }
-                    }
-
-                    if (name is QualifiedNameSyntax qualifiedName2)
-                    {
-                        if (!qualifiedName2.Right.HasAnnotation(Simplifier.SpecialTypeAnnotation))
-                        {
-                            nameHasNoAlias = true;
-                        }
-                    }
-
-                    if (name is AliasQualifiedNameSyntax aliasQualifiedName)
-                    {
-                        if (aliasQualifiedName.Name is SimpleNameSyntax &&
-                            !aliasQualifiedName.Name.Identifier.HasAnnotations(AliasAnnotation.Kind) &&
-                            !aliasQualifiedName.Name.HasAnnotation(Simplifier.SpecialTypeAnnotation))
-                        {
-                            nameHasNoAlias = true;
-                        }
-                    }
-
-                    var aliasInfo = semanticModel.GetAliasInfo(name, cancellationToken);
-                    if (nameHasNoAlias && aliasInfo == null)
-                    {
-                        // Don't simplify to predefined type if name is part of a QualifiedName.
-                        // QualifiedNames can't contain PredefinedTypeNames (although MemberAccessExpressions can).
-                        // In other words, the left side of a QualifiedName can't be a PredefinedTypeName.
-                        var inDeclarationContext = PreferPredefinedTypeKeywordInDeclarations(name, optionSet, semanticModel);
-                        var inMemberAccessContext = PreferPredefinedTypeKeywordInMemberAccess(name, optionSet, semanticModel);
-
-                        if (!name.Parent.IsKind(SyntaxKind.QualifiedName) && (inDeclarationContext || inMemberAccessContext))
-                        {
-                            // See if we can simplify this name (like System.Int32) to a built-in type (like 'int').
-                            // If not, we'll still fall through and see if we can convert it to Int32.
-
-                            var codeStyleOptionName = inDeclarationContext
-                                ? nameof(CodeStyleOptions.PreferIntrinsicPredefinedTypeKeywordInDeclaration)
-                                : nameof(CodeStyleOptions.PreferIntrinsicPredefinedTypeKeywordInMemberAccess);
-
-                            var type = semanticModel.GetTypeInfo(name, cancellationToken).Type;
-                            if (type != null)
-                            {
-                                var keywordKind = GetPredefinedKeywordKind(type.SpecialType);
-                                if (keywordKind != SyntaxKind.None &&
-                                    CanReplaceWithPredefinedTypeKeywordInContext(name, semanticModel, out replacementNode, ref issueSpan, keywordKind, codeStyleOptionName))
-                                {
-                                    return true;
-                                }
-                            }
-                            else
-                            {
-                                var typeSymbol = semanticModel.GetSymbolInfo(name, cancellationToken).Symbol;
-                                if (typeSymbol.IsKind(SymbolKind.NamedType))
-                                {
-                                    var keywordKind = GetPredefinedKeywordKind(((INamedTypeSymbol)typeSymbol).SpecialType);
-                                    if (keywordKind != SyntaxKind.None &&
-                                        CanReplaceWithPredefinedTypeKeywordInContext(name, semanticModel, out replacementNode, ref issueSpan, keywordKind, codeStyleOptionName))
-                                    {
-                                        return true;
-                                    }
-                                }
-                            }
-                        }
-                    }
-
-                    // Nullable rewrite: Nullable<int> -> int?
-                    // Don't rewrite in the case where Nullable<int> is part of some qualified name like Nullable<int>.Something
-                    if (!name.IsVar && symbol.Kind == SymbolKind.NamedType && !name.IsLeftSideOfQualifiedName())
-                    {
-                        var type = (INamedTypeSymbol)symbol;
-                        if (aliasInfo == null && CanSimplifyNullable(type, name, semanticModel))
-                        {
-                            GenericNameSyntax genericName;
-                            if (name.Kind() == SyntaxKind.QualifiedName)
-                            {
-                                genericName = (GenericNameSyntax)((QualifiedNameSyntax)name).Right;
-                            }
-                            else
-                            {
-                                genericName = (GenericNameSyntax)name;
-                            }
-
-                            var oldType = genericName.TypeArgumentList.Arguments.First();
-                            if (oldType.Kind() == SyntaxKind.OmittedTypeArgument)
-                            {
-                                return false;
-                            }
-
-                            replacementNode = SyntaxFactory.NullableType(oldType)
-                                .WithLeadingTrivia(name.GetLeadingTrivia())
-                                    .WithTrailingTrivia(name.GetTrailingTrivia());
-                            issueSpan = name.Span;
-
-                            // we need to simplify the whole qualified name at once, because replacing the identifier on the left in
-                            // System.Nullable<int> alone would be illegal.
-                            // If this fails we want to continue to try at least to remove the System if possible.
-                            if (name.CanReplaceWithReducedNameInContext(replacementNode, semanticModel))
-                            {
-                                return true;
-                            }
-                        }
-                    }
-                }
-
-                SyntaxToken identifier;
-                switch (name.Kind())
-                {
-                    case SyntaxKind.AliasQualifiedName:
-                        var simpleName = ((AliasQualifiedNameSyntax)name).Name
-                            .WithLeadingTrivia(name.GetLeadingTrivia());
-
-                        simpleName = simpleName.ReplaceToken(simpleName.Identifier,
-                            ((AliasQualifiedNameSyntax)name).Name.Identifier.CopyAnnotationsTo(
-                                simpleName.Identifier.WithLeadingTrivia(
-                                    ((AliasQualifiedNameSyntax)name).Alias.Identifier.LeadingTrivia)));
-
-                        replacementNode = simpleName;
-
-                        issueSpan = ((AliasQualifiedNameSyntax)name).Alias.Span;
-
-                        break;
-
-                    case SyntaxKind.QualifiedName:
-                        replacementNode = ((QualifiedNameSyntax)name).Right.WithLeadingTrivia(name.GetLeadingTrivia());
-                        issueSpan = ((QualifiedNameSyntax)name).Left.Span;
-
-                        break;
-
-                    case SyntaxKind.IdentifierName:
-                        identifier = ((IdentifierNameSyntax)name).Identifier;
-
-                        // we can try to remove the Attribute suffix if this is the attribute name
-                        TryReduceAttributeSuffix(name, identifier, out replacementNode, out issueSpan);
-                        break;
-                }
-            }
-
-            if (replacementNode == null)
-            {
-                return false;
-            }
-
-            // We may be looking at a name `X.Y` seeing if we can replace it with `Y`.  However, in
-            // order to know for sure, we actually have to look slightly higher at `X.Y.Z` to see if
-            // it can simplify to `Y.Z`.  This is because in the `Color Color` case we can only tell
-            // if we can reduce by looking by also looking at what comes next to see if it will
-            // cause the simplified name to bind to the instance or static side.
-            if (TryReduceCrefColorColor(name, replacementNode, semanticModel, cancellationToken))
-            {
-                return true;
-            }
-
-            return CanReplaceWithReducedName(name, replacementNode, semanticModel, cancellationToken);
-        }
-
-        private static bool TryReduceCrefColorColor(
-            NameSyntax name, TypeSyntax replacement,
-            SemanticModel semanticModel, CancellationToken cancellationToken)
-        {
-            if (!InsideCrefReference(name))
-                return false;
-
-            if (name.Parent is QualifiedCrefSyntax qualifiedCrefParent && qualifiedCrefParent.Container == name)
-            {
-                // we have <see cref="A.B.C.D"/> and we're trying to see if we can replace 
-                // A.B.C with C.  In this case the parent of A.B.C is A.B.C.D which is a 
-                // QualifiedCrefSyntax
-
-                var qualifiedReplacement = SyntaxFactory.QualifiedCref(replacement, qualifiedCrefParent.Member);
-                if (qualifiedCrefParent.TryReduceOrSimplifyQualifiedCref(
-                        semanticModel, qualifiedReplacement, out _, out _, cancellationToken))
-                {
-                    return true;
-                }
-            }
-            else if (name.Parent is QualifiedNameSyntax qualifiedParent && qualifiedParent.Left == name &&
-                     replacement is NameSyntax replacementName)
-            {
-                // we have <see cref="A.B.C.D"/> and we're trying to see if we can replace 
-                // A.B with B.  In this case the parent of A.B is A.B.C which is a 
-                // QualifiedNameSyntax
-
-                var qualifiedReplacement = SyntaxFactory.QualifiedName(replacementName, qualifiedParent.Right);
-                return CanReplaceWithReducedName(
-                    qualifiedParent, qualifiedReplacement, semanticModel, cancellationToken);
-            }
-
-            return false;
-        }
-
-        private static bool CanSimplifyNullable(INamedTypeSymbol type, NameSyntax name, SemanticModel semanticModel)
-        {
-            if (!type.IsNullable())
-            {
-                return false;
-            }
-
-            if (type.IsUnboundGenericType)
-            {
-                // Don't simplify unbound generic type "Nullable<>".
-                return false;
-            }
-
-            if (InsideNameOfExpression(name, semanticModel))
-            {
-                // Nullable<T> can't be simplified to T? in nameof expressions.
-                return false;
-            }
-
-            if (!InsideCrefReference(name))
-            {
-                // Nullable<T> can always be simplified to T? outside crefs.
-                return true;
-            }
-
-            if (name.Parent is NameMemberCrefSyntax)
-                return false;
-
-            // Inside crefs, if the T in this Nullable{T} is being declared right here
-            // then this Nullable{T} is not a constructed generic type and we should
-            // not offer to simplify this to T?.
-            //
-            // For example, we should not offer the simplification in the following cases where
-            // T does not bind to an existing type / type parameter in the user's code.
-            // - <see cref="Nullable{T}"/>
-            // - <see cref="System.Nullable{T}.Value"/>
-            //
-            // And we should offer the simplification in the following cases where SomeType and
-            // SomeMethod bind to a type and method declared elsewhere in the users code.
-            // - <see cref="SomeType.SomeMethod(Nullable{SomeType})"/>
-
-            var argument = type.TypeArguments.SingleOrDefault();
-            if (argument == null || argument.IsErrorType())
-            {
-                return false;
-            }
-
-            var argumentDecl = argument.DeclaringSyntaxReferences.FirstOrDefault();
-            if (argumentDecl == null)
-            {
-                // The type argument is a type from metadata - so this is a constructed generic nullable type that can be simplified (e.g. Nullable(Of Integer)).
-                return true;
-            }
-
-            return !name.Span.Contains(argumentDecl.Span);
-        }
-
-        private static bool CanReplaceWithPredefinedTypeKeywordInContext(
-            NameSyntax name,
-            SemanticModel semanticModel,
-            out TypeSyntax replacementNode,
-            ref TextSpan issueSpan,
-            SyntaxKind keywordKind,
-            string codeStyleOptionName)
-        {
-            replacementNode = CreatePredefinedTypeSyntax(name, keywordKind);
-
-            issueSpan = name.Span; // we want to show the whole name expression as unnecessary
-
-            var canReduce = name.CanReplaceWithReducedNameInContext(replacementNode, semanticModel);
-
-            if (canReduce)
-            {
-                replacementNode = replacementNode.WithAdditionalAnnotations(new SyntaxAnnotation(codeStyleOptionName));
-            }
-
-            return canReduce;
-        }
-
-        private static TypeSyntax CreatePredefinedTypeSyntax(ExpressionSyntax expression, SyntaxKind keywordKind)
-        {
-            return SyntaxFactory.PredefinedType(SyntaxFactory.Token(expression.GetLeadingTrivia(), keywordKind, expression.GetTrailingTrivia()));
-        }
-
-        private static bool TryReduceAttributeSuffix(
-            NameSyntax name,
-            SyntaxToken identifierToken,
-            out TypeSyntax replacementNode,
-            out TextSpan issueSpan)
-        {
-            issueSpan = default;
-            replacementNode = default;
-
-            // we can try to remove the Attribute suffix if this is the attribute name
-            if (SyntaxFacts.IsAttributeName(name))
-            {
-                if (name.Parent.Kind() == SyntaxKind.Attribute || name.IsRightSideOfDotOrColonColon())
-                {
-                    const string AttributeName = "Attribute";
-
-                    // an attribute that should keep it (unnecessary "Attribute" suffix should be annotated with a DontSimplifyAnnotation
-                    if (identifierToken.ValueText != AttributeName && identifierToken.ValueText.EndsWith(AttributeName, StringComparison.Ordinal) && !identifierToken.HasAnnotation(SimplificationHelpers.DontSimplifyAnnotation))
-                    {
-                        // weird. the semantic model is able to bind attribute syntax like "[as()]" although it's not valid code.
-                        // so we need another check for keywords manually.
-                        var newAttributeName = identifierToken.ValueText.Substring(0, identifierToken.ValueText.Length - 9);
-                        if (SyntaxFacts.GetKeywordKind(newAttributeName) != SyntaxKind.None)
-                        {
-                            return false;
-                        }
-
-                        // if this attribute name in source contained Unicode escaping, we will loose it now
-                        // because there is no easy way to determine the substring from identifier->ToString() 
-                        // which would be needed to pass to SyntaxFactory.Identifier
-                        // The result is an unescaped Unicode character in source.
-
-                        // once we remove the Attribute suffix, we can't use an escaped identifier
-                        var newIdentifierToken = identifierToken.CopyAnnotationsTo(
-                            SyntaxFactory.Identifier(
-                                identifierToken.LeadingTrivia,
-                                newAttributeName,
-                                identifierToken.TrailingTrivia));
-
-                        replacementNode = SyntaxFactory.IdentifierName(newIdentifierToken)
-                            .WithLeadingTrivia(name.GetLeadingTrivia());
-                        issueSpan = new TextSpan(identifierToken.Span.End - 9, 9);
-
-                        return true;
-                    }
-                }
-            }
-
-            return false;
-        }
-
-        /// <summary>
-        /// Checks if the SyntaxNode is a name of a namespace declaration. To be a namespace name, the syntax
-        /// must be parented by an namespace declaration and the node itself must be equal to the declaration's Name
-        /// property.
-        /// </summary>
-        /// <param name="node"></param>
-        /// <returns></returns>
-        private static bool IsPartOfNamespaceDeclarationName(SyntaxNode node)
-        {
-            var parent = node;
-
-            while (parent != null)
-            {
-                switch (parent.Kind())
-                {
-                    case SyntaxKind.IdentifierName:
-                    case SyntaxKind.QualifiedName:
-                        node = parent;
-                        parent = parent.Parent;
-                        break;
-
-                    case SyntaxKind.NamespaceDeclaration:
-                        var namespaceDeclaration = (NamespaceDeclarationSyntax)parent;
-                        return object.Equals(namespaceDeclaration.Name, node);
-
-                    default:
-                        return false;
-                }
-            }
-
-            return false;
-        }
-
-        private static bool TrySimplify(
-            ExpressionSyntax expression,
-            SemanticModel semanticModel,
-            out ExpressionSyntax replacementNode,
-            out TextSpan issueSpan)
-        {
-            replacementNode = null;
-            issueSpan = default;
-
-            switch (expression.Kind())
-            {
-                case SyntaxKind.SimpleMemberAccessExpression:
-                    {
-                        var memberAccess = (MemberAccessExpressionSyntax)expression;
-                        if (IsMemberAccessADynamicInvocation(memberAccess, semanticModel))
-                        {
-                            return false;
-                        }
-
-                        if (TrySimplifyMemberAccessOrQualifiedName(memberAccess.Expression, memberAccess.Name, semanticModel, out var newLeft, out issueSpan))
-                        {
-                            // replacement node might not be in it's simplest form, so add simplify annotation to it.
-                            replacementNode = memberAccess.Update(newLeft, memberAccess.OperatorToken, memberAccess.Name)
-                                .WithAdditionalAnnotations(Simplifier.Annotation);
-
-                            // Ensure that replacement doesn't change semantics.
-                            return !ReplacementChangesSemantics(memberAccess, replacementNode, semanticModel);
-                        }
-
-                        return false;
-                    }
-
-                case SyntaxKind.QualifiedName:
-                    {
-                        var qualifiedName = (QualifiedNameSyntax)expression;
-                        if (TrySimplifyMemberAccessOrQualifiedName(qualifiedName.Left, qualifiedName.Right, semanticModel, out var newLeft, out issueSpan))
-                        {
-                            // replacement node might not be in it's simplest form, so add simplify annotation to it.
-                            replacementNode = qualifiedName.Update((NameSyntax)newLeft, qualifiedName.DotToken, qualifiedName.Right)
-                                .WithAdditionalAnnotations(Simplifier.Annotation);
-
-                            // Ensure that replacement doesn't change semantics.
-                            return !ReplacementChangesSemantics(qualifiedName, replacementNode, semanticModel);
-                        }
-
-                        return false;
-                    }
-            }
-
-            return false;
-        }
-
-        private static bool ReplacementChangesSemantics(ExpressionSyntax originalExpression, ExpressionSyntax replacedExpression, SemanticModel semanticModel)
-        {
-            var speculationAnalyzer = new SpeculationAnalyzer(originalExpression, replacedExpression, semanticModel, CancellationToken.None);
-            return speculationAnalyzer.ReplacementChangesSemantics();
-        }
-
-        // Note: The caller needs to verify that replacement doesn't change semantics of the original expression.
-        private static bool TrySimplifyMemberAccessOrQualifiedName(
-            ExpressionSyntax left,
-            ExpressionSyntax right,
-            SemanticModel semanticModel,
-            out ExpressionSyntax replacementNode,
-            out TextSpan issueSpan)
-        {
-            replacementNode = null;
-            issueSpan = default;
-
-            if (left != null && right != null)
-            {
-                var leftSymbol = SimplificationHelpers.GetOriginalSymbolInfo(semanticModel, left);
-                if (leftSymbol != null && leftSymbol.Kind == SymbolKind.NamedType)
-                {
-                    var rightSymbol = SimplificationHelpers.GetOriginalSymbolInfo(semanticModel, right);
-                    if (rightSymbol != null && (rightSymbol.IsStatic || rightSymbol.Kind == SymbolKind.NamedType))
-                    {
-                        // Static member access or nested type member access.
-                        var containingType = rightSymbol.ContainingType;
-
-                        var enclosingSymbol = semanticModel.GetEnclosingSymbol(left.SpanStart);
-                        var enclosingTypeParametersInsideOut = new List<ISymbol>();
-
-                        while (enclosingSymbol != null)
-                        {
-                            if (enclosingSymbol is IMethodSymbol methodSymbol)
-                            {
-                                if (methodSymbol.TypeArguments.Length != 0)
-                                {
-                                    enclosingTypeParametersInsideOut.AddRange(methodSymbol.TypeArguments);
-                                }
-                            }
-
-                            if (enclosingSymbol is INamedTypeSymbol namedTypeSymbol)
-                            {
-                                if (namedTypeSymbol.TypeArguments.Length != 0)
-                                {
-                                    enclosingTypeParametersInsideOut.AddRange(namedTypeSymbol.TypeArguments);
-                                }
-                            }
-
-                            enclosingSymbol = enclosingSymbol.ContainingSymbol;
-                        }
-
-                        if (containingType != null && !containingType.Equals(leftSymbol))
-                        {
-                            if (leftSymbol is INamedTypeSymbol namedType &&
-                                containingType.TypeArguments.Length != 0)
-                            {
-                                return false;
-                            }
-
-                            // We have a static member access or a nested type member access using a more derived type.
-                            // Simplify syntax so as to use accessed member's most immediate containing type instead of the derived type.
-                            replacementNode = containingType.GenerateTypeSyntax()
-                                .WithLeadingTrivia(left.GetLeadingTrivia())
-                                .WithTrailingTrivia(left.GetTrailingTrivia());
-                            issueSpan = left.Span;
-                            return true;
-                        }
-                    }
-                }
-            }
-
-            return false;
-        }
-
-        private static bool CanReplaceWithReducedName(
-            MemberAccessExpressionSyntax memberAccess,
-            ExpressionSyntax reducedName,
-            SemanticModel semanticModel,
-            ISymbol symbol,
-            CancellationToken cancellationToken)
-        {
-            if (!IsThisOrTypeOrNamespace(memberAccess, semanticModel))
-            {
-                return false;
-            }
-
-            var speculationAnalyzer = new SpeculationAnalyzer(memberAccess, reducedName, semanticModel, cancellationToken);
-            if (!speculationAnalyzer.SymbolsForOriginalAndReplacedNodesAreCompatible() ||
-                speculationAnalyzer.ReplacementChangesSemantics())
-            {
-                return false;
-            }
-
-            if (WillConflictWithExistingLocal(memberAccess, reducedName, semanticModel))
-            {
-                return false;
-            }
-
-            if (IsMemberAccessADynamicInvocation(memberAccess, semanticModel))
-            {
-                return false;
-            }
-
-            if (AccessMethodWithDynamicArgumentInsideStructConstructor(memberAccess, semanticModel))
-            {
-                return false;
-            }
-
-            if (memberAccess.Expression.Kind() == SyntaxKind.BaseExpression)
-            {
-                var enclosingNamedType = semanticModel.GetEnclosingNamedType(memberAccess.SpanStart, cancellationToken);
-                if (enclosingNamedType != null &&
-                    !enclosingNamedType.IsSealed &&
-                    symbol != null &&
-                    symbol.IsOverridable())
-                {
-                    return false;
-                }
-            }
-
-            var invalidTransformation1 = ParserWouldTreatExpressionAsCast(reducedName, memberAccess);
-
-            return !invalidTransformation1;
-        }
-
-        private static bool ParserWouldTreatExpressionAsCast(ExpressionSyntax reducedNode, MemberAccessExpressionSyntax originalNode)
-        {
-            SyntaxNode parent = originalNode;
-            while (parent != null)
-            {
-                if (parent.IsParentKind(SyntaxKind.SimpleMemberAccessExpression))
-                {
-                    parent = parent.Parent;
-                    continue;
-                }
-
-                if (!parent.IsParentKind(SyntaxKind.ParenthesizedExpression))
-                {
-                    return false;
-                }
-
-                break;
-            }
-
-            var newExpression = parent.ReplaceNode(originalNode, reducedNode);
-
-            // detect cast ambiguities according to C# spec #7.7.6 
-            if (IsNameOrMemberAccessButNoExpression(newExpression))
-            {
-                var nextToken = parent.Parent.GetLastToken().GetNextToken();
-
-                return nextToken.Kind() == SyntaxKind.OpenParenToken ||
-                    nextToken.Kind() == SyntaxKind.TildeToken ||
-                    nextToken.Kind() == SyntaxKind.ExclamationToken ||
-                    (SyntaxFacts.IsKeywordKind(nextToken.Kind()) && !(nextToken.Kind() == SyntaxKind.AsKeyword || nextToken.Kind() == SyntaxKind.IsKeyword));
-            }
-
-            return false;
-        }
-
-        private static bool IsNameOrMemberAccessButNoExpression(SyntaxNode node)
-        {
-            if (node.IsKind(SyntaxKind.SimpleMemberAccessExpression))
-            {
-                var memberAccess = (MemberAccessExpressionSyntax)node;
-
-                return memberAccess.Expression.IsKind(SyntaxKind.IdentifierName) ||
-                    IsNameOrMemberAccessButNoExpression(memberAccess.Expression);
-            }
-
-            return node.IsKind(SyntaxKind.IdentifierName);
-        }
-
-        /// <summary>
-        /// Tells if the Member access is the starting part of a Dynamic Invocation
-        /// </summary>
-        /// <param name="memberAccess"></param>
-        /// <param name="semanticModel"></param>
-        /// <returns>Return true, if the member access is the starting point of a Dynamic Invocation</returns>
-        private static bool IsMemberAccessADynamicInvocation(MemberAccessExpressionSyntax memberAccess, SemanticModel semanticModel)
-        {
-            var ancestorInvocation = memberAccess.FirstAncestorOrSelf<InvocationExpressionSyntax>();
-
-            if (ancestorInvocation != null && ancestorInvocation.SpanStart == memberAccess.SpanStart)
-            {
-                var typeInfo = semanticModel.GetTypeInfo(ancestorInvocation);
-                if (typeInfo.Type != null &&
-                    typeInfo.Type.Kind == SymbolKind.DynamicType)
-                {
-                    return true;
-                }
-            }
-
-            return false;
-        }
-
-        /*
-         * Name Reduction, to implicitly mean "this", is possible only after the initialization of all member variables but
-         * since the check for initialization of all member variable is a lot of work for this simplification we don't simplify
-         * even if all the member variables are initialized
-         */
-        private static bool AccessMethodWithDynamicArgumentInsideStructConstructor(MemberAccessExpressionSyntax memberAccess, SemanticModel semanticModel)
-        {
-            var constructor = memberAccess.Ancestors().OfType<ConstructorDeclarationSyntax>().SingleOrDefault();
-
-            if (constructor == null || constructor.Parent.Kind() != SyntaxKind.StructDeclaration)
-            {
-                return false;
-            }
-
-            return semanticModel.GetSymbolInfo(memberAccess.Name).CandidateReason == CandidateReason.LateBound;
-        }
-
-        private static bool CanReplaceWithReducedName(NameSyntax name, TypeSyntax reducedName, SemanticModel semanticModel, CancellationToken cancellationToken)
-        {
-            var speculationAnalyzer = new SpeculationAnalyzer(name, reducedName, semanticModel, cancellationToken);
-            if (speculationAnalyzer.ReplacementChangesSemantics())
-            {
-                return false;
-            }
-
-            return CanReplaceWithReducedNameInContext(name, reducedName, semanticModel);
-        }
-
-        private static bool CanReplaceWithReducedNameInContext(
-            this NameSyntax name, TypeSyntax reducedName, SemanticModel semanticModel)
-        {
-            // Check for certain things that would prevent us from reducing this name in this context.
-            // For example, you can simplify "using a = System.Int32" to "using a = int" as it's simply
-            // not allowed in the C# grammar.
-
-            if (IsNonNameSyntaxInUsingDirective(name, reducedName) ||
-                WillConflictWithExistingLocal(name, reducedName, semanticModel) ||
-                IsAmbiguousCast(name, reducedName) ||
-                IsNullableTypeInPointerExpression(reducedName) ||
-                IsNotNullableReplaceable(name, reducedName) ||
-                IsNonReducableQualifiedNameInUsingDirective(semanticModel, name))
-            {
-                return false;
-            }
-
-            return true;
-        }
-
-        private static bool IsNonReducableQualifiedNameInUsingDirective(SemanticModel model, NameSyntax name)
-        {
-            // Whereas most of the time we do not want to reduce namespace names, We will
-            // make an exception for namespaces with the global:: alias.
-            return IsQualifiedNameInUsingDirective(model, name) &&
-                !IsGlobalAliasQualifiedName(name);
-        }
-
-        private static bool IsQualifiedNameInUsingDirective(SemanticModel model, NameSyntax name)
-        {
-            while (name.IsLeftSideOfQualifiedName())
-            {
-                name = (NameSyntax)name.Parent;
-            }
-
-            if (name.IsParentKind(SyntaxKind.UsingDirective) &&
-                ((UsingDirectiveSyntax)name.Parent).Alias == null)
-            {
-                // We're a qualified name in a using.  We don't want to reduce this name as people like
-                // fully qualified names in usings so they can properly tell what the name is resolving
-                // to.
-                // However, if this name is actually referencing the special Script class, then we do
-                // want to allow that to be reduced.
-
-                return !IsInScriptClass(model, name);
-            }
-
-            return false;
-        }
-
-        private static bool IsGlobalAliasQualifiedName(NameSyntax name)
-        {
-            // Checks whether the `global::` alias is applied to the name
-            return name is AliasQualifiedNameSyntax aliasName &&
-                aliasName.Alias.Identifier.IsKind(SyntaxKind.GlobalKeyword);
-        }
-
-        private static bool IsInScriptClass(SemanticModel model, NameSyntax name)
-        {
-            var symbol = model.GetSymbolInfo(name).Symbol as INamedTypeSymbol;
-            while (symbol != null)
-            {
-                if (symbol.IsScriptClass)
-                {
-                    return true;
-                }
-
-                symbol = symbol.ContainingType;
-            }
-
-            return false;
-        }
-
-        private static bool IsNotNullableReplaceable(NameSyntax name, TypeSyntax reducedName)
-        {
-            if (reducedName.IsKind(SyntaxKind.NullableType, out NullableTypeSyntax nullableType))
-            {
-                if (nullableType.ElementType.Kind() == SyntaxKind.OmittedTypeArgument)
-                    return true;
-
-                return name.IsLeftSideOfDot() || name.IsRightSideOfDot();
-            }
-
-            return false;
-        }
-
-        private static bool IsThisOrTypeOrNamespace(MemberAccessExpressionSyntax memberAccess, SemanticModel semanticModel)
-        {
-            if (memberAccess.Expression.Kind() == SyntaxKind.ThisExpression)
-            {
-                var previousToken = memberAccess.Expression.GetFirstToken().GetPreviousToken();
-
-                var symbol = semanticModel.GetSymbolInfo(memberAccess.Name).Symbol;
-
-                if (previousToken.Kind() == SyntaxKind.OpenParenToken &&
-                    previousToken.Parent.IsKind(SyntaxKind.ParenthesizedExpression) &&
-                    !previousToken.Parent.IsParentKind(SyntaxKind.ParenthesizedExpression) &&
-                    ((ParenthesizedExpressionSyntax)previousToken.Parent).Expression.Kind() == SyntaxKind.SimpleMemberAccessExpression &&
-                    symbol != null && symbol.Kind == SymbolKind.Method)
-                {
-                    return false;
-                }
-
-                return true;
-            }
-
-            var expressionInfo = semanticModel.GetSymbolInfo(memberAccess.Expression);
-            if (SimplificationHelpers.IsValidSymbolInfo(expressionInfo.Symbol))
-            {
-                if (expressionInfo.Symbol is INamespaceOrTypeSymbol)
-                {
-                    return true;
-                }
-
-                if (expressionInfo.Symbol.IsThisParameter())
-                {
-                    return true;
-                }
-            }
-
-            return false;
-        }
-
-        private static bool ContainsOpenName(NameSyntax name)
-        {
-            if (name is QualifiedNameSyntax qualifiedName)
-            {
-                return ContainsOpenName(qualifiedName.Left) || ContainsOpenName(qualifiedName.Right);
-            }
-            else if (name is GenericNameSyntax genericName)
-            {
-                return genericName.IsUnboundGenericName;
-            }
-            else
-            {
-                return false;
-            }
-        }
-
-        private static bool IsNullableTypeInPointerExpression(ExpressionSyntax simplifiedNode)
-        {
-            // Note: nullable type syntax is not allowed in pointer type syntax
-            if (simplifiedNode.Kind() == SyntaxKind.NullableType &&
-                simplifiedNode.DescendantNodes().Any(n => n is PointerTypeSyntax))
-            {
-                return true;
-            }
-
-            return false;
-        }
-
-        private static bool IsNonNameSyntaxInUsingDirective(ExpressionSyntax expression, ExpressionSyntax simplifiedNode)
-        {
-            return
-                expression.IsParentKind(SyntaxKind.UsingDirective) &&
-                !(simplifiedNode is NameSyntax);
-        }
-
-        private static bool WillConflictWithExistingLocal(
-            ExpressionSyntax expression, ExpressionSyntax simplifiedNode, SemanticModel semanticModel)
-        {
-            if (simplifiedNode is IdentifierNameSyntax identifierName &&
-                !SyntaxFacts.IsInNamespaceOrTypeContext(expression))
-            {
-                var symbols = semanticModel.LookupSymbols(expression.SpanStart, name: identifierName.Identifier.ValueText);
-                return symbols.Any(s => s is ILocalSymbol);
-            }
-
-            return false;
-        }
-
-        private static bool IsAmbiguousCast(ExpressionSyntax expression, ExpressionSyntax simplifiedNode)
-        {
-            // Can't simplify a type name in a cast expression if it would then cause the cast to be
-            // parsed differently.  For example:  (Goo::Bar)+1  is a cast.  But if that simplifies to
-            // (Bar)+1  then that's an arithmetic expression.
-            if (expression.IsParentKind(SyntaxKind.CastExpression))
-            {
-                var castExpression = (CastExpressionSyntax)expression.Parent;
-                if (castExpression.Type == expression)
-                {
-                    var newCastExpression = castExpression.ReplaceNode(castExpression.Type, simplifiedNode);
-                    var reparsedCastExpression = SyntaxFactory.ParseExpression(newCastExpression.ToString());
-
-                    if (!reparsedCastExpression.IsKind(SyntaxKind.CastExpression))
-                    {
-                        return true;
-                    }
-                }
-            }
-
-            return false;
-        }
-
-        private static SyntaxNode FindImmediatelyEnclosingLocalVariableDeclarationSpace(SyntaxNode syntax)
-        {
-            for (var declSpace = syntax; declSpace != null; declSpace = declSpace.Parent)
-            {
-                switch (declSpace.Kind())
-                {
-                    // These are declaration-space-defining syntaxes, by the spec:
-                    case SyntaxKind.MethodDeclaration:
-                    case SyntaxKind.IndexerDeclaration:
-                    case SyntaxKind.OperatorDeclaration:
-                    case SyntaxKind.ConstructorDeclaration:
-                    case SyntaxKind.Block:
-                    case SyntaxKind.ParenthesizedLambdaExpression:
-                    case SyntaxKind.SimpleLambdaExpression:
-                    case SyntaxKind.AnonymousMethodExpression:
-                    case SyntaxKind.SwitchStatement:
-                    case SyntaxKind.ForEachKeyword:
-                    case SyntaxKind.ForStatement:
-                    case SyntaxKind.UsingStatement:
-
-                    // SPEC VIOLATION: We also want to stop walking out if, say, we are in a field
-                    // initializer. Technically according to the wording of the spec it should be
-                    // legal to use a simple name inconsistently inside a field initializer because
-                    // it does not define a local variable declaration space. In practice of course
-                    // we want to check for that. (As the native compiler does as well.)
-
-                    case SyntaxKind.FieldDeclaration:
-                        return declSpace;
-                }
-            }
-
-            return null;
-        }
-
-        /// <summary>
-        /// Returns the predefined keyword kind for a given <see cref="SpecialType"/>.
-        /// </summary>
-        /// <param name="specialType">The <see cref="SpecialType"/> of this type.</param>
-        /// <returns>The keyword kind for a given special type, or SyntaxKind.None if the type name is not a predefined type.</returns>
-        public static SyntaxKind GetPredefinedKeywordKind(SpecialType specialType)
-            => specialType switch
-            {
-                SpecialType.System_Boolean => SyntaxKind.BoolKeyword,
-                SpecialType.System_Byte => SyntaxKind.ByteKeyword,
-                SpecialType.System_SByte => SyntaxKind.SByteKeyword,
-                SpecialType.System_Int32 => SyntaxKind.IntKeyword,
-                SpecialType.System_UInt32 => SyntaxKind.UIntKeyword,
-                SpecialType.System_Int16 => SyntaxKind.ShortKeyword,
-                SpecialType.System_UInt16 => SyntaxKind.UShortKeyword,
-                SpecialType.System_Int64 => SyntaxKind.LongKeyword,
-                SpecialType.System_UInt64 => SyntaxKind.ULongKeyword,
-                SpecialType.System_Single => SyntaxKind.FloatKeyword,
-                SpecialType.System_Double => SyntaxKind.DoubleKeyword,
-                SpecialType.System_Decimal => SyntaxKind.DecimalKeyword,
-                SpecialType.System_String => SyntaxKind.StringKeyword,
-                SpecialType.System_Char => SyntaxKind.CharKeyword,
-                SpecialType.System_Object => SyntaxKind.ObjectKeyword,
-                SpecialType.System_Void => SyntaxKind.VoidKeyword,
-                _ => SyntaxKind.None,
-            };
-
-        public static SimpleNameSyntax GetRightmostName(this ExpressionSyntax node)
-        {
-            if (node is MemberAccessExpressionSyntax memberAccess && memberAccess.Name != null)
-            {
-                return memberAccess.Name;
-            }
-
-            if (node is QualifiedNameSyntax qualified && qualified.Right != null)
-            {
-                return qualified.Right;
-            }
-
-            if (node is SimpleNameSyntax simple)
-            {
-                return simple;
-            }
-
-            if (node is ConditionalAccessExpressionSyntax conditional)
-            {
-                return conditional.WhenNotNull.GetRightmostName();
-            }
-
-            if (node is MemberBindingExpressionSyntax memberBinding)
-            {
-                return memberBinding.Name;
-            }
-
-            if (node is AliasQualifiedNameSyntax aliasQualifiedName && aliasQualifiedName.Name != null)
-            {
-                return aliasQualifiedName.Name;
-            }
-
-            return null;
-        }
-
-        public static OperatorPrecedence GetOperatorPrecedence(this ExpressionSyntax expression)
-        {
-            switch (expression.Kind())
-            {
-                case SyntaxKind.SimpleMemberAccessExpression:
-                case SyntaxKind.ConditionalAccessExpression:
-                case SyntaxKind.InvocationExpression:
-                case SyntaxKind.ElementAccessExpression:
-                case SyntaxKind.PostIncrementExpression:
-                case SyntaxKind.PostDecrementExpression:
-                case SyntaxKind.ObjectCreationExpression:
-                case SyntaxKind.TypeOfExpression:
-                case SyntaxKind.DefaultExpression:
-                case SyntaxKind.CheckedExpression:
-                case SyntaxKind.UncheckedExpression:
-                case SyntaxKind.AnonymousMethodExpression:
-                // unsafe code
-                case SyntaxKind.SizeOfExpression:
-                case SyntaxKind.PointerMemberAccessExpression:
-                    // From C# spec, 7.3.1:
-                    // Primary: x.y  x?.y  x?[y]  f(x)  a[x]  x++  x--  new  typeof  default  checked  unchecked  delegate
-
-                    return OperatorPrecedence.Primary;
-
-                case SyntaxKind.UnaryPlusExpression:
-                case SyntaxKind.UnaryMinusExpression:
-                case SyntaxKind.LogicalNotExpression:
-                case SyntaxKind.BitwiseNotExpression:
-                case SyntaxKind.PreIncrementExpression:
-                case SyntaxKind.PreDecrementExpression:
-                case SyntaxKind.CastExpression:
-                case SyntaxKind.AwaitExpression:
-                // unsafe code.
-                case SyntaxKind.PointerIndirectionExpression:
-                case SyntaxKind.AddressOfExpression:
-
-                    // From C# spec, 7.3.1:
-                    // Unary: +  -  !  ~  ++x  --x  (T)x  await Task
-
-                    return OperatorPrecedence.Unary;
-
-                case SyntaxKind.MultiplyExpression:
-                case SyntaxKind.DivideExpression:
-                case SyntaxKind.ModuloExpression:
-                    // From C# spec, 7.3.1:
-                    // Multiplicative: *  /  %
-
-                    return OperatorPrecedence.Multiplicative;
-
-                case SyntaxKind.AddExpression:
-                case SyntaxKind.SubtractExpression:
-                    // From C# spec, 7.3.1:
-                    // Additive: +  -
-
-                    return OperatorPrecedence.Additive;
-
-                case SyntaxKind.LeftShiftExpression:
-                case SyntaxKind.RightShiftExpression:
-                    // From C# spec, 7.3.1:
-                    // Shift: <<  >>
-
-                    return OperatorPrecedence.Shift;
-
-                case SyntaxKind.LessThanExpression:
-                case SyntaxKind.GreaterThanExpression:
-                case SyntaxKind.LessThanOrEqualExpression:
-                case SyntaxKind.GreaterThanOrEqualExpression:
-                case SyntaxKind.IsExpression:
-                case SyntaxKind.AsExpression:
-                case SyntaxKind.IsPatternExpression:
-                    // From C# spec, 7.3.1:
-                    // Relational and type testing: <  >  <=  >=  is  as
-
-                    return OperatorPrecedence.RelationalAndTypeTesting;
-
-                case SyntaxKind.EqualsExpression:
-                case SyntaxKind.NotEqualsExpression:
-                    // From C# spec, 7.3.1:
-                    // Equality: ==  !=
-
-                    return OperatorPrecedence.Equality;
-
-                case SyntaxKind.BitwiseAndExpression:
-                    // From C# spec, 7.3.1:
-                    // Logical AND: &
-
-                    return OperatorPrecedence.LogicalAnd;
-
-                case SyntaxKind.ExclusiveOrExpression:
-                    // From C# spec, 7.3.1:
-                    // Logical XOR: ^
-
-                    return OperatorPrecedence.LogicalXor;
-
-                case SyntaxKind.BitwiseOrExpression:
-                    // From C# spec, 7.3.1:
-                    // Logical OR: |
-
-                    return OperatorPrecedence.LogicalOr;
-
-                case SyntaxKind.LogicalAndExpression:
-                    // From C# spec, 7.3.1:
-                    // Conditional AND: &&
-
-                    return OperatorPrecedence.ConditionalAnd;
-
-                case SyntaxKind.LogicalOrExpression:
-                    // From C# spec, 7.3.1:
-                    // Conditional AND: ||
-
-                    return OperatorPrecedence.ConditionalOr;
-
-                case SyntaxKind.CoalesceExpression:
-                    // From C# spec, 7.3.1:
-                    // Null coalescing: ??
-
-                    return OperatorPrecedence.NullCoalescing;
-
-                case SyntaxKind.ConditionalExpression:
-                    // From C# spec, 7.3.1:
-                    // Conditional: ?:
-
-                    return OperatorPrecedence.Conditional;
-
-                case SyntaxKind.SimpleAssignmentExpression:
-                case SyntaxKind.MultiplyAssignmentExpression:
-                case SyntaxKind.DivideAssignmentExpression:
-                case SyntaxKind.ModuloAssignmentExpression:
-                case SyntaxKind.AddAssignmentExpression:
-                case SyntaxKind.SubtractAssignmentExpression:
-                case SyntaxKind.LeftShiftAssignmentExpression:
-                case SyntaxKind.RightShiftAssignmentExpression:
-                case SyntaxKind.AndAssignmentExpression:
-                case SyntaxKind.ExclusiveOrAssignmentExpression:
-                case SyntaxKind.OrAssignmentExpression:
-                case SyntaxKind.SimpleLambdaExpression:
-                case SyntaxKind.ParenthesizedLambdaExpression:
-                    // From C# spec, 7.3.1:
-                    // Conditional: ?:
-
-                    return OperatorPrecedence.AssignmentAndLambdaExpression;
-
-                default:
-                    return OperatorPrecedence.None;
-            }
-        }
-
-        public static bool TryConvertToStatement(
-            this ExpressionSyntax expression,
-            SyntaxToken? semicolonTokenOpt,
-            bool createReturnStatementForExpression,
-            out StatementSyntax statement)
-        {
-            // It's tricky to convert an arrow expression with directives over to a block.
-            // We'd need to find and remove the directives *after* the arrow expression and
-            // move them accordingly.  So, for now, we just disallow this.
-            if (expression.GetLeadingTrivia().Any(t => t.IsDirective))
-            {
-                statement = null;
-                return false;
-            }
-
-            var semicolonToken = semicolonTokenOpt ?? SyntaxFactory.Token(SyntaxKind.SemicolonToken);
-
-            statement = ConvertToStatement(expression, semicolonToken, createReturnStatementForExpression);
-            return true;
-        }
-
-        private static StatementSyntax ConvertToStatement(ExpressionSyntax expression, SyntaxToken semicolonToken, bool createReturnStatementForExpression)
-        {
->>>>>>> cd420a0a
             if (expression.IsKind(SyntaxKind.ThrowExpression))
             {
                 var throwExpression = (ThrowExpressionSyntax)expression;
