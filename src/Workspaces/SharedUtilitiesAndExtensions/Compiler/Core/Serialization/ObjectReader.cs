﻿// Licensed to the .NET Foundation under one or more agreements.
// The .NET Foundation licenses this file to you under the MIT license.
// See the LICENSE file in the project root for more information.

using System;
using System.Diagnostics;
using System.IO;
using System.Runtime.ExceptionServices;
using System.Text;
using System.Threading;
using Microsoft.CodeAnalysis;

namespace Roslyn.Utilities;

using TypeCode = ObjectWriter.TypeCode;

/// <summary>
/// An <see cref="ObjectReader"/> that deserializes objects from a byte stream.
/// </summary>
internal sealed partial class ObjectReader : IDisposable
{
    /// <summary>
    /// We start the version at something reasonably random.  That way an older file, with 
    /// some random start-bytes, has little chance of matching our version.  When incrementing
    /// this version, just change VersionByte2.
    /// </summary>
    internal const byte VersionByte1 = 0b10101010;
    internal const byte VersionByte2 = 0b00001101;

    private readonly BinaryReader _reader;

    /// <summary>
    /// Map of reference id's to deserialized strings.
    /// </summary>
    private readonly ReaderReferenceMap _stringReferenceMap;

    /// <summary>
    /// Creates a new instance of a <see cref="ObjectReader"/>.
    /// </summary>
    /// <param name="stream">The stream to read objects from.</param>
    /// <param name="leaveOpen">True to leave the <paramref name="stream"/> open after the <see cref="ObjectWriter"/> is disposed.</param>
    private ObjectReader(
        Stream stream,
        bool leaveOpen)
    {
        // String serialization assumes both reader and writer to be of the same endianness.
        // It can be adjusted for BigEndian if needed.
        Debug.Assert(BitConverter.IsLittleEndian);

        _reader = new BinaryReader(stream, Encoding.UTF8, leaveOpen);
        _stringReferenceMap = ReaderReferenceMap.Create();
    }

    /// <summary>
    /// Attempts to create a <see cref="ObjectReader"/> from the provided <paramref name="stream"/>.
    /// If the <paramref name="stream"/> does not start with a valid header, then <see langword="null"/> will
    /// be returned.
    /// </summary>
    public static ObjectReader? TryGetReader(
        Stream? stream,
        bool leaveOpen = false)
    {
        if (stream == null)
        {
            return null;
        }

        try
        {
            if (stream.ReadByte() != VersionByte1 ||
                stream.ReadByte() != VersionByte2)
            {
                return null;
            }
        }
        catch (AggregateException ex) when (ex.InnerException is not null)
        {
            // PipeReaderStream wraps any exception it throws in an AggregateException, which is not expected by
            // callers treating it as a normal stream. Unwrap and rethrow the inner exception for clarity.
            // https://github.com/dotnet/runtime/issues/70206
#if NETCOREAPP
            ExceptionDispatchInfo.Throw(ex.InnerException);
#else
            ExceptionDispatchInfo.Capture(ex.InnerException).Throw();
#endif
        }

        return new ObjectReader(stream, leaveOpen);
    }

    /// <summary>
<<<<<<< HEAD
    /// Creates an <see cref="ObjectReader"/> from the provided <paramref name="stream"/>. Unlike <see
    /// cref="TryGetReader(Stream, bool, CancellationToken)"/>, it requires the version of the data in the stream to
    /// exactly match the current format version. Should only be used to read data written by the same version of
    /// Roslyn.
=======
    /// Creates an <see cref="ObjectReader"/> from the provided <paramref name="stream"/>.
    /// Unlike <see cref="TryGetReader(Stream, bool)"/>, it requires the version
    /// of the data in the stream to exactly match the current format version.
    /// Should only be used to read data written by the same version of Roslyn.
>>>>>>> 6c0ff48e
    /// </summary>
    public static ObjectReader GetReader(Stream stream, bool leaveOpen, CancellationToken cancellationToken)
        => GetReader(stream, leaveOpen, checkValidationBytes: true, cancellationToken);

    /// <inheritdoc cref="GetReader(Stream, bool, CancellationToken)"/>
    /// <param name="checkValidationBytes">Whether or not the validation bytes (see <see
    /// cref="ObjectWriter.WriteValidationBytes"/> should be checked immediately at the stream's current
    /// position.</param>
    public static ObjectReader GetReader(
        Stream stream,
<<<<<<< HEAD
        bool leaveOpen,
        bool checkValidationBytes,
        CancellationToken cancellationToken)
=======
        bool leaveOpen)
>>>>>>> 6c0ff48e
    {
        var reader = new ObjectReader(stream, leaveOpen, cancellationToken);
        if (checkValidationBytes)
            reader.CheckValidationBytes();

        return reader;
    }

    public void CheckValidationBytes()
    {
        var b = this.ReadByte();
        if (b != VersionByte1)
            throw ExceptionUtilities.UnexpectedValue(b);

        b = this.ReadByte();
        if (b != VersionByte2)
            throw ExceptionUtilities.UnexpectedValue(b);
<<<<<<< HEAD
=======
        }

        return new ObjectReader(stream, leaveOpen);
>>>>>>> 6c0ff48e
    }

    public void Dispose()
    {
        _stringReferenceMap.Dispose();
    }

    public bool ReadBoolean() => _reader.ReadBoolean();
    public byte ReadByte() => _reader.ReadByte();
    // read as ushort because BinaryWriter fails on chars that are unicode surrogates
    public char ReadChar() => (char)_reader.ReadUInt16();
    public decimal ReadDecimal() => _reader.ReadDecimal();
    public double ReadDouble() => _reader.ReadDouble();
    public float ReadSingle() => _reader.ReadSingle();
    public int ReadInt32() => _reader.ReadInt32();
    public long ReadInt64() => _reader.ReadInt64();
    public sbyte ReadSByte() => _reader.ReadSByte();
    public short ReadInt16() => _reader.ReadInt16();
    public uint ReadUInt32() => _reader.ReadUInt32();
    public ulong ReadUInt64() => _reader.ReadUInt64();
    public ushort ReadUInt16() => _reader.ReadUInt16();
    public string? ReadString() => ReadStringValue();

    public string ReadRequiredString() => ReadString() ?? throw ExceptionUtilities.Unreachable();

    public Guid ReadGuid()
    {
        var accessor = new ObjectWriter.GuidAccessor
        {
            Low64 = ReadInt64(),
            High64 = ReadInt64()
        };

        return accessor.Guid;
    }

    public object? ReadScalarValue()
    {
        var code = (TypeCode)ReadByte();
        switch (code)
        {
            case TypeCode.Null: return null;
            case TypeCode.Boolean_True: return true;
            case TypeCode.Boolean_False: return false;
            case TypeCode.Int8: return ReadSByte();
            case TypeCode.UInt8: return ReadByte();
            case TypeCode.Int16: return ReadInt16();
            case TypeCode.UInt16: return ReadUInt16();
            case TypeCode.Int32: return ReadInt32();
            case TypeCode.Int32_1Byte: return (int)ReadByte();
            case TypeCode.Int32_2Bytes: return (int)ReadUInt16();
            case TypeCode.Int32_0:
            case TypeCode.Int32_1:
            case TypeCode.Int32_2:
            case TypeCode.Int32_3:
            case TypeCode.Int32_4:
            case TypeCode.Int32_5:
            case TypeCode.Int32_6:
            case TypeCode.Int32_7:
            case TypeCode.Int32_8:
            case TypeCode.Int32_9:
            case TypeCode.Int32_10:
                return (int)code - (int)TypeCode.Int32_0;
            case TypeCode.UInt32: return ReadUInt32();
            case TypeCode.UInt32_1Byte: return (uint)ReadByte();
            case TypeCode.UInt32_2Bytes: return (uint)ReadUInt16();
            case TypeCode.UInt32_0:
            case TypeCode.UInt32_1:
            case TypeCode.UInt32_2:
            case TypeCode.UInt32_3:
            case TypeCode.UInt32_4:
            case TypeCode.UInt32_5:
            case TypeCode.UInt32_6:
            case TypeCode.UInt32_7:
            case TypeCode.UInt32_8:
            case TypeCode.UInt32_9:
            case TypeCode.UInt32_10:
                return (uint)((int)code - (int)TypeCode.UInt32_0);
            case TypeCode.Int64: return ReadInt64();
            case TypeCode.UInt64: return ReadUInt64();
            case TypeCode.Float4: return ReadSingle();
            case TypeCode.Float8: return ReadDouble();
            case TypeCode.Decimal: return ReadDecimal();
            case TypeCode.Char:
                // read as ushort because BinaryWriter fails on chars that are unicode surrogates
                return (char)ReadUInt16();
            case TypeCode.StringUtf8:
            case TypeCode.StringUtf16:
            case TypeCode.StringRef_4Bytes:
            case TypeCode.StringRef_1Byte:
            case TypeCode.StringRef_2Bytes:
                return ReadStringValue(code);
            case TypeCode.DateTime:
                return DateTime.FromBinary(ReadInt64());

            default:
                throw ExceptionUtilities.UnexpectedValue(code);
        }
    }

    public Encoding? ReadEncoding()
    {
        var code = (TypeCode)ReadByte();
        switch (code)
        {
            case TypeCode.Null:
                return null;

            case TypeCode.EncodingName:
                return Encoding.GetEncoding(ReadRequiredString());

            case >= TypeCode.FirstWellKnownTextEncoding and <= TypeCode.LastWellKnownTextEncoding:
                return ToEncodingKind(code).GetEncoding();

            case TypeCode.EncodingCodePage:
                return Encoding.GetEncoding(ReadInt32());

            default:
                throw ExceptionUtilities.UnexpectedValue(code);
        }

        static TextEncodingKind ToEncodingKind(TypeCode code)
        {
            Debug.Assert(code is >= TypeCode.FirstWellKnownTextEncoding and <= TypeCode.LastWellKnownTextEncoding);
            return Microsoft.CodeAnalysis.EncodingExtensions.FirstTextEncodingKind + (byte)(code - TypeCode.FirstWellKnownTextEncoding);
        }
    }

    public byte[] ReadByteArray()
    {
        var (result, _) = ReadRawArray<byte>(static (reader, array, length) => reader.Read(array, 0, length));
        return result;
    }

    public char[] ReadCharArray()
    {
        var (result, _) = ReadCharArray(getArray: null);
        return result;
    }

    public (char[] array, int length) ReadCharArray(Func<int, char[]>? getArray)
        => ReadRawArray(static (reader, array, length) => reader.Read(array, 0, length), getArray);

    public (T[] array, int length) ReadRawArray<T>(
        Func<BinaryReader, T[], int, int> read,
        Func<int, T[]>? getArray = null)
    {
        // Defer to caller provided getArray if provided.  Otherwise, we'll just allocate the array ourselves.
        getArray ??= static length => length == 0 ? [] : new T[length];

        var length = ReadArrayLength();
        var array = getArray(length);

        var charsRead = read(_reader, array, length);

        return (array, charsRead);
    }

    internal uint ReadCompressedUInt()
    {
        var info = ReadByte();
        var marker = (byte)(info & ObjectWriter.ByteMarkerMask);
        var byte0 = (byte)(info & ~ObjectWriter.ByteMarkerMask);

        if (marker == ObjectWriter.Byte1Marker)
        {
            return byte0;
        }

        if (marker == ObjectWriter.Byte2Marker)
        {
            var byte1 = ReadByte();
            return (((uint)byte0) << 8) | byte1;
        }

        if (marker == ObjectWriter.Byte4Marker)
        {
            var byte1 = ReadByte();
            var byte2 = ReadByte();
            var byte3 = ReadByte();

            return (((uint)byte0) << 24) | (((uint)byte1) << 16) | (((uint)byte2) << 8) | byte3;
        }

        throw ExceptionUtilities.UnexpectedValue(marker);
    }

    private string? ReadStringValue()
    {
        var kind = (TypeCode)ReadByte();
        return kind == TypeCode.Null ? null : ReadStringValue(kind);
    }

    private string ReadStringValue(TypeCode kind)
    {
        return kind switch
        {
            TypeCode.StringRef_1Byte => _stringReferenceMap.GetValue(ReadByte()),
            TypeCode.StringRef_2Bytes => _stringReferenceMap.GetValue(ReadUInt16()),
            TypeCode.StringRef_4Bytes => _stringReferenceMap.GetValue(ReadInt32()),
            TypeCode.StringUtf16 or TypeCode.StringUtf8 => ReadStringLiteral(kind),
            _ => throw ExceptionUtilities.UnexpectedValue(kind),
        };
    }

    private unsafe string ReadStringLiteral(TypeCode kind)
    {
        string value;
        if (kind == TypeCode.StringUtf8)
        {
            value = _reader.ReadString();
        }
        else
        {
            // This is rare, just allocate UTF-16 bytes for simplicity.
            var characterCount = (int)ReadCompressedUInt();
            var bytes = _reader.ReadBytes(characterCount * sizeof(char));
            fixed (byte* bytesPtr = bytes)
            {
                value = new string((char*)bytesPtr, 0, characterCount);
            }
        }

        _stringReferenceMap.AddValue(value);
        return value;
    }

    private int ReadArrayLength()
        => (TypeCode)ReadByte() switch
        {
            TypeCode.Array_0 => 0,
            TypeCode.Array_1 => 1,
            TypeCode.Array_2 => 2,
            TypeCode.Array_3 => 3,
            _ => (int)this.ReadCompressedUInt(),
        };
}<|MERGE_RESOLUTION|>--- conflicted
+++ resolved
@@ -89,36 +89,24 @@
     }
 
     /// <summary>
-<<<<<<< HEAD
     /// Creates an <see cref="ObjectReader"/> from the provided <paramref name="stream"/>. Unlike <see
-    /// cref="TryGetReader(Stream, bool, CancellationToken)"/>, it requires the version of the data in the stream to
+    /// cref="TryGetReader(Stream, bool)"/>, it requires the version of the data in the stream to
     /// exactly match the current format version. Should only be used to read data written by the same version of
     /// Roslyn.
-=======
-    /// Creates an <see cref="ObjectReader"/> from the provided <paramref name="stream"/>.
-    /// Unlike <see cref="TryGetReader(Stream, bool)"/>, it requires the version
-    /// of the data in the stream to exactly match the current format version.
-    /// Should only be used to read data written by the same version of Roslyn.
->>>>>>> 6c0ff48e
-    /// </summary>
-    public static ObjectReader GetReader(Stream stream, bool leaveOpen, CancellationToken cancellationToken)
-        => GetReader(stream, leaveOpen, checkValidationBytes: true, cancellationToken);
-
-    /// <inheritdoc cref="GetReader(Stream, bool, CancellationToken)"/>
+    /// </summary>
+    public static ObjectReader GetReader(Stream stream, bool leaveOpen)
+        => GetReader(stream, leaveOpen, checkValidationBytes: true);
+
+    /// <inheritdoc cref="GetReader(Stream, bool)"/>
     /// <param name="checkValidationBytes">Whether or not the validation bytes (see <see
     /// cref="ObjectWriter.WriteValidationBytes"/> should be checked immediately at the stream's current
     /// position.</param>
     public static ObjectReader GetReader(
         Stream stream,
-<<<<<<< HEAD
         bool leaveOpen,
-        bool checkValidationBytes,
-        CancellationToken cancellationToken)
-=======
-        bool leaveOpen)
->>>>>>> 6c0ff48e
-    {
-        var reader = new ObjectReader(stream, leaveOpen, cancellationToken);
+        bool checkValidationBytes)
+    {
+        var reader = new ObjectReader(stream, leaveOpen);
         if (checkValidationBytes)
             reader.CheckValidationBytes();
 
@@ -134,12 +122,6 @@
         b = this.ReadByte();
         if (b != VersionByte2)
             throw ExceptionUtilities.UnexpectedValue(b);
-<<<<<<< HEAD
-=======
-        }
-
-        return new ObjectReader(stream, leaveOpen);
->>>>>>> 6c0ff48e
     }
 
     public void Dispose()
