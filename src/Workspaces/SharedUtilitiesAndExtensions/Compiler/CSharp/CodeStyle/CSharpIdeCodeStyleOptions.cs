--- conflicted
+++ resolved
@@ -72,14 +72,9 @@
     [DataMember] public CodeStyleOption2<bool> PreferMethodGroupConversion { get; init; } = CodeStyleOption2.TrueWithSilentEnforcement;
 
     // the following are also used in code generation features, consider sharing:
-<<<<<<< HEAD
-    [DataMember] public CodeStyleOption2<bool> PreferReadOnlyStruct { get; init; } = s_trueWithSuggestionEnforcement;
-    [DataMember] public CodeStyleOption2<bool> PreferReadOnlyStructMember { get; init; } = s_trueWithSuggestionEnforcement;
-    [DataMember] public CodeStyleOption2<bool> PreferStaticLocalFunction { get; init; } = s_trueWithSuggestionEnforcement;
-=======
     [DataMember] public CodeStyleOption2<bool> PreferReadOnlyStruct { get; init; } = CodeStyleOption2.TrueWithSuggestionEnforcement;
+    [DataMember] public CodeStyleOption2<bool> PreferReadOnlyStructMember { get; init; } = CodeStyleOption2.TrueWithSuggestionEnforcement;
     [DataMember] public CodeStyleOption2<bool> PreferStaticLocalFunction { get; init; } = CodeStyleOption2.TrueWithSuggestionEnforcement;
->>>>>>> 9ffa0b06
     [DataMember] public CodeStyleOption2<ExpressionBodyPreference> PreferExpressionBodiedLambdas { get; init; } = s_whenPossibleWithSilentEnforcement;
 
     public CSharpIdeCodeStyleOptions()
