﻿// Copyright (c) Microsoft.  All Rights Reserved.  Licensed under the Apache License, Version 2.0.  See License.txt in the project root for license information.

using System;
using System.Collections.Generic;
using System.Collections.Immutable;
using System.Linq;
using System.Threading;
using System.Threading.Tasks;
using Microsoft.CodeAnalysis;
using Microsoft.CodeAnalysis.LanguageServices;
using Microsoft.CodeAnalysis.Shared.Extensions;
using Microsoft.CodeAnalysis.Shared.Utilities;
using Roslyn.Utilities;

namespace Microsoft.CodeAnalysis.FindSymbols.Finders
{
    internal abstract partial class AbstractReferenceFinder : IReferenceFinder
    {
<<<<<<< HEAD
        protected abstract bool CanFind(TSymbol symbol);
        protected abstract Task<ImmutableArray<Document>> DetermineDocumentsToSearchAsync(TSymbol symbol, Project project, IImmutableSet<Document> documents, CancellationToken cancellationToken);
        protected abstract Task<ImmutableArray<ReferenceLocation>> FindReferencesInDocumentAsync(TSymbol symbol, Document document, CancellationToken cancellationToken);

        public Task<ImmutableArray<Project>> DetermineProjectsToSearchAsync(ISymbol symbol, Solution solution, IImmutableSet<Project> projects, CancellationToken cancellationToken)
        {
            return symbol is TSymbol && CanFind((TSymbol)symbol)
                ? DetermineProjectsToSearchAsync((TSymbol)symbol, solution, projects, cancellationToken)
                : SpecializedTasks.EmptyImmutableArray<Project>();
        }

        public Task<ImmutableArray<Document>> DetermineDocumentsToSearchAsync(ISymbol symbol, Project project, IImmutableSet<Document> documents, CancellationToken cancellationToken)
        {
            return symbol is TSymbol && CanFind((TSymbol)symbol)
                ? DetermineDocumentsToSearchAsync((TSymbol)symbol, project, documents, cancellationToken)
                : SpecializedTasks.EmptyImmutableArray<Document>();
        }

        public Task<ImmutableArray<ReferenceLocation>> FindReferencesInDocumentAsync(
            SymbolAndProjectId symbolAndProjectId, Document document, CancellationToken cancellationToken)
        {
            var symbol = symbolAndProjectId.Symbol;
            return symbol is TSymbol && CanFind((TSymbol)symbol)
                ? FindReferencesInDocumentAsync((TSymbol)symbol, document, cancellationToken)
                : SpecializedTasks.EmptyImmutableArray<ReferenceLocation>();
        }

        public Task<ImmutableArray<SymbolAndProjectId>> DetermineCascadedSymbolsAsync(
            SymbolAndProjectId symbolAndProjectId, Solution solution, IImmutableSet<Project> projects, CancellationToken cancellationToken)
        {
            var symbol = symbolAndProjectId.Symbol;
            if (symbol is TSymbol && CanFind((TSymbol)symbol))
            {
                return DetermineCascadedSymbolsAsync(
                    symbolAndProjectId.WithSymbol((TSymbol)symbol),
                    solution, projects, cancellationToken);
            }

            return SpecializedTasks.EmptyImmutableArray<SymbolAndProjectId>();
        }

        protected virtual Task<ImmutableArray<Project>> DetermineProjectsToSearchAsync(
            TSymbol symbol, Solution solution, IImmutableSet<Project> projects, CancellationToken cancellationToken)
        {
            return DependentProjectsFinder.GetDependentProjectsAsync(
                symbol, solution, projects, cancellationToken);
        }

        protected virtual Task<ImmutableArray<SymbolAndProjectId>> DetermineCascadedSymbolsAsync(
            SymbolAndProjectId<TSymbol> symbolAndProject, Solution solution, IImmutableSet<Project> projects, CancellationToken cancellationToken)
        {
            return SpecializedTasks.EmptyImmutableArray<SymbolAndProjectId>();
        }
=======
        public abstract Task<ImmutableArray<SymbolAndProjectId>> DetermineCascadedSymbolsAsync(SymbolAndProjectId symbolAndProject, Solution solution, IImmutableSet<Project> projects, CancellationToken cancellationToken);
        public abstract Task<ImmutableArray<Project>> DetermineProjectsToSearchAsync(ISymbol symbol, Solution solution, IImmutableSet<Project> projects, CancellationToken cancellationToken);
        public abstract Task<ImmutableArray<Document>> DetermineDocumentsToSearchAsync(ISymbol symbol, Project project, IImmutableSet<Document> documents, CancellationToken cancellationToken);
        public abstract Task<ImmutableArray<ReferenceLocation>> FindReferencesInDocumentAsync(SymbolAndProjectId symbolAndProjectId, Document document, CancellationToken cancellationToken);
>>>>>>> 2d339b4b

        protected static bool TryGetNameWithoutAttributeSuffix(
            string name,
            ISyntaxFactsService syntaxFacts,
            out string result)
        {
            return name.TryGetWithoutAttributeSuffix(syntaxFacts.IsCaseSensitive, out result);
        }

        protected async Task<ImmutableArray<Document>> FindDocumentsAsync(Project project, IImmutableSet<Document> scope, Func<Document, CancellationToken, Task<bool>> predicateAsync, CancellationToken cancellationToken)
        {
            // special case for HR
            if (scope != null && scope.Count == 1)
            {
                var document = scope.First();
                if (document.Project == project)
                {
                    return scope.ToImmutableArray();
                }

                return ImmutableArray<Document>.Empty;
            }

            var documents = ArrayBuilder<Document>.GetInstance();
            foreach (var document in project.Documents)
            {
                if (scope != null && !scope.Contains(document))
                {
                    continue;
                }

                if (await predicateAsync(document, cancellationToken).ConfigureAwait(false))
                {
                    documents.Add(document);
                }
            }

            return documents.ToImmutableAndFree();
        }

        /// <summary>
        /// Finds all the documents in the provided project that contain the requested string
        /// values
        /// </summary>
        protected Task<ImmutableArray<Document>> FindDocumentsAsync(Project project, IImmutableSet<Document> documents, CancellationToken cancellationToken, params string[] values)
        {
            return FindDocumentsAsync(project, documents, async (d, c) =>
            {
                var info = await SyntaxTreeInfo.GetIdentifierInfoAsync(d, c).ConfigureAwait(false);
                foreach (var value in values)
                {
                    if (!info.ProbablyContainsIdentifier(value))
                    {
                        return false;
                    }
                }

                return true;
            }, cancellationToken);
        }

        protected Task<ImmutableArray<Document>> FindDocumentsAsync(
            Project project,
            IImmutableSet<Document> documents,
            PredefinedType predefinedType,
            CancellationToken cancellationToken)
        {
            return FindDocumentsAsync(project, documents, async (d, c) =>
            {
                var info = await SyntaxTreeInfo.GetContextInfoAsync(d, c).ConfigureAwait(false);
                return info.ContainsPredefinedType(predefinedType);
            }, cancellationToken);
        }

        protected async Task<ImmutableArray<Document>> FindDocumentsAsync(
            Project project,
            IImmutableSet<Document> documents,
            PredefinedOperator op,
            CancellationToken cancellationToken)
        {
            if (op == PredefinedOperator.None)
            {
                return ImmutableArray<Document>.Empty;
            }

            return await FindDocumentsAsync(project, documents, async (d, c) =>
            {
                var info = await SyntaxTreeInfo.GetContextInfoAsync(d, c).ConfigureAwait(false);
                return info.ContainsPredefinedOperator(op);
            }, cancellationToken).ConfigureAwait(false);
        }

        protected static bool IdentifiersMatch(ISyntaxFactsService syntaxFacts, string name, SyntaxToken token)
        {
            return syntaxFacts.IsIdentifier(token) && syntaxFacts.TextMatch(token.ValueText, name);
        }

        protected static Task<ImmutableArray<ReferenceLocation>> FindReferencesInDocumentUsingIdentifierAsync(
            ISymbol symbol,
            string identifier,
            Document document,
            CancellationToken cancellationToken)
        {
            return FindReferencesInDocumentUsingIdentifierAsync(
                symbol, identifier, document, findParentNode: null,
                cancellationToken: cancellationToken);
        }

        protected static Task<ImmutableArray<ReferenceLocation>> FindReferencesInDocumentUsingIdentifierAsync(
            ISymbol symbol,
            string identifier,
            Document document,
            Func<SyntaxToken, SyntaxNode> findParentNode,
            CancellationToken cancellationToken)
        {
            var symbolsMatch = GetStandardSymbolsMatchFunction(symbol, findParentNode, document.Project.Solution, cancellationToken);

            return FindReferencesInDocumentUsingIdentifierAsync(
                identifier, document, symbolsMatch, cancellationToken);
        }

        protected static async Task<ImmutableArray<ReferenceLocation>> FindReferencesInDocumentUsingIdentifierAsync(
            string identifier,
            Document document,
            Func<SyntaxToken, SemanticModel, ValueTuple<bool, CandidateReason>> symbolsMatch,
            CancellationToken cancellationToken)
        {
            var tokens = await document.GetIdentifierOrGlobalNamespaceTokensWithTextAsync(identifier, cancellationToken).ConfigureAwait(false);

            var syntaxFacts = document.GetLanguageService<ISyntaxFactsService>();
            Func<SyntaxToken, bool> tokensMatch = t => IdentifiersMatch(syntaxFacts, identifier, t);

            return await FindReferencesInTokensAsync(
                document,
                tokens,
                tokensMatch,
                symbolsMatch,
                cancellationToken).ConfigureAwait(false);
        }

        protected static Func<SyntaxToken, SemanticModel, ValueTuple<bool, CandidateReason>> GetStandardSymbolsMatchFunction(
            ISymbol symbol, Func<SyntaxToken, SyntaxNode> findParentNode, Solution solution, CancellationToken cancellationToken)
        {
            var nodeMatch = GetStandardSymbolsNodeMatchFunction(symbol, solution, cancellationToken);
            findParentNode = findParentNode ?? (t => t.Parent);
            Func<SyntaxToken, SemanticModel, ValueTuple<bool, CandidateReason>> symbolsMatch =
                (token, model) => nodeMatch(findParentNode(token), model);

            return symbolsMatch;
        }

        protected static Func<SyntaxNode, SemanticModel, ValueTuple<bool, CandidateReason>> GetStandardSymbolsNodeMatchFunction(
            ISymbol searchSymbol, Solution solution, CancellationToken cancellationToken)
        {
            Func<SyntaxNode, SemanticModel, ValueTuple<bool, CandidateReason>> symbolsMatch =
                (node, model) =>
                {
                    var symbolInfoToMatch = FindReferenceCache.GetSymbolInfo(model, node, cancellationToken);

                    var symbolToMatch = symbolInfoToMatch.Symbol;
                    var symbolToMatchCompilation = model.Compilation;

                    if (SymbolFinder.OriginalSymbolsMatch(searchSymbol, symbolInfoToMatch.Symbol, solution, null, symbolToMatchCompilation, cancellationToken))
                    {
                        return ValueTuple.Create(true, CandidateReason.None);
                    }
                    else if (symbolInfoToMatch.CandidateSymbols.Any(s => SymbolFinder.OriginalSymbolsMatch(searchSymbol, s, solution, null, symbolToMatchCompilation, cancellationToken)))
                    {
                        return ValueTuple.Create(true, symbolInfoToMatch.CandidateReason);
                    }
                    else
                    {
                        return ValueTuple.Create(false, CandidateReason.None);
                    }
                };

            return symbolsMatch;
        }

        protected static async Task<ImmutableArray<ReferenceLocation>> FindReferencesInTokensAsync(
            Document document,
            IEnumerable<SyntaxToken> tokens,
            Func<SyntaxToken, bool> tokensMatch,
            Func<SyntaxToken, SemanticModel, ValueTuple<bool, CandidateReason>> symbolsMatch,
            CancellationToken cancellationToken)
        {
            var semanticFacts = document.Project.LanguageServices.GetService<ISemanticFactsService>();

            var syntaxTree = await document.GetSyntaxTreeAsync(cancellationToken).ConfigureAwait(false);
            var semanticModel = await document.GetSemanticModelAsync(cancellationToken).ConfigureAwait(false);

            var locations = ArrayBuilder<ReferenceLocation>.GetInstance();
            foreach (var token in tokens)
            {
                cancellationToken.ThrowIfCancellationRequested();

                if (tokensMatch(token))
                {
                    var match = symbolsMatch(token, semanticModel);
                    if (match.Item1)
                    {
                        var alias = FindReferenceCache.GetAliasInfo(semanticFacts, semanticModel, token, cancellationToken);

                        var location = token.GetLocation();
                        var isWrittenTo = semanticFacts.IsWrittenTo(semanticModel, token.Parent, cancellationToken);
                        locations.Add(new ReferenceLocation(document, alias, location, isImplicit: false, isWrittenTo: isWrittenTo, candidateReason: match.Item2));
                    }
                }
            }

            return locations.ToImmutableAndFree();
        }

        private static async Task<IAliasSymbol> GetAliasSymbolAsync(
            Document document,
            ReferenceLocation location,
            CancellationToken cancellationToken)
        {
            if (location.Location.IsInSource)
            {
                var tree = location.Location.SourceTree;
                var root = await tree.GetRootAsync(cancellationToken).ConfigureAwait(false);
                var token = root.FindToken(location.Location.SourceSpan.Start);
                var node = token.Parent;

                var syntaxFacts = document.Project.LanguageServices.GetService<ISyntaxFactsService>();
                if (syntaxFacts.IsRightSideOfQualifiedName(node))
                {
                    node = node.Parent;
                }

                if (syntaxFacts.IsUsingDirectiveName(node))
                {
                    var directive = node.Parent;
                    var semanticModel = await document.GetSemanticModelAsync(cancellationToken).ConfigureAwait(false);
                    var aliasSymbol = semanticModel.GetDeclaredSymbol(directive, cancellationToken) as IAliasSymbol;
                    if (aliasSymbol != null)
                    {
                        return aliasSymbol;
                    }
                }
            }

            return null;
        }

        protected static Task<ImmutableArray<ReferenceLocation>> FindAliasReferencesAsync(
            ImmutableArray<ReferenceLocation> nonAliasReferences,
            ISymbol symbol,
            Document document,
            CancellationToken cancellationToken)
        {
            return FindAliasReferencesAsync(
                nonAliasReferences, symbol, document,
                findParentNode: null, cancellationToken: cancellationToken);
        }

        protected static async Task<ImmutableArray<ReferenceLocation>> FindAliasReferencesAsync(
            ImmutableArray<ReferenceLocation> nonAliasReferences,
            ISymbol symbol,
            Document document,
            Func<SyntaxToken, SyntaxNode> findParentNode,
            CancellationToken cancellationToken)
        {
            var aliasSymbols = await GetAliasSymbolsAsync(document, nonAliasReferences, cancellationToken).ConfigureAwait(false);
            if (aliasSymbols == null)
            {
                return ImmutableArray<ReferenceLocation>.Empty;
            }

            return await FindReferencesThroughAliasSymbolsAsync(symbol, document, aliasSymbols, findParentNode, cancellationToken).ConfigureAwait(false);
        }

        protected static async Task<ImmutableArray<ReferenceLocation>> FindAliasReferencesAsync(
            ImmutableArray<ReferenceLocation> nonAliasReferences,
            ISymbol symbol,
            Document document,
            Func<SyntaxToken, SemanticModel, ValueTuple<bool, CandidateReason>> symbolsMatch,
            CancellationToken cancellationToken)
        {
            var aliasSymbols = await GetAliasSymbolsAsync(document, nonAliasReferences, cancellationToken).ConfigureAwait(false);
            if (aliasSymbols == null)
            {
                return ImmutableArray<ReferenceLocation>.Empty;
            }

            return await FindReferencesThroughAliasSymbolsAsync(symbol, document, aliasSymbols, symbolsMatch, cancellationToken).ConfigureAwait(false);
        }

        private static async Task<ImmutableArray<IAliasSymbol>> GetAliasSymbolsAsync(
            Document document,
            ImmutableArray<ReferenceLocation> nonAliasReferences,
            CancellationToken cancellationToken)
        {
            var aliasSymbols = ArrayBuilder<IAliasSymbol>.GetInstance();
            foreach (var r in nonAliasReferences)
            {
                var symbol = await GetAliasSymbolAsync(document, r, cancellationToken).ConfigureAwait(false);
                if (symbol != null)
                {
                    aliasSymbols.Add(symbol);
                }
            }

            return aliasSymbols.ToImmutableAndFree();
        }

        private static async Task<ImmutableArray<ReferenceLocation>> FindReferencesThroughAliasSymbolsAsync(
            ISymbol symbol,
            Document document,
            ImmutableArray<IAliasSymbol> aliasSymbols,
            Func<SyntaxToken, SyntaxNode> findParentNode,
            CancellationToken cancellationToken)
        {
            var syntaxFactsService = document.GetLanguageService<ISyntaxFactsService>();
            var allAliasReferences = ArrayBuilder<ReferenceLocation>.GetInstance();
            foreach (var aliasSymbol in aliasSymbols)
            {
                var aliasReferences = await FindReferencesInDocumentUsingIdentifierAsync(
                    symbol, aliasSymbol.Name, document, findParentNode, cancellationToken).ConfigureAwait(false);
                allAliasReferences.AddRange(aliasReferences);

                // the alias may reference an attribute and the alias name may end with an "Attribute" suffix. In this case search for the
                // shortened name as well (e.g. using FooAttribute = MyNamespace.FooAttribute; [Foo] class C1 {})
                string simpleName;
                if (TryGetNameWithoutAttributeSuffix(aliasSymbol.Name, syntaxFactsService, out simpleName))
                {
                    aliasReferences = await FindReferencesInDocumentUsingIdentifierAsync(
                        symbol, simpleName, document, cancellationToken).ConfigureAwait(false);
                    allAliasReferences.AddRange(aliasReferences);
                }
            }

            return allAliasReferences.ToImmutableAndFree();
        }

        private static async Task<ImmutableArray<ReferenceLocation>> FindReferencesThroughAliasSymbolsAsync(
            ISymbol symbol,
            Document document,
            ImmutableArray<IAliasSymbol> aliasSymbols,
            Func<SyntaxToken, SemanticModel, ValueTuple<bool, CandidateReason>> symbolsMatch,
            CancellationToken cancellationToken)
        {
            var syntaxFactsService = document.GetLanguageService<ISyntaxFactsService>();
            var allAliasReferences = ArrayBuilder<ReferenceLocation>.GetInstance();
            foreach (var aliasSymbol in aliasSymbols)
            {
                var aliasReferences = await FindReferencesInDocumentUsingIdentifierAsync(aliasSymbol.Name, document, symbolsMatch, cancellationToken).ConfigureAwait(false);
                allAliasReferences.AddRange(aliasReferences);

                // the alias may reference an attribute and the alias name may end with an "Attribute" suffix. In this case search for the
                // shortened name as well (e.g. using FooAttribute = MyNamespace.FooAttribute; [Foo] class C1 {})
                string simpleName;
                if (TryGetNameWithoutAttributeSuffix(aliasSymbol.Name, syntaxFactsService, out simpleName))
                {
                    aliasReferences = await FindReferencesInDocumentUsingIdentifierAsync(simpleName, document, symbolsMatch, cancellationToken).ConfigureAwait(false);
                    allAliasReferences.AddRange(aliasReferences);
                }
            }

            return allAliasReferences.ToImmutableAndFree();
        }

        protected Task<ImmutableArray<Document>> FindDocumentsWithForEachStatementsAsync(Project project, IImmutableSet<Document> documents, CancellationToken cancellationToken)
        {
            return FindDocumentsAsync(project, documents, async (d, c) =>
            {
                var info = await SyntaxTreeInfo.GetContextInfoAsync(d, c).ConfigureAwait(false);
                return info.ContainsForEachStatement;
            }, cancellationToken);
        }

        protected async Task<ImmutableArray<ReferenceLocation>> FindReferencesInForEachStatementsAsync(
            ISymbol symbol,
            Document document,
            CancellationToken cancellationToken)
        {
            var syntaxTreeInfo = await SyntaxTreeInfo.GetContextInfoAsync(document, cancellationToken).ConfigureAwait(false);
            if (syntaxTreeInfo.ContainsForEachStatement)
            {
                var semanticFacts = document.Project.LanguageServices.GetService<ISemanticFactsService>();
                var syntaxRoot = await document.GetSyntaxRootAsync(cancellationToken).ConfigureAwait(false);
                var semanticModel = await document.GetSemanticModelAsync(cancellationToken).ConfigureAwait(false);

                var locations = ArrayBuilder<ReferenceLocation>.GetInstance();

                var originalUnreducedSymbolDefinition = symbol.GetOriginalUnreducedDefinition();

                foreach (var node in syntaxRoot.DescendantNodesAndSelf())
                {
                    cancellationToken.ThrowIfCancellationRequested();
                    var info = semanticFacts.GetForEachSymbols(semanticModel, node);

                    if (Matches(info.GetEnumeratorMethod, originalUnreducedSymbolDefinition) ||
                        Matches(info.MoveNextMethod, originalUnreducedSymbolDefinition) ||
                        Matches(info.CurrentProperty, originalUnreducedSymbolDefinition) ||
                        Matches(info.DisposeMethod, originalUnreducedSymbolDefinition))
                    {
                        var location = node.GetFirstToken().GetLocation();
                        locations.Add(new ReferenceLocation(
                            document, alias: null, location: location, isImplicit: true, isWrittenTo: false, candidateReason: CandidateReason.None));
                    }
                }

                return locations.ToImmutableAndFree();
            }
            else
            {
                return ImmutableArray<ReferenceLocation>.Empty;
            }
        }

        private static bool Matches(ISymbol symbol1, ISymbol notNulloriginalUnreducedSymbol2)
        {
            return symbol1 != null && SymbolEquivalenceComparer.Instance.Equals(
                symbol1.GetOriginalUnreducedDefinition(),
                notNulloriginalUnreducedSymbol2);
        }
    }

    internal abstract partial class AbstractReferenceFinder<TSymbol> : AbstractReferenceFinder
        where TSymbol : ISymbol
    {
        protected abstract bool CanFind(TSymbol symbol);
        protected abstract Task<ImmutableArray<Document>> DetermineDocumentsToSearchAsync(TSymbol symbol, Project project, IImmutableSet<Document> documents, CancellationToken cancellationToken);
        protected abstract Task<ImmutableArray<ReferenceLocation>> FindReferencesInDocumentAsync(TSymbol symbol, Document document, CancellationToken cancellationToken);

        public override Task<ImmutableArray<Project>> DetermineProjectsToSearchAsync(ISymbol symbol, Solution solution, IImmutableSet<Project> projects, CancellationToken cancellationToken)
        {
            return symbol is TSymbol && CanFind((TSymbol)symbol)
                ? DetermineProjectsToSearchAsync((TSymbol)symbol, solution, projects, cancellationToken)
                : SpecializedTasks.EmptyImmutableArray<Project>();
        }

        public override Task<ImmutableArray<Document>> DetermineDocumentsToSearchAsync(ISymbol symbol, Project project, IImmutableSet<Document> documents, CancellationToken cancellationToken)
        {
            return symbol is TSymbol && CanFind((TSymbol)symbol)
                ? DetermineDocumentsToSearchAsync((TSymbol)symbol, project, documents, cancellationToken)
                : SpecializedTasks.EmptyImmutableArray<Document>();
        }

        public override Task<ImmutableArray<ReferenceLocation>> FindReferencesInDocumentAsync(
            SymbolAndProjectId symbolAndProjectId, Document document, CancellationToken cancellationToken)
        {
            var symbol = symbolAndProjectId.Symbol;
            return symbol is TSymbol && CanFind((TSymbol)symbol)
                ? FindReferencesInDocumentAsync((TSymbol)symbol, document, cancellationToken)
                : SpecializedTasks.EmptyImmutableArray<ReferenceLocation>();
        }

        public override Task<ImmutableArray<SymbolAndProjectId>> DetermineCascadedSymbolsAsync(
            SymbolAndProjectId symbolAndProjectId, Solution solution, IImmutableSet<Project> projects, CancellationToken cancellationToken)
        {
            var symbol = symbolAndProjectId.Symbol;
            if (symbol is TSymbol && CanFind((TSymbol)symbol))
            {
                return DetermineCascadedSymbolsAsync(
                    symbolAndProjectId.WithSymbol((TSymbol)symbol),
                    solution, projects, cancellationToken);
            }

            return SpecializedTasks.EmptyImmutableArray<SymbolAndProjectId>();
        }

        protected virtual async Task<ImmutableArray<Project>> DetermineProjectsToSearchAsync(
            TSymbol symbol, Solution solution, IImmutableSet<Project> projects, CancellationToken cancellationToken)
        {
            var result = await DependentProjectsFinder.GetDependentProjectsAsync(
                symbol, solution, projects, cancellationToken).ConfigureAwait(false);
            return result.ToImmutableArray();
        }

        protected virtual Task<ImmutableArray<SymbolAndProjectId>> DetermineCascadedSymbolsAsync(
            SymbolAndProjectId<TSymbol> symbolAndProject, Solution solution, IImmutableSet<Project> projects, CancellationToken cancellationToken)
        {
            return SpecializedTasks.EmptyImmutableArray<SymbolAndProjectId>();
        }

        protected static Task<ImmutableArray<ReferenceLocation>> FindReferencesInDocumentUsingSymbolNameAsync(
            TSymbol symbol,
            Document document,
            CancellationToken cancellationToken)
        {
            return FindReferencesInDocumentUsingIdentifierAsync(
                symbol, symbol.Name, document, cancellationToken: cancellationToken);
        }

        protected Task<ImmutableArray<ReferenceLocation>> FindReferencesInTokensAsync(
            TSymbol symbol,
            Document document,
            IEnumerable<SyntaxToken> tokens,
            Func<SyntaxToken, bool> tokensMatch,
            CancellationToken cancellationToken)
        {
            return FindReferencesInTokensAsync(
                symbol, document, tokens, tokensMatch,
                findParentNode: null, cancellationToken: cancellationToken);
        }

        protected Task<ImmutableArray<ReferenceLocation>> FindReferencesInTokensAsync(
            TSymbol symbol,
            Document document,
            IEnumerable<SyntaxToken> tokens,
            Func<SyntaxToken, bool> tokensMatch,
            Func<SyntaxToken, SyntaxNode> findParentNode,
            CancellationToken cancellationToken)
        {
            var symbolsMatch = GetStandardSymbolsMatchFunction(symbol, findParentNode, document.Project.Solution, cancellationToken);

            return FindReferencesInTokensAsync(
                document,
                tokens,
                tokensMatch,
                symbolsMatch,
                cancellationToken);
        }

        protected static Task<ImmutableArray<ReferenceLocation>> FindReferencesInDocumentAsync(
            TSymbol symbol,
            Document document,
            Func<SyntaxToken, bool> tokensMatch,
            CancellationToken cancellationToken)
        {
            return FindReferencesInDocumentAsync(
                symbol, document, tokensMatch,
                findParentNode: null, cancellationToken: cancellationToken);
        }

        protected static Task<ImmutableArray<ReferenceLocation>> FindReferencesInDocumentAsync(
            TSymbol symbol,
            Document document,
            Func<SyntaxToken, bool> tokensMatch,
            Func<SyntaxToken, SyntaxNode> findParentNode,
            CancellationToken cancellationToken)
        {
            var symbolsMatch = GetStandardSymbolsMatchFunction(symbol, findParentNode, document.Project.Solution, cancellationToken);
            return FindReferencesInDocumentAsync(symbol, document, tokensMatch, symbolsMatch, cancellationToken);
        }

        protected static async Task<ImmutableArray<ReferenceLocation>> FindReferencesInDocumentAsync(
            TSymbol symbol,
            Document document,
            Func<SyntaxToken, bool> tokensMatch,
            Func<SyntaxToken, SemanticModel, ValueTuple<bool, CandidateReason>> symbolsMatch,
            CancellationToken cancellationToken)
        {
            var root = await document.GetSyntaxRootAsync(cancellationToken).ConfigureAwait(false);

            // Now that we have Doc Comments in place, We are searching for References in the Trivia as well by setting descendIntoTrivia: true
            var tokens = root.DescendantTokens(descendIntoTrivia: true);
            return await FindReferencesInTokensAsync(document, tokens, tokensMatch, symbolsMatch, cancellationToken).ConfigureAwait(false);
        }
    }
}<|MERGE_RESOLUTION|>--- conflicted
+++ resolved
@@ -16,66 +16,10 @@
 {
     internal abstract partial class AbstractReferenceFinder : IReferenceFinder
     {
-<<<<<<< HEAD
-        protected abstract bool CanFind(TSymbol symbol);
-        protected abstract Task<ImmutableArray<Document>> DetermineDocumentsToSearchAsync(TSymbol symbol, Project project, IImmutableSet<Document> documents, CancellationToken cancellationToken);
-        protected abstract Task<ImmutableArray<ReferenceLocation>> FindReferencesInDocumentAsync(TSymbol symbol, Document document, CancellationToken cancellationToken);
-
-        public Task<ImmutableArray<Project>> DetermineProjectsToSearchAsync(ISymbol symbol, Solution solution, IImmutableSet<Project> projects, CancellationToken cancellationToken)
-        {
-            return symbol is TSymbol && CanFind((TSymbol)symbol)
-                ? DetermineProjectsToSearchAsync((TSymbol)symbol, solution, projects, cancellationToken)
-                : SpecializedTasks.EmptyImmutableArray<Project>();
-        }
-
-        public Task<ImmutableArray<Document>> DetermineDocumentsToSearchAsync(ISymbol symbol, Project project, IImmutableSet<Document> documents, CancellationToken cancellationToken)
-        {
-            return symbol is TSymbol && CanFind((TSymbol)symbol)
-                ? DetermineDocumentsToSearchAsync((TSymbol)symbol, project, documents, cancellationToken)
-                : SpecializedTasks.EmptyImmutableArray<Document>();
-        }
-
-        public Task<ImmutableArray<ReferenceLocation>> FindReferencesInDocumentAsync(
-            SymbolAndProjectId symbolAndProjectId, Document document, CancellationToken cancellationToken)
-        {
-            var symbol = symbolAndProjectId.Symbol;
-            return symbol is TSymbol && CanFind((TSymbol)symbol)
-                ? FindReferencesInDocumentAsync((TSymbol)symbol, document, cancellationToken)
-                : SpecializedTasks.EmptyImmutableArray<ReferenceLocation>();
-        }
-
-        public Task<ImmutableArray<SymbolAndProjectId>> DetermineCascadedSymbolsAsync(
-            SymbolAndProjectId symbolAndProjectId, Solution solution, IImmutableSet<Project> projects, CancellationToken cancellationToken)
-        {
-            var symbol = symbolAndProjectId.Symbol;
-            if (symbol is TSymbol && CanFind((TSymbol)symbol))
-            {
-                return DetermineCascadedSymbolsAsync(
-                    symbolAndProjectId.WithSymbol((TSymbol)symbol),
-                    solution, projects, cancellationToken);
-            }
-
-            return SpecializedTasks.EmptyImmutableArray<SymbolAndProjectId>();
-        }
-
-        protected virtual Task<ImmutableArray<Project>> DetermineProjectsToSearchAsync(
-            TSymbol symbol, Solution solution, IImmutableSet<Project> projects, CancellationToken cancellationToken)
-        {
-            return DependentProjectsFinder.GetDependentProjectsAsync(
-                symbol, solution, projects, cancellationToken);
-        }
-
-        protected virtual Task<ImmutableArray<SymbolAndProjectId>> DetermineCascadedSymbolsAsync(
-            SymbolAndProjectId<TSymbol> symbolAndProject, Solution solution, IImmutableSet<Project> projects, CancellationToken cancellationToken)
-        {
-            return SpecializedTasks.EmptyImmutableArray<SymbolAndProjectId>();
-        }
-=======
         public abstract Task<ImmutableArray<SymbolAndProjectId>> DetermineCascadedSymbolsAsync(SymbolAndProjectId symbolAndProject, Solution solution, IImmutableSet<Project> projects, CancellationToken cancellationToken);
         public abstract Task<ImmutableArray<Project>> DetermineProjectsToSearchAsync(ISymbol symbol, Solution solution, IImmutableSet<Project> projects, CancellationToken cancellationToken);
         public abstract Task<ImmutableArray<Document>> DetermineDocumentsToSearchAsync(ISymbol symbol, Project project, IImmutableSet<Document> documents, CancellationToken cancellationToken);
         public abstract Task<ImmutableArray<ReferenceLocation>> FindReferencesInDocumentAsync(SymbolAndProjectId symbolAndProjectId, Document document, CancellationToken cancellationToken);
->>>>>>> 2d339b4b
 
         protected static bool TryGetNameWithoutAttributeSuffix(
             string name,
@@ -540,12 +484,11 @@
             return SpecializedTasks.EmptyImmutableArray<SymbolAndProjectId>();
         }
 
-        protected virtual async Task<ImmutableArray<Project>> DetermineProjectsToSearchAsync(
+        protected virtual Task<ImmutableArray<Project>> DetermineProjectsToSearchAsync(
             TSymbol symbol, Solution solution, IImmutableSet<Project> projects, CancellationToken cancellationToken)
         {
-            var result = await DependentProjectsFinder.GetDependentProjectsAsync(
-                symbol, solution, projects, cancellationToken).ConfigureAwait(false);
-            return result.ToImmutableArray();
+            return DependentProjectsFinder.GetDependentProjectsAsync(
+                symbol, solution, projects, cancellationToken);
         }
 
         protected virtual Task<ImmutableArray<SymbolAndProjectId>> DetermineCascadedSymbolsAsync(
