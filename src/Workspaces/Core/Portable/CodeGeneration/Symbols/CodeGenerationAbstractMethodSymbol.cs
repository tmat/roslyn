--- conflicted
+++ resolved
@@ -1,10 +1,6 @@
 ﻿// Copyright (c) Microsoft.  All Rights Reserved.  Licensed under the Apache License, Version 2.0.  See License.txt in the project root for license information.
 
-<<<<<<< HEAD
 using System;
-using System.Collections.Generic;
-=======
->>>>>>> d6e44b80
 using System.Collections.Immutable;
 using Microsoft.CodeAnalysis.Editing;
 
