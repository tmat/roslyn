--- conflicted
+++ resolved
@@ -160,7 +160,6 @@
             {
                 Contract.ThrowIfNull(_storage);
 
-<<<<<<< HEAD
                 var tickCount = Environment.TickCount;
                 try
                 {
@@ -169,10 +168,8 @@
                         RoslynEventSource.Instance.BlockStart(_containingTree.FilePath, FunctionId.Workspace_Recoverable_RecoverRootAsync, blockId: 0);
                     }
 
-                    using (var stream = await _storage.ReadStreamAsync(cancellationToken).ConfigureAwait(false))
-                    {
-                        return RecoverRoot(stream, cancellationToken);
-                    }
+                    using var stream = await _storage.ReadStreamAsync(cancellationToken).ConfigureAwait(false);
+                    return RecoverRoot(stream, cancellationToken);
                 }
                 finally
                 {
@@ -189,17 +186,12 @@
                         }
                     }
                 }
-=======
-                using var stream = await _storage.ReadStreamAsync(cancellationToken).ConfigureAwait(false);
-                return RecoverRoot(stream, cancellationToken);
->>>>>>> 65b4f55b
             }
 
             protected override TRoot Recover(CancellationToken cancellationToken)
             {
                 Contract.ThrowIfNull(_storage);
 
-<<<<<<< HEAD
                 var tickCount = Environment.TickCount;
                 try
                 {
@@ -208,10 +200,8 @@
                         RoslynEventSource.Instance.BlockStart(_containingTree.FilePath, FunctionId.Workspace_Recoverable_RecoverRoot, blockId: 0);
                     }
 
-                    using (var stream = _storage.ReadStream(cancellationToken))
-                    {
-                        return RecoverRoot(stream, cancellationToken);
-                    }
+                    using var stream = _storage.ReadStream(cancellationToken);
+                    return RecoverRoot(stream, cancellationToken);
                 }
                 finally
                 {
@@ -228,10 +218,6 @@
                         }
                     }
                 }
-=======
-                using var stream = _storage.ReadStream(cancellationToken);
-                return RecoverRoot(stream, cancellationToken);
->>>>>>> 65b4f55b
             }
 
             private TRoot RecoverRoot(Stream stream, CancellationToken cancellationToken)
