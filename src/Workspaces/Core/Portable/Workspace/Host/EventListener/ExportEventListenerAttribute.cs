--- conflicted
+++ resolved
@@ -8,30 +8,25 @@
 using System.Collections.Generic;
 using System.Composition;
 
-namespace Microsoft.CodeAnalysis.Host;
+namespace Microsoft.CodeAnalysis.Host
+{
+    [MetadataAttribute]
+    [AttributeUsage(AttributeTargets.Class)]
+    internal class ExportEventListenerAttribute : ExportAttribute
+    {
+        public string Service { get; }
+        public IReadOnlyCollection<string> WorkspaceKinds { get; }
 
-[MetadataAttribute]
-[AttributeUsage(AttributeTargets.Class)]
-internal class ExportEventListenerAttribute : ExportAttribute
-{
-    public string Service { get; }
-    public IReadOnlyCollection<string> WorkspaceKinds { get; }
-
-    /// <summary>
-    /// MEF export attribute for <see cref="IEventListener"/>
-    /// </summary>
-    /// <param name="service">
-    /// one of values from <see cref="WellKnownEventListeners"/> indicating which service this event listener is for
-    /// </param>
-    /// <param name="workspaceKinds">indicate which workspace kind this event listener is for</param>
-    public ExportEventListenerAttribute(string service, params string[] workspaceKinds)
-        : base(typeof(IEventListener))
-    {
-        if (workspaceKinds?.Length == 0)
+        /// <summary>
+        /// MEF export attribute for <see cref="IEventListener"/>
+        /// </summary>
+        /// <param name="service">
+        /// one of values from <see cref="WellKnownEventListeners"/> indicating which service this event listener is for
+        /// </param>
+        /// <param name="workspaceKinds">indicate which workspace kind this event listener is for</param>
+        public ExportEventListenerAttribute(string service, params string[] workspaceKinds)
+            : base(typeof(IEventListener))
         {
-<<<<<<< HEAD
-            throw new ArgumentException(nameof(workspaceKinds));
-=======
             if (workspaceKinds?.Length == 0)
             {
                 throw new ArgumentNullException(nameof(workspaceKinds));
@@ -39,10 +34,6 @@
 
             this.Service = service ?? throw new ArgumentNullException(nameof(service));
             this.WorkspaceKinds = workspaceKinds;
->>>>>>> 815f0269
         }
-
-        this.Service = service ?? throw new ArgumentException(nameof(service));
-        this.WorkspaceKinds = workspaceKinds;
     }
 }