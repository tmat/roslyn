--- conflicted
+++ resolved
@@ -38,39 +38,24 @@
         /// is provided, the persisted checksum must match it.  If there is no such stream with that name, or the
         /// checksums do not match, then <see langword="null"/> will be returned.
         /// </summary>
-<<<<<<< HEAD
-        Task<Stream> ReadStreamAsync(string name, Checksum? checksum = null, CancellationToken cancellationToken = default);
-=======
         Task<Stream?> ReadStreamAsync(string name, Checksum? checksum = null, CancellationToken cancellationToken = default);
->>>>>>> a247140f
 
         /// <summary>
         /// Reads the stream for the <paramref name="project"/> with the given <paramref name="name"/>.  If <paramref name="checksum"/>
         /// is provided, the persisted checksum must match it.  If there is no such stream with that name, or the
         /// checksums do not match, then <see langword="null"/> will be returned.
         /// </summary>
-<<<<<<< HEAD
-        Task<Stream> ReadStreamAsync(Project project, string name, Checksum? checksum = null, CancellationToken cancellationToken = default);
-=======
         Task<Stream?> ReadStreamAsync(Project project, string name, Checksum? checksum = null, CancellationToken cancellationToken = default);
->>>>>>> a247140f
 
         /// <summary>
         /// Reads the stream for the <paramref name="document"/> with the given <paramref name="name"/>.  If <paramref name="checksum"/>
         /// is provided, the persisted checksum must match it.  If there is no such stream with that name, or the
         /// checksums do not match, then <see langword="null"/> will be returned.
         /// </summary>
-<<<<<<< HEAD
-        Task<Stream> ReadStreamAsync(Document document, string name, Checksum? checksum = null, CancellationToken cancellationToken = default);
-
-        Task<Stream> ReadStreamAsync(ProjectKey project, string name, Checksum? checksum = null, CancellationToken cancellationToken = default);
-        Task<Stream> ReadStreamAsync(DocumentKey document, string name, Checksum? checksum = null, CancellationToken cancellationToken = default);
-=======
         Task<Stream?> ReadStreamAsync(Document document, string name, Checksum? checksum = null, CancellationToken cancellationToken = default);
 
         Task<Stream?> ReadStreamAsync(ProjectKey project, string name, Checksum? checksum = null, CancellationToken cancellationToken = default);
         Task<Stream?> ReadStreamAsync(DocumentKey document, string name, Checksum? checksum = null, CancellationToken cancellationToken = default);
->>>>>>> a247140f
 
         /// <summary>
         /// Reads the stream for the solution with the given <paramref name="name"/>.  An optional <paramref
