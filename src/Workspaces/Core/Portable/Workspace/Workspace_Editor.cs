--- conflicted
+++ resolved
@@ -364,17 +364,10 @@
         internal void OnDocumentOpened(DocumentId documentId, SourceTextContainer textContainer, bool isCurrentContext, bool requireDocumentPresentAndClosed)
         {
             SetCurrentSolution(
-                data: (@this: this, documentId, textContainer, isCurrentContext),
+                data: (@this: this, documentId, textContainer, isCurrentContext, requireDocumentPresentAndClosed),
                 static (oldSolution, data) =>
                 {
-<<<<<<< HEAD
-                    var (@this, documentId, textContainer, _) = data;
-
-                    CheckDocumentIsInSolution(oldSolution, documentId);
-                    @this.CheckDocumentIsClosed(documentId);
-=======
                     var (@this, documentId, textContainer, _, requireDocumentPresentAndClosed) = data;
->>>>>>> cfba9342
 
                     var oldDocument = oldSolution.GetRequiredDocument(documentId);
                     if (oldDocument is null)
@@ -420,10 +413,6 @@
                         return oldSolution.WithDocumentText(documentId, newText, PreservationMode.PreserveValue);
                     }
                 },
-<<<<<<< HEAD
-=======
-                data: (@this: this, documentId, textContainer, isCurrentContext, requireDocumentPresentAndClosed),
->>>>>>> cfba9342
                 onAfterUpdate: static (oldSolution, newSolution, data) =>
                 {
                     var (@this, documentId, textContainer, isCurrentContext, requireDocumentPresentAndClosed) = data;
@@ -638,21 +627,9 @@
             try
             {
                 this.SetCurrentSolution(
-                    data: (@this: this, documentId, reloader),
+                    data: (@this: this, documentId, reloader, requireDocumentPresentAndOpen),
                     static (oldSolution, data) =>
                     {
-<<<<<<< HEAD
-                        var (@this, documentId, reloader) = data;
-
-                        CheckDocumentIsInSolution(oldSolution, documentId);
-                        @this.CheckDocumentIsOpen(documentId);
-
-                        return oldSolution.WithDocumentTextLoader(documentId, reloader, PreservationMode.PreserveValue);
-                    },
-                    onBeforeUpdate: static (oldSolution, newSolution, data) =>
-                    {
-                        var (@this, documentId, _) = data;
-=======
                         var (@this, documentId, reloader, requireDocumentPresentAndOpen) = data;
 
                         var document = oldSolution.GetDocument(documentId);
@@ -682,11 +659,9 @@
 
                         return oldSolution.WithDocumentTextLoader(documentId, reloader, PreservationMode.PreserveValue);
                     },
-                    data: (@this: this, documentId, reloader, requireDocumentPresentAndOpen),
                     onBeforeUpdate: static (oldSolution, newSolution, data) =>
                     {
                         var (@this, documentId, _, _) = data;
->>>>>>> cfba9342
 
                         // forget any open document info
                         @this.ClearOpenDocument(documentId);
@@ -695,11 +670,7 @@
                     },
                     onAfterUpdate: static (oldSolution, newSolution, data) =>
                     {
-<<<<<<< HEAD
-                        var (@this, documentId, _) = data;
-=======
                         var (@this, documentId, _, _) = data;
->>>>>>> cfba9342
 
                         var newDoc = newSolution.GetRequiredDocument(documentId);
                         @this.OnDocumentTextChanged(newDoc);
