--- conflicted
+++ resolved
@@ -195,11 +195,7 @@
         /// <summary>
         /// Applies a single operation to the workspace. <paramref name="action"/> should be a call to one of the protected Workspace.On* methods.
         /// </summary>
-<<<<<<< HEAD
-        public async ValueTask ApplyChangeToWorkspaceAsync(Action<Workspace> action, CancellationToken cancellationToken = default)
-=======
-        public async ValueTask ApplyChangeToWorkspaceAsync(Func<Workspace, ValueTask> action)
->>>>>>> 47840aef
+        public async ValueTask ApplyChangeToWorkspaceAsync(Func<Workspace, ValueTask> action, CancellationToken cancellationToken = default)
         {
             using (await _gate.DisposableWaitAsync(cancellationToken).ConfigureAwait(false))
             {
