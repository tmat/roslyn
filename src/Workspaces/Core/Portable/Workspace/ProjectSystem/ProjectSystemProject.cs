﻿// Licensed to the .NET Foundation under one or more agreements.
// The .NET Foundation licenses this file to you under the MIT license.
// See the LICENSE file in the project root for more information.

using System;
using System.Collections.Generic;
using System.Collections.Immutable;
using System.Diagnostics;
using System.Diagnostics.CodeAnalysis;
using System.IO;
using System.Linq;
using System.Threading;
using System.Threading.Tasks;
using Microsoft.CodeAnalysis;
using Microsoft.CodeAnalysis.Collections;
using Microsoft.CodeAnalysis.Diagnostics;
using Microsoft.CodeAnalysis.Host;
using Microsoft.CodeAnalysis.Internal.Log;
using Microsoft.CodeAnalysis.ProjectSystem;
using Microsoft.CodeAnalysis.Shared.Collections;
using Microsoft.CodeAnalysis.Shared.Extensions;
using Microsoft.CodeAnalysis.Telemetry;
using Microsoft.CodeAnalysis.Text;
using Roslyn.Utilities;
using static Microsoft.CodeAnalysis.Workspaces.ProjectSystem.ProjectSystemProjectFactory;

namespace Microsoft.CodeAnalysis.Workspaces.ProjectSystem;

internal sealed partial class ProjectSystemProject
{
    private static readonly char[] s_directorySeparator = [Path.DirectorySeparatorChar];
    private static readonly ImmutableArray<MetadataReferenceProperties> s_defaultMetadataReferenceProperties = [default(MetadataReferenceProperties)];

    private readonly ProjectSystemProjectFactory _projectSystemProjectFactory;
    private readonly ProjectSystemHostInfo _hostInfo;
    private readonly IAnalyzerAssemblyLoader _analyzerAssemblyLoader;

    /// <summary>
    /// A semaphore taken for all mutation of any mutable field in this type.
    /// </summary>
    /// <remarks>This is, for now, intentionally pessimistic. There are no doubt ways that we could allow more to run in
    /// parallel, but the current tradeoff is for simplicity of code and "obvious correctness" than something that is
    /// subtle, fast, and wrong.</remarks>
    private readonly SemaphoreSlim _gate = new(initialCount: 1);

    /// <summary>
    /// The number of active batch scopes. If this is zero, we are not batching, non-zero means we are batching.
    /// </summary>
    private int _activeBatchScopes = 0;

    private readonly List<(string path, MetadataReferenceProperties properties)> _metadataReferencesAddedInBatch = [];
    private readonly List<(string path, MetadataReferenceProperties properties)> _metadataReferencesRemovedInBatch = [];
    private readonly List<ProjectReference> _projectReferencesAddedInBatch = [];
    private readonly List<ProjectReference> _projectReferencesRemovedInBatch = [];

    private readonly Dictionary<string, AnalyzerFileReference> _analyzerPathsToAnalyzers = [];
    private readonly List<AnalyzerFileReference> _analyzersAddedInBatch = [];

    /// <summary>
    /// The list of <see cref="AnalyzerReference"/>s that will be removed in this batch.
    /// </summary>
    private readonly List<AnalyzerFileReference> _analyzersRemovedInBatch = [];

    private readonly List<Func<SolutionChangeAccumulator, ProjectUpdateState, ProjectUpdateState>> _projectPropertyModificationsInBatch = [];

    private string _assemblyName;
    private string _displayName;
    private string? _filePath;
    private CompilationOptions? _compilationOptions;
    private ParseOptions? _parseOptions;
    private SourceHashAlgorithm _checksumAlgorithm = SourceHashAlgorithms.Default;
    private bool _hasAllInformation = true;
    private string? _compilationOutputAssemblyFilePath;
    private string? _outputFilePath;
    private string? _outputRefFilePath;
    private string? _defaultNamespace;

    /// <summary>
    /// If this project is the 'primary' project the project system cares about for a group of Roslyn projects that
    /// correspond to different configurations of a single project system project. <see langword="true"/> by
    /// default.
    /// </summary>
    internal bool IsPrimary { get; set; } = true;

    // Actual property values for 'RunAnalyzers' and 'RunAnalyzersDuringLiveAnalysis' properties from the project file.
    // Both these properties can be used to configure running analyzers, with RunAnalyzers overriding RunAnalyzersDuringLiveAnalysis.
    private bool? _runAnalyzersPropertyValue;
    private bool? _runAnalyzersDuringLiveAnalysisPropertyValue;

    // Effective boolean value to determine if analyzers should be executed based on _runAnalyzersPropertyValue and _runAnalyzersDuringLiveAnalysisPropertyValue.
    private bool _runAnalyzers = true;

    /// <summary>
    /// The full list of all metadata references this project has. References that have internally been converted to project references
    /// will still be in this.
    /// </summary>
    private readonly Dictionary<string, ImmutableArray<MetadataReferenceProperties>> _allMetadataReferences = [];

    /// <summary>
    /// The file watching tokens for the documents in this project. We get the tokens even when we're in a batch, so the files here
    /// may not be in the actual workspace yet.
    /// </summary>
    private readonly Dictionary<DocumentId, IWatchedFile> _documentWatchedFiles = [];

    /// <summary>
    /// A file change context used to watch source files, additional files, and analyzer config files for this project. It's automatically set to watch the user's project
    /// directory so we avoid file-by-file watching.
    /// </summary>
    private readonly IFileChangeContext _documentFileChangeContext;

    /// <summary>
    /// track whether we have been subscribed to <see cref="IDynamicFileInfoProvider.Updated"/> event
    /// </summary>
    private readonly HashSet<IDynamicFileInfoProvider> _eventSubscriptionTracker = [];

    /// <summary>
    /// Map of the original dynamic file path to the <see cref="DynamicFileInfo.FilePath"/> that was associated with it.
    ///
    /// For example, the key is something like Page.cshtml which is given to us from the project system calling
    /// <see cref="AddDynamicSourceFile(string, ImmutableArray{string})"/>. The value of the map is a generated file that
    /// corresponds to the original path, say Page.g.cs. If we were given a file by the project system but no
    /// <see cref="IDynamicFileInfoProvider"/> provided a file for it, we will record the value as null so we still can track
    /// the addition of the .cshtml file for a later call to <see cref="RemoveDynamicSourceFile(string)"/>.
    ///
    /// The workspace snapshot will only have a document with  <see cref="DynamicFileInfo.FilePath"/> (the value) but not the
    /// original dynamic file path (the key).
    /// </summary>
    /// <remarks>
    /// We use the same string comparer as in the <see cref="BatchingDocumentCollection"/> used by _sourceFiles, below, as these
    /// files are added to that collection too.
    /// </remarks>
    private readonly Dictionary<string, string?> _dynamicFilePathMaps = new(StringComparer.OrdinalIgnoreCase);

    private readonly BatchingDocumentCollection _sourceFiles;
    private readonly BatchingDocumentCollection _additionalFiles;
    private readonly BatchingDocumentCollection _analyzerConfigFiles;

    private readonly AsyncBatchingWorkQueue<string> _fileChangesToProcess;
    private readonly CancellationTokenSource _asynchronousFileChangeProcessingCancellationTokenSource = new();

    public ProjectId Id { get; }
    public string Language { get; }

    internal ProjectSystemProject(
        ProjectSystemProjectFactory projectSystemProjectFactory,
        ProjectSystemHostInfo hostInfo,
        ProjectId id,
        string displayName,
        string language,
        string assemblyName,
        CompilationOptions? compilationOptions,
        string? filePath,
        ParseOptions? parseOptions)
    {
        _projectSystemProjectFactory = projectSystemProjectFactory;
        _hostInfo = hostInfo;

        Id = id;
        Language = language;
        _displayName = displayName;

        var provider = _projectSystemProjectFactory.SolutionServices.GetRequiredService<IAnalyzerAssemblyLoaderProvider>();

        // NOTE: The provider will always return the same singleton, shadow copying, analyzer loader instance, which is
        // important to ensure that analyzer dependencies are correctly loaded.  Note: if we want to support reloading
        // of analyzer references *within* this workspace (and not just in the OOP roslyn server), this would need to
        // change to use a dedicate ALC and an IsolatedAssemblyReferenceSet.
        _analyzerAssemblyLoader = provider.SharedShadowCopyLoader;

        _sourceFiles = new BatchingDocumentCollection(
            this,
            documentAlreadyInWorkspace: (s, d) => s.ContainsDocument(d),
            documentAddAction: (w, d) => w.OnDocumentAdded(d),
            documentRemoveAction: (w, documentId) => w.OnDocumentRemoved(documentId),
            documentTextLoaderChangedAction: (s, d, loader) => s.WithDocumentTextLoader(d, loader, PreservationMode.PreserveValue),
            documentChangedWorkspaceKind: WorkspaceChangeKind.DocumentChanged);

        _additionalFiles = new BatchingDocumentCollection(this,
            (s, d) => s.ContainsAdditionalDocument(d),
            (w, d) => w.OnAdditionalDocumentAdded(d),
            (w, documentId) => w.OnAdditionalDocumentRemoved(documentId),
            documentTextLoaderChangedAction: (s, d, loader) => s.WithAdditionalDocumentTextLoader(d, loader, PreservationMode.PreserveValue),
            documentChangedWorkspaceKind: WorkspaceChangeKind.AdditionalDocumentChanged);

        _analyzerConfigFiles = new BatchingDocumentCollection(this,
            (s, d) => s.ContainsAnalyzerConfigDocument(d),
            (w, d) => w.OnAnalyzerConfigDocumentAdded(d),
            (w, documentId) => w.OnAnalyzerConfigDocumentRemoved(documentId),
            documentTextLoaderChangedAction: (s, d, loader) => s.WithAnalyzerConfigDocumentTextLoader(d, loader, PreservationMode.PreserveValue),
            documentChangedWorkspaceKind: WorkspaceChangeKind.AnalyzerConfigDocumentChanged);

        _fileChangesToProcess = new AsyncBatchingWorkQueue<string>(
            TimeSpan.FromMilliseconds(200), // 200 chosen with absolutely no evidence whatsoever
            ProcessFileChangesAsync,
            StringComparer.Ordinal,
            _projectSystemProjectFactory.WorkspaceListener,
            _asynchronousFileChangeProcessingCancellationTokenSource.Token);

        _assemblyName = assemblyName;
        _compilationOptions = compilationOptions;
        _filePath = filePath;
        _parseOptions = parseOptions;

        var watchedDirectories = GetWatchedDirectories(language, filePath);
        _documentFileChangeContext = _projectSystemProjectFactory.FileChangeWatcher.CreateContext(watchedDirectories);
        _documentFileChangeContext.FileChanged += DocumentFileChangeContext_FileChanged;

        static ImmutableArray<WatchedDirectory> GetWatchedDirectories(string? language, string? filePath)
        {
            if (filePath is null)
                return [];

            var rootPath = Path.GetDirectoryName(filePath);
            if (rootPath is null)
                return [];

            return language switch
            {
                LanguageNames.VisualBasic => [new(rootPath, ".vb")],
                LanguageNames.CSharp => [new(rootPath, ".cs"), new(rootPath, ".razor"), new(rootPath, ".cshtml")],
                _ => []
            };
        }
    }

    private void ChangeProjectProperty<T>(ref T field, T newValue, Func<Solution, Solution> updateSolution, bool logThrowAwayTelemetry = false)
    {
        ChangeProjectProperty(
            ref field,
            newValue,
            (solutionChanges, projectUpdateState, _) =>
            {
                solutionChanges.UpdateSolutionForProjectAction(Id, updateSolution(solutionChanges.Solution));
                return projectUpdateState;
            },
            logThrowAwayTelemetry);
    }

    private void ChangeProjectProperty<T>(
        ref T field,
        T newValue,
        Func<SolutionChangeAccumulator, ProjectUpdateState, T, ProjectUpdateState> updateSolution,
        bool logThrowAwayTelemetry = false)
    {
        using var _ = CreateBatchScope();

        using (_gate.DisposableWait())
        {
            // If nothing is changing, we can skip entirely
            if (object.Equals(field, newValue))
            {
                return;
            }

            var oldValue = field;

            field = newValue;

            if (logThrowAwayTelemetry)
            {
                var telemetryService = _projectSystemProjectFactory.SolutionServices.GetService<IWorkspaceTelemetryService>();

                if (telemetryService?.HasActiveSession == true)
                {
                    var workspaceStatusService = _projectSystemProjectFactory.SolutionServices.GetRequiredService<IWorkspaceStatusService>();

                    // We only log telemetry during solution open

                    // Importantly, we do not await/wait on the fullyLoadedStateTask.  We do not want to ever be waiting on work
                    // that may end up touching the UI thread (As we can deadlock if GetTagsSynchronous waits on us).  Instead,
                    // we only check if the Task is completed.  Prior to that we will assume we are still loading.  Once this
                    // task is completed, we know that the WaitUntilFullyLoadedAsync call will have actually finished and we're
                    // fully loaded.
                    var isFullyLoadedTask = workspaceStatusService.IsFullyLoadedAsync(CancellationToken.None);
                    var isFullyLoaded = isFullyLoadedTask is { IsCompleted: true } && isFullyLoadedTask.GetAwaiter().GetResult();

                    if (!isFullyLoaded)
                    {
                        TryReportCompilationThrownAway(_projectSystemProjectFactory.Workspace.CurrentSolution, Id);
                    }
                }
            }

            _projectPropertyModificationsInBatch.Add(
                (solutionChanges, projectUpdateState) => updateSolution(solutionChanges, projectUpdateState, oldValue));
        }
    }

    /// <summary>
    /// Reports a telemetry event if compilation information is being thrown away after being previously computed
    /// </summary>
    private static void TryReportCompilationThrownAway(
        Solution solution, ProjectId projectId)
    {
        // We log the number of syntax trees that have been parsed even if there was no compilation created yet
        var projectState = solution.SolutionState.GetRequiredProjectState(projectId);
        var parsedTrees = 0;
        foreach (var (_, documentState) in projectState.DocumentStates.States)
        {
            if (documentState.TryGetSyntaxTree(out _))
            {
                parsedTrees++;
            }
        }

        // But we also want to know if a compilation was created
        var hadCompilation = solution.CompilationState.TryGetCompilation(projectId, out _);

        if (parsedTrees > 0 || hadCompilation)
        {
            Logger.Log(FunctionId.Workspace_Project_CompilationThrownAway, KeyValueLogMessage.Create(m =>
            {
                // Note: Not using our project Id. This is the same ProjectGuid that the project system uses
                // so data can be correlated
                m["ProjectGuid"] = projectState.ProjectInfo.Attributes.TelemetryId.ToString("B");
                m["SyntaxTreesParsed"] = parsedTrees;
                m["HadCompilation"] = hadCompilation;
            }));
        }
    }

    private void ChangeProjectOutputPath(ref string? field, string? newValue, Func<Solution, Solution> withNewValue)
    {
        ChangeProjectProperty(ref field, newValue, (solutionChanges, projectUpdateState, oldValue) =>
        {
            // First, update the property itself that's exposed on the Project.
            solutionChanges.UpdateSolutionForProjectAction(Id, withNewValue(solutionChanges.Solution));

            if (oldValue != null)
            {
                projectUpdateState = RemoveProjectOutputPath_NoLock(solutionChanges, Id, oldValue, projectUpdateState,
                    _projectSystemProjectFactory.SolutionClosing, _projectSystemProjectFactory.SolutionServices);
            }

            if (newValue != null)
            {
                projectUpdateState = AddProjectOutputPath_NoLock(solutionChanges, Id, newValue, projectUpdateState, _projectSystemProjectFactory.SolutionServices);
            }

            return projectUpdateState;
        });
    }

    public string AssemblyName
    {
        get => _assemblyName;
        set => ChangeProjectProperty(ref _assemblyName, value, s => s.WithProjectAssemblyName(Id, value), logThrowAwayTelemetry: true);
    }

    // The property could be null if this is a non-C#/VB language and we don't have one for it. But we disallow assigning null, because C#/VB cannot end up null
    // again once they already had one.
    [DisallowNull]
    public CompilationOptions? CompilationOptions
    {
        get => _compilationOptions;
        set => ChangeProjectProperty(ref _compilationOptions, value, s => s.WithProjectCompilationOptions(Id, value), logThrowAwayTelemetry: true);
    }

    // The property could be null if this is a non-C#/VB language and we don't have one for it. But we disallow assigning null, because C#/VB cannot end up null
    // again once they already had one.
    [DisallowNull]
    public ParseOptions? ParseOptions
    {
        get => _parseOptions;
        set => ChangeProjectProperty(ref _parseOptions, value, s => s.WithProjectParseOptions(Id, value), logThrowAwayTelemetry: true);
    }

    /// <summary>
    /// The path to the output in obj.
    /// </summary>
    internal string? CompilationOutputAssemblyFilePath
    {
        get => _compilationOutputAssemblyFilePath;
        set => ChangeProjectOutputPath(
            ref _compilationOutputAssemblyFilePath,
            value,
            s => s.WithProjectCompilationOutputInfo(Id, s.GetRequiredProject(Id).CompilationOutputInfo.WithAssemblyPath(value)));
    }

    public string? OutputFilePath
    {
        get => _outputFilePath;
        set => ChangeProjectOutputPath(ref _outputFilePath, value, s => s.WithProjectOutputFilePath(Id, value));
    }

    public string? OutputRefFilePath
    {
        get => _outputRefFilePath;
        set => ChangeProjectOutputPath(ref _outputRefFilePath, value, s => s.WithProjectOutputRefFilePath(Id, value));
    }

    public string? FilePath
    {
        get => _filePath;
        set => ChangeProjectProperty(ref _filePath, value, s => s.WithProjectFilePath(Id, value));
    }

    public string DisplayName
    {
        get => _displayName;
        set => ChangeProjectProperty(ref _displayName, value, s => s.WithProjectName(Id, value));
    }

    public SourceHashAlgorithm ChecksumAlgorithm
    {
        get => _checksumAlgorithm;
        set => ChangeProjectProperty(ref _checksumAlgorithm, value, s => s.WithProjectChecksumAlgorithm(Id, value));
    }

    // internal to match the visibility of the Workspace-level API -- this is something
    // we use but we haven't made officially public yet.
    internal bool HasAllInformation
    {
        get => _hasAllInformation;
        set => ChangeProjectProperty(ref _hasAllInformation, value, s => s.WithHasAllInformation(Id, value));
    }

    internal bool? RunAnalyzers
    {
        get => _runAnalyzersPropertyValue;
        set
        {
            _runAnalyzersPropertyValue = value;
            UpdateRunAnalyzers();
        }
    }

    internal bool? RunAnalyzersDuringLiveAnalysis
    {
        get => _runAnalyzersDuringLiveAnalysisPropertyValue;
        set
        {
            _runAnalyzersDuringLiveAnalysisPropertyValue = value;
            UpdateRunAnalyzers();
        }
    }

    private void UpdateRunAnalyzers()
    {
        // Property RunAnalyzers overrides RunAnalyzersDuringLiveAnalysis, and default when both properties are not set is 'true'.
        var runAnalyzers = _runAnalyzersPropertyValue ?? _runAnalyzersDuringLiveAnalysisPropertyValue ?? true;
        ChangeProjectProperty(ref _runAnalyzers, runAnalyzers, s => s.WithRunAnalyzers(Id, runAnalyzers));
    }

    /// <summary>
    /// The default namespace of the project.
    /// </summary>
    /// <remarks>
    /// In C#, this is defined as the value of "rootnamespace" msbuild property. Right now VB doesn't 
    /// have the concept of "default namespace", but we conjure one in workspace by assigning the value
    /// of the project's root namespace to it. So various features can choose to use it for their own purpose.
    /// 
    /// In the future, we might consider officially exposing "default namespace" for VB project
    /// (e.g.through a "defaultnamespace" msbuild property)
    /// </remarks>
    internal string? DefaultNamespace
    {
        get => _defaultNamespace;
        set => ChangeProjectProperty(ref _defaultNamespace, value, s => s.WithProjectDefaultNamespace(Id, value));
    }

    /// <summary>
    /// The max language version supported for this project, if applicable. Useful to help indicate what 
    /// language version features should be suggested to a user, as well as if they can be upgraded. 
    /// </summary>
    internal string? MaxLangVersion
    {
        set => _projectSystemProjectFactory.SetMaxLanguageVersion(Id, value);
    }

    internal string DependencyNodeTargetIdentifier
    {
        set => _projectSystemProjectFactory.SetDependencyNodeTargetIdentifier(Id, value);
    }

    private bool HasBeenRemoved => !_projectSystemProjectFactory.Workspace.CurrentSolution.ContainsProject(Id);

    #region Batching

    public BatchScope CreateBatchScope()
    {
        using (_gate.DisposableWait())
        {
            _activeBatchScopes++;
            return new BatchScope(this);
        }
    }

    public async ValueTask<BatchScope> CreateBatchScopeAsync(CancellationToken cancellationToken)
    {
        using (await _gate.DisposableWaitAsync(cancellationToken).ConfigureAwait(false))
        {
            _activeBatchScopes++;
            return new BatchScope(this);
        }
    }

    public sealed class BatchScope : IDisposable, IAsyncDisposable
    {
        private readonly ProjectSystemProject _project;

        /// <summary>
        /// Flag to control if this has already been disposed. Not a boolean only so it can be used with Interlocked.CompareExchange.
        /// </summary>
        private volatile int _disposed = 0;

        internal BatchScope(ProjectSystemProject visualStudioProject)
            => _project = visualStudioProject;

        public void Dispose()
        {
            if (Interlocked.CompareExchange(ref _disposed, 1, 0) == 0)
            {
                _project.OnBatchScopeDisposedMaybeAsync(useAsync: false).VerifyCompleted();
            }
        }

        public async ValueTask DisposeAsync()
        {
            if (Interlocked.CompareExchange(ref _disposed, 1, 0) == 0)
            {
                await _project.OnBatchScopeDisposedMaybeAsync(useAsync: true).ConfigureAwait(false);
            }
        }
    }

    private async Task OnBatchScopeDisposedMaybeAsync(bool useAsync)
    {
        using (useAsync ? await _gate.DisposableWaitAsync().ConfigureAwait(false) : _gate.DisposableWait())
        {
            _activeBatchScopes--;

            if (_activeBatchScopes > 0)
            {
                return;
            }

            // If the project was already removed, we'll just ignore any further requests to complete batches.
            if (HasBeenRemoved)
            {
                return;
            }

            // The transformation function will set these variables, but we need to use them after the transformation is applied
            // so we must instantiate them here.
            ImmutableArray<string> documentFileNamesAdded = [];
            ImmutableArray<(DocumentId documentId, SourceTextContainer textContainer)> documentsToOpen = [];
            ImmutableArray<(DocumentId documentId, SourceTextContainer textContainer)> additionalDocumentsToOpen = [];
            ImmutableArray<(DocumentId documentId, SourceTextContainer textContainer)> analyzerConfigDocumentsToOpen = [];

            var hasAnalyzerChanges = _analyzersAddedInBatch.Count > 0 || _analyzersRemovedInBatch.Count > 0;

            await _projectSystemProjectFactory.ApplyBatchChangeToWorkspaceMaybeAsync(useAsync, (solutionChanges, projectUpdateState) =>
            {
                // Changes made inside this transformation must be idempotent in case it is attempted multiple times.
                var projectBeforeMutations = solutionChanges.Solution.GetRequiredProject(Id);

                var documentFileNamesAddedBuilder = ImmutableArray.CreateBuilder<string>();
                documentsToOpen = _sourceFiles.UpdateSolutionForBatch(
                    solutionChanges,
                    documentFileNamesAddedBuilder,
                    static (s, documents) => s.AddDocuments(documents),
                    WorkspaceChangeKind.DocumentAdded,
                    static (s, ids) => s.RemoveDocuments(ids),
                    WorkspaceChangeKind.DocumentRemoved);

                additionalDocumentsToOpen = _additionalFiles.UpdateSolutionForBatch(
                    solutionChanges,
                    documentFileNamesAddedBuilder,
                    static (s, documents) => s.AddAdditionalDocuments(documents),
                    WorkspaceChangeKind.AdditionalDocumentAdded,
                    static (s, ids) => s.RemoveAdditionalDocuments(ids),
                    WorkspaceChangeKind.AdditionalDocumentRemoved);

                analyzerConfigDocumentsToOpen = _analyzerConfigFiles.UpdateSolutionForBatch(
                    solutionChanges,
                    documentFileNamesAddedBuilder,
                    static (s, documents) => s.AddAnalyzerConfigDocuments(documents),
                    WorkspaceChangeKind.AnalyzerConfigDocumentAdded,
                    static (s, ids) => s.RemoveAnalyzerConfigDocuments(ids),
                    WorkspaceChangeKind.AnalyzerConfigDocumentRemoved);

                documentFileNamesAdded = documentFileNamesAddedBuilder.ToImmutable();

                projectUpdateState = UpdateMetadataReferences(
                    projectBeforeMutations, solutionChanges, projectUpdateState, _metadataReferencesRemovedInBatch, _metadataReferencesAddedInBatch);

                UpdateProjectReferences(
                    Id, solutionChanges, _projectReferencesRemovedInBatch, _projectReferencesAddedInBatch);

                projectUpdateState = UpdateAnalyzerReferences(
                    Id, solutionChanges, projectUpdateState, _analyzersRemovedInBatch, _analyzersAddedInBatch);

                // Other property modifications...
                foreach (var propertyModification in _projectPropertyModificationsInBatch)
                    projectUpdateState = propertyModification(solutionChanges, projectUpdateState);

                return projectUpdateState;
            },
            onAfterUpdateAlways: projectUpdateState =>
            {
                // It is very important that these are cleared in the onAfterUpdateAlways action passed to ApplyBatchChangeToWorkspaceMaybeAsync
                // This is because the transformation may be run multiple times (if the workspace current solution is changed underneath us),
                // whereas onAfterUpdate runs a single time once the transformation has been applied.
                _sourceFiles.ClearBatchState();
                _additionalFiles.ClearBatchState();
                _analyzerConfigFiles.ClearBatchState();

                ClearAndZeroCapacity(_metadataReferencesRemovedInBatch);
                ClearAndZeroCapacity(_metadataReferencesAddedInBatch);

                ClearAndZeroCapacity(_projectReferencesAddedInBatch);
                ClearAndZeroCapacity(_projectReferencesRemovedInBatch);
                ClearAndZeroCapacity(_analyzersAddedInBatch);
                ClearAndZeroCapacity(_analyzersRemovedInBatch);

                ClearAndZeroCapacity(_projectPropertyModificationsInBatch);
            }).ConfigureAwait(false);

            foreach (var (documentId, textContainer) in documentsToOpen)
                await _projectSystemProjectFactory.ApplyChangeToWorkspaceMaybeAsync(useAsync, w => w.OnDocumentOpened(documentId, textContainer)).ConfigureAwait(false);

            foreach (var (documentId, textContainer) in additionalDocumentsToOpen)
                await _projectSystemProjectFactory.ApplyChangeToWorkspaceMaybeAsync(useAsync, w => w.OnAdditionalDocumentOpened(documentId, textContainer)).ConfigureAwait(false);

            foreach (var (documentId, textContainer) in analyzerConfigDocumentsToOpen)
                await _projectSystemProjectFactory.ApplyChangeToWorkspaceMaybeAsync(useAsync, w => w.OnAnalyzerConfigDocumentOpened(documentId, textContainer)).ConfigureAwait(false);

            // Give the host the opportunity to check if those files are open
            if (documentFileNamesAdded.Count() > 0)
                await _projectSystemProjectFactory.RaiseOnDocumentsAddedMaybeAsync(useAsync, documentFileNamesAdded).ConfigureAwait(false);

            // If we added or removed analyzers, then re-run all generators to bring them up to date.
            if (hasAnalyzerChanges)
                _projectSystemProjectFactory.Workspace.EnqueueUpdateSourceGeneratorVersion(projectId: null, forceRegeneration: true);
        }

        static ProjectUpdateState UpdateMetadataReferences(
            Project projectBeforeMutation,
            SolutionChangeAccumulator solutionChanges,
            ProjectUpdateState projectUpdateState,
            List<(string path, MetadataReferenceProperties properties)> metadataReferencesRemovedInBatch,
            List<(string path, MetadataReferenceProperties properties)> metadataReferencesAddedInBatch)
        {
            var projectId = projectBeforeMutation.Id;

            // Metadata reference removing. Do this before adding in case this removes a project reference that we are also
            // going to add in the same batch. This could happen if case is changing, or we're targeting a different output
            // path (say bin vs. obj vs. ref).
            foreach (var (path, properties) in metadataReferencesRemovedInBatch)
            {
                projectUpdateState = TryRemoveConvertedProjectReference_NoLock(projectId, path, properties, projectUpdateState, out var projectReference);

                if (projectReference != null)
                {
                    solutionChanges.UpdateSolutionForProjectAction(
                        projectId, solutionChanges.Solution.RemoveProjectReference(projectId, projectReference));
                }
                else
                {
                    var metadataReference = projectBeforeMutation.MetadataReferences
                        .OfType<PortableExecutableReference>()
                        .Single(m => m.FilePath == path && m.Properties == properties);

                    projectUpdateState = projectUpdateState.WithIncrementalMetadataReferenceRemoved(metadataReference);

                    solutionChanges.UpdateSolutionForProjectAction(
                        projectId, solutionChanges.Solution.RemoveMetadataReference(projectId, metadataReference));
                }
            }

            // Metadata reference adding...
            if (metadataReferencesAddedInBatch.Count > 0)
            {
                var projectReferencesCreated = new List<ProjectReference>();

                foreach (var (path, properties) in metadataReferencesAddedInBatch)
                {
                    projectUpdateState = TryCreateConvertedProjectReference_NoLock(
                        projectId, path, properties, projectUpdateState, solutionChanges.Solution, out var projectReference);

                    if (projectReference != null)
                    {
                        projectReferencesCreated.Add(projectReference);
                    }
                    else
                    {
                        var metadataReference = CreateMetadataReference_NoLock(path, properties, solutionChanges.Solution.Services);
                        projectUpdateState = projectUpdateState.WithIncrementalMetadataReferenceAdded(metadataReference);
                    }
                }

                solutionChanges.UpdateSolutionForProjectAction(
                    projectId,
                    solutionChanges.Solution
                        .AddProjectReferences(projectId, projectReferencesCreated)
                        .AddMetadataReferences(projectId, projectUpdateState.AddedMetadataReferences));
            }

            return projectUpdateState;
        }

        static void UpdateProjectReferences(
            ProjectId projectId,
            SolutionChangeAccumulator solutionChanges,
            List<ProjectReference> projectReferencesRemovedInBatch,
            List<ProjectReference> projectReferencesAddedInBatch)
        {
            // Project reference adding...
            solutionChanges.UpdateSolutionForProjectAction(
<<<<<<< HEAD
                projectId, newSolution: solutionChanges.Solution.AddProjectReferences(projectId, projectReferencesAddedInBatch));
=======
                projectId, solutionChanges.Solution.AddProjectReferences(projectId, projectReferencesAddedInBatch));
>>>>>>> fb8abd21

            // Project reference removing...
            foreach (var projectReference in projectReferencesRemovedInBatch)
            {
                solutionChanges.UpdateSolutionForProjectAction(
                    projectId, solutionChanges.Solution.RemoveProjectReference(projectId, projectReference));
            }
        }

        static ProjectUpdateState UpdateAnalyzerReferences(
            ProjectId projectId,
            SolutionChangeAccumulator solutionChanges,
            ProjectUpdateState projectUpdateState,
            List<AnalyzerFileReference> analyzersRemovedInBatch,
            List<AnalyzerFileReference> analyzersAddedInBatch)
        {
<<<<<<< HEAD
            if (analyzersRemovedInBatch.Count == 0 && analyzersAddedInBatch.Count == 0)
                return projectUpdateState;

            var finalReferences = solutionChanges.Solution.AnalyzerReferences
                .Except(analyzersRemovedInBatch)
                .Concat(analyzersAddedInBatch)
                .ToImmutableArray();

            // We are only updating this state object so that we can ensure we unregister any file watchers for
            // analyzers that are removed, and register new watches for analyzers that are added.  Note that those file
            // watchers are based on file path only.  So it's ok if the analyzer references added here are not
            // necessarily the exact same ones given to the solution itself.
            projectUpdateState = projectUpdateState.WithIncrementalAnalyzerReferencesRemoved(analyzersRemovedInBatch);
            projectUpdateState = projectUpdateState.WithIncrementalAnalyzerReferencesAdded(analyzersAddedInBatch);
#if NET

#else
            // In .Net framework, we cannot isolate these analyzer references into their own ALC.  The best we can do is
            // just give all the references to the project as is and hope they load properly.
            solutionChanges.UpdateSolutionForProjectAction(projectId, solutionChanges.Solution.WithAnalyzerReferences(projectId, finalReferences));
#endif

#if false

                // Analyzer reference removing...
                if (_analyzersRemovedInBatch.Count > 0)
                {

                    foreach (var analyzerReference in _analyzersRemovedInBatch)
                        solutionChanges.UpdateSolutionForProjectAction(Id, solutionChanges.Solution.RemoveAnalyzerReference(Id, analyzerReference));
                }

                // Analyzer reference adding...
                if (_analyzersAddedInBatch.Count > 0)
                {

                    solutionChanges.UpdateSolutionForProjectAction(
                        Id, solutionChanges.Solution.AddAnalyzerReferences(Id, _analyzersAddedInBatch));
                }
#endif
=======
            // Analyzer reference removing...
            if (analyzersRemovedInBatch.Count > 0)
            {
                projectUpdateState = projectUpdateState.WithIncrementalAnalyzerReferencesRemoved(analyzersRemovedInBatch);

                foreach (var analyzerReference in analyzersRemovedInBatch)
                    solutionChanges.UpdateSolutionForProjectAction(projectId, solutionChanges.Solution.RemoveAnalyzerReference(projectId, analyzerReference));
            }

            // Analyzer reference adding...
            if (analyzersAddedInBatch.Count > 0)
            {
                projectUpdateState = projectUpdateState.WithIncrementalAnalyzerReferencesAdded(analyzersAddedInBatch);

                solutionChanges.UpdateSolutionForProjectAction(
                    projectId, solutionChanges.Solution.AddAnalyzerReferences(projectId, analyzersAddedInBatch));
            }
>>>>>>> extractFunctions

            return projectUpdateState;
        }
    }

    #endregion

    #region Source File Addition/Removal

    public void AddSourceFile(string fullPath, SourceCodeKind sourceCodeKind = SourceCodeKind.Regular, ImmutableArray<string> folders = default)
        => _sourceFiles.AddFile(fullPath, sourceCodeKind, folders);

    /// <summary>
    /// Adds a source file to the project from a text container (eg, a Visual Studio Text buffer)
    /// </summary>
    /// <param name="textContainer">The text container that contains this file.</param>
    /// <param name="fullPath">The file path of the document.</param>
    /// <param name="sourceCodeKind">The kind of the source code.</param>
    /// <param name="folders">The names of the logical nested folders the document is contained in.</param>
    /// <param name="designTimeOnly">Whether the document is used only for design time (eg. completion) or also included in a compilation.</param>
    /// <param name="documentServiceProvider">A <see cref="IDocumentServiceProvider"/> associated with this document</param>
    public DocumentId AddSourceTextContainer(
        SourceTextContainer textContainer,
        string fullPath,
        SourceCodeKind sourceCodeKind = SourceCodeKind.Regular,
        ImmutableArray<string> folders = default,
        bool designTimeOnly = false,
        IDocumentServiceProvider? documentServiceProvider = null)
    {
        return _sourceFiles.AddTextContainer(textContainer, fullPath, sourceCodeKind, folders, designTimeOnly, documentServiceProvider);
    }

    public bool ContainsSourceFile(string fullPath)
        => _sourceFiles.ContainsFile(fullPath);

    public void RemoveSourceFile(string fullPath)
        => _sourceFiles.RemoveFile(fullPath);

    public void RemoveSourceTextContainer(SourceTextContainer textContainer)
        => _sourceFiles.RemoveTextContainer(textContainer);

    #endregion

    #region Additional File Addition/Removal

    // TODO: should AdditionalFiles have source code kinds?
    public void AddAdditionalFile(string fullPath, SourceCodeKind sourceCodeKind = SourceCodeKind.Regular, ImmutableArray<string> folders = default)
        => _additionalFiles.AddFile(fullPath, sourceCodeKind, folders);

    public bool ContainsAdditionalFile(string fullPath)
        => _additionalFiles.ContainsFile(fullPath);

    public void RemoveAdditionalFile(string fullPath)
        => _additionalFiles.RemoveFile(fullPath);

    #endregion

    #region Analyzer Config File Addition/Removal

    public void AddAnalyzerConfigFile(string fullPath)
    {
        // TODO: do we need folders for analyzer config files?
        _analyzerConfigFiles.AddFile(fullPath, SourceCodeKind.Regular, folders: default);
    }

    public bool ContainsAnalyzerConfigFile(string fullPath)
        => _analyzerConfigFiles.ContainsFile(fullPath);

    public void RemoveAnalyzerConfigFile(string fullPath)
        => _analyzerConfigFiles.RemoveFile(fullPath);

    #endregion

    #region Non Source File Addition/Removal

    public void AddDynamicSourceFile(string dynamicFilePath, ImmutableArray<string> folders)
    {
        DynamicFileInfo? fileInfo = null;
        IDynamicFileInfoProvider? providerForFileInfo = null;

        var extension = FileNameUtilities.GetExtension(dynamicFilePath)?.TrimStart('.');
        if (extension?.Length == 0)
        {
            fileInfo = null;
        }
        else
        {
            foreach (var provider in _hostInfo.DynamicFileInfoProviders)
            {
                // skip unrelated providers
                if (!provider.Metadata.Extensions.Any(e => string.Equals(e, extension, StringComparison.OrdinalIgnoreCase)))
                {
                    continue;
                }

                // Don't get confused by _filePath and filePath.
                // VisualStudioProject._filePath points to csproj/vbproj of the project
                // and the parameter filePath points to dynamic file such as ASP.NET .g.cs files.
                // 
                // Also, provider is free-threaded. so fine to call Wait rather than JTF.
                fileInfo = provider.Value.GetDynamicFileInfoAsync(
                    projectId: Id, projectFilePath: _filePath, filePath: dynamicFilePath, CancellationToken.None).WaitAndGetResult_CanCallOnBackground(CancellationToken.None);

                if (fileInfo != null)
                {
                    fileInfo = FixUpDynamicFileInfo(fileInfo, dynamicFilePath);
                    providerForFileInfo = provider.Value;
                    break;
                }
            }
        }

        using (_gate.DisposableWait())
        {
            if (_dynamicFilePathMaps.ContainsKey(dynamicFilePath))
            {
                // TODO: if we have a duplicate, we are not calling RemoveDynamicFileInfoAsync since we
                // don't want to call with that under a lock. If we are getting duplicates we have bigger problems
                // at that point since our workspace is generally out of sync with the project system.
                // Given we're taking this as a late fix prior to a release, I don't think it's worth the added
                // risk to handle a case that wasn't handled before either.
                throw new ArgumentException($"{dynamicFilePath} has already been added to this project.");
            }

            // Record the mapping from the dynamic file path to the source file it generated. We will record
            // 'null' if no provider was able to produce a source file for this input file. That could happen
            // if the provider (say ASP.NET Razor) doesn't recognize the file, or the wrong type of file
            // got passed through the system. That's not a failure from the project system's perspective:
            // adding dynamic files is a hint at best that doesn't impact it.
            _dynamicFilePathMaps.Add(dynamicFilePath, fileInfo?.FilePath);

            if (fileInfo != null)
            {
                // If fileInfo is not null, that means we found a provider so this should be not-null as well
                // since we had to go through the earlier assignment.
                Contract.ThrowIfNull(providerForFileInfo);
                _sourceFiles.AddDynamicFile_NoLock(providerForFileInfo, fileInfo, folders);
            }
        }
    }

    private static DynamicFileInfo FixUpDynamicFileInfo(DynamicFileInfo fileInfo, string filePath)
    {
        // we might change contract and just throw here. but for now, we keep existing contract where one can return null for DynamicFileInfo.FilePath.
        // In this case we substitute the file being generated from so we still have some path.
        if (string.IsNullOrEmpty(fileInfo.FilePath))
        {
            return new DynamicFileInfo(filePath, fileInfo.SourceCodeKind, fileInfo.TextLoader, fileInfo.DesignTimeOnly, fileInfo.DocumentServiceProvider);
        }

        return fileInfo;
    }

    public void RemoveDynamicSourceFile(string dynamicFilePath)
    {
        IDynamicFileInfoProvider provider;

        using (_gate.DisposableWait())
        {
            if (!_dynamicFilePathMaps.TryGetValue(dynamicFilePath, out var sourceFilePath))
            {
                throw new ArgumentException($"{dynamicFilePath} wasn't added by a previous call to {nameof(AddDynamicSourceFile)}");
            }

            _dynamicFilePathMaps.Remove(dynamicFilePath);

            // If we got a null path back, it means we never had a source file to add. In that case,
            // we're done
            if (sourceFilePath == null)
            {
                return;
            }

            provider = _sourceFiles.RemoveDynamicFile_NoLock(sourceFilePath);
        }

        // provider is free-threaded. so fine to call Wait rather than JTF
        provider.RemoveDynamicFileInfoAsync(
            projectId: Id, projectFilePath: _filePath, filePath: dynamicFilePath, CancellationToken.None).Wait(CancellationToken.None);
    }

    private void OnDynamicFileInfoUpdated(object? sender, string dynamicFilePath)
    {
        string? fileInfoPath;

        using (_gate.DisposableWait())
        {
            if (!_dynamicFilePathMaps.TryGetValue(dynamicFilePath, out fileInfoPath))
            {
                // given file doesn't belong to this project. 
                // this happen since the event this is handling is shared between all projects
                return;
            }
        }

        if (fileInfoPath != null)
        {
            _sourceFiles.ProcessDynamicFileChange(dynamicFilePath, fileInfoPath);
        }
    }

    #endregion

    #region Analyzer Addition/Removal

    public void AddAnalyzerReference(string fullPath)
    {
        CompilerPathUtilities.RequireAbsolutePath(fullPath, nameof(fullPath));

        var mappedPaths = GetMappedAnalyzerPaths(fullPath);

        using var _ = CreateBatchScope();

        using (_gate.DisposableWait())
        {
            // check all mapped paths first, so that all analyzers are either added or not
            foreach (var mappedFullPath in mappedPaths)
            {
                if (_analyzerPathsToAnalyzers.ContainsKey(mappedFullPath))
                    throw new ArgumentException($"'{fullPath}' has already been added to this project.", nameof(fullPath));
            }

            foreach (var mappedFullPath in mappedPaths)
            {
                // Are we adding one we just recently removed? If so, we can just keep using that one, and avoid removing
                // it once we apply the batch
                var analyzerPendingRemoval = _analyzersRemovedInBatch.FirstOrDefault(a => a.FullPath == mappedFullPath);
                if (analyzerPendingRemoval != null)
                {
                    _analyzersRemovedInBatch.Remove(analyzerPendingRemoval);
                    _analyzerPathsToAnalyzers.Add(mappedFullPath, analyzerPendingRemoval);
                }
                else
                {
                    // Nope, we actually need to make a new one.
                    var analyzerReference = new AnalyzerFileReference(mappedFullPath, _analyzerAssemblyLoader);

                    _analyzersAddedInBatch.Add(analyzerReference);
                    _analyzerPathsToAnalyzers.Add(mappedFullPath, analyzerReference);
                }
            }
        }
    }

    public void RemoveAnalyzerReference(string fullPath)
    {
        if (string.IsNullOrEmpty(fullPath))
            throw new ArgumentException("message", nameof(fullPath));

        var mappedPaths = GetMappedAnalyzerPaths(fullPath);

        using var _ = CreateBatchScope();

        using (_gate.DisposableWait())
        {
            // check all mapped paths first, so that all analyzers are either removed or not
            foreach (var mappedFullPath in mappedPaths)
            {
                if (!_analyzerPathsToAnalyzers.ContainsKey(mappedFullPath))
                    throw new ArgumentException($"'{fullPath}' is not an analyzer of this project.", nameof(fullPath));
            }

            foreach (var mappedFullPath in mappedPaths)
            {
                var analyzerReference = _analyzerPathsToAnalyzers[mappedFullPath];

                _analyzerPathsToAnalyzers.Remove(mappedFullPath);

                // This analyzer may be one we've just added in the same batch; in that case, just don't add it in
                // the first place.
                if (!_analyzersAddedInBatch.Remove(analyzerReference))
                    _analyzersRemovedInBatch.Add(analyzerReference);
            }
        }
    }

    internal const string RazorVsixExtensionId = "Microsoft.VisualStudio.RazorExtension";
    private static readonly string s_razorSourceGeneratorSdkDirectory = Path.Combine("Sdks", "Microsoft.NET.Sdk.Razor", "source-generators") + PathUtilities.DirectorySeparatorStr;
    private static readonly ImmutableArray<string> s_razorSourceGeneratorAssemblyNames =
    [
        "Microsoft.NET.Sdk.Razor.SourceGenerators",
        "Microsoft.CodeAnalysis.Razor.Compiler.SourceGenerators",
        "Microsoft.CodeAnalysis.Razor.Compiler",
    ];
    private static readonly ImmutableArray<string> s_razorSourceGeneratorAssemblyRootedFileNames = s_razorSourceGeneratorAssemblyNames.SelectAsArray(
        assemblyName => PathUtilities.DirectorySeparatorStr + assemblyName + ".dll");

    private OneOrMany<string> GetMappedAnalyzerPaths(string fullPath)
    {
        fullPath = Path.GetFullPath(fullPath);
        // Map all files in the SDK directory that contains the Razor source generator to source generator files loaded from VSIX.
        // Include the generator and all its dependencies shipped in VSIX, discard the generator and all dependencies in the SDK
        if (fullPath.LastIndexOf(s_razorSourceGeneratorSdkDirectory, StringComparison.OrdinalIgnoreCase) + s_razorSourceGeneratorSdkDirectory.Length - 1 ==
            fullPath.LastIndexOf(Path.DirectorySeparatorChar))
        {
            var vsixRazorAnalyzers = _hostInfo.HostDiagnosticAnalyzerProvider.GetAnalyzerReferencesInExtensions().SelectAsArray(
                predicate: item => item.extensionId == RazorVsixExtensionId,
                selector: item => item.reference.FullPath);

            if (!vsixRazorAnalyzers.IsEmpty)
            {
                if (s_razorSourceGeneratorAssemblyRootedFileNames.Any(
                    static (fileName, fullPath) => fullPath.EndsWith(fileName, StringComparison.OrdinalIgnoreCase), fullPath))
                {
                    return OneOrMany.Create(vsixRazorAnalyzers);
                }

                return OneOrMany.Create(ImmutableArray<string>.Empty);
            }
        }

        return OneOrMany.Create(fullPath);
    }

    #endregion

    private void DocumentFileChangeContext_FileChanged(object? sender, string fullFilePath)
    {
        _fileChangesToProcess.AddWork(fullFilePath);
    }

    private async ValueTask ProcessFileChangesAsync(ImmutableSegmentedList<string> filePaths, CancellationToken cancellationToken)
    {
        await _sourceFiles.ProcessRegularFileChangesAsync(filePaths).ConfigureAwait(false);
        await _additionalFiles.ProcessRegularFileChangesAsync(filePaths).ConfigureAwait(false);
        await _analyzerConfigFiles.ProcessRegularFileChangesAsync(filePaths).ConfigureAwait(false);
    }

    #region Metadata Reference Addition/Removal

    public void AddMetadataReference(string fullPath, MetadataReferenceProperties properties)
    {
        if (string.IsNullOrEmpty(fullPath))
            throw new ArgumentException($"{nameof(fullPath)} isn't a valid path.", nameof(fullPath));

        using var _ = CreateBatchScope();

        using (_gate.DisposableWait())
        {
            if (ContainsMetadataReference_NoLock(fullPath, properties))
                throw new InvalidOperationException("The metadata reference has already been added to the project.");

            _allMetadataReferences.MultiAdd(fullPath, properties, s_defaultMetadataReferenceProperties);

            if (!_metadataReferencesRemovedInBatch.Remove((fullPath, properties)))
                _metadataReferencesAddedInBatch.Add((fullPath, properties));
        }
    }

    public bool ContainsMetadataReference(string fullPath, MetadataReferenceProperties properties)
    {
        using (_gate.DisposableWait())
        {
            return ContainsMetadataReference_NoLock(fullPath, properties);
        }
    }

    private bool ContainsMetadataReference_NoLock(string fullPath, MetadataReferenceProperties properties)
    {
        Debug.Assert(_gate.CurrentCount == 0);

        return _allMetadataReferences.TryGetValue(fullPath, out var propertiesList) && propertiesList.Contains(properties);
    }

    /// <summary>
    /// Returns the properties being used for the current metadata reference added to this project. May return multiple properties if
    /// the reference has been added multiple times with different properties.
    /// </summary>
    public ImmutableArray<MetadataReferenceProperties> GetPropertiesForMetadataReference(string fullPath)
    {
        using (_gate.DisposableWait())
        {
            return _allMetadataReferences.TryGetValue(fullPath, out var list) ? list : [];
        }
    }

    public void RemoveMetadataReference(string fullPath, MetadataReferenceProperties properties)
    {
        if (string.IsNullOrEmpty(fullPath))
            throw new ArgumentException($"{nameof(fullPath)} isn't a valid path.", nameof(fullPath));

        using var _ = CreateBatchScope();

        using (_gate.DisposableWait())
        {
            if (!ContainsMetadataReference_NoLock(fullPath, properties))
                throw new InvalidOperationException("The metadata reference does not exist in this project.");

            _allMetadataReferences.MultiRemove(fullPath, properties);

            if (!_metadataReferencesAddedInBatch.Remove((fullPath, properties)))
                _metadataReferencesRemovedInBatch.Add((fullPath, properties));
        }
    }

    #endregion

    #region Project Reference Addition/Removal

    public void AddProjectReference(ProjectReference projectReference)
    {
        if (projectReference == null)
            throw new ArgumentNullException(nameof(projectReference));

        using var _ = CreateBatchScope();

        using (_gate.DisposableWait())
        {
            if (ContainsProjectReference_NoLock(projectReference))
                throw new ArgumentException("The project reference has already been added to the project.");

            if (!_projectReferencesRemovedInBatch.Remove(projectReference))
                _projectReferencesAddedInBatch.Add(projectReference);
        }
    }

    public bool ContainsProjectReference(ProjectReference projectReference)
    {
        if (projectReference == null)
            throw new ArgumentNullException(nameof(projectReference));

        using (_gate.DisposableWait())
        {
            return ContainsProjectReference_NoLock(projectReference);
        }
    }

    private bool ContainsProjectReference_NoLock(ProjectReference projectReference)
    {
        Debug.Assert(_gate.CurrentCount == 0);

        if (_projectReferencesRemovedInBatch.Contains(projectReference))
            return false;

        if (_projectReferencesAddedInBatch.Contains(projectReference))
            return true;

        return _projectSystemProjectFactory.Workspace.CurrentSolution.GetRequiredProject(Id).AllProjectReferences.Contains(projectReference);
    }

    public IReadOnlyList<ProjectReference> GetProjectReferences()
    {
        using (_gate.DisposableWait())
        {
            // If we're not batching, then this is cheap: just fetch from the workspace and we're done
            var projectReferencesInWorkspace = _projectSystemProjectFactory.Workspace.CurrentSolution.GetRequiredProject(Id).AllProjectReferences;

            if (_activeBatchScopes == 0)
            {
                return projectReferencesInWorkspace;
            }

            // Not, so we get to compute a new list instead
            var newList = projectReferencesInWorkspace.ToList();
            newList.AddRange(_projectReferencesAddedInBatch);
            newList.RemoveAll(p => _projectReferencesRemovedInBatch.Contains(p));

            return newList;
        }
    }

    public void RemoveProjectReference(ProjectReference projectReference)
    {
        if (projectReference == null)
            throw new ArgumentNullException(nameof(projectReference));

        using var _ = CreateBatchScope();

        using (_gate.DisposableWait())
        {
            if (!ContainsProjectReference_NoLock(projectReference))
                throw new ArgumentException("The project does not contain that project reference.");

            if (!_projectReferencesAddedInBatch.Remove(projectReference))
                _projectReferencesRemovedInBatch.Add(projectReference);
        }
    }

    #endregion

    public void RemoveFromWorkspace()
    {
        using (_gate.DisposableWait())
        {
            if (!_projectSystemProjectFactory.Workspace.CurrentSolution.ContainsProject(Id))
            {
                throw new InvalidOperationException("The project has already been removed.");
            }

            _asynchronousFileChangeProcessingCancellationTokenSource.Cancel();

            // clear tracking to external components
            foreach (var provider in _eventSubscriptionTracker)
            {
                provider.Updated -= OnDynamicFileInfoUpdated;
            }

            _eventSubscriptionTracker.Clear();
        }

        _documentFileChangeContext.Dispose();

        IReadOnlyList<MetadataReference>? remainingMetadataReferences = null;

        _projectSystemProjectFactory.ApplyChangeToWorkspace(w =>
        {
            // Acquire the remaining metadata references inside the workspace lock. This is critical
            // as another project being removed at the same time could result in project to project
            // references being converted to metadata references (or vice versa) and we might either
            // miss stopping a file watcher or might end up double-stopping a file watcher.
            remainingMetadataReferences = w.CurrentSolution.GetRequiredProject(Id).MetadataReferences;
            _projectSystemProjectFactory.RemoveProjectFromTrackingMaps_NoLock(Id);

            // If this is our last project, clear the entire solution.
            if (w.CurrentSolution.ProjectIds.Count == 1)
            {
                _projectSystemProjectFactory.RemoveSolution_NoLock();
            }
            else
            {
                _projectSystemProjectFactory.Workspace.OnProjectRemoved(Id);
            }
        });

        Contract.ThrowIfNull(remainingMetadataReferences);

        foreach (var reference in remainingMetadataReferences.OfType<PortableExecutableReference>())
            _projectSystemProjectFactory.FileWatchedPortableExecutableReferenceFactory.StopWatchingReference(reference, reference.FilePath!);
    }

    public void ReorderSourceFiles(ImmutableArray<string> filePaths)
        => _sourceFiles.ReorderFiles(filePaths);

    /// <summary>
    /// Clears a list and zeros out the capacity. The lists we use for batching are likely to get large during an initial load, but after
    /// that point should never get that large again.
    /// </summary>
    private static void ClearAndZeroCapacity<T>(List<T> list)
    {
        list.Clear();
        list.Capacity = 0;
    }

    /// <summary>
    /// Clears a list and zeros out the capacity. The lists we use for batching are likely to get large during an initial load, but after
    /// that point should never get that large again.
    /// </summary>
    private static void ClearAndZeroCapacity<T>(ImmutableArray<T>.Builder list)
    {
        list.Clear();
        list.Capacity = 0;
    }
}<|MERGE_RESOLUTION|>--- conflicted
+++ resolved
@@ -708,11 +708,7 @@
         {
             // Project reference adding...
             solutionChanges.UpdateSolutionForProjectAction(
-<<<<<<< HEAD
-                projectId, newSolution: solutionChanges.Solution.AddProjectReferences(projectId, projectReferencesAddedInBatch));
-=======
                 projectId, solutionChanges.Solution.AddProjectReferences(projectId, projectReferencesAddedInBatch));
->>>>>>> fb8abd21
 
             // Project reference removing...
             foreach (var projectReference in projectReferencesRemovedInBatch)
@@ -729,7 +725,6 @@
             List<AnalyzerFileReference> analyzersRemovedInBatch,
             List<AnalyzerFileReference> analyzersAddedInBatch)
         {
-<<<<<<< HEAD
             if (analyzersRemovedInBatch.Count == 0 && analyzersAddedInBatch.Count == 0)
                 return projectUpdateState;
 
@@ -749,7 +744,7 @@
 #else
             // In .Net framework, we cannot isolate these analyzer references into their own ALC.  The best we can do is
             // just give all the references to the project as is and hope they load properly.
-            solutionChanges.UpdateSolutionForProjectAction(projectId, solutionChanges.Solution.WithAnalyzerReferences(projectId, finalReferences));
+            solutionChanges.UpdateSolutionForProjectAction(projectId, solutionChanges.Solution.WithProjectAnalyzerReferences(projectId, finalReferences));
 #endif
 
 #if false
@@ -770,25 +765,6 @@
                         Id, solutionChanges.Solution.AddAnalyzerReferences(Id, _analyzersAddedInBatch));
                 }
 #endif
-=======
-            // Analyzer reference removing...
-            if (analyzersRemovedInBatch.Count > 0)
-            {
-                projectUpdateState = projectUpdateState.WithIncrementalAnalyzerReferencesRemoved(analyzersRemovedInBatch);
-
-                foreach (var analyzerReference in analyzersRemovedInBatch)
-                    solutionChanges.UpdateSolutionForProjectAction(projectId, solutionChanges.Solution.RemoveAnalyzerReference(projectId, analyzerReference));
-            }
-
-            // Analyzer reference adding...
-            if (analyzersAddedInBatch.Count > 0)
-            {
-                projectUpdateState = projectUpdateState.WithIncrementalAnalyzerReferencesAdded(analyzersAddedInBatch);
-
-                solutionChanges.UpdateSolutionForProjectAction(
-                    projectId, solutionChanges.Solution.AddAnalyzerReferences(projectId, analyzersAddedInBatch));
-            }
->>>>>>> extractFunctions
 
             return projectUpdateState;
         }
