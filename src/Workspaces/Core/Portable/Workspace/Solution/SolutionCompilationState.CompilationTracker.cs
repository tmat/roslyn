--- conflicted
+++ resolved
@@ -335,16 +335,10 @@
                         var compilationWithoutGeneratedDocuments = CreateEmptyCompilation();
 
                         // We only got here when we had no compilation state at all.  So we couldn't have gotten here
-<<<<<<< HEAD
-                        // from a frozen state (as a frozen state always ensures we have a WithCompilationTrackerState).
-                        // As such, we can safely say that we should create SG docs and skeletons from this compilation
-                        // if needed.
-=======
                         // from a frozen state (as a frozen state always ensures we have at least an InProgressState).
                         // As such, we want to start initially in the state where we will both run generators and create
                         // skeleton references for p2p references.  That will ensure the most correct state for our
                         // compilation the first time we create it.
->>>>>>> 450625c9
                         var allSyntaxTreesParsedState = new InProgressState(
                             CreationPolicy.Create,
                             new Lazy<Compilation>(CreateEmptyCompilation),
@@ -478,10 +472,6 @@
                     // Caller should collapse the in progress state first.
                     Contract.ThrowIfTrue(inProgressState.PendingTranslationActions.Count > 0);
 
-<<<<<<< HEAD
-=======
-                    // The final state we produce will be frozen or not depending on if a frozen state was passed into it.
->>>>>>> 450625c9
                     var creationPolicy = inProgressState.CreationPolicy;
                     var generatorInfo = inProgressState.GeneratorInfo;
                     var compilationWithoutGeneratedDocuments = inProgressState.CompilationWithoutGeneratedDocuments;
@@ -534,46 +524,29 @@
                         {
                             // Not a submission.  Add as a metadata reference.
 
-<<<<<<< HEAD
-                            if (creationPolicy.SkeletonReferenceCreationPolicy == SkeletonReferenceCreationPolicy.Create)
+                            if (creationPolicy.SkeletonReferenceCreationPolicy is SkeletonReferenceCreationPolicy.Create)
                             {
                                 // Client always wants an up to date metadata reference.  Produce one for this project reference.
-=======
-                            if (creationPolicy.SkeletonReferenceCreationPolicy is SkeletonReferenceCreationPolicy.Create)
-                            {
->>>>>>> 450625c9
                                 var metadataReference = await compilationState.GetMetadataReferenceAsync(projectReference, this.ProjectState, cancellationToken).ConfigureAwait(false);
                                 AddMetadataReference(projectReference, metadataReference);
                             }
                             else
                             {
-<<<<<<< HEAD
                                 Contract.ThrowIfFalse(
                                     creationPolicy.SkeletonReferenceCreationPolicy is SkeletonReferenceCreationPolicy.CreateIfAbsent or SkeletonReferenceCreationPolicy.DoNotCreate);
 
                                 // Try to reuse an existing metadata reference if we have one.
                                 var metadataReference = compilationState.GetPartialMetadataReference(projectReference, this.ProjectState);
-=======
-                                Contract.ThrowIfFalse(creationPolicy.SkeletonReferenceCreationPolicy is SkeletonReferenceCreationPolicy.CreateIfAbsent or SkeletonReferenceCreationPolicy.DoNotCreate);
->>>>>>> 450625c9
-
-                                // If not asked to explicit create an up to date skeleton, attempt to get a partial
-                                // reference, or fallback to the last successful reference for this project if we can
-                                // find one. 
-                                var metadataReference = compilationState.GetPartialMetadataReference(projectReference, this.ProjectState);
+
                                 if (metadataReference is null)
                                 {
-<<<<<<< HEAD
                                     // if we failed to get the metadata check to see if we previously had existing
                                     // metadata and reuse it instead.
-=======
->>>>>>> 450625c9
                                     var inProgressCompilationNotRef = staleCompilationWithGeneratedDocuments ?? compilationWithoutGeneratedDocuments;
                                     metadataReference = inProgressCompilationNotRef.ExternalReferences.FirstOrDefault(
                                         r => GetProjectId(inProgressCompilationNotRef.GetAssemblyOrModuleSymbol(r) as IAssemblySymbol) == projectReference.ProjectId);
                                 }
 
-<<<<<<< HEAD
                                 // If we had no metadata reference from a prior version at all, create one if we're
                                 // asked to.  Otherwise, do nothing. The former case is when we're in 'balanced'
                                 // execution mode, and only want to regenerate skeletons on major events (like
@@ -581,11 +554,6 @@
                                 // do any expensive work at all.
                                 if (metadataReference is null &&
                                     creationPolicy.SkeletonReferenceCreationPolicy is SkeletonReferenceCreationPolicy.CreateIfAbsent)
-=======
-                                // If we still failed, but our policy is to create when absent, then do the work to
-                                // create a real skeleton here.
-                                if (metadataReference is null && creationPolicy.SkeletonReferenceCreationPolicy is SkeletonReferenceCreationPolicy.CreateIfAbsent)
->>>>>>> 450625c9
                                 {
                                     metadataReference = await compilationState.GetMetadataReferenceAsync(projectReference, this.ProjectState, cancellationToken).ConfigureAwait(false);
                                 }
@@ -639,10 +607,7 @@
 
                     var finalState = FinalCompilationTrackerState.Create(
                         creationPolicy,
-<<<<<<< HEAD
                         hasSuccessfullyLoaded,
-=======
->>>>>>> 450625c9
                         compilationWithGeneratedDocuments,
                         compilationWithoutGeneratedDocuments,
                         nextGeneratorInfo,
@@ -741,13 +706,7 @@
 
                 if (state is FinalCompilationTrackerState finalState)
                 {
-<<<<<<< HEAD
-                    // Transition to not creating SG docs or skeleton references.
-                    var newFinalState = finalState.WithCreationPolicy(CreationPolicy.DoNotCreate);
-=======
-                    // Attempt to transition our state to one where we do not run generators or create skeleton references.
                     var newFinalState = finalState.WithCreationPolicy(desiredCreationPolicy);
->>>>>>> 450625c9
                     return newFinalState == finalState
                         ? this
                         : new CompilationTracker(this.ProjectState, newFinalState, skeletonReferenceCacheToClone: _skeletonReferenceCache);
@@ -799,11 +758,7 @@
                     return new CompilationTracker(
                         frozenProjectState,
                         new InProgressState(
-<<<<<<< HEAD
-                            CreationPolicy.DoNotCreate,
-=======
                             desiredCreationPolicy,
->>>>>>> 450625c9
                             lazyCompilationWithoutGeneratedDocuments,
                             CompilationTrackerGeneratorInfo.Empty,
                             lazyCompilationWithGeneratedDocuments,
@@ -829,11 +784,7 @@
                     return new CompilationTracker(
                         frozenProjectState,
                         new InProgressState(
-<<<<<<< HEAD
-                            CreationPolicy.DoNotCreate,
-=======
                             desiredCreationPolicy,
->>>>>>> 450625c9
                             compilationWithoutGeneratedDocuments,
                             generatorInfo,
                             compilationWithGeneratedDocuments,
