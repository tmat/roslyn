--- conflicted
+++ resolved
@@ -182,11 +182,7 @@
                     }
 
                     // Just add it to the end
-<<<<<<< HEAD
-                    return pendingTranslationSteps.Add((oldProjectState, translate));
-=======
                     return pendingTranslationActions.Add(translate);
->>>>>>> cb4b4e8d
                 }
             }
 
@@ -651,43 +647,24 @@
                 var projectState = state switch
                 {
                     // If we don't have an existing state, then transition to a project state without any data.
-<<<<<<< HEAD
                     null => this.ProjectState,
-=======
-                    null => this.ProjectState.RemoveAllDocuments(),
->>>>>>> cb4b4e8d
 
                     FinalCompilationTrackerState => this.ProjectState,
 
                     // If we have an in progress state with no steps, then we're just at the current project state.
-<<<<<<< HEAD
-                    InProgressState { PendingTranslationSteps: [] } => this.ProjectState,
-
-                    // Otherwise, reset us to whatever state the InProgressState had currently transitioned to.
-                    InProgressState inProgressState => inProgressState.PendingTranslationSteps.First().oldState,
-=======
                     InProgressState { PendingTranslationActions: [] } => this.ProjectState,
 
                     // Otherwise, reset us to whatever state the InProgressState had currently transitioned to.
                     InProgressState inProgressState => inProgressState.PendingTranslationActions.First().OldProjectState,
->>>>>>> cb4b4e8d
 
                     _ => throw ExceptionUtilities.UnexpectedValue(state.GetType()),
                 };
 
-<<<<<<< HEAD
                 var (frozenProjectState, frozenState) = GetFrozenCompilationState(projectState);
                 Contract.ThrowIfFalse(frozenState.IsFrozen);
                 return new CompilationTracker(frozenProjectState, frozenState, this.SkeletonReferenceCache.Clone());
 
                 (ProjectState frozenProjectState, CompilationTrackerState frozenState) GetFrozenCompilationState(ProjectState projectState)
-=======
-                var frozenState = GetFrozenCompilationState();
-                Contract.ThrowIfFalse(frozenState.IsFrozen);
-                return new CompilationTracker(projectState, frozenState, this.SkeletonReferenceCache.Clone());
-
-                CompilationTrackerState GetFrozenCompilationState()
->>>>>>> cb4b4e8d
                 {
                     if (state is FinalCompilationTrackerState finalState)
                     {
@@ -695,11 +672,7 @@
                         Contract.ThrowIfTrue(finalState.IsFrozen);
                         // If we're already finalized then just return what we have, and with the frozen bit flipped so
                         // that any future forks keep things frozen.
-<<<<<<< HEAD
                         return (projectState, finalState.WithIsFrozen());
-=======
-                        return finalState.WithIsFrozen();
->>>>>>> cb4b4e8d
                     }
 
                     // Non-final state currently.  Produce an in-progress-state containing the forked change. Note: we
@@ -710,7 +683,6 @@
                     {
                         // We have no data at all. Create a frozen empty project/compilation to represent this state.
                         var compilationWithoutGeneratedDocuments = this.CreateEmptyCompilation();
-<<<<<<< HEAD
                         var frozenProjectState = projectState.RemoveAllDocuments();
 
                         // However, we may have already parsed some of the documents in this compilation.  For example,
@@ -735,20 +707,11 @@
                         var compilationWithGeneratedDocuments = compilationWithoutGeneratedDocuments;
 
                         return (frozenProjectState, InProgressState.Create(
-=======
-                        var compilationWithGeneratedDocuments = compilationWithoutGeneratedDocuments;
-
-                        return InProgressState.Create(
->>>>>>> cb4b4e8d
                             isFrozen: true,
                             compilationWithoutGeneratedDocuments,
                             CompilationTrackerGeneratorInfo.Empty,
                             compilationWithGeneratedDocuments,
-<<<<<<< HEAD
-                            pendingTranslationSteps: []));
-=======
-                            pendingTranslationActions: []);
->>>>>>> cb4b4e8d
+                            pendingTranslationActions: []));
                     }
                     else if (state is InProgressState inProgressState)
                     {
@@ -760,20 +723,12 @@
                         var compilationWithGeneratedDocuments = compilationWithoutGeneratedDocuments.AddSyntaxTrees(
                             generatorInfo.Documents.States.Values.Select(state => state.GetSyntaxTree(cancellationToken)));
 
-<<<<<<< HEAD
                         return (projectState, InProgressState.Create(
-=======
-                        return InProgressState.Create(
->>>>>>> cb4b4e8d
                             isFrozen: true,
                             compilationWithoutGeneratedDocuments,
                             generatorInfo,
                             compilationWithGeneratedDocuments,
-<<<<<<< HEAD
-                            pendingTranslationSteps: []));
-=======
-                            pendingTranslationActions: []);
->>>>>>> cb4b4e8d
+                            pendingTranslationActions: []));
                     }
                     else
                     {
