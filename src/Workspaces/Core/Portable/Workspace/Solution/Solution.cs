--- conflicted
+++ resolved
@@ -1471,19 +1471,10 @@
                 return this;
 
             var newCompilationState = await this.CompilationState.WithFrozenPartialCompilationsAsync(cancellationToken).ConfigureAwait(false);
-<<<<<<< HEAD
             var frozenSolution = new Solution(newCompilationState);
 
-            // Set the frozen solution to be its own frozen solution.  That way if someone asks for it, it can
-            // be returned immediately.
+            // Set the frozen solution to be its own frozen solution.  Freezing multiple times is a no-op.
             frozenSolution._cachedFrozenSolution = _cachedFrozenSolution;
-=======
-            var frozenSolution = new Solution(newCompilationState)
-            {
-                // Set the frozen solution to be its own frozen solution.  Freezing multiple times is a no-op.
-                _cachedFrozenSolution = _cachedFrozenSolution
-            };
->>>>>>> c72d7c80
 
             return frozenSolution;
         }
