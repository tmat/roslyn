﻿// Licensed to the .NET Foundation under one or more agreements.
// The .NET Foundation licenses this file to you under the MIT license.
// See the LICENSE file in the project root for more information.

#nullable enable

using System;
using System.Collections.Generic;
using System.Collections.Immutable;
using System.Diagnostics;
using System.Diagnostics.CodeAnalysis;
using System.Linq;
using System.Runtime.CompilerServices;
using System.Threading;
using System.Threading.Tasks;
using Microsoft.CodeAnalysis.Diagnostics;
using Microsoft.CodeAnalysis.ErrorReporting;
using Microsoft.CodeAnalysis.Logging;
using Microsoft.CodeAnalysis.Options;
using Microsoft.CodeAnalysis.PooledObjects;
using Microsoft.CodeAnalysis.Serialization;
using Microsoft.CodeAnalysis.Shared.Extensions;
using Microsoft.CodeAnalysis.Text;
using Roslyn.Utilities;

namespace Microsoft.CodeAnalysis
{
    /// <summary>
    /// Represents a set of projects and their source code documents. 
    /// 
    /// this is a green node of Solution like ProjectState/DocumentState are for 
    /// Project and Document.
    /// </summary>
    internal partial class SolutionState
    {
        // branch id for this solution
        private readonly BranchId _branchId;

        // the version of the workspace this solution is from
        private readonly int _workspaceVersion;

        private readonly SolutionInfo.SolutionAttributes _solutionAttributes;
        private readonly SolutionServices _solutionServices;
        private readonly ImmutableDictionary<ProjectId, ProjectState> _projectIdToProjectStateMap;
        private readonly ImmutableDictionary<string, ImmutableArray<DocumentId>> _filePathToDocumentIdsMap;
        private readonly ProjectDependencyGraph _dependencyGraph;

        // Values for all these are created on demand.
        private ImmutableDictionary<ProjectId, CompilationTracker> _projectIdToTrackerMap;

        // Checksums for this solution state
        private readonly ValueSource<SolutionStateChecksums> _lazyChecksums;

        private SolutionState(
            BranchId branchId,
            int workspaceVersion,
            SolutionServices solutionServices,
            SolutionInfo.SolutionAttributes solutionAttributes,
            IReadOnlyList<ProjectId> projectIds,
            SerializableOptionSet options,
            ImmutableDictionary<ProjectId, ProjectState> idToProjectStateMap,
            ImmutableDictionary<ProjectId, CompilationTracker> projectIdToTrackerMap,
            ImmutableDictionary<string, ImmutableArray<DocumentId>> filePathToDocumentIdsMap,
            ProjectDependencyGraph dependencyGraph)
        {
            _branchId = branchId;
            _workspaceVersion = workspaceVersion;
            _solutionAttributes = solutionAttributes;
            _solutionServices = solutionServices;
            ProjectIds = projectIds;
            Options = options;
            _projectIdToProjectStateMap = idToProjectStateMap;
            _projectIdToTrackerMap = projectIdToTrackerMap;
            _filePathToDocumentIdsMap = filePathToDocumentIdsMap;
            _dependencyGraph = dependencyGraph;

            // when solution state is changed, we re-calcuate its checksum
            _lazyChecksums = new AsyncLazy<SolutionStateChecksums>(ComputeChecksumsAsync, cacheResult: true);

            CheckInvariants();
        }

        public SolutionState(
            BranchId primaryBranchId,
            SolutionServices solutionServices,
            SolutionInfo.SolutionAttributes solutionAttributes,
            SerializableOptionSet options)
            : this(
                primaryBranchId,
                workspaceVersion: 0,
                solutionServices,
                solutionAttributes,
                projectIds: SpecializedCollections.EmptyBoxedImmutableArray<ProjectId>(),
                options,
                idToProjectStateMap: ImmutableDictionary<ProjectId, ProjectState>.Empty,
                projectIdToTrackerMap: ImmutableDictionary<ProjectId, CompilationTracker>.Empty,
                filePathToDocumentIdsMap: ImmutableDictionary.Create<string, ImmutableArray<DocumentId>>(StringComparer.OrdinalIgnoreCase),
                dependencyGraph: ProjectDependencyGraph.Empty)
        {
        }

        public SolutionState WithNewWorkspace(Workspace workspace, int workspaceVersion)
        {
            var services = workspace != _solutionServices.Workspace
                ? new SolutionServices(workspace)
                : _solutionServices;

            // Note: this will potentially have problems if the workspace services are different, as some services
            // get locked-in by document states and project states when first constructed.
            return CreatePrimarySolution(branchId: workspace.PrimaryBranchId, workspaceVersion: workspaceVersion, services: services);
        }

        public SolutionInfo.SolutionAttributes SolutionAttributes => _solutionAttributes;

        public ImmutableDictionary<ProjectId, ProjectState> ProjectStates => _projectIdToProjectStateMap;

        public int WorkspaceVersion => _workspaceVersion;

        public SolutionServices Services => _solutionServices;

        public SerializableOptionSet Options { get; }

        /// <summary>
        /// branch id of this solution
        /// 
        /// currently, it only supports one level of branching. there is a primary branch of a workspace and all other
        /// branches that are branched from the primary branch.
        /// 
        /// one still can create multiple forked solutions from an already branched solution, but versions among those
        /// can't be reliably used and compared. 
        /// 
        /// version only has a meaning between primary solution and branched one or between solutions from same branch.
        /// </summary>
        public BranchId BranchId => _branchId;

        /// <summary>
        /// The Workspace this solution is associated with.
        /// </summary>
        public Workspace Workspace => _solutionServices.Workspace;

        /// <summary>
        /// The Id of the solution. Multiple solution instances may share the same Id.
        /// </summary>
        public SolutionId Id => _solutionAttributes.Id;

        /// <summary>
        /// The path to the solution file or null if there is no solution file.
        /// </summary>
        public string? FilePath => _solutionAttributes.FilePath;

        /// <summary>
        /// The solution version. This equates to the solution file's version.
        /// </summary>
        public VersionStamp Version => _solutionAttributes.Version;

        /// <summary>
        /// A list of all the ids for all the projects contained by the solution.
        /// </summary>
        public IReadOnlyList<ProjectId> ProjectIds { get; }

        // [Conditional("DEBUG")]
        private void CheckInvariants()
        {
            Contract.ThrowIfFalse(_projectIdToProjectStateMap.Count == ProjectIds.Count);
            Contract.ThrowIfFalse(_projectIdToProjectStateMap.Count == _dependencyGraph.ProjectIds.Count);

            // An id shouldn't point at a tracker for a different project.
            Contract.ThrowIfTrue(_projectIdToTrackerMap.Any(kvp => kvp.Key != kvp.Value.ProjectState.Id));

            // project ids must be the same:
            Debug.Assert(_projectIdToProjectStateMap.Keys.SetEquals(ProjectIds));
            Debug.Assert(_projectIdToProjectStateMap.Keys.SetEquals(_dependencyGraph.ProjectIds));
        }

        private SolutionState Branch(
            SolutionInfo.SolutionAttributes? solutionAttributes = null,
            IReadOnlyList<ProjectId>? projectIds = null,
            SerializableOptionSet? options = null,
            ImmutableDictionary<ProjectId, ProjectState>? idToProjectStateMap = null,
            ImmutableDictionary<ProjectId, CompilationTracker>? projectIdToTrackerMap = null,
            ImmutableDictionary<string, ImmutableArray<DocumentId>>? filePathToDocumentIdsMap = null,
            ProjectDependencyGraph? dependencyGraph = null)
        {
            var branchId = GetBranchId();

            solutionAttributes ??= _solutionAttributes;
            projectIds ??= ProjectIds;
            idToProjectStateMap ??= _projectIdToProjectStateMap;
            options ??= Options.WithLanguages(GetProjectLanguages(idToProjectStateMap));
            projectIdToTrackerMap ??= _projectIdToTrackerMap;
            filePathToDocumentIdsMap ??= _filePathToDocumentIdsMap;
            dependencyGraph ??= _dependencyGraph;

            if (branchId == _branchId &&
                solutionAttributes == _solutionAttributes &&
                projectIds == ProjectIds &&
                options == Options &&
                idToProjectStateMap == _projectIdToProjectStateMap &&
                projectIdToTrackerMap == _projectIdToTrackerMap &&
                filePathToDocumentIdsMap == _filePathToDocumentIdsMap &&
                dependencyGraph == _dependencyGraph)
            {
                return this;
            }

            return new SolutionState(
                branchId,
                _workspaceVersion,
                _solutionServices,
                solutionAttributes,
                projectIds,
                options,
                idToProjectStateMap,
                projectIdToTrackerMap,
                filePathToDocumentIdsMap,
                dependencyGraph);
        }

        private SolutionState CreatePrimarySolution(
            BranchId branchId,
            int workspaceVersion,
            SolutionServices services)
        {
            if (branchId == _branchId &&
                workspaceVersion == _workspaceVersion &&
                services == _solutionServices)
            {
                return this;
            }

            return new SolutionState(
                branchId,
                workspaceVersion,
                services,
                _solutionAttributes,
                ProjectIds,
                Options,
                _projectIdToProjectStateMap,
                _projectIdToTrackerMap,
                _filePathToDocumentIdsMap,
                _dependencyGraph);
        }

        private BranchId GetBranchId()
        {
            // currently we only support one level branching. 
            // my reasonings are
            // 1. it seems there is no-one who needs sub branches.
            // 2. this lets us to branch without explicit branch API
            return _branchId == Workspace.PrimaryBranchId ? BranchId.GetNextId() : _branchId;
        }

        /// <summary>
        /// The version of the most recently modified project.
        /// </summary>
        public VersionStamp GetLatestProjectVersion()
        {
            // this may produce a version that is out of sync with the actual Document versions.
            var latestVersion = VersionStamp.Default;
            foreach (var project in this.ProjectStates.Values)
            {
                latestVersion = project.Version.GetNewerVersion(latestVersion);
            }

            return latestVersion;
        }

        /// <summary>
        /// True if the solution contains a project with the specified project ID.
        /// </summary>
        public bool ContainsProject([NotNullWhen(returnValue: true)] ProjectId? projectId)
            => projectId != null && _projectIdToProjectStateMap.ContainsKey(projectId);

        /// <summary>
        /// True if the solution contains the document in one of its projects
        /// </summary>
        public bool ContainsDocument([NotNullWhen(returnValue: true)] DocumentId? documentId)
        {
            return
                documentId != null &&
                this.ContainsProject(documentId.ProjectId) &&
                this.GetProjectState(documentId.ProjectId)!.ContainsDocument(documentId);
        }

        /// <summary>
        /// True if the solution contains the additional document in one of its projects
        /// </summary>
        public bool ContainsAdditionalDocument([NotNullWhen(returnValue: true)] DocumentId? documentId)
        {
            return
                documentId != null &&
                this.ContainsProject(documentId.ProjectId) &&
                this.GetProjectState(documentId.ProjectId)!.ContainsAdditionalDocument(documentId);
        }

        /// <summary>
        /// True if the solution contains the analyzer config document in one of its projects
        /// </summary>
        public bool ContainsAnalyzerConfigDocument([NotNullWhen(returnValue: true)] DocumentId? documentId)
        {
            return
                documentId != null &&
                this.ContainsProject(documentId.ProjectId) &&
                this.GetProjectState(documentId.ProjectId)!.ContainsAnalyzerConfigDocument(documentId);
        }

        private DocumentState GetRequiredDocumentState(DocumentId documentId)
        {
            var state = GetProjectState(documentId.ProjectId)!.GetDocumentState(documentId);
            Contract.ThrowIfNull(state);
            return state;
        }

        private TextDocumentState GetRequiredAdditionalDocumentState(DocumentId documentId)
        {
            var state = GetProjectState(documentId.ProjectId)!.GetAdditionalDocumentState(documentId);
            Contract.ThrowIfNull(state);
            return state;
        }

        private AnalyzerConfigDocumentState GetRequiredAnalyzerConfigDocumentState(DocumentId documentId)
        {
            var state = GetProjectState(documentId.ProjectId)!.GetAnalyzerConfigDocumentState(documentId);
            Contract.ThrowIfNull(state);
            return state;
        }

        private DocumentState? GetDocumentState(SyntaxTree? syntaxTree, ProjectId? projectId)
        {
            if (syntaxTree != null)
            {
                // is this tree known to be associated with a document?
                var docId = DocumentState.GetDocumentIdForTree(syntaxTree);
                if (docId != null && (projectId == null || docId.ProjectId == projectId))
                {
                    // does this solution even have the document?
                    var document = GetProjectState(docId.ProjectId)?.GetDocumentState(docId);
                    if (document != null)
                    {
                        // does this document really have the syntax tree?
                        if (document.TryGetSyntaxTree(out var documentTree) && documentTree == syntaxTree)
                        {
                            return document;
                        }
                    }
                }
            }

            return null;
        }

        public Task<VersionStamp> GetDependentVersionAsync(ProjectId projectId, CancellationToken cancellationToken)
            => this.GetCompilationTracker(projectId).GetDependentVersionAsync(this, cancellationToken);

        public Task<VersionStamp> GetDependentSemanticVersionAsync(ProjectId projectId, CancellationToken cancellationToken)
            => this.GetCompilationTracker(projectId).GetDependentSemanticVersionAsync(this, cancellationToken);

        public ProjectState? GetProjectState(ProjectId projectId)
        {
            _projectIdToProjectStateMap.TryGetValue(projectId, out var state);
            return state;
        }

        public ProjectState GetRequiredProjectState(ProjectId projectId)
        {
            var result = GetProjectState(projectId);
            Contract.ThrowIfNull(result);
            return result;
        }

        /// <summary>
        /// Gets the <see cref="Project"/> associated with an assembly symbol.
        /// </summary>
        public ProjectState? GetProjectState(IAssemblySymbol? assemblySymbol)
        {
            if (assemblySymbol == null)
            {
                return null;
            }

            // TODO: Remove this loop when we add source assembly symbols to s_assemblyOrModuleSymbolToProjectMap
            foreach (var (_, state) in _projectIdToProjectStateMap)
            {
                if (this.TryGetCompilation(state.Id, out var compilation))
                {
                    // if the symbol is the compilation's assembly symbol, we are done
                    if (Equals(compilation.Assembly, assemblySymbol))
                    {
                        return state;
                    }
                }
            }

            s_assemblyOrModuleSymbolToProjectMap.TryGetValue(assemblySymbol, out var id);
            return id == null ? null : this.GetProjectState(id);
        }

        private bool TryGetCompilationTracker(ProjectId projectId, [NotNullWhen(returnValue: true)] out CompilationTracker? tracker)
            => _projectIdToTrackerMap.TryGetValue(projectId, out tracker);

        private static readonly Func<ProjectId, SolutionState, CompilationTracker> s_createCompilationTrackerFunction = CreateCompilationTracker;

        private static CompilationTracker CreateCompilationTracker(ProjectId projectId, SolutionState solution)
        {
            var projectState = solution.GetProjectState(projectId);
            Contract.ThrowIfNull(projectState);
            return new CompilationTracker(projectState);
        }

        private CompilationTracker GetCompilationTracker(ProjectId projectId)
        {
            if (!_projectIdToTrackerMap.TryGetValue(projectId, out var tracker))
            {
                tracker = ImmutableInterlocked.GetOrAdd(ref _projectIdToTrackerMap, projectId, s_createCompilationTrackerFunction, this);
            }

            return tracker;
        }

        private SolutionState AddProject(ProjectId projectId, ProjectState projectState)
        {
            // changed project list so, increment version.
            var newSolutionAttributes = _solutionAttributes.WithVersion(Version.GetNewerVersion());

            var newProjectIds = ProjectIds.ToImmutableArray().Add(projectId);
            var newStateMap = _projectIdToProjectStateMap.Add(projectId, projectState);

            var newDependencyGraph = _dependencyGraph
                .WithAdditionalProject(projectId)
                .WithAdditionalProjectReferences(projectId, projectState.ProjectReferences);

            // It's possible that another project already in newStateMap has a reference to this project that we're adding, since we allow
            // dangling references like that. If so, we'll need to link those in too.
            foreach (var newState in newStateMap)
            {
                foreach (var projectReference in newState.Value.ProjectReferences)
                {
                    if (projectReference.ProjectId == projectId)
                    {
                        newDependencyGraph = newDependencyGraph.WithAdditionalProjectReferences(
                            newState.Key,
                            SpecializedCollections.SingletonReadOnlyList(projectReference));

                        break;
                    }
                }
            }

            var newTrackerMap = CreateCompilationTrackerMap(projectId, newDependencyGraph);
            var newFilePathToDocumentIdsMap = CreateFilePathToDocumentIdsMapWithAddedDocuments(GetDocumentStates(newStateMap[projectId]));

            return Branch(
                solutionAttributes: newSolutionAttributes,
                projectIds: newProjectIds,
                idToProjectStateMap: newStateMap,
                projectIdToTrackerMap: newTrackerMap,
                filePathToDocumentIdsMap: newFilePathToDocumentIdsMap,
                dependencyGraph: newDependencyGraph);
        }

        /// <summary>
        /// Create a new solution instance that includes a project with the specified project information.
        /// </summary>
        public SolutionState AddProject(ProjectInfo projectInfo)
        {
            if (projectInfo == null)
            {
                throw new ArgumentNullException(nameof(projectInfo));
            }

            var projectId = projectInfo.Id;

            var language = projectInfo.Language;
            if (language == null)
            {
                throw new ArgumentNullException(nameof(language));
            }

            var displayName = projectInfo.Name;
            if (displayName == null)
            {
                throw new ArgumentNullException(nameof(displayName));
            }

            CheckNotContainsProject(projectId);

            var languageServices = this.Workspace.Services.GetLanguageServices(language);
            if (languageServices == null)
            {
                throw new ArgumentException(string.Format(WorkspacesResources.The_language_0_is_not_supported, language));
            }

            var newProject = new ProjectState(projectInfo, languageServices, _solutionServices);

            return this.AddProject(newProject.Id, newProject);
        }

        private ImmutableDictionary<string, ImmutableArray<DocumentId>> CreateFilePathToDocumentIdsMapWithAddedDocuments(IEnumerable<TextDocumentState> documentStates)
        {
            var builder = _filePathToDocumentIdsMap.ToBuilder();

            foreach (var documentState in documentStates)
            {
                var filePath = documentState.FilePath;

                if (RoslynString.IsNullOrEmpty(filePath))
                {
                    continue;
                }

                builder.MultiAdd(filePath, documentState.Id);
            }

            return builder.ToImmutable();
        }

        private static IEnumerable<TextDocumentState> GetDocumentStates(ProjectState projectState)
            => projectState.DocumentStates.Values
                   .Concat(projectState.AdditionalDocumentStates.Values)
                   .Concat(projectState.AnalyzerConfigDocumentStates.Values);

        /// <summary>
        /// Create a new solution instance without the project specified.
        /// </summary>
        public SolutionState RemoveProject(ProjectId projectId)
        {
            if (projectId == null)
            {
                throw new ArgumentNullException(nameof(projectId));
            }

            CheckContainsProject(projectId);

            // changed project list so, increment version.
            var newSolutionAttributes = _solutionAttributes.WithVersion(this.Version.GetNewerVersion());

            var newProjectIds = ProjectIds.ToImmutableArray().Remove(projectId);
            var newStateMap = _projectIdToProjectStateMap.Remove(projectId);
            var newDependencyGraph = _dependencyGraph.WithProjectRemoved(projectId);
            var newTrackerMap = CreateCompilationTrackerMap(projectId, newDependencyGraph);
            var newFilePathToDocumentIdsMap = CreateFilePathToDocumentIdsMapWithRemovedDocuments(GetDocumentStates(_projectIdToProjectStateMap[projectId]));

            return this.Branch(
                solutionAttributes: newSolutionAttributes,
                projectIds: newProjectIds,
                idToProjectStateMap: newStateMap,
                projectIdToTrackerMap: newTrackerMap.Remove(projectId),
                filePathToDocumentIdsMap: newFilePathToDocumentIdsMap,
                dependencyGraph: newDependencyGraph);
        }

        private ImmutableDictionary<string, ImmutableArray<DocumentId>> CreateFilePathToDocumentIdsMapWithRemovedDocuments(IEnumerable<TextDocumentState> documentStates)
        {
            var builder = _filePathToDocumentIdsMap.ToBuilder();

            foreach (var documentState in documentStates)
            {
                var filePath = documentState.FilePath;

                if (RoslynString.IsNullOrEmpty(filePath))
                {
                    continue;
                }

                if (!builder.TryGetValue(filePath, out var documentIdsWithPath) || !documentIdsWithPath.Contains(documentState.Id))
                {
                    throw new ArgumentException($"The given documentId was not found in '{nameof(_filePathToDocumentIdsMap)}'.");
                }

                builder.MultiRemove(filePath, documentState.Id);
            }

            return builder.ToImmutable();
        }

        private ImmutableDictionary<string, ImmutableArray<DocumentId>> CreateFilePathToDocumentIdsMapWithFilePath(DocumentId documentId, string? oldFilePath, string? newFilePath)
        {
            if (oldFilePath == newFilePath)
            {
                return _filePathToDocumentIdsMap;
            }

            var builder = _filePathToDocumentIdsMap.ToBuilder();

            if (!RoslynString.IsNullOrEmpty(oldFilePath))
            {
                builder.MultiRemove(oldFilePath, documentId);
            }

            if (!RoslynString.IsNullOrEmpty(newFilePath))
            {
                builder.MultiAdd(newFilePath, documentId);
            }

            return builder.ToImmutable();
        }

        /// <summary>
        /// Creates a new solution instance with the project specified updated to have the new
        /// assembly name.
        /// </summary>
        public SolutionState WithProjectAssemblyName(ProjectId projectId, string assemblyName)
        {
            var oldProject = GetRequiredProjectState(projectId);
            var newProject = oldProject.WithAssemblyName(assemblyName);

            if (oldProject == newProject)
            {
                return this;
            }

<<<<<<< HEAD
            return ForkProject(newProject, new CompilationTranslationAction.ProjectAssemblyNameAction(assemblyName));
=======
            return ForkProject(newProject, new CompilationAndGeneratorDriverTranslationAction.ProjectAssemblyNameAction(assemblyName));
>>>>>>> d73229b4
        }

        /// <summary>
        /// Creates a new solution instance with the project specified updated to have the output file path.
        /// </summary>
        public SolutionState WithProjectOutputFilePath(ProjectId projectId, string? outputFilePath)
        {
            var oldProject = GetRequiredProjectState(projectId);
            var newProject = oldProject.WithOutputFilePath(outputFilePath);

            if (oldProject == newProject)
            {
                return this;
            }

            return ForkProject(newProject);
        }

        /// <summary>
        /// Creates a new solution instance with the project specified updated to have the output file path.
        /// </summary>
        public SolutionState WithProjectOutputRefFilePath(ProjectId projectId, string? outputRefFilePath)
        {
            var oldProject = GetRequiredProjectState(projectId);
            var newProject = oldProject.WithOutputRefFilePath(outputRefFilePath);

            if (oldProject == newProject)
            {
                return this;
            }

            return ForkProject(newProject);
        }

        /// <summary>
        /// Creates a new solution instance with the project specified updated to have the default namespace.
        /// </summary>
        public SolutionState WithProjectDefaultNamespace(ProjectId projectId, string? defaultNamespace)
        {
            var oldProject = GetRequiredProjectState(projectId);
            var newProject = oldProject.WithDefaultNamespace(defaultNamespace);

            if (oldProject == newProject)
            {
                return this;
            }

            return ForkProject(newProject);
        }

        /// <summary>
        /// Creates a new solution instance with the project specified updated to have the name.
        /// </summary>
        public SolutionState WithProjectName(ProjectId projectId, string name)
        {
            var oldProject = GetRequiredProjectState(projectId);
            var newProject = oldProject.WithName(name);

            if (oldProject == newProject)
            {
                return this;
            }

            return ForkProject(newProject);
        }

        /// <summary>
        /// Creates a new solution instance with the project specified updated to have the project file path.
        /// </summary>
        public SolutionState WithProjectFilePath(ProjectId projectId, string? filePath)
        {
            var oldProject = GetRequiredProjectState(projectId);
            var newProject = oldProject.WithFilePath(filePath);

            if (oldProject == newProject)
            {
                return this;
            }

            return ForkProject(newProject);
        }

        /// <summary>
        /// Create a new solution instance with the project specified updated to have
        /// the specified compilation options.
        /// </summary>
        public SolutionState WithProjectCompilationOptions(ProjectId projectId, CompilationOptions options)
        {
            var oldProject = GetRequiredProjectState(projectId);
            var newProject = oldProject.WithCompilationOptions(options);

            if (oldProject == newProject)
            {
                return this;
            }

<<<<<<< HEAD
            return ForkProject(newProject, new CompilationTranslationAction.ProjectCompilationOptionsAction(options));
=======
            return ForkProject(newProject, new CompilationAndGeneratorDriverTranslationAction.ProjectCompilationOptionsAction(options));
>>>>>>> d73229b4
        }

        /// <summary>
        /// Create a new solution instance with the project specified updated to have
        /// the specified parse options.
        /// </summary>
        public SolutionState WithProjectParseOptions(ProjectId projectId, ParseOptions options)
        {
            var oldProject = GetRequiredProjectState(projectId);
            var newProject = oldProject.WithParseOptions(options);

            if (oldProject == newProject)
            {
                return this;
            }

            if (Workspace.PartialSemanticsEnabled)
            {
                // don't fork tracker with queued action since access via partial semantics can become inconsistent (throw).
                // Since changing options is rare event, it is okay to start compilation building from scratch.
                return ForkProject(newProject, forkTracker: false);
            }
            else
            {
<<<<<<< HEAD
                return ForkProject(newProject, new CompilationTranslationAction.ReplaceAllSyntaxTreesAction(newProject));
=======
                return ForkProject(newProject, new CompilationAndGeneratorDriverTranslationAction.ReplaceAllSyntaxTreesAction(newProject));
>>>>>>> d73229b4
            }
        }

        /// <summary>
        /// Update a new solution instance with a fork of the specified project.
        /// 
        /// TODO: https://github.com/dotnet/roslyn/issues/42448
        /// this is a temporary workaround until editorconfig becomes real part of roslyn solution snapshot.
        /// until then, this will explicitly fork current solution snapshot
        /// </summary>
        internal SolutionState WithProjectOptionsChanged(ProjectId projectId)
<<<<<<< HEAD
        {
            return ForkProject(GetRequiredProjectState(projectId));
        }
=======
            => ForkProject(GetRequiredProjectState(projectId));
>>>>>>> d73229b4

        /// <summary>
        /// Create a new solution instance with the project specified updated to have
        /// the specified hasAllInformation.
        /// </summary>
        public SolutionState WithHasAllInformation(ProjectId projectId, bool hasAllInformation)
        {
            var oldProject = GetRequiredProjectState(projectId);
            var newProject = oldProject.WithHasAllInformation(hasAllInformation);

            if (oldProject == newProject)
            {
                return this;
            }

            // fork without any change on compilation.
            return ForkProject(newProject);
        }

        /// <summary>
        /// Create a new solution instance with the project specified updated to have
        /// the specified runAnalyzers.
        /// </summary>
        public SolutionState WithRunAnalyzers(ProjectId projectId, bool runAnalyzers)
        {
            var oldProject = GetRequiredProjectState(projectId);
            var newProject = oldProject.WithRunAnalyzers(runAnalyzers);

            if (oldProject == newProject)
            {
                return this;
            }

            // fork without any change on compilation.
            return ForkProject(newProject);
        }

        /// <summary>
        /// Create a new solution instance with the project specified updated to include
        /// the specified project references.
        /// </summary>
        public SolutionState AddProjectReferences(ProjectId projectId, IReadOnlyCollection<ProjectReference> projectReferences)
        {
            if (projectReferences.Count == 0)
            {
                return this;
            }

            var oldProject = GetRequiredProjectState(projectId);
            var oldReferences = oldProject.ProjectReferences.ToImmutableArray();
            var newReferences = oldReferences.AddRange(projectReferences);
<<<<<<< HEAD

            var newProject = oldProject.WithProjectReferences(newReferences);
            var newDependencyGraph = _dependencyGraph.WithAdditionalProjectReferences(projectId, projectReferences);

=======

            var newProject = oldProject.WithProjectReferences(newReferences);
            var newDependencyGraph = _dependencyGraph.WithAdditionalProjectReferences(projectId, projectReferences);

>>>>>>> d73229b4
            return ForkProject(newProject, newDependencyGraph: newDependencyGraph);
        }

        /// <summary>
        /// Create a new solution instance with the project specified updated to no longer
        /// include the specified project reference.
        /// </summary>
        public SolutionState RemoveProjectReference(ProjectId projectId, ProjectReference projectReference)
        {
            var oldProject = GetRequiredProjectState(projectId);
            var oldReferences = oldProject.ProjectReferences.ToImmutableArray();

            // Note: uses ProjectReference equality to compare references.
            var newReferences = oldReferences.Remove(projectReference);

            if (oldReferences == newReferences)
            {
                return this;
            }

            var newProject = oldProject.WithProjectReferences(newReferences);

            ProjectDependencyGraph newDependencyGraph;
            if (newProject.ContainsReferenceToProject(projectReference.ProjectId) ||
                !_projectIdToProjectStateMap.ContainsKey(projectReference.ProjectId))
            {
                // Two cases:
                // 1) The project contained multiple non-equivalent references to the project, 
                // and not all of them were removed. The dependency graph doesn't change.
                // Note that there might be two references to the same project, one with 
                // extern alias and the other without. These are not considered duplicates.
                // 2) The referenced project is not part of the solution and hence not included
                // in the dependency graph.
                newDependencyGraph = _dependencyGraph;
            }
            else
            {
                newDependencyGraph = _dependencyGraph.WithProjectReferenceRemoved(projectId, projectReference.ProjectId);
            }

            return ForkProject(newProject, newDependencyGraph: newDependencyGraph);
        }

        /// <summary>
        /// Create a new solution instance with the project specified updated to contain
        /// the specified list of project references.
        /// </summary>
        public SolutionState WithProjectReferences(ProjectId projectId, IReadOnlyList<ProjectReference> projectReferences)
        {
            var oldProject = GetRequiredProjectState(projectId);
            var newProject = oldProject.WithProjectReferences(projectReferences);
            if (oldProject == newProject)
            {
                return this;
            }

<<<<<<< HEAD
            return ForkProject(newProject, newDependencyGraph: _dependencyGraph.WithProjectReferences(projectId, projectReferences));
=======
            var newDependencyGraph = _dependencyGraph.WithProjectReferences(projectId, projectReferences);
            return ForkProject(newProject, newDependencyGraph: newDependencyGraph);
>>>>>>> d73229b4
        }

        /// <summary>
        /// Creates a new solution instance with the project documents in the order by the specified document ids.
        /// The specified document ids must be the same as what is already in the project; no adding or removing is allowed.
        /// </summary>
        public SolutionState WithProjectDocumentsOrder(ProjectId projectId, ImmutableList<DocumentId> documentIds)
        {
            if (projectId == null)
            {
                throw new ArgumentNullException(nameof(projectId));
            }

            if (documentIds == null)
            {
                throw new ArgumentNullException(nameof(documentIds));
            }

            CheckContainsProject(projectId);

            var oldProject = this.GetProjectState(projectId)!;
            var newProject = oldProject.UpdateDocumentsOrder(documentIds);

            if (oldProject == newProject)
            {
                return this;
            }

<<<<<<< HEAD
            return this.ForkProject(newProject, new CompilationTranslationAction.ReplaceAllSyntaxTreesAction(newProject));
=======
            return this.ForkProject(newProject, new CompilationAndGeneratorDriverTranslationAction.ReplaceAllSyntaxTreesAction(newProject));
>>>>>>> d73229b4
        }

        /// <summary>
        /// Create a new solution instance with the project specified updated to include the
        /// specified metadata references.
        /// </summary>
        public SolutionState AddMetadataReferences(ProjectId projectId, IReadOnlyCollection<MetadataReference> metadataReferences)
        {
            if (metadataReferences.Count == 0)
            {
                return this;
            }

            var oldProject = GetRequiredProjectState(projectId);
            var oldReferences = oldProject.MetadataReferences.ToImmutableArray();
            var newReferences = oldReferences.AddRange(metadataReferences);

            return ForkProject(oldProject.WithMetadataReferences(newReferences));
        }

        /// <summary>
        /// Create a new solution instance with the project specified updated to no longer include
        /// the specified metadata reference.
        /// </summary>
        public SolutionState RemoveMetadataReference(ProjectId projectId, MetadataReference metadataReference)
        {
            var oldProject = GetRequiredProjectState(projectId);
            var oldReferences = oldProject.MetadataReferences.ToImmutableArray();
            var newReferences = oldReferences.Remove(metadataReference);
            if (oldReferences == newReferences)
            {
                return this;
            }

            return ForkProject(oldProject.WithMetadataReferences(newReferences));
        }

        /// <summary>
        /// Create a new solution instance with the project specified updated to include only the
        /// specified metadata references.
        /// </summary>
        public SolutionState WithProjectMetadataReferences(ProjectId projectId, IReadOnlyList<MetadataReference> metadataReferences)
        {
            var oldProject = GetRequiredProjectState(projectId);
            var newProject = oldProject.WithMetadataReferences(metadataReferences);
            if (oldProject == newProject)
            {
                return this;
            }

            return ForkProject(newProject);
        }

        /// <summary>
        /// Create a new solution instance with the project specified updated to include the
        /// specified analyzer references.
        /// </summary>
<<<<<<< HEAD
        public SolutionState AddAnalyzerReferences(ProjectId projectId, IReadOnlyCollection<AnalyzerReference> analyzerReferences)
        {
            if (analyzerReferences.Count == 0)
=======
        public SolutionState AddAnalyzerReferences(ProjectId projectId, ImmutableArray<AnalyzerReference> analyzerReferences)
        {
            if (analyzerReferences.Length == 0)
>>>>>>> d73229b4
            {
                return this;
            }

            var oldProject = GetRequiredProjectState(projectId);
            var oldReferences = oldProject.AnalyzerReferences.ToImmutableArray();
            var newReferences = oldReferences.AddRange(analyzerReferences);

<<<<<<< HEAD
            return ForkProject(oldProject.WithAnalyzerReferences(newReferences));
=======
            return ForkProject(
                oldProject.WithAnalyzerReferences(newReferences),
                new CompilationAndGeneratorDriverTranslationAction.AddAnalyzerReferencesAction(analyzerReferences));
>>>>>>> d73229b4
        }

        /// <summary>
        /// Create a new solution instance with the project specified updated to no longer include
        /// the specified analyzer reference.
        /// </summary>
        public SolutionState RemoveAnalyzerReference(ProjectId projectId, AnalyzerReference analyzerReference)
        {
            var oldProject = GetRequiredProjectState(projectId);
            var oldReferences = oldProject.AnalyzerReferences.ToImmutableArray();
            var newReferences = oldReferences.Remove(analyzerReference);
            if (oldReferences == newReferences)
            {
                return this;
            }

<<<<<<< HEAD
            return ForkProject(oldProject.WithAnalyzerReferences(newReferences));
=======
            return ForkProject(
                oldProject.WithAnalyzerReferences(newReferences),
                new CompilationAndGeneratorDriverTranslationAction.RemoveAnalyzerReferencesAction(ImmutableArray.Create(analyzerReference)));
>>>>>>> d73229b4
        }

        /// <summary>
        /// Create a new solution instance with the project specified updated to include only the
        /// specified analyzer references.
        /// </summary>
        public SolutionState WithProjectAnalyzerReferences(ProjectId projectId, IEnumerable<AnalyzerReference> analyzerReferences)
        {
            var oldProject = GetRequiredProjectState(projectId);
            var newProject = oldProject.WithAnalyzerReferences(analyzerReferences);
            if (oldProject == newProject)
            {
                return this;
            }

            return ForkProject(newProject);
        }

        /// <summary>
        /// Create a new solution instance with the corresponding projects updated to include new 
        /// documents defined by the document info.
        /// </summary>
        public SolutionState AddDocuments(ImmutableArray<DocumentInfo> documentInfos)
        {
            return AddDocumentsToMultipleProjects(documentInfos,
                (documentInfo, project) => project.CreateDocument(documentInfo, project.ParseOptions),
                (oldProject, documents) => (oldProject.AddDocuments(documents), new CompilationAndGeneratorDriverTranslationAction.AddDocumentsAction(documents)));
        }

        /// <summary>
        /// Core helper that takes a set of <see cref="DocumentInfo" />s and does the application of the appropriate documents to each project.
        /// </summary>
        /// <param name="documentInfos">The set of documents to add.</param>
        /// <param name="addDocumentsToProjectState">Returns the new <see cref="ProjectState"/> with the documents added, and the <see cref="CompilationAndGeneratorDriverTranslationAction"/> needed as well.</param>
        /// <returns></returns>
        private SolutionState AddDocumentsToMultipleProjects<T>(
            ImmutableArray<DocumentInfo> documentInfos,
            Func<DocumentInfo, ProjectState, T> createDocumentState,
            Func<ProjectState, ImmutableArray<T>, (ProjectState newState, CompilationAndGeneratorDriverTranslationAction translationAction)> addDocumentsToProjectState)
            where T : TextDocumentState
        {
            if (documentInfos.IsDefault)
            {
                throw new ArgumentNullException(nameof(documentInfos));
            }

            if (documentInfos.IsEmpty)
            {
                return this;
            }

            // The documents might be contributing to multiple different projects; split them by project and then we'll process
            // project-at-a-time.
            var documentInfosByProjectId = documentInfos.ToLookup(d => d.Id.ProjectId);

            var newSolutionState = this;

            foreach (var documentInfosInProject in documentInfosByProjectId)
            {
                CheckContainsProject(documentInfosInProject.Key);
                var oldProjectState = this.GetProjectState(documentInfosInProject.Key)!;

                var newDocumentStatesForProjectBuilder = ArrayBuilder<T>.GetInstance();

                foreach (var documentInfo in documentInfosInProject)
                {
                    newDocumentStatesForProjectBuilder.Add(createDocumentState(documentInfo, oldProjectState));
                }

                var newDocumentStatesForProject = newDocumentStatesForProjectBuilder.ToImmutableAndFree();

                var (newProjectState, compilationTranslationAction) = addDocumentsToProjectState(oldProjectState, newDocumentStatesForProject);

                newSolutionState = newSolutionState.ForkProject(newProjectState,
                    compilationTranslationAction,
                    newFilePathToDocumentIdsMap: CreateFilePathToDocumentIdsMapWithAddedDocuments(newDocumentStatesForProject));
            }

            return newSolutionState;
        }

        public SolutionState AddAdditionalDocuments(ImmutableArray<DocumentInfo> documentInfos)
        {
            return AddDocumentsToMultipleProjects(documentInfos,
                (documentInfo, project) => new TextDocumentState(documentInfo, _solutionServices),
                (projectState, documents) => (projectState.AddAdditionalDocuments(documents), new CompilationAndGeneratorDriverTranslationAction.AddAdditionalDocumentsAction(documents)));
        }

        public SolutionState AddAnalyzerConfigDocuments(ImmutableArray<DocumentInfo> documentInfos)
        {
            // Adding a new analyzer config potentially impacts all syntax trees and the diagnostic reporting information
            // attached to them, so we'll just replace all syntax trees in that case.
            return AddDocumentsToMultipleProjects(documentInfos,
                (documentInfo, project) => new AnalyzerConfigDocumentState(documentInfo, _solutionServices),
                (oldProject, documents) =>
                {
                    var newProject = oldProject.AddAnalyzerConfigDocuments(documents);
                    return (newProject, new CompilationAndGeneratorDriverTranslationAction.ReplaceAllSyntaxTreesAction(newProject));
                });
        }

        public SolutionState RemoveAnalyzerConfigDocuments(ImmutableArray<DocumentId> documentIds)
        {
            return RemoveDocumentsFromMultipleProjects(documentIds,
                (projectState, documentId) => projectState.GetAnalyzerConfigDocumentState(documentId)!,
                (oldProject, documentIds, _) =>
                {
                    var newProject = oldProject.RemoveAnalyzerConfigDocuments(documentIds);
                    return (newProject, new CompilationAndGeneratorDriverTranslationAction.ReplaceAllSyntaxTreesAction(newProject));
                });
        }

        /// <summary>
        /// Creates a new solution instance that no longer includes the specified document.
        /// </summary>
        public SolutionState RemoveDocuments(ImmutableArray<DocumentId> documentIds)
        {
            return RemoveDocumentsFromMultipleProjects(documentIds,
                (projectState, documentId) => projectState.GetDocumentState(documentId)!,
                (projectState, documentIds, documentStates) => (projectState.RemoveDocuments(documentIds), new CompilationAndGeneratorDriverTranslationAction.RemoveDocumentsAction(documentStates)));
        }

        private SolutionState RemoveDocumentsFromMultipleProjects<T>(
            ImmutableArray<DocumentId> documentIds,
            Func<ProjectState, DocumentId, T> getExistingTextDocumentState,
            Func<ProjectState, ImmutableArray<DocumentId>, ImmutableArray<T>, (ProjectState newState, CompilationAndGeneratorDriverTranslationAction translationAction)> removeDocumentsFromProjectState)
            where T : TextDocumentState
        {
            if (documentIds.IsEmpty)
            {
                return this;
            }

            // The documents might be contributing to multiple different projects; split them by project and then we'll process
            // project-at-a-time.
            var documentIdsByProjectId = documentIds.ToLookup(id => id.ProjectId);

            var newSolutionState = this;

            foreach (var documentIdsInProject in documentIdsByProjectId)
            {
                var oldProjectState = this.GetProjectState(documentIdsInProject.Key);

                if (oldProjectState == null)
                {
                    throw new InvalidOperationException(string.Format(WorkspacesResources._0_is_not_part_of_the_workspace, documentIdsInProject.Key));
                }

                var removedDocumentStatesBuilder = ArrayBuilder<T>.GetInstance();

                foreach (var documentId in documentIdsInProject)
                {
                    removedDocumentStatesBuilder.Add(getExistingTextDocumentState(oldProjectState, documentId));
                }

                var removedDocumentStatesForProject = removedDocumentStatesBuilder.ToImmutableAndFree();

                var (newProjectState, compilationTranslationAction) = removeDocumentsFromProjectState(oldProjectState, documentIdsInProject.ToImmutableArray(), removedDocumentStatesForProject);

                newSolutionState = newSolutionState.ForkProject(newProjectState,
                    compilationTranslationAction,
                    newFilePathToDocumentIdsMap: CreateFilePathToDocumentIdsMapWithRemovedDocuments(removedDocumentStatesForProject));
            }

            return newSolutionState;
        }

        /// <summary>
        /// Creates a new solution instance that no longer includes the specified additional documents.
        /// </summary>
        public SolutionState RemoveAdditionalDocuments(ImmutableArray<DocumentId> documentIds)
        {
            return RemoveDocumentsFromMultipleProjects(documentIds,
                (projectState, documentId) => projectState.GetAdditionalDocumentState(documentId)!,
                (projectState, documentIds, documentStates) => (projectState.RemoveAdditionalDocuments(documentIds), new CompilationAndGeneratorDriverTranslationAction.RemoveAdditionalDocumentsAction(documentStates)));
        }

        /// <summary>
        /// Creates a new solution instance with the document specified updated to have the specified name.
        /// </summary>
        public SolutionState WithDocumentName(DocumentId documentId, string name)
        {
            var oldDocument = GetRequiredDocumentState(documentId);
            if (oldDocument.Attributes.Name == name)
            {
                return this;
            }

            return UpdateDocumentState(oldDocument.UpdateName(name));
        }

        /// <summary>
        /// Creates a new solution instance with the document specified updated to be contained in
        /// the sequence of logical folders.
        /// </summary>
        public SolutionState WithDocumentFolders(DocumentId documentId, IReadOnlyList<string> folders)
        {
            var oldDocument = GetRequiredDocumentState(documentId);
            if (oldDocument.Folders.SequenceEqual(folders))
            {
                return this;
            }

            return UpdateDocumentState(oldDocument.UpdateFolders(folders));
        }

        /// <summary>
        /// Creates a new solution instance with the document specified updated to have the specified file path.
        /// </summary>
        public SolutionState WithDocumentFilePath(DocumentId documentId, string? filePath)
        {
            var oldDocument = GetRequiredDocumentState(documentId);
            if (oldDocument.FilePath == filePath)
            {
                return this;
            }

            return UpdateDocumentState(oldDocument.UpdateFilePath(filePath));
        }

        /// <summary>
        /// Creates a new solution instance with the document specified updated to have the text
        /// specified.
        /// </summary>
        public SolutionState WithDocumentText(DocumentId documentId, SourceText text, PreservationMode mode = PreservationMode.PreserveValue)
        {
            var oldDocument = GetRequiredDocumentState(documentId);
            if (oldDocument.TryGetText(out var oldText) && text == oldText)
            {
                return this;
            }

            return UpdateDocumentState(oldDocument.UpdateText(text, mode), textChanged: true);
        }

        /// <summary>
        /// Creates a new solution instance with the additional document specified updated to have the text
        /// specified.
        /// </summary>
        public SolutionState WithAdditionalDocumentText(DocumentId documentId, SourceText text, PreservationMode mode = PreservationMode.PreserveValue)
        {
            var oldDocument = GetRequiredAdditionalDocumentState(documentId);
            if (oldDocument.TryGetText(out var oldText) && text == oldText)
            {
                return this;
            }

            return UpdateAdditionalDocumentState(oldDocument.UpdateText(text, mode), textChanged: true);
        }

        /// <summary>
        /// Creates a new solution instance with the document specified updated to have the text
        /// specified.
        /// </summary>
        public SolutionState WithAnalyzerConfigDocumentText(DocumentId documentId, SourceText text, PreservationMode mode = PreservationMode.PreserveValue)
        {
            var oldDocument = GetRequiredAnalyzerConfigDocumentState(documentId);
            if (oldDocument.TryGetText(out var oldText) && text == oldText)
            {
                return this;
            }

            return UpdateAnalyzerConfigDocumentState(oldDocument.UpdateText(text, mode), textChanged: true);
        }

        /// <summary>
        /// Creates a new solution instance with the document specified updated to have the text
        /// and version specified.
        /// </summary>
        public SolutionState WithDocumentText(DocumentId documentId, TextAndVersion textAndVersion, PreservationMode mode = PreservationMode.PreserveValue)
        {
            var oldDocument = GetRequiredDocumentState(documentId);
            if (oldDocument.TryGetTextAndVersion(out var oldTextAndVersion) && textAndVersion == oldTextAndVersion)
            {
                return this;
            }

            return UpdateDocumentState(oldDocument.UpdateText(textAndVersion, mode), textChanged: true);
        }

        /// <summary>
        /// Creates a new solution instance with the additional document specified updated to have the text
        /// and version specified.
        /// </summary>
        public SolutionState WithAdditionalDocumentText(DocumentId documentId, TextAndVersion textAndVersion, PreservationMode mode = PreservationMode.PreserveValue)
        {
            var oldDocument = GetRequiredAdditionalDocumentState(documentId);
            if (oldDocument.TryGetTextAndVersion(out var oldTextAndVersion) && textAndVersion == oldTextAndVersion)
            {
                return this;
            }

            return UpdateAdditionalDocumentState(oldDocument.UpdateText(textAndVersion, mode), textChanged: true);
        }

        /// <summary>
        /// Creates a new solution instance with the analyzer config document specified updated to have the text
        /// and version specified.
        /// </summary>
        public SolutionState WithAnalyzerConfigDocumentText(DocumentId documentId, TextAndVersion textAndVersion, PreservationMode mode = PreservationMode.PreserveValue)
        {
            var oldDocument = GetRequiredAnalyzerConfigDocumentState(documentId);
            if (oldDocument.TryGetTextAndVersion(out var oldTextAndVersion) && textAndVersion == oldTextAndVersion)
            {
                return this;
            }

            return UpdateAnalyzerConfigDocumentState(oldDocument.UpdateText(textAndVersion, mode), textChanged: true);
        }

        /// <summary>
        /// Creates a new solution instance with the document specified updated to have a syntax tree
        /// rooted by the specified syntax node.
        /// </summary>
        public SolutionState WithDocumentSyntaxRoot(DocumentId documentId, SyntaxNode root, PreservationMode mode = PreservationMode.PreserveValue)
        {
            var oldDocument = GetRequiredDocumentState(documentId);
            if (oldDocument.TryGetSyntaxTree(out var oldTree) &&
                oldTree.TryGetRoot(out var oldRoot) &&
                oldRoot == root)
            {
                return this;
            }

            return UpdateDocumentState(oldDocument.UpdateTree(root, mode), textChanged: true);
        }

        private static async Task<Compilation> UpdateDocumentInCompilationAsync(
            Compilation compilation,
            DocumentState oldDocument,
            DocumentState newDocument,
            CancellationToken cancellationToken)
        {
            return compilation.ReplaceSyntaxTree(
                await oldDocument.GetSyntaxTreeAsync(cancellationToken).ConfigureAwait(false),
                await newDocument.GetSyntaxTreeAsync(cancellationToken).ConfigureAwait(false));
        }

        /// <summary>
        /// Creates a new solution instance with the document specified updated to have the source
        /// code kind specified.
        /// </summary>
        public SolutionState WithDocumentSourceCodeKind(DocumentId documentId, SourceCodeKind sourceCodeKind)
        {
            var oldDocument = GetRequiredDocumentState(documentId);
            if (oldDocument.SourceCodeKind == sourceCodeKind)
            {
                return this;
            }

            return UpdateDocumentState(oldDocument.UpdateSourceCodeKind(sourceCodeKind), textChanged: true);
        }

        public SolutionState UpdateDocumentTextLoader(DocumentId documentId, TextLoader loader, SourceText? text, PreservationMode mode)
        {
            var oldDocument = GetRequiredDocumentState(documentId);

            // Assumes that text has changed. User could have closed a doc without saving and we are loading text from closed file with
            // old content. Also this should make sure we don't re-use latest doc version with data associated with opened document.
            return UpdateDocumentState(oldDocument.UpdateText(loader, text, mode), textChanged: true, recalculateDependentVersions: true);
        }

        /// <summary>
        /// Creates a new solution instance with the additional document specified updated to have the text
        /// supplied by the text loader.
        /// </summary>
        public SolutionState UpdateAdditionalDocumentTextLoader(DocumentId documentId, TextLoader loader, PreservationMode mode)
        {
            var oldDocument = GetRequiredAdditionalDocumentState(documentId);

            // Assumes that text has changed. User could have closed a doc without saving and we are loading text from closed file with
            // old content. Also this should make sure we don't re-use latest doc version with data associated with opened document.
            return UpdateAdditionalDocumentState(oldDocument.UpdateText(loader, mode), textChanged: true, recalculateDependentVersions: true);
        }

        /// <summary>
        /// Creates a new solution instance with the analyzer config document specified updated to have the text
        /// supplied by the text loader.
        /// </summary>
        public SolutionState UpdateAnalyzerConfigDocumentTextLoader(DocumentId documentId, TextLoader loader, PreservationMode mode)
        {
            var oldDocument = GetRequiredAnalyzerConfigDocumentState(documentId);

            // Assumes that text has changed. User could have closed a doc without saving and we are loading text from closed file with
            // old content. Also this should make sure we don't re-use latest doc version with data associated with opened document.
            return UpdateAnalyzerConfigDocumentState(oldDocument.UpdateText(loader, mode), textChanged: true, recalculateDependentVersions: true);
        }

        private SolutionState UpdateDocumentState(DocumentState newDocument, bool textChanged = false, bool recalculateDependentVersions = false)
        {
            var oldProject = GetProjectState(newDocument.Id.ProjectId)!;
            var newProject = oldProject.UpdateDocument(newDocument, textChanged, recalculateDependentVersions);

            // This method shouldn't have been called if the document has not changed.
            Debug.Assert(oldProject != newProject);

            var oldDocument = oldProject.GetDocumentState(newDocument.Id);
            Contract.ThrowIfNull(oldDocument);

            var newFilePathToDocumentIdsMap = CreateFilePathToDocumentIdsMapWithFilePath(newDocument.Id, oldDocument.FilePath, newDocument.FilePath);

            return ForkProject(
                newProject,
<<<<<<< HEAD
                new CompilationTranslationAction.TouchDocumentAction(oldDocument, newDocument),
=======
                new CompilationAndGeneratorDriverTranslationAction.TouchDocumentAction(oldDocument, newDocument),
>>>>>>> d73229b4
                newFilePathToDocumentIdsMap: newFilePathToDocumentIdsMap);
        }

        private SolutionState UpdateAdditionalDocumentState(TextDocumentState newDocument, bool textChanged = false, bool recalculateDependentVersions = false)
        {
            var oldProject = GetProjectState(newDocument.Id.ProjectId)!;
            var newProject = oldProject.UpdateAdditionalDocument(newDocument, textChanged, recalculateDependentVersions);

            // This method shouldn't have been called if the document has not changed.
            Debug.Assert(oldProject != newProject);

            return ForkProject(newProject);
        }

        private SolutionState UpdateAnalyzerConfigDocumentState(AnalyzerConfigDocumentState newDocument, bool textChanged = false, bool recalculateDependentVersions = false)
        {
            var oldProject = GetProjectState(newDocument.Id.ProjectId)!;
            var newProject = oldProject.UpdateAnalyzerConfigDocument(newDocument, textChanged, recalculateDependentVersions);

            // This method shouldn't have been called if the document has not changed.
            Debug.Assert(oldProject != newProject);

            return ForkProject(newProject, new CompilationAndGeneratorDriverTranslationAction.ReplaceAllSyntaxTreesAction(newProject));
        }

        /// <summary>
        /// Creates a new snapshot with an updated project and an action that will produce a new
        /// compilation matching the new project out of an old compilation. All dependent projects
        /// are fixed-up if the change to the new project affects its public metadata, and old
        /// dependent compilations are forgotten.
        /// </summary>
        private SolutionState ForkProject(
            ProjectState newProjectState,
            CompilationAndGeneratorDriverTranslationAction? translate = null,
            ProjectDependencyGraph? newDependencyGraph = null,
            ImmutableDictionary<string, ImmutableArray<DocumentId>>? newFilePathToDocumentIdsMap = null,
            bool forkTracker = true)
        {
            var projectId = newProjectState.Id;

            var newStateMap = _projectIdToProjectStateMap.SetItem(projectId, newProjectState);
            newDependencyGraph ??= _dependencyGraph;
            var newTrackerMap = CreateCompilationTrackerMap(projectId, newDependencyGraph);
            // If we have a tracker for this project, then fork it as well (along with the
            // translation action and store it in the tracker map.
            if (newTrackerMap.TryGetValue(projectId, out var tracker))
            {
                newTrackerMap = newTrackerMap.Remove(projectId);

                if (forkTracker)
                {
                    newTrackerMap = newTrackerMap.Add(projectId, tracker.Fork(newProjectState, translate));
                }
            }

            return this.Branch(
                idToProjectStateMap: newStateMap,
                projectIdToTrackerMap: newTrackerMap,
                dependencyGraph: newDependencyGraph,
                filePathToDocumentIdsMap: newFilePathToDocumentIdsMap ?? _filePathToDocumentIdsMap);
        }

        /// <summary>
        /// Gets the set of <see cref="DocumentId"/>s in this <see cref="Solution"/> with a
        /// <see cref="TextDocument.FilePath"/> that matches the given file path.
        /// </summary>
        public ImmutableArray<DocumentId> GetDocumentIdsWithFilePath(string? filePath)
        {
            if (string.IsNullOrEmpty(filePath))
            {
                return ImmutableArray<DocumentId>.Empty;
            }

            return _filePathToDocumentIdsMap.TryGetValue(filePath!, out var documentIds)
                ? documentIds
                : ImmutableArray<DocumentId>.Empty;
        }

        private static ProjectDependencyGraph CreateDependencyGraph(
            IReadOnlyList<ProjectId> projectIds,
            ImmutableDictionary<ProjectId, ProjectState> projectStates)
        {
            var map = projectStates.Values.Select(state => new KeyValuePair<ProjectId, ImmutableHashSet<ProjectId>>(
                    state.Id,
                    state.ProjectReferences.Where(pr => projectStates.ContainsKey(pr.ProjectId)).Select(pr => pr.ProjectId).ToImmutableHashSet()))
                    .ToImmutableDictionary();

            return new ProjectDependencyGraph(projectIds.ToImmutableHashSet(), map);
        }

        private ImmutableDictionary<ProjectId, CompilationTracker> CreateCompilationTrackerMap(ProjectId changedProjectId, ProjectDependencyGraph dependencyGraph)
        {
            var builder = ImmutableDictionary.CreateBuilder<ProjectId, CompilationTracker>();
            IEnumerable<ProjectId>? dependencies = null;

            foreach (var (id, tracker) in _projectIdToTrackerMap)
            {
                if (!tracker.HasCompilation)
                {
                    continue;
                }

                builder.Add(id, CanReuse(id) ? tracker : tracker.Fork(tracker.ProjectState));
            }

            return builder.ToImmutable();

            // Returns true if 'tracker' can be reused for project 'id'
            bool CanReuse(ProjectId id)
            {
                if (id == changedProjectId)
                {
                    return true;
                }

                // Check the dependency graph to see if project 'id' directly or transitively depends on 'projectId'.
                // If the information is not available, do not compute it.
                var forwardDependencies = dependencyGraph.TryGetProjectsThatThisProjectTransitivelyDependsOn(id);
                if (forwardDependencies is object && !forwardDependencies.Contains(changedProjectId))
                {
                    return true;
                }

                // Compute the set of all projects that depend on 'projectId'. This information answers the same
                // question as the previous check, but involves at most one transitive computation within the
                // dependency graph.
                dependencies ??= dependencyGraph.GetProjectsThatTransitivelyDependOnThisProject(changedProjectId);
                return !dependencies.Contains(id);
            }
        }

        /// <summary>
        /// Gets a copy of the solution isolated from the original so that they do not share computed state.
        /// 
        /// Use isolated solutions when doing operations that are likely to access a lot of text,
        /// syntax trees or compilations that are unlikely to be needed again after the operation is done. 
        /// When the isolated solution is reclaimed so will the computed state.
        /// </summary>
        public SolutionState GetIsolatedSolution()
        {
            var forkedMap = ImmutableDictionary.CreateRange<ProjectId, CompilationTracker>(
                _projectIdToTrackerMap.Where(kvp => kvp.Value.HasCompilation)
                                     .Select(kvp => new KeyValuePair<ProjectId, CompilationTracker>(kvp.Key, kvp.Value.Clone())));

            return this.Branch(projectIdToTrackerMap: forkedMap);
        }

        public SolutionState WithOptions(SerializableOptionSet options) => this.Branch(options: options);

        // this lock guards all the mutable fields (do not share lock with derived classes)
        private NonReentrantLock? _stateLockBackingField;
        private NonReentrantLock StateLock
        {
            get
            {
                // TODO: why did I need to do a nullable suppression here?
                return LazyInitializer.EnsureInitialized(ref _stateLockBackingField, NonReentrantLock.Factory)!;
            }
        }

        private WeakReference<SolutionState>? _latestSolutionWithPartialCompilation;
        private DateTime _timeOfLatestSolutionWithPartialCompilation;
        private DocumentId? _documentIdOfLatestSolutionWithPartialCompilation;

        /// <summary>
        /// Creates a branch of the solution that has its compilations frozen in whatever state they are in at the time, assuming a background compiler is
        /// busy building this compilations.
        /// 
        /// A compilation for the project containing the specified document id will be guaranteed to exist with at least the syntax tree for the document.
        /// 
        /// This not intended to be the public API, use Document.WithFrozenPartialSemantics() instead.
        /// </summary>
        public SolutionState WithFrozenPartialCompilationIncludingSpecificDocument(DocumentId documentId, CancellationToken cancellationToken)
        {
            try
            {
                var doc = this.GetRequiredDocumentState(documentId);
                var tree = doc.GetSyntaxTree(cancellationToken);

                using (this.StateLock.DisposableWait(cancellationToken))
                {
                    // in progress solutions are disabled for some testing
                    if (this.Workspace is Workspace ws && ws.TestHookPartialSolutionsDisabled)
                    {
                        return this;
                    }

                    SolutionState? currentPartialSolution = null;
                    if (_latestSolutionWithPartialCompilation != null)
                    {
                        _latestSolutionWithPartialCompilation.TryGetTarget(out currentPartialSolution);
                    }

                    var reuseExistingPartialSolution =
                        currentPartialSolution != null &&
                        (DateTime.UtcNow - _timeOfLatestSolutionWithPartialCompilation).TotalSeconds < 0.1 &&
                        _documentIdOfLatestSolutionWithPartialCompilation == documentId;

                    if (reuseExistingPartialSolution)
                    {
                        SolutionLogger.UseExistingPartialSolution();
                        return currentPartialSolution!;
                    }

                    // if we don't have one or it is stale, create a new partial solution
                    var tracker = this.GetCompilationTracker(documentId.ProjectId);
                    var newTracker = tracker.FreezePartialStateWithTree(this, doc, tree, cancellationToken);

                    var newIdToProjectStateMap = _projectIdToProjectStateMap.SetItem(documentId.ProjectId, newTracker.ProjectState);
                    var newIdToTrackerMap = _projectIdToTrackerMap.SetItem(documentId.ProjectId, newTracker);

                    currentPartialSolution = this.Branch(
                        idToProjectStateMap: newIdToProjectStateMap,
                        projectIdToTrackerMap: newIdToTrackerMap,
                        dependencyGraph: CreateDependencyGraph(ProjectIds, newIdToProjectStateMap));

                    _latestSolutionWithPartialCompilation = new WeakReference<SolutionState>(currentPartialSolution);
                    _timeOfLatestSolutionWithPartialCompilation = DateTime.UtcNow;
                    _documentIdOfLatestSolutionWithPartialCompilation = documentId;

                    SolutionLogger.CreatePartialSolution();
                    return currentPartialSolution;
                }
            }
            catch (Exception e) when (FatalError.ReportUnlessCanceled(e))
            {
                throw ExceptionUtilities.Unreachable;
            }
        }

        /// <summary>
        /// Creates a new solution instance with all the documents specified updated to have the same specified text.
        /// </summary>
        public SolutionState WithDocumentText(IEnumerable<DocumentId?> documentIds, SourceText text, PreservationMode mode)
        {
            var solution = this;

            foreach (var documentId in documentIds)
            {
                if (documentId == null)
                {
                    continue;
                }

                var doc = GetProjectState(documentId.ProjectId)?.GetDocumentState(documentId);
                if (doc != null)
                {
                    if (!doc.TryGetText(out var existingText) || existingText != text)
                    {
                        solution = solution.WithDocumentText(documentId, text, mode);
                    }
                }
            }

            return solution;
        }

        public bool TryGetCompilation(ProjectId projectId, [NotNullWhen(returnValue: true)] out Compilation? compilation)
        {
            CheckContainsProject(projectId);
            compilation = null;

            return this.TryGetCompilationTracker(projectId, out var tracker)
                && tracker.TryGetCompilation(out compilation);
        }

        /// <summary>
        /// Returns the compilation for the specified <see cref="ProjectId"/>.  Can return <see langword="null"/> when the project
        /// does not support compilations.
        /// </summary>
        /// <remarks>
        /// The compilation is guaranteed to have a syntax tree for each document of the project.
        /// </remarks>
        private Task<Compilation?> GetCompilationAsync(ProjectId projectId, CancellationToken cancellationToken)
        {
            // TODO: figure out where this is called and why the nullable suppression is required
            return GetCompilationAsync(GetProjectState(projectId)!, cancellationToken);
        }

        /// <summary>
        /// Returns the compilation for the specified <see cref="ProjectState"/>.  Can return <see langword="null"/> when the project
        /// does not support compilations.
        /// </summary>
        /// <remarks>
        /// The compilation is guaranteed to have a syntax tree for each document of the project.
        /// </remarks>
        public Task<Compilation?> GetCompilationAsync(ProjectState project, CancellationToken cancellationToken)
        {
            return project.SupportsCompilation
                ? GetCompilationTracker(project.Id).GetCompilationAsync(this, cancellationToken).AsNullable()
                : SpecializedTasks.Null<Compilation>();
        }

        /// <summary>
        /// Return reference completeness for the given project and all projects this references.
        /// </summary>
        public Task<bool> HasSuccessfullyLoadedAsync(ProjectState project, CancellationToken cancellationToken)
        {
            // return HasAllInformation when compilation is not supported. 
            // regardless whether project support compilation or not, if projectInfo is not complete, we can't guarantee its reference completeness
            return project.SupportsCompilation
                ? this.GetCompilationTracker(project.Id).HasSuccessfullyLoadedAsync(this, cancellationToken)
                : project.HasAllInformation ? SpecializedTasks.True : SpecializedTasks.False;
        }

        /// <summary>
        /// Symbols need to be either <see cref="IAssemblySymbol"/> or <see cref="IModuleSymbol"/>.
        /// </summary>
        private static readonly ConditionalWeakTable<ISymbol, ProjectId> s_assemblyOrModuleSymbolToProjectMap =
            new ConditionalWeakTable<ISymbol, ProjectId>();

        private static void RecordSourceOfAssemblySymbol(ISymbol? assemblyOrModuleSymbol, ProjectId projectId)
        {
            // TODO: how would we ever get a null here?
            if (assemblyOrModuleSymbol == null)
            {
                return;
            }

            Contract.ThrowIfNull(projectId);
            // remember which project is associated with this assembly
            if (!s_assemblyOrModuleSymbolToProjectMap.TryGetValue(assemblyOrModuleSymbol, out var tmp))
            {
                // use GetValue to avoid race condition exceptions from Add.
                // the first one to set the value wins.
                s_assemblyOrModuleSymbolToProjectMap.GetValue(assemblyOrModuleSymbol, _ => projectId);
            }
            else
            {
                // sanity check: this should always be true, no matter how many times
                // we attempt to record the association.
                Debug.Assert(tmp == projectId);
            }
        }

        /// <summary>
        /// Get a metadata reference for the project's compilation
        /// </summary>
        public Task<MetadataReference> GetMetadataReferenceAsync(ProjectReference projectReference, ProjectState fromProject, CancellationToken cancellationToken)
        {
            try
            {
                // Get the compilation state for this project.  If it's not already created, then this
                // will create it.  Then force that state to completion and get a metadata reference to it.
                var tracker = this.GetCompilationTracker(projectReference.ProjectId);
                return tracker.GetMetadataReferenceAsync(this, fromProject, projectReference, cancellationToken);
            }
            catch (Exception e) when (FatalError.ReportUnlessCanceled(e))
            {
                throw ExceptionUtilities.Unreachable;
            }
        }

        /// <summary>
        /// Attempt to get the best readily available compilation for the project. It may be a
        /// partially built compilation.
        /// </summary>
        private MetadataReference? GetPartialMetadataReference(
            ProjectReference projectReference,
            ProjectState fromProject)
        {
            // Try to get the compilation state for this project.  If it doesn't exist, don't do any
            // more work.  
            if (!_projectIdToTrackerMap.TryGetValue(projectReference.ProjectId, out var state))
            {
                return null;
            }

            return state.GetPartialMetadataReference(fromProject, projectReference);
        }

        public async Task<bool> ContainsSymbolsWithNameAsync(ProjectId id, string name, SymbolFilter filter, CancellationToken cancellationToken)
        {
            var result = GetCompilationTracker(id).ContainsSymbolsWithNameFromDeclarationOnlyCompilation(name, filter, cancellationToken);
            if (result.HasValue)
            {
                return result.Value;
            }

            // it looks like declaration compilation doesn't exist yet. we have to build full compilation
            var compilation = await GetCompilationAsync(id, cancellationToken).ConfigureAwait(false);
            if (compilation == null)
            {
                // some projects don't support compilations (e.g., TypeScript) so there's nothing to check
                return false;
            }

            return compilation.ContainsSymbolsWithName(name, filter, cancellationToken);
        }

        public async Task<bool> ContainsSymbolsWithNameAsync(ProjectId id, Func<string, bool> predicate, SymbolFilter filter, CancellationToken cancellationToken)
        {
            var result = GetCompilationTracker(id).ContainsSymbolsWithNameFromDeclarationOnlyCompilation(predicate, filter, cancellationToken);
            if (result.HasValue)
            {
                return result.Value;
            }

            // it looks like declaration compilation doesn't exist yet. we have to build full compilation
            var compilation = await GetCompilationAsync(id, cancellationToken).ConfigureAwait(false);
            if (compilation == null)
            {
                // some projects don't support compilations (e.g., TypeScript) so there's nothing to check
                return false;
            }

            return compilation.ContainsSymbolsWithName(predicate, filter, cancellationToken);
        }

        public async Task<ImmutableArray<DocumentState>> GetDocumentsWithNameAsync(
            ProjectId id, Func<string, bool> predicate, SymbolFilter filter, CancellationToken cancellationToken)
        {
            // this will be used to find documents that contain declaration information in IDE cache such as DeclarationSyntaxTreeInfo for "NavigateTo"
            var trees = GetCompilationTracker(id).GetSyntaxTreesWithNameFromDeclarationOnlyCompilation(predicate, filter, cancellationToken);
            if (trees != null)
            {
                return ConvertTreesToDocuments(id, trees);
            }

            // it looks like declaration compilation doesn't exist yet. we have to build full compilation
            var compilation = await GetCompilationAsync(id, cancellationToken).ConfigureAwait(false);
            if (compilation == null)
            {
                // some projects don't support compilations (e.g., TypeScript) so there's nothing to check
                return ImmutableArray<DocumentState>.Empty;
            }

            return ConvertTreesToDocuments(
                id, compilation.GetSymbolsWithName(predicate, filter, cancellationToken).SelectMany(s => s.DeclaringSyntaxReferences.Select(r => r.SyntaxTree)));
        }

        private ImmutableArray<DocumentState> ConvertTreesToDocuments(ProjectId id, IEnumerable<SyntaxTree> trees)
        {
            var result = ArrayBuilder<DocumentState>.GetInstance();
            foreach (var tree in trees)
            {
                var document = GetDocumentState(tree, id);
                if (document == null)
                {
                    // ignore trees that are not known to solution such as VB synthesized trees made by compilation.
                    continue;
                }

                result.Add(document);
            }

            return result.ToImmutableAndFree();
        }

        /// <summary>
        /// Gets a <see cref="ProjectDependencyGraph"/> that details the dependencies between projects for this solution.
        /// </summary>
        public ProjectDependencyGraph GetProjectDependencyGraph()
            => _dependencyGraph;

        private void CheckNotContainsProject(ProjectId projectId)
        {
            if (this.ContainsProject(projectId))
            {
                throw new InvalidOperationException(WorkspacesResources.The_solution_already_contains_the_specified_project);
            }
        }

        private void CheckContainsProject(ProjectId projectId)
        {
            if (!this.ContainsProject(projectId))
            {
                throw new InvalidOperationException(WorkspacesResources.The_solution_does_not_contain_the_specified_project);
            }
        }

        internal bool ContainsProjectReference(ProjectId projectId, ProjectReference projectReference)
            => GetRequiredProjectState(projectId).ProjectReferences.Contains(projectReference);

        internal bool ContainsMetadataReference(ProjectId projectId, MetadataReference metadataReference)
            => GetRequiredProjectState(projectId).MetadataReferences.Contains(metadataReference);
<<<<<<< HEAD

        internal bool ContainsAnalyzerReference(ProjectId projectId, AnalyzerReference analyzerReference)
            => GetRequiredProjectState(projectId).AnalyzerReferences.Contains(analyzerReference);

        internal bool ContainsTransitiveReference(ProjectId fromProjectId, ProjectId toProjectId)
            => _dependencyGraph.GetProjectsThatThisProjectTransitivelyDependsOn(fromProjectId).Contains(toProjectId);

        internal bool IsInvalidSubmissionReference(ProjectId projectId, ProjectId toProjectId)
        {
            var projectState = GetRequiredProjectState(projectId);

            // each submission project can only reference at most one other submission project (the previous submission)
            return
                projectState.IsSubmission &&
                GetRequiredProjectState(toProjectId).IsSubmission &&
                projectState.ProjectReferences.Any(p => GetRequiredProjectState(p.ProjectId).IsSubmission);
        }
=======

        internal bool ContainsAnalyzerReference(ProjectId projectId, AnalyzerReference analyzerReference)
            => GetRequiredProjectState(projectId).AnalyzerReferences.Contains(analyzerReference);

        internal bool ContainsTransitiveReference(ProjectId fromProjectId, ProjectId toProjectId)
            => _dependencyGraph.GetProjectsThatThisProjectTransitivelyDependsOn(fromProjectId).Contains(toProjectId);
>>>>>>> d73229b4

        internal ImmutableHashSet<string> GetProjectLanguages()
            => GetProjectLanguages(ProjectStates);

        private static ImmutableHashSet<string> GetProjectLanguages(ImmutableDictionary<ProjectId, ProjectState> projectStates)
            => projectStates.Select(p => p.Value.Language).ToImmutableHashSet();
    }
}<|MERGE_RESOLUTION|>--- conflicted
+++ resolved
@@ -609,11 +609,7 @@
                 return this;
             }
 
-<<<<<<< HEAD
-            return ForkProject(newProject, new CompilationTranslationAction.ProjectAssemblyNameAction(assemblyName));
-=======
             return ForkProject(newProject, new CompilationAndGeneratorDriverTranslationAction.ProjectAssemblyNameAction(assemblyName));
->>>>>>> d73229b4
         }
 
         /// <summary>
@@ -710,11 +706,7 @@
                 return this;
             }
 
-<<<<<<< HEAD
-            return ForkProject(newProject, new CompilationTranslationAction.ProjectCompilationOptionsAction(options));
-=======
             return ForkProject(newProject, new CompilationAndGeneratorDriverTranslationAction.ProjectCompilationOptionsAction(options));
->>>>>>> d73229b4
         }
 
         /// <summary>
@@ -739,11 +731,7 @@
             }
             else
             {
-<<<<<<< HEAD
-                return ForkProject(newProject, new CompilationTranslationAction.ReplaceAllSyntaxTreesAction(newProject));
-=======
                 return ForkProject(newProject, new CompilationAndGeneratorDriverTranslationAction.ReplaceAllSyntaxTreesAction(newProject));
->>>>>>> d73229b4
             }
         }
 
@@ -755,13 +743,7 @@
         /// until then, this will explicitly fork current solution snapshot
         /// </summary>
         internal SolutionState WithProjectOptionsChanged(ProjectId projectId)
-<<<<<<< HEAD
-        {
-            return ForkProject(GetRequiredProjectState(projectId));
-        }
-=======
             => ForkProject(GetRequiredProjectState(projectId));
->>>>>>> d73229b4
 
         /// <summary>
         /// Create a new solution instance with the project specified updated to have
@@ -813,17 +795,10 @@
             var oldProject = GetRequiredProjectState(projectId);
             var oldReferences = oldProject.ProjectReferences.ToImmutableArray();
             var newReferences = oldReferences.AddRange(projectReferences);
-<<<<<<< HEAD
 
             var newProject = oldProject.WithProjectReferences(newReferences);
             var newDependencyGraph = _dependencyGraph.WithAdditionalProjectReferences(projectId, projectReferences);
 
-=======
-
-            var newProject = oldProject.WithProjectReferences(newReferences);
-            var newDependencyGraph = _dependencyGraph.WithAdditionalProjectReferences(projectId, projectReferences);
-
->>>>>>> d73229b4
             return ForkProject(newProject, newDependencyGraph: newDependencyGraph);
         }
 
@@ -880,12 +855,8 @@
                 return this;
             }
 
-<<<<<<< HEAD
-            return ForkProject(newProject, newDependencyGraph: _dependencyGraph.WithProjectReferences(projectId, projectReferences));
-=======
             var newDependencyGraph = _dependencyGraph.WithProjectReferences(projectId, projectReferences);
             return ForkProject(newProject, newDependencyGraph: newDependencyGraph);
->>>>>>> d73229b4
         }
 
         /// <summary>
@@ -914,11 +885,7 @@
                 return this;
             }
 
-<<<<<<< HEAD
-            return this.ForkProject(newProject, new CompilationTranslationAction.ReplaceAllSyntaxTreesAction(newProject));
-=======
             return this.ForkProject(newProject, new CompilationAndGeneratorDriverTranslationAction.ReplaceAllSyntaxTreesAction(newProject));
->>>>>>> d73229b4
         }
 
         /// <summary>
@@ -976,15 +943,9 @@
         /// Create a new solution instance with the project specified updated to include the
         /// specified analyzer references.
         /// </summary>
-<<<<<<< HEAD
-        public SolutionState AddAnalyzerReferences(ProjectId projectId, IReadOnlyCollection<AnalyzerReference> analyzerReferences)
-        {
-            if (analyzerReferences.Count == 0)
-=======
         public SolutionState AddAnalyzerReferences(ProjectId projectId, ImmutableArray<AnalyzerReference> analyzerReferences)
         {
             if (analyzerReferences.Length == 0)
->>>>>>> d73229b4
             {
                 return this;
             }
@@ -993,13 +954,9 @@
             var oldReferences = oldProject.AnalyzerReferences.ToImmutableArray();
             var newReferences = oldReferences.AddRange(analyzerReferences);
 
-<<<<<<< HEAD
-            return ForkProject(oldProject.WithAnalyzerReferences(newReferences));
-=======
             return ForkProject(
                 oldProject.WithAnalyzerReferences(newReferences),
                 new CompilationAndGeneratorDriverTranslationAction.AddAnalyzerReferencesAction(analyzerReferences));
->>>>>>> d73229b4
         }
 
         /// <summary>
@@ -1016,13 +973,9 @@
                 return this;
             }
 
-<<<<<<< HEAD
-            return ForkProject(oldProject.WithAnalyzerReferences(newReferences));
-=======
             return ForkProject(
                 oldProject.WithAnalyzerReferences(newReferences),
                 new CompilationAndGeneratorDriverTranslationAction.RemoveAnalyzerReferencesAction(ImmutableArray.Create(analyzerReference)));
->>>>>>> d73229b4
         }
 
         /// <summary>
@@ -1426,11 +1379,7 @@
 
             return ForkProject(
                 newProject,
-<<<<<<< HEAD
-                new CompilationTranslationAction.TouchDocumentAction(oldDocument, newDocument),
-=======
                 new CompilationAndGeneratorDriverTranslationAction.TouchDocumentAction(oldDocument, newDocument),
->>>>>>> d73229b4
                 newFilePathToDocumentIdsMap: newFilePathToDocumentIdsMap);
         }
 
@@ -1907,32 +1856,12 @@
 
         internal bool ContainsMetadataReference(ProjectId projectId, MetadataReference metadataReference)
             => GetRequiredProjectState(projectId).MetadataReferences.Contains(metadataReference);
-<<<<<<< HEAD
 
         internal bool ContainsAnalyzerReference(ProjectId projectId, AnalyzerReference analyzerReference)
             => GetRequiredProjectState(projectId).AnalyzerReferences.Contains(analyzerReference);
 
         internal bool ContainsTransitiveReference(ProjectId fromProjectId, ProjectId toProjectId)
             => _dependencyGraph.GetProjectsThatThisProjectTransitivelyDependsOn(fromProjectId).Contains(toProjectId);
-
-        internal bool IsInvalidSubmissionReference(ProjectId projectId, ProjectId toProjectId)
-        {
-            var projectState = GetRequiredProjectState(projectId);
-
-            // each submission project can only reference at most one other submission project (the previous submission)
-            return
-                projectState.IsSubmission &&
-                GetRequiredProjectState(toProjectId).IsSubmission &&
-                projectState.ProjectReferences.Any(p => GetRequiredProjectState(p.ProjectId).IsSubmission);
-        }
-=======
-
-        internal bool ContainsAnalyzerReference(ProjectId projectId, AnalyzerReference analyzerReference)
-            => GetRequiredProjectState(projectId).AnalyzerReferences.Contains(analyzerReference);
-
-        internal bool ContainsTransitiveReference(ProjectId fromProjectId, ProjectId toProjectId)
-            => _dependencyGraph.GetProjectsThatThisProjectTransitivelyDependsOn(fromProjectId).Contains(toProjectId);
->>>>>>> d73229b4
 
         internal ImmutableHashSet<string> GetProjectLanguages()
             => GetProjectLanguages(ProjectStates);
