--- conflicted
+++ resolved
@@ -132,1124 +132,6 @@
         <target state="translated">Только рефакторинг</target>
         <note />
       </trans-unit>
-<<<<<<< HEAD
-=======
-      <trans-unit id="Regex_all_control_characters_long">
-        <source>All control characters. This includes the Cc, Cf, Cs, Co, and Cn categories.</source>
-        <target state="translated">Все управляющие символы. Сюда входят категории Cc, Cf, Cs, Co и Cn.</target>
-        <note />
-      </trans-unit>
-      <trans-unit id="Regex_all_control_characters_short">
-        <source>all control characters</source>
-        <target state="translated">все управляющие символы</target>
-        <note />
-      </trans-unit>
-      <trans-unit id="Regex_all_diacritic_marks_long">
-        <source>All diacritic marks. This includes the Mn, Mc, and Me categories.</source>
-        <target state="translated">Все диакритические знаки. Сюда входят категории Mn, Mc и Me.</target>
-        <note />
-      </trans-unit>
-      <trans-unit id="Regex_all_diacritic_marks_short">
-        <source>all diacritic marks</source>
-        <target state="translated">все диакритические знаки</target>
-        <note />
-      </trans-unit>
-      <trans-unit id="Regex_all_letter_characters_long">
-        <source>All letter characters. This includes the Lu, Ll, Lt, Lm, and Lo characters.</source>
-        <target state="translated">Все буквенные символы. Сюда входят символы Lu, Ll, Lt, Lm и Lo.</target>
-        <note />
-      </trans-unit>
-      <trans-unit id="Regex_all_letter_characters_short">
-        <source>all letter characters</source>
-        <target state="translated">все буквенные символы</target>
-        <note />
-      </trans-unit>
-      <trans-unit id="Regex_all_numbers_long">
-        <source>All numbers. This includes the Nd, Nl, and No categories.</source>
-        <target state="translated">Все числа. Сюда входят категории Nd, Nl и No.</target>
-        <note />
-      </trans-unit>
-      <trans-unit id="Regex_all_numbers_short">
-        <source>all numbers</source>
-        <target state="translated">все числа</target>
-        <note />
-      </trans-unit>
-      <trans-unit id="Regex_all_punctuation_characters_long">
-        <source>All punctuation characters. This includes the Pc, Pd, Ps, Pe, Pi, Pf, and Po categories.</source>
-        <target state="translated">Все знаки препинания. Сюда входят категории Pc, Pd, Ps, Pe, Pi, Pf и Po.</target>
-        <note />
-      </trans-unit>
-      <trans-unit id="Regex_all_punctuation_characters_short">
-        <source>all punctuation characters</source>
-        <target state="translated">все знаки препинания</target>
-        <note />
-      </trans-unit>
-      <trans-unit id="Regex_all_separator_characters_long">
-        <source>All separator characters. This includes the Zs, Zl, and Zp categories.</source>
-        <target state="translated">Все символы-разделители. Сюда входят категории Zs, Zl и Zp.</target>
-        <note />
-      </trans-unit>
-      <trans-unit id="Regex_all_separator_characters_short">
-        <source>all separator characters</source>
-        <target state="translated">все символы-разделители</target>
-        <note />
-      </trans-unit>
-      <trans-unit id="Regex_all_symbols_long">
-        <source>All symbols. This includes the Sm, Sc, Sk, and So categories.</source>
-        <target state="translated">Все символы. Сюда входят категории Sm, Sc, Sk и So.</target>
-        <note />
-      </trans-unit>
-      <trans-unit id="Regex_all_symbols_short">
-        <source>all symbols</source>
-        <target state="translated">все символы</target>
-        <note />
-      </trans-unit>
-      <trans-unit id="Regex_alternation_long">
-        <source>You can use the vertical bar (|) character to match any one of a series of patterns, where the | character separates each pattern.</source>
-        <target state="translated">Вы можете использовать символ вертикальной черты (|), чтобы сопоставить любую из серий шаблонов, где каждый шаблон отделяется символом |.</target>
-        <note />
-      </trans-unit>
-      <trans-unit id="Regex_alternation_short">
-        <source>alternation</source>
-        <target state="translated">чередование</target>
-        <note />
-      </trans-unit>
-      <trans-unit id="Regex_any_character_group_long">
-        <source>The period character (.) matches any character except \n (the newline character, \u000A).  If a regular expression pattern is modified by the RegexOptions.Singleline option, or if the portion of the pattern that contains the . character class is modified by the 's' option, . matches any character.</source>
-        <target state="translated">Символ точки (.) соответствует любому символу, кроме \n (символ новой строки, \u000A). Если шаблон регулярного выражения изменяется параметром RegexOptions.Singleline или если часть шаблона, содержащая класс символов ., изменяется параметром "s", . соответствует любому символу.</target>
-        <note />
-      </trans-unit>
-      <trans-unit id="Regex_any_character_group_short">
-        <source>any character</source>
-        <target state="translated">любой символ</target>
-        <note />
-      </trans-unit>
-      <trans-unit id="Regex_backspace_character_long">
-        <source>Matches a backspace character, \u0008</source>
-        <target state="translated">Соответствует символу возврата \u0008</target>
-        <note />
-      </trans-unit>
-      <trans-unit id="Regex_backspace_character_short">
-        <source>backspace character</source>
-        <target state="translated">символ возврата</target>
-        <note />
-      </trans-unit>
-      <trans-unit id="Regex_balancing_group_long">
-        <source>A balancing group definition deletes the definition of a previously defined group and stores, in the current group, the interval between the previously defined group and the current group.
-    
-'name1' is the current group (optional), 'name2' is a previously defined group, and 'subexpression' is any valid regular expression pattern. The balancing group definition deletes the definition of name2 and stores the interval between name2 and name1 in name1. If no name2 group is defined, the match backtracks. Because deleting the last definition of name2 reveals the previous definition of name2, this construct lets you use the stack of captures for group name2 as a counter for keeping track of nested constructs such as parentheses or opening and closing brackets.
-
-The balancing group definition uses 'name2' as a stack. The beginning character of each nested construct is placed in the group and in its Group.Captures collection. When the closing character is matched, its corresponding opening character is removed from the group, and the Captures collection is decreased by one. After the opening and closing characters of all nested constructs have been matched, 'name1' is empty.</source>
-        <target state="translated">Сбалансированное определение группы удаляет определение ранее определенной группы и сохраняет (в текущей группе) интервал между ранее определенной группой и текущей группой.
-    
-Значение "имя1" является текущей группой (необязательная), "имя2" является ранее определенной группой, а "часть выражения" является любым допустимым шаблоном регулярного выражения. Сбалансированное определение группы удаляет определение "имя2" и сохраняет интервал между "имя2" и "имя1" в "имя1". Если группа "имя2" не определена, соответствие определяется по обратному отслеживанию. Так как удаление последнего определения name2 приводит к раскрытию предыдущего определения "имя2", эта конструкция позволяет использовать стек записей для группы "имя2" в качестве счетчика для отслеживания вложенных конструкций, таких как круглые скобки или открывающие и закрывающие скобки.
-
-Сбалансированное определение группы использует "имя2" в качестве стека. Начальный символ каждой вложенной конструкции помещается в группу и ее коллекцию Group.Captures. При появлении совпадения для закрывающего символа соответствующий ему открывающий символ удаляется из группы, а коллекция Captures уменьшается на единицу. После обнаружения совпадений для всех открывающих и закрывающих символов всех вложенных конструкций "имя1" остается пустой.</target>
-        <note />
-      </trans-unit>
-      <trans-unit id="Regex_balancing_group_short">
-        <source>balancing group</source>
-        <target state="translated">группа балансировки</target>
-        <note />
-      </trans-unit>
-      <trans-unit id="Regex_base_group">
-        <source>base-group</source>
-        <target state="translated">базовая группа</target>
-        <note />
-      </trans-unit>
-      <trans-unit id="Regex_bell_character_long">
-        <source>Matches a bell (alarm) character, \u0007</source>
-        <target state="translated">Соответствует символу колокольчика (сигнала) \u0007</target>
-        <note />
-      </trans-unit>
-      <trans-unit id="Regex_bell_character_short">
-        <source>bell character</source>
-        <target state="translated">символ колокольчика</target>
-        <note />
-      </trans-unit>
-      <trans-unit id="Regex_carriage_return_character_long">
-        <source>Matches a carriage-return character, \u000D.  Note that \r is not equivalent to the newline character, \n.</source>
-        <target state="translated">Соответствует символу возврата каретки \u000D. Обратите внимание, что \r не эквивалентен символу новой строки \n.</target>
-        <note />
-      </trans-unit>
-      <trans-unit id="Regex_carriage_return_character_short">
-        <source>carriage-return character</source>
-        <target state="translated">символ возврата каретки</target>
-        <note />
-      </trans-unit>
-      <trans-unit id="Regex_character_class_subtraction_long">
-        <source>Character class subtraction yields a set of characters that is the result of excluding the characters in one character class from another character class.
-
-'base_group' is a positive or negative character group or range. The 'excluded_group' component is another positive or negative character group, or another character class subtraction expression (that is, you can nest character class subtraction expressions).</source>
-        <target state="translated">Вычитание класса символов дает набор символов, который является результатом исключения символов одного класса символов из другого класса символов.
-
-base_group является положительной или отрицательной группой символов или диапазоном. Компонент excluded_group — это другая положительная или отрицательная группа символов или другое выражение вычитания класса символов (то есть вы можете вкладывать выражения вычитания класса символов).</target>
-        <note />
-      </trans-unit>
-      <trans-unit id="Regex_character_class_subtraction_short">
-        <source>character class subtraction</source>
-        <target state="translated">вычитание класса символов</target>
-        <note />
-      </trans-unit>
-      <trans-unit id="Regex_character_group">
-        <source>character-group</source>
-        <target state="translated">группа символов</target>
-        <note />
-      </trans-unit>
-      <trans-unit id="Regex_comment">
-        <source>comment</source>
-        <target state="translated">комментарий</target>
-        <note />
-      </trans-unit>
-      <trans-unit id="Regex_conditional_expression_match_long">
-        <source>This language element attempts to match one of two patterns depending on whether it can match an initial pattern.
-
-'expression' is the initial pattern to match, 'yes' is the pattern to match if expression is matched, and 'no' is the optional pattern to match if expression is not matched.</source>
-        <target state="translated">Этот элемент языка пытается соответствовать одному из двух шаблонов в зависимости от того, может ли он соответствовать исходному шаблону.
-
-expression является исходным шаблоном для проверки соответствия, yes является шаблоном, когда выражение имеет соответствие, а no является необязательным шаблоном для проверки соответствия, если выражение не имеет соответствия.</target>
-        <note />
-      </trans-unit>
-      <trans-unit id="Regex_conditional_expression_match_short">
-        <source>conditional expression match</source>
-        <target state="translated">условное соответствие выражения</target>
-        <note />
-      </trans-unit>
-      <trans-unit id="Regex_conditional_group_match_long">
-        <source>This language element attempts to match one of two patterns depending on whether it has matched a specified capturing group.
-
-'name' is the name (or number) of a capturing group, 'yes' is the expression to match if 'name' (or 'number') has a match, and 'no' is the optional expression to match if it does not.</source>
-        <target state="translated">Этот элемент языка пытается соответствовать одному из двух шаблонов в зависимости от того, установил ли он соответствие указанной группе записи.
-
-name является именем (или номером) группы записи, yes является выражением для проверки соответствия, если name (или number) имеет соответствие, а no является необязательным выражением для проверки соответствия в противном случае.</target>
-        <note />
-      </trans-unit>
-      <trans-unit id="Regex_conditional_group_match_short">
-        <source>conditional group match</source>
-        <target state="translated">условное соответствие группы</target>
-        <note />
-      </trans-unit>
-      <trans-unit id="Regex_contiguous_matches_long">
-        <source>The \G anchor specifies that a match must occur at the point where the previous match ended. When you use this anchor with the Regex.Matches or Match.NextMatch method, it ensures that all matches are contiguous.</source>
-        <target state="translated">Привязка \G указывает, что соответствие должно находиться в том месте, где заканчивается предыдущее соответствие. При использовании этой привязки с методом Regex.Matches или Match.NextMatch она обеспечивает непрерывность всех соответствий.</target>
-        <note />
-      </trans-unit>
-      <trans-unit id="Regex_contiguous_matches_short">
-        <source>contiguous matches</source>
-        <target state="translated">непрерывные соответствия</target>
-        <note />
-      </trans-unit>
-      <trans-unit id="Regex_control_character_long">
-        <source>Matches an ASCII control character, where X is the letter of the control character. For example, \cC is CTRL-C.</source>
-        <target state="translated">Соответствует управляющему символу ASCII, где X — это буква управляющего символа. Например, \cC — это CTRL-C.</target>
-        <note />
-      </trans-unit>
-      <trans-unit id="Regex_control_character_short">
-        <source>control character</source>
-        <target state="translated">управляющий символ</target>
-        <note />
-      </trans-unit>
-      <trans-unit id="Regex_decimal_digit_character_long">
-        <source>\d matches any decimal digit. It is equivalent to the \p{Nd} regular expression pattern, which includes the standard decimal digits 0-9 as well as the decimal digits of a number of other character sets.
-
-If ECMAScript-compliant behavior is specified, \d is equivalent to [0-9]</source>
-        <target state="translated">\d соответствует любой десятичной цифре. Это эквивалент шаблона регулярного выражения \p{Nd}, который включает в себя стандартные десятичные цифры 0–9, а также десятичные цифры из ряда других наборов символов.
-
-Если указано поведение, соответствующее ECMAScript, \d является эквивалентом [0–9].</target>
-        <note />
-      </trans-unit>
-      <trans-unit id="Regex_decimal_digit_character_short">
-        <source>decimal-digit character</source>
-        <target state="translated">символ десятичной цифры</target>
-        <note />
-      </trans-unit>
-      <trans-unit id="Regex_end_of_line_comment_long">
-        <source>A number sign (#) marks an x-mode comment, which starts at the unescaped # character at the end of the regular expression pattern and continues until the end of the line. To use this construct, you must either enable the x option (through inline options) or supply the RegexOptions.IgnorePatternWhitespace value to the option parameter when instantiating the Regex object or calling a static Regex method.</source>
-        <target state="translated">Символ решетки (#) помечает комментарий x-mode, который начинается с неэкранированного символа # в конце шаблона регулярного выражения и продолжается до конца строки. Чтобы использовать эту конструкцию, нужно либо включить параметр x (посредством встроенных параметров), либо указать значение RegexOptions.IgnorePatternWhitespace для параметра option при создании экземпляра объекта Regex или вызове статического метода Regex.</target>
-        <note />
-      </trans-unit>
-      <trans-unit id="Regex_end_of_line_comment_short">
-        <source>end-of-line comment</source>
-        <target state="translated">комментарий в конце строки</target>
-        <note />
-      </trans-unit>
-      <trans-unit id="Regex_end_of_string_only_long">
-        <source>The \z anchor specifies that a match must occur at the end of the input string. Like the $ language element, \z ignores the RegexOptions.Multiline option. Unlike the \Z language element, \z does not match a \n character at the end of a string. Therefore, it can only match the last line of the input string.</source>
-        <target state="translated">Привязка \z указывает, что соответствие должно находиться в конце входной строки. Как и элемент языка $, \z игнорирует параметр RegexOptions.Multiline. В отличие от элемента языка \Z, \z не соответствует символу \n в конце строки. Поэтому она может соответствовать только последней строке входной строки.</target>
-        <note />
-      </trans-unit>
-      <trans-unit id="Regex_end_of_string_only_short">
-        <source>end of string only</source>
-        <target state="translated">только конец строки</target>
-        <note />
-      </trans-unit>
-      <trans-unit id="Regex_end_of_string_or_before_ending_newline_long">
-        <source>The \Z anchor specifies that a match must occur at the end of the input string, or before \n at the end of the input string. It is identical to the $ anchor, except that \Z ignores the RegexOptions.Multiline option. Therefore, in a multiline string, it can only match the end of the last line, or the last line before \n.
-
-The \Z anchor matches \n but does not match \r\n (the CR/LF character combination). To match CR/LF, include \r?\Z in the regular expression pattern.</source>
-        <target state="translated">Привязка \Z указывает, что соответствие должно находиться в конце входной строки или перед \n в конце входной строки. Она идентична привязке $, за исключением того, что \Z игнорирует параметр RegexOptions.Multiline. Поэтому в многострочной строке она может соответствовать только концу последней строки или последней строке перед \n.
-
-Привязка \Z соответствует \n, но не соответствует значению \r\n (сочетание символов CR/LF). Чтобы обеспечить соответствие CR/LF, включите \r?\Z в шаблон регулярного выражения.</target>
-        <note />
-      </trans-unit>
-      <trans-unit id="Regex_end_of_string_or_before_ending_newline_short">
-        <source>end of string or before ending newline</source>
-        <target state="translated">конец строки или до последнего символа новой строки</target>
-        <note />
-      </trans-unit>
-      <trans-unit id="Regex_end_of_string_or_line_long">
-        <source>The $ anchor specifies that the preceding pattern must occur at the end of the input string, or before \n at the end of the input string. If you use $ with the RegexOptions.Multiline option, the match can also occur at the end of a line.
-
-The $ anchor matches \n but does not match \r\n (the combination of carriage return and newline characters, or CR/LF). To match the CR/LF character combination, include \r?$ in the regular expression pattern.</source>
-        <target state="translated">Привязка $ указывает, что предыдущий шаблон должен находиться в конце входной строки или перед \n в конце входной строки. Если использовать $ с параметром RegexOptions.Multiline, соответствие также может находиться в конце строки.
-
-Привязка $ соответствует \n, но не соответствует значению \r\n (сочетанию символа возврата каретки и символа новой строки, которое также обозначается как CR/LF). Чтобы обеспечить соответствие сочетанию символов CR/LF, включите \r?$ в шаблон регулярного выражения.</target>
-        <note />
-      </trans-unit>
-      <trans-unit id="Regex_end_of_string_or_line_short">
-        <source>end of string or line</source>
-        <target state="translated">конец строковых данных или строки</target>
-        <note />
-      </trans-unit>
-      <trans-unit id="Regex_escape_character_long">
-        <source>Matches an escape character, \u001B</source>
-        <target state="translated">Соответствует escape-символу \u001B</target>
-        <note />
-      </trans-unit>
-      <trans-unit id="Regex_escape_character_short">
-        <source>escape character</source>
-        <target state="translated">escape-символ</target>
-        <note />
-      </trans-unit>
-      <trans-unit id="Regex_excluded_group">
-        <source>excluded-group</source>
-        <target state="translated">исключенная группа</target>
-        <note />
-      </trans-unit>
-      <trans-unit id="Regex_expression">
-        <source>expression</source>
-        <target state="translated">выражение</target>
-        <note />
-      </trans-unit>
-      <trans-unit id="Regex_form_feed_character_long">
-        <source>Matches a form-feed character, \u000C</source>
-        <target state="translated">Соответствует символу перевода страницы \u000C</target>
-        <note />
-      </trans-unit>
-      <trans-unit id="Regex_form_feed_character_short">
-        <source>form-feed character</source>
-        <target state="translated">символ перевода страницы</target>
-        <note />
-      </trans-unit>
-      <trans-unit id="Regex_group_options_long">
-        <source>This grouping construct applies or disables the specified options within a subexpression. The options to enable are specified after the question mark, and the options to disable after the minus sign. The allowed options are:
-
-    i	Use case-insensitive matching.
-    m	Use multiline mode, where ^ and $ match the beginning and end of each line
-	(instead of the beginning and end of the input string).
-    s	Use single-line mode, where the period (.) matches every character
-	(instead of every character except \n).
-    n	Do not capture unnamed groups. The only valid captures are explicitly
-	named or numbered groups of the form (?&lt;name&gt; subexpression).
-    x	Exclude unescaped white space from the pattern, and enable comments
-	after a number sign (#).</source>
-        <target state="translated">Эта конструкция группировки включает или отключает указанные параметры в части выражения. Включаемые параметры указаны после вопросительного знака, а отключаемые параметры — после знака минус. Допустимые параметры:
-
-    i	Использовать сопоставление без учета регистра.
-    m	Использовать многострочный режим, где ^ и $ соответствуют началу и концу каждой строки
-	(а не началу и концу входной строки).
-    s	Использовать однострочный режим, где точка (.) соответствует каждому символу
-	(а не каждому символу, кроме \n).
-    n	Не записывать неименованные группы. Для записи подходят только явно именованные
-	или нумерованные группы формы (?&lt;name&gt; часть выражения).
-    x	Исключить неэкранированный пробел из шаблона и включить комментарии
-	после символа решетки (#).</target>
-        <note />
-      </trans-unit>
-      <trans-unit id="Regex_group_options_short">
-        <source>group options</source>
-        <target state="translated">параметры группы</target>
-        <note />
-      </trans-unit>
-      <trans-unit id="Regex_hexadecimal_escape_long">
-        <source>Matches an ASCII character, where ## is a two-digit hexadecimal character code.</source>
-        <target state="translated">Соответствует символу ASCII, где ## — это двузначный шестнадцатеричный код символа.</target>
-        <note />
-      </trans-unit>
-      <trans-unit id="Regex_hexadecimal_escape_short">
-        <source>hexadecimal escape</source>
-        <target state="translated">шестнадцатеричный escape-символ</target>
-        <note />
-      </trans-unit>
-      <trans-unit id="Regex_inline_comment_long">
-        <source>The (?# comment) construct lets you include an inline comment in a regular expression. The regular expression engine does not use any part of the comment in pattern matching, although the comment is included in the string that is returned by the Regex.ToString method. The comment ends at the first closing parenthesis.</source>
-        <target state="translated">Конструкция (?# comment) позволяет включить встроенный комментарий в регулярное выражение. Обработчик регулярных выражений не использует никакие части этого комментария при сравнении шаблонов, однако комментарий включается в строку, возвращаемую методом Regex.ToString. Комментарий заканчивается на первой закрывающей скобке.</target>
-        <note />
-      </trans-unit>
-      <trans-unit id="Regex_inline_comment_short">
-        <source>inline comment</source>
-        <target state="translated">встроенный комментарий</target>
-        <note />
-      </trans-unit>
-      <trans-unit id="Regex_inline_options_long">
-        <source>Enables or disables specific pattern matching options for the remainder of a regular expression. The options to enable are specified after the question mark, and the options to disable after the minus sign. The allowed options are:
-
-    i	Use case-insensitive matching.
-    m	Use multiline mode, where ^ and $ match the beginning and end of each line
-	(instead of the beginning and end of the input string).
-    s	Use single-line mode, where the period (.) matches every character
-	(instead of every character except \n).
-    n	Do not capture unnamed groups. The only valid captures are explicitly named
-	or numbered groups of the form (?&lt;name&gt; subexpression).
-    x	Exclude unescaped white space from the pattern, and enable comments
-	after a number sign (#).</source>
-        <target state="translated">Включает или отключает конкретные параметры сопоставления шаблонов для оставшейся части регулярного выражения. Включаемые параметры указаны после вопросительного знака, а отключаемые параметры — после знака минус. Допустимые параметры:
-
-    i	Использовать сопоставление без учета регистра.
-    m	Использовать многострочный режим, где ^ и $ соответствуют началу и концу каждой строки
-	(вместо начала и конца входной строки).
-    s	Использовать однострочный режим, где точка (.) соответствует каждому символу
-	(а не каждому символу, кроме \n).
-    n	Не записывать неименованные группы. Для записи подходят только явно именованные
-	или нумерованные группы формы (?&lt;name&gt; часть выражения).
-    x	Исключить неэкранированный пробел из шаблона и включить комментарии
-	после символа решетки (#).</target>
-        <note />
-      </trans-unit>
-      <trans-unit id="Regex_inline_options_short">
-        <source>inline options</source>
-        <target state="translated">встроенные параметры</target>
-        <note />
-      </trans-unit>
-      <trans-unit id="Regex_letter_lowercase">
-        <source>letter, lowercase</source>
-        <target state="translated">буква, строчная</target>
-        <note />
-      </trans-unit>
-      <trans-unit id="Regex_letter_modifier">
-        <source>letter, modifier</source>
-        <target state="translated">буква, модификатор</target>
-        <note />
-      </trans-unit>
-      <trans-unit id="Regex_letter_other">
-        <source>letter, other</source>
-        <target state="translated">буква, другая</target>
-        <note />
-      </trans-unit>
-      <trans-unit id="Regex_letter_titlecase">
-        <source>letter, titlecase</source>
-        <target state="translated">буква, заглавная</target>
-        <note />
-      </trans-unit>
-      <trans-unit id="Regex_letter_uppercase">
-        <source>letter, uppercase</source>
-        <target state="translated">буква, прописная</target>
-        <note />
-      </trans-unit>
-      <trans-unit id="Regex_mark_enclosing">
-        <source>mark, enclosing</source>
-        <target state="translated">метка, с включением</target>
-        <note />
-      </trans-unit>
-      <trans-unit id="Regex_mark_nonspacing">
-        <source>mark, nonspacing</source>
-        <target state="translated">метка, без пробелов</target>
-        <note />
-      </trans-unit>
-      <trans-unit id="Regex_mark_spacing_combining">
-        <source>mark, spacing combining</source>
-        <target state="translated">метка, объединение интервалов</target>
-        <note />
-      </trans-unit>
-      <trans-unit id="Regex_match_at_least_n_times_lazy_long">
-        <source>The {n,}? quantifier matches the preceding element at least n times, where n is any integer, but as few times as possible. It is the lazy counterpart of the greedy quantifier {n,}</source>
-        <target state="translated">Квантификатор {n,}? соответствует предыдущему элементу по меньшей мере n раз, где n — любое целое число, при этом данное количество должно быть минимальным. Это "ленивый" аналог "жадного" квантификатора {n,}</target>
-        <note />
-      </trans-unit>
-      <trans-unit id="Regex_match_at_least_n_times_lazy_short">
-        <source>match at least 'n' times (lazy)</source>
-        <target state="translated">совпадение не менее "n" раз (ленивый)</target>
-        <note />
-      </trans-unit>
-      <trans-unit id="Regex_match_at_least_n_times_long">
-        <source>The {n,} quantifier matches the preceding element at least n times, where n is any integer. {n,} is a greedy quantifier whose lazy equivalent is {n,}?</source>
-        <target state="translated">Квантификатор {n,} соответствует предыдущему элементу по меньшей мере n раз, где n — любое целое число. {n,} — это "жадный" квантификатор, "ленивым" аналогом которого является {n,}?</target>
-        <note />
-      </trans-unit>
-      <trans-unit id="Regex_match_at_least_n_times_short">
-        <source>match at least 'n' times</source>
-        <target state="translated">совпадают по меньшей мере "n" раз</target>
-        <note />
-      </trans-unit>
-      <trans-unit id="Regex_match_between_m_and_n_times_lazy_long">
-        <source>The {n,m}? quantifier matches the preceding element between n and m times, where n and m are integers, but as few times as possible. It is the lazy counterpart of the greedy quantifier {n,m}</source>
-        <target state="translated">Квантификатор {n,m}? соответствует предыдущему элементу от n до m раз, где n и m — любые целые числа, при этом данное количество должно быть минимальным. Это "ленивый" аналог "жадного" квантификатора {n,m}</target>
-        <note />
-      </trans-unit>
-      <trans-unit id="Regex_match_between_m_and_n_times_lazy_short">
-        <source>match at least 'n' times (lazy)</source>
-        <target state="translated">совпадение не менее "n" раз (ленивый)</target>
-        <note />
-      </trans-unit>
-      <trans-unit id="Regex_match_between_m_and_n_times_long">
-        <source>The {n,m} quantifier matches the preceding element at least n times, but no more than m times, where n and m are integers. {n,m} is a greedy quantifier whose lazy equivalent is {n,m}?</source>
-        <target state="translated">Квантификатор {n,m} соответствует предыдущему элементу по меньшей мере n раз, но не более m раз, где n и m — любые целые числа. {n,m} — это "жадный" квантификатор, "ленивым" аналогом которого является {n,m}?</target>
-        <note />
-      </trans-unit>
-      <trans-unit id="Regex_match_between_m_and_n_times_short">
-        <source>match between 'm' and 'n' times</source>
-        <target state="translated">совпадение от "m" до "n" раз</target>
-        <note />
-      </trans-unit>
-      <trans-unit id="Regex_match_exactly_n_times_lazy_long">
-        <source>The {n}? quantifier matches the preceding element exactly n times, where n is any integer. It is the lazy counterpart of the greedy quantifier {n}+</source>
-        <target state="translated">Квантификатор {n}? соответствует предыдущему элементу ровно n раз, где n — любое целое число. Это "ленивый" аналог "жадного" квантификатора {n}+</target>
-        <note />
-      </trans-unit>
-      <trans-unit id="Regex_match_exactly_n_times_lazy_short">
-        <source>match exactly 'n' times (lazy)</source>
-        <target state="translated">совпадение ровно "n" раз (ленивый)</target>
-        <note />
-      </trans-unit>
-      <trans-unit id="Regex_match_exactly_n_times_long">
-        <source>The {n} quantifier matches the preceding element exactly n times, where n is any integer. {n} is a greedy quantifier whose lazy equivalent is {n}?</source>
-        <target state="translated">Квантификатор {n} соответствует предыдущему элементу ровно n раз, где n — любое целое число. {n} — это "жадный" квантификатор, "ленивым" аналогом которого является {n}?</target>
-        <note />
-      </trans-unit>
-      <trans-unit id="Regex_match_exactly_n_times_short">
-        <source>match exactly 'n' times</source>
-        <target state="translated">совпадение ровно "n" раз</target>
-        <note />
-      </trans-unit>
-      <trans-unit id="Regex_match_one_or_more_times_lazy_long">
-        <source>The +? quantifier matches the preceding element one or more times, but as few times as possible. It is the lazy counterpart of the greedy quantifier +</source>
-        <target state="translated">Квантификатор +? соответствует предыдущему элементу один или несколько раз, при этом данное количество должно быть минимальным. Это "ленивый" аналог "жадного" квантификатора +</target>
-        <note />
-      </trans-unit>
-      <trans-unit id="Regex_match_one_or_more_times_lazy_short">
-        <source>match one or more times (lazy)</source>
-        <target state="translated">совпадение один или несколько раз (ленивый)</target>
-        <note />
-      </trans-unit>
-      <trans-unit id="Regex_match_one_or_more_times_long">
-        <source>The + quantifier matches the preceding element one or more times. It is equivalent to the {1,} quantifier. + is a greedy quantifier whose lazy equivalent is +?.</source>
-        <target state="translated">Квантификатор + соответствует предыдущему элементу один или несколько раз. Это эквивалент квантификатора {1,}. + — это "жадный" квантификатор, "ленивым" аналогом которого является +?.</target>
-        <note />
-      </trans-unit>
-      <trans-unit id="Regex_match_one_or_more_times_short">
-        <source>match one or more times</source>
-        <target state="translated">совпадение один или несколько раз</target>
-        <note />
-      </trans-unit>
-      <trans-unit id="Regex_match_zero_or_more_times_lazy_long">
-        <source>The *? quantifier matches the preceding element zero or more times, but as few times as possible. It is the lazy counterpart of the greedy quantifier *</source>
-        <target state="translated">Квантификатор *? соответствует предыдущему элементу ни одного или несколько раз, при этом данное количество должно быть минимальным. Это "ленивый" аналог "жадного" квантификатора *</target>
-        <note />
-      </trans-unit>
-      <trans-unit id="Regex_match_zero_or_more_times_lazy_short">
-        <source>match zero or more times (lazy)</source>
-        <target state="translated">совпадение ни одного или несколько раз (ленивый)</target>
-        <note />
-      </trans-unit>
-      <trans-unit id="Regex_match_zero_or_more_times_long">
-        <source>The * quantifier matches the preceding element zero or more times. It is equivalent to the {0,} quantifier. * is a greedy quantifier whose lazy equivalent is *?.</source>
-        <target state="translated">Квантификатор * соответствует предыдущему элементу ни одного или несколько раз. Это эквивалент квантификатора {0,}. * — это "жадный" квантификатор, "ленивым" аналогом которого является *?.</target>
-        <note />
-      </trans-unit>
-      <trans-unit id="Regex_match_zero_or_more_times_short">
-        <source>match zero or more times</source>
-        <target state="translated">совпадение ни одного или несколько раз</target>
-        <note />
-      </trans-unit>
-      <trans-unit id="Regex_match_zero_or_one_time_lazy_long">
-        <source>The ?? quantifier matches the preceding element zero or one time, but as few times as possible. It is the lazy counterpart of the greedy quantifier ?</source>
-        <target state="translated">Квантификатор ?? соответствует предыдущему элементу ни одного раза или один раз, при этом данное количество должно быть минимальным. Это "ленивый" аналог "жадного" квантификатора ?</target>
-        <note />
-      </trans-unit>
-      <trans-unit id="Regex_match_zero_or_one_time_lazy_short">
-        <source>match zero or one time (lazy)</source>
-        <target state="translated">совпадение ни одного раза или один раз (ленивый)</target>
-        <note />
-      </trans-unit>
-      <trans-unit id="Regex_match_zero_or_one_time_long">
-        <source>The ? quantifier matches the preceding element zero or one time. It is equivalent to the {0,1} quantifier. ? is a greedy quantifier whose lazy equivalent is ??.</source>
-        <target state="translated">Квантификатор ? соответствует предыдущему элементу ни одного раза или один раз. Это эквивалент квантификатора {0,1}. ? — это "жадный" квантификатор, "ленивым" аналогом которого является ??.</target>
-        <note />
-      </trans-unit>
-      <trans-unit id="Regex_match_zero_or_one_time_short">
-        <source>match zero or one time</source>
-        <target state="translated">совпадение ни одного раза или один раз</target>
-        <note />
-      </trans-unit>
-      <trans-unit id="Regex_matched_subexpression_long">
-        <source>This grouping construct captures a matched 'subexpression', where 'subexpression' is any valid regular expression pattern. Captures that use parentheses are numbered automatically from left to right based on the order of the opening parentheses in the regular expression, starting from one. The capture that is numbered zero is the text matched by the entire regular expression pattern.</source>
-        <target state="translated">Эта конструкция группировки записывает соответствующую "часть выражения", где "часть выражения" — это любой допустимый шаблон регулярного выражения. Записи, использующие круглые скобки, нумеруются автоматически слева направо в порядке открывающих скобок в регулярном выражении, начиная с первой. Запись с нулевым номером — это текст, совпадающий со всем шаблоном регулярного выражения.</target>
-        <note />
-      </trans-unit>
-      <trans-unit id="Regex_matched_subexpression_short">
-        <source>matched subexpression</source>
-        <target state="translated">соответствующая часть выражения</target>
-        <note />
-      </trans-unit>
-      <trans-unit id="Regex_name">
-        <source>name</source>
-        <target state="translated">имя</target>
-        <note />
-      </trans-unit>
-      <trans-unit id="Regex_name1">
-        <source>name1</source>
-        <target state="translated">имя1</target>
-        <note />
-      </trans-unit>
-      <trans-unit id="Regex_name2">
-        <source>name2</source>
-        <target state="translated">имя2</target>
-        <note />
-      </trans-unit>
-      <trans-unit id="Regex_name_or_number">
-        <source>name-or-number</source>
-        <target state="translated">имя-или-число</target>
-        <note />
-      </trans-unit>
-      <trans-unit id="Regex_named_backreference_long">
-        <source>A named or numbered backreference.
-
-'name' is the name of a capturing group defined in the regular expression pattern.</source>
-        <target state="translated">Именованная или нумерованная обратная ссылка.
-
-Значение "имя" — это имя группы записи, определенное в шаблоне регулярного выражения.</target>
-        <note />
-      </trans-unit>
-      <trans-unit id="Regex_named_backreference_short">
-        <source>named backreference</source>
-        <target state="translated">именованная обратная ссылка</target>
-        <note />
-      </trans-unit>
-      <trans-unit id="Regex_named_matched_subexpression_long">
-        <source>Captures a matched subexpression and lets you access it by name or by number.
-
-'name' is a valid group name, and 'subexpression' is any valid regular expression pattern. 'name' must not contain any punctuation characters and cannot begin with a number.
-
-If the RegexOptions parameter of a regular expression pattern matching method includes the RegexOptions.ExplicitCapture flag, or if the n option is applied to this subexpression, the only way to capture a subexpression is to explicitly name capturing groups.</source>
-        <target state="translated">Записывает совпадающую часть выражения и позволяет вам обратиться к ней по имени или номеру.
-
-Значение "имя" — это допустимое имя группы, а "часть выражения" — любой допустимый шаблон регулярного выражения. Значение "имя" не должно содержать знаков пунктуации или начинаться с числа.
-
-Если параметр RegexOptions метода сопоставления шаблона регулярного выражения включает флаг RegexOptions.ExplicitCapture или если параметр n применяется к этой части выражения, единственным способом записи части выражения является явное именование групп записи.</target>
-        <note />
-      </trans-unit>
-      <trans-unit id="Regex_named_matched_subexpression_short">
-        <source>named matched subexpression</source>
-        <target state="translated">именованная соответствующая часть выражения</target>
-        <note />
-      </trans-unit>
-      <trans-unit id="Regex_negative_character_group_long">
-        <source>A negative character group specifies a list of characters that must not appear in an input string for a match to occur. The list of characters are specified individually.
-
-Two or more character ranges can be concatenated. For example, to specify the range of decimal digits from "0" through "9", the range of lowercase letters from "a" through "f", and the range of uppercase letters from "A" through "F", use [0-9a-fA-F].</source>
-        <target state="translated">Отрицательная группа символов указывает список символов, которые не должны присутствовать во входной строке для выполняемой проверки соответствия. Список символов настраивается в индивидуальном порядке.
-
-Можно сцепить два или более диапазонов символов. Например, чтобы указать диапазон десятичных цифр от 0 до 9, диапазон строчных букв от a до f и диапазон прописных букв от A до F, используйте [0-9a-fA-F].</target>
-        <note />
-      </trans-unit>
-      <trans-unit id="Regex_negative_character_group_short">
-        <source>negative character group</source>
-        <target state="translated">отрицательная группа символов</target>
-        <note />
-      </trans-unit>
-      <trans-unit id="Regex_negative_character_range_long">
-        <source>A negative character range specifies a list of characters that must not appear in an input string for a match to occur. 'firstCharacter' is the character that begins the range, and 'lastCharacter' is the character that ends the range.
-
-Two or more character ranges can be concatenated. For example, to specify the range of decimal digits from "0" through "9", the range of lowercase letters from "a" through "f", and the range of uppercase letters from "A" through "F", use [0-9a-fA-F].</source>
-        <target state="translated">Отрицательный диапазон символов указывает список символов, которые не должны присутствовать во входной строке для выполняемой проверки соответствия. firstCharacter — это первый символ диапазона, а lastCharacter — последний.
-
-Можно сцепить два или более диапазонов символов. Например, чтобы указать диапазон десятичных цифр от 0 до 9, диапазон строчных букв от a до f и диапазон прописных букв от A до F, используйте [0-9a-fA-F].</target>
-        <note />
-      </trans-unit>
-      <trans-unit id="Regex_negative_character_range_short">
-        <source>negative character range</source>
-        <target state="translated">отрицательный диапазон символов</target>
-        <note />
-      </trans-unit>
-      <trans-unit id="Regex_negative_unicode_category_long">
-        <source>The regular expression construct \P{ name } matches any character that does not belong to a Unicode general category or named block, where name is the category abbreviation or named block name.</source>
-        <target state="translated">Конструкция регулярного выражения \P{ имя } соответствует любому символу, который не относится к общей категории Юникода или именованному блоку, где "имя" — это сокращение названия категории или имя именованного блока.</target>
-        <note />
-      </trans-unit>
-      <trans-unit id="Regex_negative_unicode_category_short">
-        <source>negative unicode category</source>
-        <target state="translated">отрицательная категория Юникода</target>
-        <note />
-      </trans-unit>
-      <trans-unit id="Regex_new_line_character_long">
-        <source>Matches a new-line character, \u000A</source>
-        <target state="translated">Соответствует символу новой строки \u000A</target>
-        <note />
-      </trans-unit>
-      <trans-unit id="Regex_new_line_character_short">
-        <source>new-line character</source>
-        <target state="translated">символ новой строки</target>
-        <note />
-      </trans-unit>
-      <trans-unit id="Regex_no">
-        <source>no</source>
-        <target state="translated">нет</target>
-        <note />
-      </trans-unit>
-      <trans-unit id="Regex_non_digit_character_long">
-        <source>\D matches any non-digit character. It is equivalent to the \P{Nd} regular expression pattern.
-
-If ECMAScript-compliant behavior is specified, \D is equivalent to [^0-9]</source>
-        <target state="translated">\D соответствует любому символу, не являющемуся цифрой. Это эквивалент шаблона регулярного выражения \P{Nd}.
-
-Если указано поведение, соответствующее ECMAScript, \D является эквивалентом [^0-9]</target>
-        <note />
-      </trans-unit>
-      <trans-unit id="Regex_non_digit_character_short">
-        <source>non-digit character</source>
-        <target state="translated">символ, не являющийся цифрой</target>
-        <note />
-      </trans-unit>
-      <trans-unit id="Regex_non_white_space_character_long">
-        <source>\S matches any non-white-space character. It is equivalent to the [^\f\n\r\t\v\x85\p{Z}] regular expression pattern, or the opposite of the regular expression pattern that is equivalent to \s, which matches white-space characters.
-
-If ECMAScript-compliant behavior is specified, \S is equivalent to [^ \f\n\r\t\v]</source>
-        <target state="translated">\S соответствует любому символу, не являющемуся пробелом. Это эквивалент шаблона регулярного выражения [^\f\n\r\t\v\x85\p{Z}] либо противоположность шаблона регулярного выражения, эквивалентного \s, который сопоставляет символы пробелов.
-
-Если указано поведение, соответствующее ECMAScript, \S является эквивалентом [^ \f\n\r\t\v]</target>
-        <note />
-      </trans-unit>
-      <trans-unit id="Regex_non_white_space_character_short">
-        <source>non-white-space character</source>
-        <target state="translated">символ, не являющийся пробелом</target>
-        <note />
-      </trans-unit>
-      <trans-unit id="Regex_non_word_boundary_long">
-        <source>The \B anchor specifies that the match must not occur on a word boundary. It is the opposite of the \b anchor.</source>
-        <target state="translated">Привязка \B указывает, что соответствие не должно находиться на границе слов. Это противоположность привязки \b.</target>
-        <note />
-      </trans-unit>
-      <trans-unit id="Regex_non_word_boundary_short">
-        <source>non-word boundary</source>
-        <target state="translated">граница не по словам</target>
-        <note />
-      </trans-unit>
-      <trans-unit id="Regex_non_word_character_long">
-        <source>\W matches any non-word character. It matches any character except for those in the following Unicode categories:
-
-    Ll	Letter, Lowercase
-    Lu	Letter, Uppercase
-    Lt	Letter, Titlecase
-    Lo	Letter, Other
-    Lm	Letter, Modifier
-    Mn	Mark, Nonspacing
-    Nd	Number, Decimal Digit
-    Pc	Punctuation, Connector
-
-If ECMAScript-compliant behavior is specified, \W is equivalent to [^a-zA-Z_0-9]</source>
-        <target state="translated">\W соответствует любому символу, не образующему слово. Он соответствует любому символу, кроме относящихся к следующим категориям Юникода:
-
-    Ll	буква, строчная
-    Lu	буква, прописная
-    Lt	буква, заглавная
-    Lo	буква, другая
-    Lm	буква, модификатор
-    Mn	метка, без пробела
-    Nd	число, десятичная цифра
-    Pc	пунктуация, соединитель
-
-Если указано поведение, соответствующее ECMAScript, \W является эквивалентом [^a-zA-Z_0-9]</target>
-        <note>Note: Ll, Lu, Lt, Lo, Lm, Mn, Nd, and Pc are all things that should not be localized. </note>
-      </trans-unit>
-      <trans-unit id="Regex_non_word_character_short">
-        <source>non-word character</source>
-        <target state="translated">символ, не образующий слово</target>
-        <note />
-      </trans-unit>
-      <trans-unit id="Regex_nonbacktracking_subexpression_long">
-        <source>This construct disables backtracking. The regular expression engine will match as many characters in the input string as it can. When no further match is possible, it will not backtrack to attempt alternate pattern matches. (That is, the subexpression matches only strings that would be matched by the subexpression alone; it does not attempt to match a string based on the subexpression and any subexpressions that follow it.)
-
-This option is recommended if you know that backtracking will not succeed. Preventing the regular expression engine from performing unnecessary searching improves performance.</source>
-        <target state="translated">Эта конструкция отключает обратное отслеживание. Обработчик регулярных выражений будет сопоставлять максимально возможное число символов во входной строке. Если дальнейшее сопоставление невозможно, он не будет выполнять обратное отслеживание, чтобы попытаться определить альтернативные совпадения шаблона. (Таким образом, часть выражения соответствует только тем строкам, которые соответствовали бы ей одной; она не пытается сопоставить строку на основе части выражения и любых следующих за ней частей выражения.)
-
-Этот параметр рекомендуется использовать, если известно, что обратное отслеживание не даст результата. Запрет обработчику регулярных выражений выполнять ненужный поиск улучшает производительность.</target>
-        <note />
-      </trans-unit>
-      <trans-unit id="Regex_nonbacktracking_subexpression_short">
-        <source>nonbacktracking subexpression</source>
-        <target state="translated">часть выражения без обратного отслеживания</target>
-        <note />
-      </trans-unit>
-      <trans-unit id="Regex_noncapturing_group_long">
-        <source>This construct does not capture the substring that is matched by a subexpression:
-
-The noncapturing group construct is typically used when a quantifier is applied to a group, but the substrings captured by the group are of no interest.
-
-If a regular expression includes nested grouping constructs, an outer noncapturing group construct does not apply to the inner nested group constructs.</source>
-        <target state="translated">Эта конструкция не записывает подстроку, соответствующую части выражения:
-
-Конструкция группы без записи обычно используется, когда квантификатор применяется к группе, но подстроки, записанные группой, не представляют интереса.
-
-Если регулярное выражение содержит вложенные конструкциb группировки, внешняя конструкция группы без записи не применяется к внутренним вложенным конструкциям группы.</target>
-        <note />
-      </trans-unit>
-      <trans-unit id="Regex_noncapturing_group_short">
-        <source>noncapturing group</source>
-        <target state="translated">группа без записи</target>
-        <note />
-      </trans-unit>
-      <trans-unit id="Regex_number_decimal_digit">
-        <source>number, decimal digit</source>
-        <target state="translated">число, десятичная цифра</target>
-        <note />
-      </trans-unit>
-      <trans-unit id="Regex_number_letter">
-        <source>number, letter</source>
-        <target state="translated">число, буква</target>
-        <note />
-      </trans-unit>
-      <trans-unit id="Regex_number_other">
-        <source>number, other</source>
-        <target state="translated">число, другое</target>
-        <note />
-      </trans-unit>
-      <trans-unit id="Regex_numbered_backreference_long">
-        <source>A numbered backreference, where 'number' is the ordinal position of the capturing group in the regular expression. For example, \4 matches the contents of the fourth capturing group.
-
-There is an ambiguity between octal escape codes (such as \16) and \number backreferences that use the same notation. If the ambiguity is a problem, you can use the \k&lt;name&gt; notation, which is unambiguous and cannot be confused with octal character codes. Similarly, hexadecimal codes such as \xdd are unambiguous and cannot be confused with backreferences.</source>
-        <target state="translated">Нумерованная обратная ссылка, где "номер" — порядковый номер группы записи в регулярном выражении. Например, \4 соответствует содержимому четвертой группы записи.
-
-Существует неоднозначность между восьмеричными escape-кодами (например, \16) и обратными ссылками \number, которые используют одну и ту же нотацию. Если подобная неоднозначность является проблемой, можно использовать нотацию \k&lt;name&gt;, которая не является неоднозначной и не может быть перепутана с восьмеричными кодами символов. Аналогичным образом шестнадцатеричные коды, такие как \xdd, не являются неоднозначными и не могут быть перепутаны с обратными ссылками.</target>
-        <note />
-      </trans-unit>
-      <trans-unit id="Regex_numbered_backreference_short">
-        <source>numbered backreference</source>
-        <target state="translated">нумерованная обратная ссылка</target>
-        <note />
-      </trans-unit>
-      <trans-unit id="Regex_other_control">
-        <source>other, control</source>
-        <target state="translated">другое, управление</target>
-        <note />
-      </trans-unit>
-      <trans-unit id="Regex_other_format">
-        <source>other, format</source>
-        <target state="translated">другой, формат</target>
-        <note />
-      </trans-unit>
-      <trans-unit id="Regex_other_not_assigned">
-        <source>other, not assigned</source>
-        <target state="translated">другое, не назначено</target>
-        <note />
-      </trans-unit>
-      <trans-unit id="Regex_other_private_use">
-        <source>other, private use</source>
-        <target state="translated">другое, частное использование</target>
-        <note />
-      </trans-unit>
-      <trans-unit id="Regex_other_surrogate">
-        <source>other, surrogate</source>
-        <target state="translated">другое, суррогат</target>
-        <note />
-      </trans-unit>
-      <trans-unit id="Regex_positive_character_group_long">
-        <source>A positive character group specifies a list of characters, any one of which may appear in an input string for a match to occur.</source>
-        <target state="translated">Положительная группа символов задает список символов, любой из которых может выводиться во входной строке для выполняемого сопоставления.</target>
-        <note />
-      </trans-unit>
-      <trans-unit id="Regex_positive_character_group_short">
-        <source>positive character group</source>
-        <target state="translated">положительная группа символов</target>
-        <note />
-      </trans-unit>
-      <trans-unit id="Regex_positive_character_range_long">
-        <source>A positive character range specifies a range of characters, any one of which may appear in an input string for a match to occur.  'firstCharacter' is the character that begins the range and 'lastCharacter' is the character that ends the range. </source>
-        <target state="translated">Положительная группа символов задает диапазон символов, любой из которых может выводиться во входной строке для выполняемого сопоставления. firstCharacter — это первый символ диапазона, а lastCharacter — последний.</target>
-        <note />
-      </trans-unit>
-      <trans-unit id="Regex_positive_character_range_short">
-        <source>positive character range</source>
-        <target state="translated">положительный диапазон символов</target>
-        <note />
-      </trans-unit>
-      <trans-unit id="Regex_punctuation_close">
-        <source>punctuation, close</source>
-        <target state="translated">пунктуация, закрытие</target>
-        <note />
-      </trans-unit>
-      <trans-unit id="Regex_punctuation_connector">
-        <source>punctuation, connector</source>
-        <target state="translated">пунктуация, соединитель</target>
-        <note />
-      </trans-unit>
-      <trans-unit id="Regex_punctuation_dash">
-        <source>punctuation, dash</source>
-        <target state="translated">пунктуация, тире</target>
-        <note />
-      </trans-unit>
-      <trans-unit id="Regex_punctuation_final_quote">
-        <source>punctuation, final quote</source>
-        <target state="translated">пунктуация, конечная кавычка</target>
-        <note />
-      </trans-unit>
-      <trans-unit id="Regex_punctuation_initial_quote">
-        <source>punctuation, initial quote</source>
-        <target state="translated">пунктуация, начальная кавычка</target>
-        <note />
-      </trans-unit>
-      <trans-unit id="Regex_punctuation_open">
-        <source>punctuation, open</source>
-        <target state="translated">пунктуация, открытие</target>
-        <note />
-      </trans-unit>
-      <trans-unit id="Regex_punctuation_other">
-        <source>punctuation, other</source>
-        <target state="translated">пунктуация, другие</target>
-        <note />
-      </trans-unit>
-      <trans-unit id="Regex_separator_line">
-        <source>separator, line</source>
-        <target state="translated">разделитель, строка</target>
-        <note />
-      </trans-unit>
-      <trans-unit id="Regex_separator_paragraph">
-        <source>separator, paragraph</source>
-        <target state="translated">разделитель, абзац</target>
-        <note />
-      </trans-unit>
-      <trans-unit id="Regex_separator_space">
-        <source>separator, space</source>
-        <target state="translated">разделитель, пробел</target>
-        <note />
-      </trans-unit>
-      <trans-unit id="Regex_start_of_string_only_long">
-        <source>The \A anchor specifies that a match must occur at the beginning of the input string. It is identical to the ^ anchor, except that \A ignores the RegexOptions.Multiline option. Therefore, it can only match the start of the first line in a multiline input string.</source>
-        <target state="translated">Привязка \A указывает, что совпадение должно находиться в начале входной строки. Она идентична привязке ^, за исключением того, что \A игнорирует параметр RegexOptions.Multiline. Поэтому она может соответствовать только началу первой строки в многострочной входной строке.</target>
-        <note />
-      </trans-unit>
-      <trans-unit id="Regex_start_of_string_only_short">
-        <source>start of string only</source>
-        <target state="translated">только начало строки</target>
-        <note />
-      </trans-unit>
-      <trans-unit id="Regex_start_of_string_or_line_long">
-        <source>The ^ anchor specifies that the following pattern must begin at the first character position of the string. If you use ^ with the RegexOptions.Multiline option, the match must occur at the beginning of each line.</source>
-        <target state="translated">Привязка ^ указывает, что следующий шаблон должен начинаться с позиции первого знака строки. Если вы используете ^ с параметром RegexOptions.Multiline, совпадение должно находиться в начале каждой строки.</target>
-        <note />
-      </trans-unit>
-      <trans-unit id="Regex_start_of_string_or_line_short">
-        <source>start of string or line</source>
-        <target state="translated">начало строковых данных или строки</target>
-        <note />
-      </trans-unit>
-      <trans-unit id="Regex_subexpression">
-        <source>subexpression</source>
-        <target state="translated">часть выражения</target>
-        <note />
-      </trans-unit>
-      <trans-unit id="Regex_symbol_currency">
-        <source>symbol, currency</source>
-        <target state="translated">символ, валюта</target>
-        <note />
-      </trans-unit>
-      <trans-unit id="Regex_symbol_math">
-        <source>symbol, math</source>
-        <target state="translated">символ, математика</target>
-        <note />
-      </trans-unit>
-      <trans-unit id="Regex_symbol_modifier">
-        <source>symbol, modifier</source>
-        <target state="translated">символ, модификатор</target>
-        <note />
-      </trans-unit>
-      <trans-unit id="Regex_symbol_other">
-        <source>symbol, other</source>
-        <target state="translated">символ, другое</target>
-        <note />
-      </trans-unit>
-      <trans-unit id="Regex_tab_character_long">
-        <source>Matches a tab character, \u0009</source>
-        <target state="translated">Соответствует знаку табуляции \u0009</target>
-        <note />
-      </trans-unit>
-      <trans-unit id="Regex_tab_character_short">
-        <source>tab character</source>
-        <target state="translated">знак табуляции</target>
-        <note />
-      </trans-unit>
-      <trans-unit id="Regex_unicode_category_long">
-        <source>The regular expression construct \p{ name } matches any character that belongs to a Unicode general category or named block, where name is the category abbreviation or named block name.</source>
-        <target state="translated">Конструкция регулярного выражения \p{ имя } соответствует любому символу, который относится к общей категории Юникода или именованному блоку, где "имя" — это сокращение названия категории или имя именованного блока.</target>
-        <note />
-      </trans-unit>
-      <trans-unit id="Regex_unicode_category_short">
-        <source>unicode category</source>
-        <target state="translated">категория Юникода</target>
-        <note />
-      </trans-unit>
-      <trans-unit id="Regex_unicode_escape_long">
-        <source>Matches a UTF-16 code unit whose value is #### hexadecimal.</source>
-        <target state="translated">Соответствует блоку кода UTF-16, шестнадцатеричное значение которого равно ####.</target>
-        <note />
-      </trans-unit>
-      <trans-unit id="Regex_unicode_escape_short">
-        <source>unicode escape</source>
-        <target state="translated">escape-символ Юникода</target>
-        <note />
-      </trans-unit>
-      <trans-unit id="Regex_unicode_general_category_0">
-        <source>Unicode General Category: {0}</source>
-        <target state="translated">Общая категория Юникода: {0}</target>
-        <note />
-      </trans-unit>
-      <trans-unit id="Regex_vertical_tab_character_long">
-        <source>Matches a vertical-tab character, \u000B</source>
-        <target state="translated">Соответствует знаку вертикальной табуляции \u000B</target>
-        <note />
-      </trans-unit>
-      <trans-unit id="Regex_vertical_tab_character_short">
-        <source>vertical-tab character</source>
-        <target state="translated">знак вертикальной табуляции</target>
-        <note />
-      </trans-unit>
-      <trans-unit id="Regex_white_space_character_long">
-        <source>\s matches any white-space character. It is equivalent to the following escape sequences and Unicode categories:
-
-    \f	The form feed character, \u000C
-    \n	The newline character, \u000A
-    \r	The carriage return character, \u000D
-    \t	The tab character, \u0009
-    \v	The vertical tab character, \u000B
-    \x85	The ellipsis or NEXT LINE (NEL) character (…), \u0085
-    \p{Z}	Matches any separator character
-
-If ECMAScript-compliant behavior is specified, \s is equivalent to [ \f\n\r\t\v]</source>
-        <target state="translated">\s соответствует любому символу пробела. Она эквивалентна следующим escape-последовательностям и категориям Юникода:
-
-    \f	символ перевода страницы, \u000C
-    \n	символ новой строки, \u000A
-    \r	символ возврата каретки, \u000D
-    \t	знак табуляции, \u0009
-    \v	знак вертикальной табуляции, \u000B
-    \x85	многоточие или символ NEXT LINE (NEL)(…), \u0085
-    \p{Z}	соответствует любому символу-разделителю
-
-Если указано поведение, соответствующее ECMAScript, \s является эквивалентом [ \f\n\r\t\v]</target>
-        <note />
-      </trans-unit>
-      <trans-unit id="Regex_white_space_character_short">
-        <source>white-space character</source>
-        <target state="translated">символ пробела</target>
-        <note />
-      </trans-unit>
-      <trans-unit id="Regex_word_boundary_long">
-        <source>The \b anchor specifies that the match must occur on a boundary between a word character (the \w language element) and a non-word character (the \W language element). Word characters consist of alphanumeric characters and underscores; a non-word character is any character that is not alphanumeric or an underscore. The match may also occur on a word boundary at the beginning or end of the string.
-
-The \b anchor is frequently used to ensure that a subexpression matches an entire word instead of just the beginning or end of a word.</source>
-        <target state="translated">Привязка \b указывает, что соответствие должно находиться между символом слова (элемент языка \w) и символом, не образующим слово, (элемент языка \W). Символы слова состоят из буквенно-цифровых символов и символов подчеркивания; не образующий слово символ — это любой символ, не являющийся буквенно-цифровым и символом подчеркивания. Соответствие также может находиться на границе слов в начале или конце строки.
-
-Привязка \b часто используется для обеспечения того, что часть строки соответствует всему слову, а не только его началу или концу.</target>
-        <note />
-      </trans-unit>
-      <trans-unit id="Regex_word_boundary_short">
-        <source>word boundary</source>
-        <target state="translated">граница слов</target>
-        <note />
-      </trans-unit>
-      <trans-unit id="Regex_word_character_long">
-        <source>\w matches any word character. A word character is a member of any of the following Unicode categories:
-
-    Ll	Letter, Lowercase
-    Lu	Letter, Uppercase
-    Lt	Letter, Titlecase
-    Lo	Letter, Other
-    Lm	Letter, Modifier
-    Mn	Mark, Nonspacing
-    Nd	Number, Decimal Digit
-    Pc	Punctuation, Connector
-
-If ECMAScript-compliant behavior is specified, \w is equivalent to [a-zA-Z_0-9]</source>
-        <target state="translated">\w соответствует любому символу слова. Символ слова относится к любой из следующих категорий Юникода:
-
-    Ll	буква, строчная
-    Lu	буква, прописная
-    Lt	буква, заглавная
-    Lo	буква, другая
-    Lm	буква, модификатор
-    Mn	метка, без пробела
-    Nd	число, десятичная цифра
-    Pc	пунктуация, соединитель
-
-Если указано поведение, соответствующее ECMAScript, \w является эквивалентом [a-zA-Z_0-9]</target>
-        <note>Note: Ll, Lu, Lt, Lo, Lm, Mn, Nd, and Pc are all things that should not be localized.</note>
-      </trans-unit>
-      <trans-unit id="Regex_word_character_short">
-        <source>word character</source>
-        <target state="translated">символ слова</target>
-        <note />
-      </trans-unit>
-      <trans-unit id="Regex_yes">
-        <source>yes</source>
-        <target state="translated">да</target>
-        <note />
-      </trans-unit>
-      <trans-unit id="Regex_zero_width_negative_lookahead_assertion_long">
-        <source>A zero-width negative lookahead assertion, where for the match to be successful, the input string must not match the regular expression pattern in subexpression. The matched string is not included in the match result.
-
-A zero-width negative lookahead assertion is typically used either at the beginning or at the end of a regular expression. At the beginning of a regular expression, it can define a specific pattern that should not be matched when the beginning of the regular expression defines a similar but more general pattern to be matched. In this case, it is often used to limit backtracking. At the end of a regular expression, it can define a subexpression that cannot occur at the end of a match.</source>
-        <target state="translated">Отрицательное утверждение просмотра вперед нулевой ширины, в котором для успешного сопоставления входная строка не должна соответствовать шаблону регулярного выражения в части выражения. Соответствующая строка не включается в результат сравнения.
-
-Отрицательное упреждающее утверждение нулевой ширины обычно используется либо в начале, либо в конце регулярного выражения. В начале выражения оно может определять определенный шаблон, который не должен совпадать, когда начало регулярного выражения определяет схожий, но более общий сравниваемый шаблон. В этом случае такое утверждение часто используется для ограничения обратного отслеживания. В конце регулярного выражения такое утверждение может определять часть выражения, которое не может находиться в конце сравнения.</target>
-        <note />
-      </trans-unit>
-      <trans-unit id="Regex_zero_width_negative_lookahead_assertion_short">
-        <source>zero-width negative lookahead assertion</source>
-        <target state="translated">отрицательное утверждение просмотра вперед нулевой ширины</target>
-        <note />
-      </trans-unit>
-      <trans-unit id="Regex_zero_width_negative_lookbehind_assertion_long">
-        <source>A zero-width negative lookbehind assertion, where for a match to be successful, 'subexpression' must not occur at the input string to the left of the current position. Any substring that does not match 'subexpression' is not included in the match result.
-
-Zero-width negative lookbehind assertions are typically used at the beginning of regular expressions. The pattern that they define precludes a match in the string that follows. They are also used to limit backtracking when the last character or characters in a captured group must not be one or more of the characters that match that group's regular expression pattern.</source>
-        <target state="translated">Отрицательное утверждение просмотра назад нулевой ширины, где для успешного сопоставления "часть выражения" не должна находиться во входной строке слева от текущей позиции. Любая подстрока, не соответствующая "части выражения", не включается в результат сравнения.
-
-Отрицательные отстающие утверждения просмотра назад обычно используются в начале регулярных выражений. Шаблон, который они определяют, предотвращает совпадение в следующей строке. Они также используются для ограничения обратного отслеживания, когда один или несколько последних символов в группе записи не должны соответствовать символам шаблона регулярного выражения этой группы.</target>
-        <note />
-      </trans-unit>
-      <trans-unit id="Regex_zero_width_negative_lookbehind_assertion_short">
-        <source>zero-width negative lookbehind assertion</source>
-        <target state="translated">отрицательное утверждение просмотра назад нулевой ширины</target>
-        <note />
-      </trans-unit>
-      <trans-unit id="Regex_zero_width_positive_lookahead_assertion_long">
-        <source>A zero-width positive lookahead assertion, where for a match to be successful, the input string must match the regular expression pattern in 'subexpression'. The matched substring is not included in the match result. A zero-width positive lookahead assertion does not backtrack.
-
-Typically, a zero-width positive lookahead assertion is found at the end of a regular expression pattern. It defines a substring that must be found at the end of a string for a match to occur but that should not be included in the match. It is also useful for preventing excessive backtracking. You can use a zero-width positive lookahead assertion to ensure that a particular captured group begins with text that matches a subset of the pattern defined for that captured group.</source>
-        <target state="translated">Положительное утверждение просмотра вперед нулевой ширины, в котором для успешного сопоставления входная строка должна соответствовать шаблону регулярного выражения в части выражения. Соответствующая подстрока не включается в результат сравнения. Положительное упреждающее утверждение нулевой ширины не выполняет обратное отслеживание.
-
-Обычно такое утверждение находится в конце шаблона регулярного выражения. Оно определяет подстроку, которая должна быть найдена в конце строки для выполнения сравнения, но не может быть включена в него. Кроме того, это утверждение удобно использовать для предотвращения избыточного обратного отслеживания. Вы можете использовать положительное упреждающее утверждение нулевой ширины, чтобы убедиться, что определенная записанная группа начинается с текста, который соответствует подмножеству шаблона, определенного для этой записанной группы.</target>
-        <note />
-      </trans-unit>
-      <trans-unit id="Regex_zero_width_positive_lookahead_assertion_short">
-        <source>zero-width positive lookahead assertion</source>
-        <target state="translated">положительное утверждение просмотра вперед нулевой ширины</target>
-        <note />
-      </trans-unit>
-      <trans-unit id="Regex_zero_width_positive_lookbehind_assertion_long">
-        <source>A zero-width positive lookbehind assertion, where for a match to be successful, 'subexpression' must occur at the input string to the left of the current position. 'subexpression' is not included in the match result. A zero-width positive lookbehind assertion does not backtrack.
-
-Zero-width positive lookbehind assertions are typically used at the beginning of regular expressions. The pattern that they define is a precondition for a match, although it is not a part of the match result.</source>
-        <target state="translated">Положительное утверждение просмотра назад нулевой ширины, где для успешного сопоставления "часть выражения" должна находиться во входной строке, слева от текущей позиции. "Часть выражения" не включается в результат сравнения. Такое утверждение не выполняет обратное отслеживание.
-
-Положительные отстающие утверждения просмотра назад обычно используются в начале регулярных выражений. Шаблон, который они определяют, является необходимым условием для совпадения, хотя и не входит в его результат.</target>
-        <note />
-      </trans-unit>
-      <trans-unit id="Regex_zero_width_positive_lookbehind_assertion_short">
-        <source>zero-width positive lookbehind assertion</source>
-        <target state="translated">положительное утверждение просмотра назад нулевой ширины</target>
-        <note />
-      </trans-unit>
->>>>>>> 21d9c895
       <trans-unit id="Remove_the_line_below_if_you_want_to_inherit_dot_editorconfig_settings_from_higher_directories">
         <source>Remove the line below if you want to inherit .editorconfig settings from higher directories</source>
         <target state="translated">Удалите строку ниже, если вы хотите наследовать параметры .editorconfig из каталогов, расположенных выше в иерархии</target>
@@ -2065,159 +947,6 @@
         <target state="translated">Изменение свойств документа не поддерживается</target>
         <note />
       </trans-unit>
-<<<<<<< HEAD
-=======
-      <trans-unit id="Alternation_conditions_cannot_be_comments">
-        <source>Alternation conditions cannot be comments</source>
-        <target state="translated">Условия чередования не могут быть комментариями</target>
-        <note>This is an error message shown to the user when they write an invalid Regular Expression. Example: a|(?#b)</note>
-      </trans-unit>
-      <trans-unit id="Alternation_conditions_do_not_capture_and_cannot_be_named">
-        <source>Alternation conditions do not capture and cannot be named</source>
-        <target state="translated">Условия чередования не выполняют запись, и им невозможно присвоить имя</target>
-        <note>This is an error message shown to the user when they write an invalid Regular Expression. Example: (?(?'x'))</note>
-      </trans-unit>
-      <trans-unit id="A_subtraction_must_be_the_last_element_in_a_character_class">
-        <source>A subtraction must be the last element in a character class</source>
-        <target state="translated">Вычитание должно быть последним элементом в классе символов</target>
-        <note>This is an error message shown to the user when they write an invalid Regular Expression. Example: [a-[b]-c]</note>
-      </trans-unit>
-      <trans-unit id="Cannot_include_class_0_in_character_range">
-        <source>Cannot include class \{0} in character range</source>
-        <target state="translated">Невозможно включить класс \{0} в диапазон символов</target>
-        <note>This is an error message shown to the user when they write an invalid Regular Expression. Example: [a-\w]. {0} is the invalid class (\w here)</note>
-      </trans-unit>
-      <trans-unit id="Capture_group_numbers_must_be_less_than_or_equal_to_Int32_MaxValue">
-        <source>Capture group numbers must be less than or equal to Int32.MaxValue</source>
-        <target state="translated">Номера групп записи должны быть меньше или равны Int32.MaxValue</target>
-        <note>This is an error message shown to the user when they write an invalid Regular Expression. Example: a{2147483648}</note>
-      </trans-unit>
-      <trans-unit id="Capture_number_cannot_be_zero">
-        <source>Capture number cannot be zero</source>
-        <target state="translated">Номер записи не может быть равен нулю</target>
-        <note>This is an error message shown to the user when they write an invalid Regular Expression. Example: (?&lt;0&gt;a)</note>
-      </trans-unit>
-      <trans-unit id="Illegal_backslash_at_end_of_pattern">
-        <source>Illegal \ at end of pattern</source>
-        <target state="translated">Недопустимый символ "\" в конце шаблона</target>
-        <note>This is an error message shown to the user when they write an invalid Regular Expression. Example: \</note>
-      </trans-unit>
-      <trans-unit id="Illegal_x_y_with_x_less_than_y">
-        <source>Illegal {x,y} with x &gt; y</source>
-        <target state="translated">Неправильное использование {x,y} в x &gt; y</target>
-        <note>This is an error message shown to the user when they write an invalid Regular Expression. Example: a{1,0}</note>
-      </trans-unit>
-      <trans-unit id="Incomplete_character_escape">
-        <source>Incomplete \p{X} character escape</source>
-        <target state="translated">Незавершенная escape-последовательность \p{X}</target>
-        <note>This is an error message shown to the user when they write an invalid Regular Expression. Example: \p{ Cc }</note>
-      </trans-unit>
-      <trans-unit id="Insufficient_hexadecimal_digits">
-        <source>Insufficient hexadecimal digits</source>
-        <target state="translated">Недостаточно шестнадцатеричных цифр</target>
-        <note>This is an error message shown to the user when they write an invalid Regular Expression. Example: \x</note>
-      </trans-unit>
-      <trans-unit id="Invalid_group_name_Group_names_must_begin_with_a_word_character">
-        <source>Invalid group name: Group names must begin with a word character</source>
-        <target state="translated">Недопустимое имя группы: имя группы должно начинаться с буквы</target>
-        <note>This is an error message shown to the user when they write an invalid Regular Expression. Example: (?&lt;a &gt;a)</note>
-      </trans-unit>
-      <trans-unit id="Malformed">
-        <source>malformed</source>
-        <target state="translated">Ошибка в регулярном выражении</target>
-        <note>This is an error message shown to the user when they write an invalid Regular Expression. Example: (?(0</note>
-      </trans-unit>
-      <trans-unit id="Malformed_character_escape">
-        <source>Malformed \p{X} character escape</source>
-        <target state="translated">Неправильная escape-последовательность \p{X}</target>
-        <note>This is an error message shown to the user when they write an invalid Regular Expression. Example: \p {Cc}</note>
-      </trans-unit>
-      <trans-unit id="Malformed_named_back_reference">
-        <source>Malformed \k&lt;...&gt; named back reference</source>
-        <target state="translated">Неправильная именованная обратная ссылка \k&lt;...&gt;</target>
-        <note>This is an error message shown to the user when they write an invalid Regular Expression. Example: \k'</note>
-      </trans-unit>
-      <trans-unit id="Missing_control_character">
-        <source>Missing control character</source>
-        <target state="translated">Отсутствует управляющий символ</target>
-        <note>This is an error message shown to the user when they write an invalid Regular Expression. Example: \c</note>
-      </trans-unit>
-      <trans-unit id="Nested_quantifier_0">
-        <source>Nested quantifier {0}</source>
-        <target state="translated">Вложенный квантификатор {0}</target>
-        <note>This is an error message shown to the user when they write an invalid Regular Expression. Example: a**. In this case {0} will be '*', the extra unnecessary quantifier.</note>
-      </trans-unit>
-      <trans-unit id="Not_enough_close_parens">
-        <source>Not enough )'s</source>
-        <target state="translated">Отсутствуют закрывающие круглые скобки</target>
-        <note>This is an error message shown to the user when they write an invalid Regular Expression. Example: (a</note>
-      </trans-unit>
-      <trans-unit id="Quantifier_x_y_following_nothing">
-        <source>Quantifier {x,y} following nothing</source>
-        <target state="translated">Отсутствуют элементы перед квантификатором {x,y}</target>
-        <note>This is an error message shown to the user when they write an invalid Regular Expression. Example: *</note>
-      </trans-unit>
-      <trans-unit id="Reference_to_undefined_group">
-        <source>reference to undefined group</source>
-        <target state="translated">Ссылка на неопределенную группу</target>
-        <note>This is an error message shown to the user when they write an invalid Regular Expression. Example: (?(1))</note>
-      </trans-unit>
-      <trans-unit id="Reference_to_undefined_group_name_0">
-        <source>Reference to undefined group name {0}</source>
-        <target state="translated">Ссылка на неопределенное имя группы {0}</target>
-        <note>This is an error message shown to the user when they write an invalid Regular Expression. Example: \k&lt;a&gt;. Here, {0} will be the name of the undefined group ('a')</note>
-      </trans-unit>
-      <trans-unit id="Reference_to_undefined_group_number_0">
-        <source>Reference to undefined group number {0}</source>
-        <target state="translated">Ссылка на неопределенный номер группы {0}</target>
-        <note>This is an error message shown to the user when they write an invalid Regular Expression. Example: (?&lt;-1&gt;). Here, {0} will be the number of the undefined group ('1')</note>
-      </trans-unit>
-      <trans-unit id="Too_many_bars_in_conditional_grouping">
-        <source>Too many | in (?()|)</source>
-        <target state="translated">Слишком много операторов "|" в "(?()|)"</target>
-        <note>This is an error message shown to the user when they write an invalid Regular Expression. Example: (?(0)a|b|)</note>
-      </trans-unit>
-      <trans-unit id="Too_many_close_parens">
-        <source>Too many )'s</source>
-        <target state="translated">Слишком много закрывающих круглых скобок</target>
-        <note>This is an error message shown to the user when they write an invalid Regular Expression. Example: )</note>
-      </trans-unit>
-      <trans-unit id="Unknown_property">
-        <source>Unknown property</source>
-        <target state="translated">Неизвестное свойство</target>
-        <note>This is an error message shown to the user when they write an invalid Regular Expression. Example: \p{}</note>
-      </trans-unit>
-      <trans-unit id="Unknown_property_0">
-        <source>Unknown property '{0}'</source>
-        <target state="translated">Неизвестное свойство "{0}"</target>
-        <note>This is an error message shown to the user when they write an invalid Regular Expression. Example: \p{xxx}. Here, {0} will be the name of the unknown property ('xxx')</note>
-      </trans-unit>
-      <trans-unit id="Unrecognized_control_character">
-        <source>Unrecognized control character</source>
-        <target state="translated">Не удалось распознать управляющий символ</target>
-        <note>This is an error message shown to the user when they write an invalid Regular Expression. Example: [\c]</note>
-      </trans-unit>
-      <trans-unit id="Unrecognized_escape_sequence_0">
-        <source>Unrecognized escape sequence \{0}</source>
-        <target state="translated">Не удалось распознать escape-последовательность \{0}</target>
-        <note>This is an error message shown to the user when they write an invalid Regular Expression. Example: \m. Here, {0} will be the unrecognized character ('m')</note>
-      </trans-unit>
-      <trans-unit id="Unrecognized_grouping_construct">
-        <source>Unrecognized grouping construct</source>
-        <target state="translated">Не удалось распознать конструкцию группировки</target>
-        <note>This is an error message shown to the user when they write an invalid Regular Expression. Example: (?&lt;</note>
-      </trans-unit>
-      <trans-unit id="Unterminated_character_class_set">
-        <source>Unterminated [] set</source>
-        <target state="translated">Набор [] без признака завершения</target>
-        <note>This is an error message shown to the user when they write an invalid Regular Expression. Example: [</note>
-      </trans-unit>
-      <trans-unit id="Unterminated_regex_comment">
-        <source>Unterminated (?#...) comment</source>
-        <target state="translated">Незавершенный комментарий (? #...)</target>
-        <note>This is an error message shown to the user when they write an invalid Regular Expression. Example: (?#</note>
-      </trans-unit>
->>>>>>> 21d9c895
       <trans-unit id="dot_NET_Coding_Conventions">
         <source>.NET Coding Conventions</source>
         <target state="translated">Рекомендации по написанию кода .NET</target>
@@ -2233,28 +962,6 @@
         <target state="translated">Записанные переменные:</target>
         <note />
       </trans-unit>
-<<<<<<< HEAD
-      <trans-unit id="ValueUsageInfo_Read">
-        <source>Read</source>
-        <target state="needs-review-translation">Чтение</target>
-        <note>See xml doc comments on 'ValueUsageInfo' enum for context</note>
-      </trans-unit>
-      <trans-unit id="ValueUsageInfo_Reference">
-        <source>Reference</source>
-        <target state="needs-review-translation">Ссылка</target>
-        <note>See xml doc comments on 'ValueUsageInfo' enum for context</note>
-      </trans-unit>
-      <trans-unit id="ValueUsageInfo_Write">
-        <source>Write</source>
-        <target state="needs-review-translation">Запись</target>
-        <note>See xml doc comments on 'ValueUsageInfo' enum for context</note>
-=======
-      <trans-unit id="Regex_issue_0">
-        <source>Regex issue: {0}</source>
-        <target state="translated">Проблема с регулярным выражением: {0}</target>
-        <note>This is an error message shown to the user when they write an invalid Regular Expression. {0} will be the actual text of one of the above Regular Expression errors.</note>
->>>>>>> 21d9c895
-      </trans-unit>
       <trans-unit id="Parameter_preferences">
         <source>Parameter preferences</source>
         <target state="translated">Настройки параметров</target>
