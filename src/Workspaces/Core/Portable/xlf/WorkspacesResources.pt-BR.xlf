--- conflicted
+++ resolved
@@ -1757,17 +1757,6 @@
         <target state="translated">Aviso</target>
         <note />
       </trans-unit>
-<<<<<<< HEAD
-      <trans-unit id="Member_access_should_be_qualified">
-        <source>Member access should be qualified.</source>
-        <target state="translated">O acesso de membro deve ser qualificado.</target>
-=======
-      <trans-unit id="Populate_switch">
-        <source>Populate switch</source>
-        <target state="translated">Popular comutador</target>
->>>>>>> 4667f9fb
-        <note />
-      </trans-unit>
       <trans-unit id="Enable">
         <source>Enable</source>
         <target state="translated">Habilitar</target>
