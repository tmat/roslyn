﻿<?xml version="1.0" encoding="utf-8"?>
<xliff xmlns="urn:oasis:names:tc:xliff:document:1.2" xmlns:xsi="http://www.w3.org/2001/XMLSchema-instance" version="1.2" xsi:schemaLocation="urn:oasis:names:tc:xliff:document:1.2 xliff-core-1.2-transitional.xsd">
  <file datatype="xml" source-language="en" target-language="it" original="../WorkspacesResources.resx">
    <body>
      <trans-unit id="Adding_analyzer_config_documents_is_not_supported">
        <source>Adding analyzer config documents is not supported.</source>
        <target state="translated">L'aggiunta di documenti di configurazione dell'analizzatore non è supportata.</target>
        <note />
      </trans-unit>
      <trans-unit id="An_error_occurred_while_reading_the_specified_configuration_file_colon_0">
        <source>An error occurred while reading the specified configuration file: {0}</source>
        <target state="translated">Si è verificato un errore durante la lettura del file di configurazione specificato: {0}</target>
        <note />
      </trans-unit>
      <trans-unit id="CSharp_files">
        <source>C# files</source>
        <target state="translated">File C#</target>
        <note />
      </trans-unit>
      <trans-unit id="Changing_analyzer_config_documents_is_not_supported">
        <source>Changing analyzer config documents is not supported.</source>
        <target state="translated">La modifica di documenti di configurazione dell'analizzatore non è supportata.</target>
        <note />
      </trans-unit>
      <trans-unit id="Changing_document_0_is_not_supported">
        <source>Changing document '{0}' is not supported.</source>
        <target state="translated">La modifica del documento '{0}' non è supportata.</target>
        <note />
      </trans-unit>
      <trans-unit id="Compilation_is_required_to_accomplish_the_task_but_is_not_supported_by_project_0">
        <source>Compilation is required to accomplish the task but is not supported by project {0}.</source>
        <target state="translated">Per eseguire l'attività, è necessaria la compilazione, che però non è supportata dal progetto {0}.</target>
        <note />
      </trans-unit>
      <trans-unit id="Core_EditorConfig_Options">
        <source>Core EditorConfig Options</source>
        <target state="translated">Opzioni EditorConfig di base</target>
        <note />
      </trans-unit>
      <trans-unit id="DateTimeKind_must_be_Utc">
        <source>DateTimeKind must be Utc</source>
        <target state="translated">Il valore di DateTimeKind deve essere Utc</target>
        <note />
      </trans-unit>
      <trans-unit id="Destination_type_must_be_a_0_1_2_or_3_but_given_one_is_4">
        <source>Destination type must be a {0}, {1}, {2} or {3}, but given one is {4}.</source>
        <target state="translated">Il tipo di destinazione deve essere {0}, {1}, {2} o {3}, ma quello specificato è {4}.</target>
        <note />
      </trans-unit>
      <trans-unit id="Document_does_not_support_syntax_trees">
        <source>Document does not support syntax trees</source>
        <target state="translated">Il documento non supporta alberi di sintassi</target>
        <note />
      </trans-unit>
      <trans-unit id="Error_reading_content_of_source_file_0_1">
        <source>Error reading content of source file '{0}' -- '{1}'.</source>
        <target state="translated">Si è verificato un errore durante la lettura del contenuto del file di origine '{0}' - '{1}'.</target>
        <note />
      </trans-unit>
      <trans-unit id="Expression_level_preferences">
        <source>Expression-level preferences</source>
        <target state="translated">Preferenze a livello di espressione</target>
        <note />
      </trans-unit>
      <trans-unit id="Field_preferences">
        <source>Field preferences</source>
        <target state="translated">Preferenze per campi</target>
        <note />
      </trans-unit>
      <trans-unit id="Indentation_and_spacing">
        <source>Indentation and spacing</source>
        <target state="translated">Rientro e spaziatura</target>
        <note />
      </trans-unit>
      <trans-unit id="Language_keywords_vs_BCL_types_preferences">
        <source>Language keywords vs BCL types preferences</source>
        <target state="translated">Preferenze per parole chiave linguaggio rispetto a tipi BCL</target>
        <note />
      </trans-unit>
      <trans-unit id="Modifier_preferences">
        <source>Modifier preferences</source>
        <target state="translated">Preferenze per modificatore</target>
        <note />
      </trans-unit>
      <trans-unit id="Naming_rules">
        <source>Naming rules</source>
        <target state="translated">Regole di denominazione</target>
        <note />
      </trans-unit>
      <trans-unit id="Naming_styles">
        <source>Naming styles</source>
        <target state="translated">Stili di denominazione</target>
        <note />
      </trans-unit>
      <trans-unit id="New_line_preferences">
        <source>New line preferences</source>
        <target state="translated">Preferenze per nuova riga</target>
        <note />
      </trans-unit>
      <trans-unit id="Options_did_not_come_from_specified_Solution">
        <source>Options did not come from specified Solution</source>
        <target state="translated">Le opzioni non provengono dalla soluzione specificata</target>
        <note />
      </trans-unit>
      <trans-unit id="Organize_usings">
        <source>Organize usings</source>
        <target state="translated">Organizza using</target>
        <note />
      </trans-unit>
      <trans-unit id="Parentheses_preferences">
        <source>Parentheses preferences</source>
        <target state="translated">Preferenze per parentesi</target>
        <note />
      </trans-unit>
      <trans-unit id="Prefix_0_does_not_match_expected_prefix_1">
        <source>Prefix '{0}' does not match expected prefix '{1}'</source>
        <target state="translated">Il prefisso '{0}' non corrisponde al prefisso previsto '{1}'</target>
        <note />
      </trans-unit>
      <trans-unit id="Prefix_0_is_not_expected">
        <source>Prefix '{0}' is not expected</source>
        <target state="translated">Il prefisso '{0}' non è previsto</target>
        <note />
      </trans-unit>
      <trans-unit id="Project_of_ID_0_is_required_to_accomplish_the_task_but_is_not_available_from_the_solution">
        <source>Project of ID {0} is required to accomplish the task but is not available from the solution</source>
        <target state="translated">Per eseguire l'attività, è necessario il progetto con ID '{0}', che però non è disponibile dalla soluzione</target>
        <note />
      </trans-unit>
      <trans-unit id="Refactoring_Only">
        <source>Refactoring Only</source>
        <target state="translated">Solo refactoring</target>
        <note />
      </trans-unit>
<<<<<<< HEAD
=======
      <trans-unit id="Regex_all_control_characters_long">
        <source>All control characters. This includes the Cc, Cf, Cs, Co, and Cn categories.</source>
        <target state="translated">Tutti i caratteri di controllo. Sono incluse le categorie Cc, Cf, Cs, Co e Cn.</target>
        <note />
      </trans-unit>
      <trans-unit id="Regex_all_control_characters_short">
        <source>all control characters</source>
        <target state="translated">tutti i caratteri di controllo</target>
        <note />
      </trans-unit>
      <trans-unit id="Regex_all_diacritic_marks_long">
        <source>All diacritic marks. This includes the Mn, Mc, and Me categories.</source>
        <target state="translated">Tutti i contrassegni diacritici. Sono incluse le categorie Mn, Mc e Me.</target>
        <note />
      </trans-unit>
      <trans-unit id="Regex_all_diacritic_marks_short">
        <source>all diacritic marks</source>
        <target state="translated">tutti i contrassegni diacritici</target>
        <note />
      </trans-unit>
      <trans-unit id="Regex_all_letter_characters_long">
        <source>All letter characters. This includes the Lu, Ll, Lt, Lm, and Lo characters.</source>
        <target state="translated">Tutti i caratteri alfanumerici. Sono incluse le categorie Lu, Ll, Lt, Lm e Lo.</target>
        <note />
      </trans-unit>
      <trans-unit id="Regex_all_letter_characters_short">
        <source>all letter characters</source>
        <target state="translated">tutti i caratteri alfanumerici</target>
        <note />
      </trans-unit>
      <trans-unit id="Regex_all_numbers_long">
        <source>All numbers. This includes the Nd, Nl, and No categories.</source>
        <target state="translated">Tutti i numeri. Sono incluse le categorie Nd, Nl e No.</target>
        <note />
      </trans-unit>
      <trans-unit id="Regex_all_numbers_short">
        <source>all numbers</source>
        <target state="translated">tutti i numeri</target>
        <note />
      </trans-unit>
      <trans-unit id="Regex_all_punctuation_characters_long">
        <source>All punctuation characters. This includes the Pc, Pd, Ps, Pe, Pi, Pf, and Po categories.</source>
        <target state="translated">Tutti i caratteri di punteggiatura. Sono incluse le categorie Pc, Pd, Ps, Pe, Pi, Pf e Po.</target>
        <note />
      </trans-unit>
      <trans-unit id="Regex_all_punctuation_characters_short">
        <source>all punctuation characters</source>
        <target state="translated">tutti i caratteri di punteggiatura</target>
        <note />
      </trans-unit>
      <trans-unit id="Regex_all_separator_characters_long">
        <source>All separator characters. This includes the Zs, Zl, and Zp categories.</source>
        <target state="translated">Tutti i caratteri separatori. Sono incluse le categorie Zs, Zl e Zp.</target>
        <note />
      </trans-unit>
      <trans-unit id="Regex_all_separator_characters_short">
        <source>all separator characters</source>
        <target state="translated">tutti i caratteri separatori</target>
        <note />
      </trans-unit>
      <trans-unit id="Regex_all_symbols_long">
        <source>All symbols. This includes the Sm, Sc, Sk, and So categories.</source>
        <target state="translated">Tutti i simboli. Sono incluse le categorie Sm, Sc, Sk e So.</target>
        <note />
      </trans-unit>
      <trans-unit id="Regex_all_symbols_short">
        <source>all symbols</source>
        <target state="translated">tutti i simboli</target>
        <note />
      </trans-unit>
      <trans-unit id="Regex_alternation_long">
        <source>You can use the vertical bar (|) character to match any one of a series of patterns, where the | character separates each pattern.</source>
        <target state="translated">È possibile usare la barra verticale (|) per trovare la corrispondenza con uno qualsiasi di una serie di criteri, dove i singoli criteri sono separati dal carattere |.</target>
        <note />
      </trans-unit>
      <trans-unit id="Regex_alternation_short">
        <source>alternation</source>
        <target state="translated">alternanza</target>
        <note />
      </trans-unit>
      <trans-unit id="Regex_any_character_group_long">
        <source>The period character (.) matches any character except \n (the newline character, \u000A).  If a regular expression pattern is modified by the RegexOptions.Singleline option, or if the portion of the pattern that contains the . character class is modified by the 's' option, . matches any character.</source>
        <target state="translated">Il carattere punto (.) corrisponde a qualsiasi carattere tranne \n (carattere di nuova riga \u000A).  Se un criterio di ricerca di espressioni regolari viene modificato dall'opzione RegexOptions.Singleline o se la parte del criterio contenente la classe di caratteri . viene modificata dall'opzione 's', . corrisponde a qualsiasi carattere.</target>
        <note />
      </trans-unit>
      <trans-unit id="Regex_any_character_group_short">
        <source>any character</source>
        <target state="translated">qualsiasi carattere</target>
        <note />
      </trans-unit>
      <trans-unit id="Regex_backspace_character_long">
        <source>Matches a backspace character, \u0008</source>
        <target state="translated">Trova la corrispondenza di un carattere backspace \u0008</target>
        <note />
      </trans-unit>
      <trans-unit id="Regex_backspace_character_short">
        <source>backspace character</source>
        <target state="translated">carattere backspace</target>
        <note />
      </trans-unit>
      <trans-unit id="Regex_balancing_group_long">
        <source>A balancing group definition deletes the definition of a previously defined group and stores, in the current group, the interval between the previously defined group and the current group.
    
'name1' is the current group (optional), 'name2' is a previously defined group, and 'subexpression' is any valid regular expression pattern. The balancing group definition deletes the definition of name2 and stores the interval between name2 and name1 in name1. If no name2 group is defined, the match backtracks. Because deleting the last definition of name2 reveals the previous definition of name2, this construct lets you use the stack of captures for group name2 as a counter for keeping track of nested constructs such as parentheses or opening and closing brackets.

The balancing group definition uses 'name2' as a stack. The beginning character of each nested construct is placed in the group and in its Group.Captures collection. When the closing character is matched, its corresponding opening character is removed from the group, and the Captures collection is decreased by one. After the opening and closing characters of all nested constructs have been matched, 'name1' is empty.</source>
        <target state="translated">Una definizione di gruppo di bilanciamento elimina la definizione di un gruppo precedentemente definito e archivia nel gruppo corrente l'intervallo tra il gruppo precedentemente definito e il gruppo corrente.
    
'name1' è il gruppo corrente (facoltativo), 'name2' è un gruppo precedentemente definito e 'subexpression' è qualsiasi criterio di ricerca di espressioni regolari valido. La definizione di gruppo di bilanciamento elimina la definizione di name2 e archivia l'intervallo tra name2 e name1 in name1. Se non è definito alcun gruppo name2, viene eseguito il backtracking della corrispondenza. Dal momento che l'eliminazione dell'ultima definizione di name2 rivela la definizione precedente di name2, questo costrutto consente di usare lo stack di acquisizioni per il gruppo name2 come contatore per tenere traccia dei costrutti annidati, come ad esempio le parentesi o le parentesi quadre di apertura e chiusura.

La definizione del gruppo di bilanciamento usa 'name2' come uno stack. Il carattere iniziale di ogni costrutto annidato viene posizionato nel gruppo e nella relativa raccolta Group.Captures. Quando viene trovata la corrispondenza con il carattere di chiusura, il carattere di apertura associato viene rimosso dal gruppo e la raccolta Captures viene ridotta di uno. Dopo che la corrispondenza dei caratteri di apertura e chiusura di tutti i costrutti annidati è stata trovata, 'name1' è vuoto.</target>
        <note />
      </trans-unit>
      <trans-unit id="Regex_balancing_group_short">
        <source>balancing group</source>
        <target state="translated">gruppo di bilanciamento</target>
        <note />
      </trans-unit>
      <trans-unit id="Regex_base_group">
        <source>base-group</source>
        <target state="translated">gruppo di base</target>
        <note />
      </trans-unit>
      <trans-unit id="Regex_bell_character_long">
        <source>Matches a bell (alarm) character, \u0007</source>
        <target state="translated">Trova la corrispondenza di un carattere di controllo del segnale acustico di avviso \u0007</target>
        <note />
      </trans-unit>
      <trans-unit id="Regex_bell_character_short">
        <source>bell character</source>
        <target state="translated">carattere di controllo del segnale acustico di avviso</target>
        <note />
      </trans-unit>
      <trans-unit id="Regex_carriage_return_character_long">
        <source>Matches a carriage-return character, \u000D.  Note that \r is not equivalent to the newline character, \n.</source>
        <target state="translated">Trova la corrispondenza di un carattere di ritorno a capo \u000D.  Si noti che \r non equivale al carattere di nuova riga \n.</target>
        <note />
      </trans-unit>
      <trans-unit id="Regex_carriage_return_character_short">
        <source>carriage-return character</source>
        <target state="translated">carattere di ritorno a capo</target>
        <note />
      </trans-unit>
      <trans-unit id="Regex_character_class_subtraction_long">
        <source>Character class subtraction yields a set of characters that is the result of excluding the characters in one character class from another character class.

'base_group' is a positive or negative character group or range. The 'excluded_group' component is another positive or negative character group, or another character class subtraction expression (that is, you can nest character class subtraction expressions).</source>
        <target state="translated">La sottrazione di classi di caratteri produce un set di caratteri che è il risultato dell'esclusione dei caratteri di una classe di caratteri da un'altra classe di caratteri.

'base_group' è un gruppo o un intervallo di caratteri positivi o negativi. Il componente 'excluded_group' è un altro gruppo di caratteri positivi o negativi o un'altra espressione di sottrazione di classi di caratteri, ovvero è possibile annidare espressioni di sottrazione di classi di caratteri.</target>
        <note />
      </trans-unit>
      <trans-unit id="Regex_character_class_subtraction_short">
        <source>character class subtraction</source>
        <target state="translated">sottrazione di classi di caratteri</target>
        <note />
      </trans-unit>
      <trans-unit id="Regex_character_group">
        <source>character-group</source>
        <target state="translated">gruppo di caratteri</target>
        <note />
      </trans-unit>
      <trans-unit id="Regex_comment">
        <source>comment</source>
        <target state="translated">commento</target>
        <note />
      </trans-unit>
      <trans-unit id="Regex_conditional_expression_match_long">
        <source>This language element attempts to match one of two patterns depending on whether it can match an initial pattern.

'expression' is the initial pattern to match, 'yes' is the pattern to match if expression is matched, and 'no' is the optional pattern to match if expression is not matched.</source>
        <target state="translated">Questo elemento del linguaggio effettua un tentativo per trovare una corrispondenza con uno di due criteri, a seconda della possibilità di trovare una corrispondenza con un criterio iniziale.

dove 'expression' è il criterio iniziale per la corrispondenza, 'yes' è il criterio di corrispondenza se viene trovata una corrispondenza per l'espressione e 'no' è il criterio facoltativo di corrispondenza se non viene trovata una corrispondenza per l'espressione.</target>
        <note />
      </trans-unit>
      <trans-unit id="Regex_conditional_expression_match_short">
        <source>conditional expression match</source>
        <target state="translated">corrispondenza di espressione condizionale</target>
        <note />
      </trans-unit>
      <trans-unit id="Regex_conditional_group_match_long">
        <source>This language element attempts to match one of two patterns depending on whether it has matched a specified capturing group.

'name' is the name (or number) of a capturing group, 'yes' is the expression to match if 'name' (or 'number') has a match, and 'no' is the optional expression to match if it does not.</source>
        <target state="translated">Questo elemento del linguaggio effettua un tentativo per trovare una corrispondenza con uno di due criteri, a seconda dell'effettiva corrispondenza con un gruppo di acquisizione specificato.

'name' è il nome (o il numero) di un gruppo di acquisizione, 'yes' è l'espressione di cui trovare la corrispondenza se per 'name' (o 'number') è disponibile una corrispondenza e 'no' è l'espressione facoltativa di cui trovare la corrispondenza in caso contrario.</target>
        <note />
      </trans-unit>
      <trans-unit id="Regex_conditional_group_match_short">
        <source>conditional group match</source>
        <target state="translated">corrispondenza di gruppo condizionale</target>
        <note />
      </trans-unit>
      <trans-unit id="Regex_contiguous_matches_long">
        <source>The \G anchor specifies that a match must occur at the point where the previous match ended. When you use this anchor with the Regex.Matches or Match.NextMatch method, it ensures that all matches are contiguous.</source>
        <target state="translated">L'ancoraggio \G specifica che la corrispondenza deve verificarsi nel punto in cui è terminata la corrispondenza precedente. Se usato con il metodo Regex.Matches o Match.NextMatch, questo ancoraggio garantisce che tutte le corrispondenze siano contigue.</target>
        <note />
      </trans-unit>
      <trans-unit id="Regex_contiguous_matches_short">
        <source>contiguous matches</source>
        <target state="translated">corrispondenze contigue</target>
        <note />
      </trans-unit>
      <trans-unit id="Regex_control_character_long">
        <source>Matches an ASCII control character, where X is the letter of the control character. For example, \cC is CTRL-C.</source>
        <target state="translated">Trova la corrispondenza di un carattere di controllo ASCII, dove X è la lettera del carattere di controllo. Ad esempio, \cC corrisponde a CTRL+C.</target>
        <note />
      </trans-unit>
      <trans-unit id="Regex_control_character_short">
        <source>control character</source>
        <target state="translated">carattere di controllo</target>
        <note />
      </trans-unit>
      <trans-unit id="Regex_decimal_digit_character_long">
        <source>\d matches any decimal digit. It is equivalent to the \p{Nd} regular expression pattern, which includes the standard decimal digits 0-9 as well as the decimal digits of a number of other character sets.

If ECMAScript-compliant behavior is specified, \d is equivalent to [0-9]</source>
        <target state="translated">\d trova la corrispondenza di qualsiasi cifra decimale. Equivale al criterio di ricerca di espressioni regolari \p{Nd}, che include le cifre decimali standard da 0 a 9 e le cifre decimali di altri set di caratteri.

Se viene specificato il comportamento conforme a ECMAScript, \d equivale a [0-9]</target>
        <note />
      </trans-unit>
      <trans-unit id="Regex_decimal_digit_character_short">
        <source>decimal-digit character</source>
        <target state="translated">carattere di cifra decimale</target>
        <note />
      </trans-unit>
      <trans-unit id="Regex_end_of_line_comment_long">
        <source>A number sign (#) marks an x-mode comment, which starts at the unescaped # character at the end of the regular expression pattern and continues until the end of the line. To use this construct, you must either enable the x option (through inline options) or supply the RegexOptions.IgnorePatternWhitespace value to the option parameter when instantiating the Regex object or calling a static Regex method.</source>
        <target state="translated">Un cancelletto (#) contrassegna un commento in modalità x, che inizia in corrispondenza del carattere senza escape # alla fine del criterio di ricerca di espressioni regolari e continua fino alla fine della riga. Per usare questo costrutto, è necessario abilitare l'opzione x (con opzioni inline) o specificare il valore RegexOptions.IgnorePatternWhitespace per il parametro option quando si crea l'istanza dell'oggetto Regex o si chiama un metodo statico Regex.</target>
        <note />
      </trans-unit>
      <trans-unit id="Regex_end_of_line_comment_short">
        <source>end-of-line comment</source>
        <target state="translated">commento di fine riga</target>
        <note />
      </trans-unit>
      <trans-unit id="Regex_end_of_string_only_long">
        <source>The \z anchor specifies that a match must occur at the end of the input string. Like the $ language element, \z ignores the RegexOptions.Multiline option. Unlike the \Z language element, \z does not match a \n character at the end of a string. Therefore, it can only match the last line of the input string.</source>
        <target state="translated">L'ancoraggio \z specifica che la corrispondenza deve verificarsi alla fine della stringa di input. Come per l'elemento del linguaggio $, \z ignora l'opzione RegexOptions.Multiline. Diversamente dall'elemento del linguaggio \Z, \z non trova un carattere \n alla fine di una stringa. Di conseguenza, può trovare solo l'ultima riga della stringa di input.</target>
        <note />
      </trans-unit>
      <trans-unit id="Regex_end_of_string_only_short">
        <source>end of string only</source>
        <target state="translated">solo fine di stringa</target>
        <note />
      </trans-unit>
      <trans-unit id="Regex_end_of_string_or_before_ending_newline_long">
        <source>The \Z anchor specifies that a match must occur at the end of the input string, or before \n at the end of the input string. It is identical to the $ anchor, except that \Z ignores the RegexOptions.Multiline option. Therefore, in a multiline string, it can only match the end of the last line, or the last line before \n.

The \Z anchor matches \n but does not match \r\n (the CR/LF character combination). To match CR/LF, include \r?\Z in the regular expression pattern.</source>
        <target state="translated">L'ancoraggio \Z specifica che la corrispondenza deve verificarsi alla fine della stringa di input oppure prima di \n alla fine della stringa di input. L'ancoraggio è identico a $, ad eccezione del fatto che \Z ignora l'opzione RegexOptions.Multiline. Di conseguenza, in una stringa con più righe può trovare solo la fine dell'ultima riga oppure l'ultima riga prima di \n.

L'ancoraggio \Z corrisponde a \n, ma non a \r\n (combinazione di caratteri CR/LF). Per trovare la combinazione di caratteri CR/LF, includere \r?\Z nel criterio di ricerca di espressioni regolari.</target>
        <note />
      </trans-unit>
      <trans-unit id="Regex_end_of_string_or_before_ending_newline_short">
        <source>end of string or before ending newline</source>
        <target state="translated">fine di stringa o prima di terminare una nuova riga</target>
        <note />
      </trans-unit>
      <trans-unit id="Regex_end_of_string_or_line_long">
        <source>The $ anchor specifies that the preceding pattern must occur at the end of the input string, or before \n at the end of the input string. If you use $ with the RegexOptions.Multiline option, the match can also occur at the end of a line.

The $ anchor matches \n but does not match \r\n (the combination of carriage return and newline characters, or CR/LF). To match the CR/LF character combination, include \r?$ in the regular expression pattern.</source>
        <target state="translated">L'ancoraggio $ specifica che il criterio precedente deve verificarsi alla fine della stringa di input oppure prima di \n alla fine della stringa di input. Se si usa $ con l'opzione RegexOptions.Multiline, la corrispondenza può verificarsi anche alla fine di una riga.

L'ancoraggio $ corrisponde a \n, ma non a \r\n (combinazione di ritorno a capo e caratteri di nuova riga o CR/LF). Per trovare la combinazione di caratteri CR/LF, includere \r?$ nel criterio di ricerca di espressioni regolari.</target>
        <note />
      </trans-unit>
      <trans-unit id="Regex_end_of_string_or_line_short">
        <source>end of string or line</source>
        <target state="translated">fine di stringa o riga</target>
        <note />
      </trans-unit>
      <trans-unit id="Regex_escape_character_long">
        <source>Matches an escape character, \u001B</source>
        <target state="translated">Trova la corrispondenza di un carattere di escape \u001B</target>
        <note />
      </trans-unit>
      <trans-unit id="Regex_escape_character_short">
        <source>escape character</source>
        <target state="translated">carattere di escape</target>
        <note />
      </trans-unit>
      <trans-unit id="Regex_excluded_group">
        <source>excluded-group</source>
        <target state="translated">gruppo escluso</target>
        <note />
      </trans-unit>
      <trans-unit id="Regex_expression">
        <source>expression</source>
        <target state="translated">espressione</target>
        <note />
      </trans-unit>
      <trans-unit id="Regex_form_feed_character_long">
        <source>Matches a form-feed character, \u000C</source>
        <target state="translated">Trova la corrispondenza di un carattere di avanzamento carta \u000C</target>
        <note />
      </trans-unit>
      <trans-unit id="Regex_form_feed_character_short">
        <source>form-feed character</source>
        <target state="translated">carattere di avanzamento carta</target>
        <note />
      </trans-unit>
      <trans-unit id="Regex_group_options_long">
        <source>This grouping construct applies or disables the specified options within a subexpression. The options to enable are specified after the question mark, and the options to disable after the minus sign. The allowed options are:

    i	Use case-insensitive matching.
    m	Use multiline mode, where ^ and $ match the beginning and end of each line
	(instead of the beginning and end of the input string).
    s	Use single-line mode, where the period (.) matches every character
	(instead of every character except \n).
    n	Do not capture unnamed groups. The only valid captures are explicitly
	named or numbered groups of the form (?&lt;name&gt; subexpression).
    x	Exclude unescaped white space from the pattern, and enable comments
	after a number sign (#).</source>
        <target state="translated">Questo costrutto di raggruppamento applica o disabilita le opzioni specificate all'interno di una sottoespressione. Le opzioni da abilitare vengono specificate dopo il punto interrogativo, mentre quelle da disabilitare vengono specificate dopo il segno meno. Le opzioni consentite sono:

    i	Usa la corrispondenza che non fa distinzione tra maiuscole e minuscole.
    m	Usa la modalità multiriga, in cui ^ e $ corrispondono all'inizio e alla fine di ogni riga
	anziché all'inizio e alla fine della stringa di input.
    s	Usa la modalità a riga singola, in cui il punto (.) corrisponde a qualsiasi carattere
	anziché a ogni carattere eccetto \n.
    n	Non acquisisce gruppi senza nome. Le uniche acquisizioni valide sono i gruppi
	denominati o numerati in modo esplicito in formato (?&lt;nome&gt; sottoespressione).
    x	Esclude gli spazi vuoti senza caratteri di escape nel criterio e abilita i commenti
	dopo un simbolo di cancelletto (#).</target>
        <note />
      </trans-unit>
      <trans-unit id="Regex_group_options_short">
        <source>group options</source>
        <target state="translated">opzioni di raggruppamento</target>
        <note />
      </trans-unit>
      <trans-unit id="Regex_hexadecimal_escape_long">
        <source>Matches an ASCII character, where ## is a two-digit hexadecimal character code.</source>
        <target state="translated">Trova la corrispondenza di un carattere ASCII dove nn è un codice carattere esadecimale a due cifre.</target>
        <note />
      </trans-unit>
      <trans-unit id="Regex_hexadecimal_escape_short">
        <source>hexadecimal escape</source>
        <target state="translated">carattere di escape esadecimale</target>
        <note />
      </trans-unit>
      <trans-unit id="Regex_inline_comment_long">
        <source>The (?# comment) construct lets you include an inline comment in a regular expression. The regular expression engine does not use any part of the comment in pattern matching, although the comment is included in the string that is returned by the Regex.ToString method. The comment ends at the first closing parenthesis.</source>
        <target state="translated">Il costrutto (?# comment) consente di includere un commento inline in un'espressione regolare. Il motore delle espressioni regolari non usa una parte del commento nei criteri di ricerca, anche se il commento è incluso nella stringa restituita dal metodo Regex.ToString. Il commento termina in corrispondenza della prima parentesi chiusa.</target>
        <note />
      </trans-unit>
      <trans-unit id="Regex_inline_comment_short">
        <source>inline comment</source>
        <target state="translated">commento inline</target>
        <note />
      </trans-unit>
      <trans-unit id="Regex_inline_options_long">
        <source>Enables or disables specific pattern matching options for the remainder of a regular expression. The options to enable are specified after the question mark, and the options to disable after the minus sign. The allowed options are:

    i	Use case-insensitive matching.
    m	Use multiline mode, where ^ and $ match the beginning and end of each line
	(instead of the beginning and end of the input string).
    s	Use single-line mode, where the period (.) matches every character
	(instead of every character except \n).
    n	Do not capture unnamed groups. The only valid captures are explicitly named
	or numbered groups of the form (?&lt;name&gt; subexpression).
    x	Exclude unescaped white space from the pattern, and enable comments
	after a number sign (#).</source>
        <target state="translated">Abilita o disabilita opzioni specifiche dei criteri di ricerca per il resto di un'espressione regolare. Le opzioni da abilitare vengono specificate dopo il punto interrogativo, mentre quelle da disabilitare vengono specificate dopo il segno meno. Le opzioni consentite sono:

    i	Usa la corrispondenza che non fa distinzione tra maiuscole e minuscole.
    m	Usa la modalità multiriga, in cui ^ e $ corrispondono all'inizio e alla fine di ogni riga
	anziché all'inizio e alla fine della stringa di input.
    s	Usa la modalità a riga singola, in cui il punto (.) corrisponde a qualsiasi carattere
	anziché a ogni carattere eccetto \n.
    n	Non acquisisce gruppi senza nome. Le uniche acquisizioni valide sono gruppi
	denominati o numerati in modo esplicito nel formato (?&lt;nome&gt; sottoespressione).
    x	Esclude gli spazi vuoti senza caratteri di escape nel criterio e abilita i commenti
	dopo un simbolo di cancelletto (#).</target>
        <note />
      </trans-unit>
      <trans-unit id="Regex_inline_options_short">
        <source>inline options</source>
        <target state="translated">opzioni inline</target>
        <note />
      </trans-unit>
      <trans-unit id="Regex_letter_lowercase">
        <source>letter, lowercase</source>
        <target state="translated">alfanumerico, minuscolo</target>
        <note />
      </trans-unit>
      <trans-unit id="Regex_letter_modifier">
        <source>letter, modifier</source>
        <target state="translated">alfanumerico, modificatore</target>
        <note />
      </trans-unit>
      <trans-unit id="Regex_letter_other">
        <source>letter, other</source>
        <target state="translated">alfanumerico, altro</target>
        <note />
      </trans-unit>
      <trans-unit id="Regex_letter_titlecase">
        <source>letter, titlecase</source>
        <target state="translated">alfanumerico, titolo</target>
        <note />
      </trans-unit>
      <trans-unit id="Regex_letter_uppercase">
        <source>letter, uppercase</source>
        <target state="translated">alfanumerico, maiuscolo</target>
        <note />
      </trans-unit>
      <trans-unit id="Regex_mark_enclosing">
        <source>mark, enclosing</source>
        <target state="translated">contrassegno, chiusura</target>
        <note />
      </trans-unit>
      <trans-unit id="Regex_mark_nonspacing">
        <source>mark, nonspacing</source>
        <target state="translated">contrassegno, non spaziatura</target>
        <note />
      </trans-unit>
      <trans-unit id="Regex_mark_spacing_combining">
        <source>mark, spacing combining</source>
        <target state="translated">contrassegno, spaziatura combinata</target>
        <note />
      </trans-unit>
      <trans-unit id="Regex_match_at_least_n_times_lazy_long">
        <source>The {n,}? quantifier matches the preceding element at least n times, where n is any integer, but as few times as possible. It is the lazy counterpart of the greedy quantifier {n,}</source>
        <target state="translated">Il quantificatore {n,}? trova la corrispondenza con l'elemento precedente almeno n volte, dove n è qualsiasi numero intero, ma il minor numero di volte possibile. Si tratta della controparte lazy del quantificatore greedy {n,}</target>
        <note />
      </trans-unit>
      <trans-unit id="Regex_match_at_least_n_times_lazy_short">
        <source>match at least 'n' times (lazy)</source>
        <target state="translated">trova la corrispondenza almeno 'n' volte (corrispondenza lazy)</target>
        <note />
      </trans-unit>
      <trans-unit id="Regex_match_at_least_n_times_long">
        <source>The {n,} quantifier matches the preceding element at least n times, where n is any integer. {n,} is a greedy quantifier whose lazy equivalent is {n,}?</source>
        <target state="translated">Il quantificatore {n,} trova la corrispondenza con l'elemento precedente almeno n volte, dove n è qualsiasi numero intero. {n,} è un quantificatore greedy il cui equivalente lazy è {n,}?</target>
        <note />
      </trans-unit>
      <trans-unit id="Regex_match_at_least_n_times_short">
        <source>match at least 'n' times</source>
        <target state="translated">trova la corrispondenza almeno 'n' volte</target>
        <note />
      </trans-unit>
      <trans-unit id="Regex_match_between_m_and_n_times_lazy_long">
        <source>The {n,m}? quantifier matches the preceding element between n and m times, where n and m are integers, but as few times as possible. It is the lazy counterpart of the greedy quantifier {n,m}</source>
        <target state="translated">Il quantificatore {n,m}? trova la corrispondenza con l'elemento precedente tra n e m volte, dove n e m sono numeri interi, ma il minor numero di volte possibile. Si tratta della controparte lazy del quantificatore greedy {n,m}</target>
        <note />
      </trans-unit>
      <trans-unit id="Regex_match_between_m_and_n_times_lazy_short">
        <source>match at least 'n' times (lazy)</source>
        <target state="translated">trova la corrispondenza almeno 'n' volte (corrispondenza lazy)</target>
        <note />
      </trans-unit>
      <trans-unit id="Regex_match_between_m_and_n_times_long">
        <source>The {n,m} quantifier matches the preceding element at least n times, but no more than m times, where n and m are integers. {n,m} is a greedy quantifier whose lazy equivalent is {n,m}?</source>
        <target state="translated">Il quantificatore {n,m} trova la corrispondenza con l'elemento precedente almeno n volte, ma non più di m volte, dove n e m sono numeri interi. {n,m} è un quantificatore greedy il cui equivalente lazy è {n,m}?</target>
        <note />
      </trans-unit>
      <trans-unit id="Regex_match_between_m_and_n_times_short">
        <source>match between 'm' and 'n' times</source>
        <target state="translated">trova la corrispondenza tra 'n' e 'm' volte</target>
        <note />
      </trans-unit>
      <trans-unit id="Regex_match_exactly_n_times_lazy_long">
        <source>The {n}? quantifier matches the preceding element exactly n times, where n is any integer. It is the lazy counterpart of the greedy quantifier {n}+</source>
        <target state="translated">Il quantificatore {n}? trova la corrispondenza con l'elemento precedente esattamente n volte, dove n è qualsiasi numero intero. Si tratta della controparte lazy del quantificatore greedy {n}+</target>
        <note />
      </trans-unit>
      <trans-unit id="Regex_match_exactly_n_times_lazy_short">
        <source>match exactly 'n' times (lazy)</source>
        <target state="translated">trova la corrispondenza esatta 'n' volte (corrispondenza lazy)</target>
        <note />
      </trans-unit>
      <trans-unit id="Regex_match_exactly_n_times_long">
        <source>The {n} quantifier matches the preceding element exactly n times, where n is any integer. {n} is a greedy quantifier whose lazy equivalent is {n}?</source>
        <target state="translated">Il quantificatore {n} trova la corrispondenza con l'elemento precedente esattamente n volte, dove n è qualsiasi numero intero. {n} è un quantificatore greedy il cui equivalente lazy è {n}?</target>
        <note />
      </trans-unit>
      <trans-unit id="Regex_match_exactly_n_times_short">
        <source>match exactly 'n' times</source>
        <target state="translated">trova la corrispondenza esatta 'n' volte</target>
        <note />
      </trans-unit>
      <trans-unit id="Regex_match_one_or_more_times_lazy_long">
        <source>The +? quantifier matches the preceding element one or more times, but as few times as possible. It is the lazy counterpart of the greedy quantifier +</source>
        <target state="translated">Il quantificatore +? trova la corrispondenza con l'elemento precedente una o più volte, ma il minor numero di volte possibile. Si tratta della controparte lazy del quantificatore greedy +</target>
        <note />
      </trans-unit>
      <trans-unit id="Regex_match_one_or_more_times_lazy_short">
        <source>match one or more times (lazy)</source>
        <target state="translated">trova la corrispondenza una o più volte (corrispondenza lazy)</target>
        <note />
      </trans-unit>
      <trans-unit id="Regex_match_one_or_more_times_long">
        <source>The + quantifier matches the preceding element one or more times. It is equivalent to the {1,} quantifier. + is a greedy quantifier whose lazy equivalent is +?.</source>
        <target state="translated">Il quantificatore + trova la corrispondenza con l'elemento precedente una o più volte. Equivale al quantificatore {1,}. + è un quantificatore greedy il cui equivalente lazy è +?.</target>
        <note />
      </trans-unit>
      <trans-unit id="Regex_match_one_or_more_times_short">
        <source>match one or more times</source>
        <target state="translated">trova la corrispondenza una o più volte</target>
        <note />
      </trans-unit>
      <trans-unit id="Regex_match_zero_or_more_times_lazy_long">
        <source>The *? quantifier matches the preceding element zero or more times, but as few times as possible. It is the lazy counterpart of the greedy quantifier *</source>
        <target state="translated">Il quantificatore *? trova la corrispondenza con l'elemento precedente zero o più volte, ma il minor numero di volte possibile. Si tratta della controparte lazy del quantificatore greedy *</target>
        <note />
      </trans-unit>
      <trans-unit id="Regex_match_zero_or_more_times_lazy_short">
        <source>match zero or more times (lazy)</source>
        <target state="translated">trova la corrispondenza zero o più volte (corrispondenza lazy)</target>
        <note />
      </trans-unit>
      <trans-unit id="Regex_match_zero_or_more_times_long">
        <source>The * quantifier matches the preceding element zero or more times. It is equivalent to the {0,} quantifier. * is a greedy quantifier whose lazy equivalent is *?.</source>
        <target state="translated">Il quantificatore * trova la corrispondenza con l'elemento precedente zero o più volte. Equivale al quantificatore {0,}. * è un quantificatore greedy il cui equivalente lazy è *?.</target>
        <note />
      </trans-unit>
      <trans-unit id="Regex_match_zero_or_more_times_short">
        <source>match zero or more times</source>
        <target state="translated">trova la corrispondenza zero o più volte</target>
        <note />
      </trans-unit>
      <trans-unit id="Regex_match_zero_or_one_time_lazy_long">
        <source>The ?? quantifier matches the preceding element zero or one time, but as few times as possible. It is the lazy counterpart of the greedy quantifier ?</source>
        <target state="translated">Il quantificatore ?? trova la corrispondenza con l'elemento precedente zero o una volta, ma il minor numero di volte possibile. Si tratta della controparte lazy del quantificatore greedy ?</target>
        <note />
      </trans-unit>
      <trans-unit id="Regex_match_zero_or_one_time_lazy_short">
        <source>match zero or one time (lazy)</source>
        <target state="translated">trova la corrispondenza zero o una volta (corrispondenza lazy)</target>
        <note />
      </trans-unit>
      <trans-unit id="Regex_match_zero_or_one_time_long">
        <source>The ? quantifier matches the preceding element zero or one time. It is equivalent to the {0,1} quantifier. ? is a greedy quantifier whose lazy equivalent is ??.</source>
        <target state="translated">Il quantificatore ? trova la corrispondenza con l'elemento precedente zero o una volta. Equivale al quantificatore {0,1}. ? è un quantificatore greedy il cui equivalente lazy è ??.</target>
        <note />
      </trans-unit>
      <trans-unit id="Regex_match_zero_or_one_time_short">
        <source>match zero or one time</source>
        <target state="translated">trova la corrispondenza zero o una volta</target>
        <note />
      </trans-unit>
      <trans-unit id="Regex_matched_subexpression_long">
        <source>This grouping construct captures a matched 'subexpression', where 'subexpression' is any valid regular expression pattern. Captures that use parentheses are numbered automatically from left to right based on the order of the opening parentheses in the regular expression, starting from one. The capture that is numbered zero is the text matched by the entire regular expression pattern.</source>
        <target state="translated">Questo costrutto di raggruppamento acquisisce una 'subexpression' corrispondente, in cui 'subexpression' è qualsiasi criterio di ricerca di espressioni regolari valido. Le acquisizioni che usano parentesi sono numerate automaticamente da sinistra verso destra in base all'ordine delle parentesi di apertura nell'espressione regolare, a partire da uno. L'acquisizione che viene numerata zero è il testo corrispondente all'intero criterio di ricerca di espressioni regolari.</target>
        <note />
      </trans-unit>
      <trans-unit id="Regex_matched_subexpression_short">
        <source>matched subexpression</source>
        <target state="translated">sottoespressione corrispondente</target>
        <note />
      </trans-unit>
      <trans-unit id="Regex_name">
        <source>name</source>
        <target state="translated">nome</target>
        <note />
      </trans-unit>
      <trans-unit id="Regex_name1">
        <source>name1</source>
        <target state="translated">name1</target>
        <note />
      </trans-unit>
      <trans-unit id="Regex_name2">
        <source>name2</source>
        <target state="translated">name2</target>
        <note />
      </trans-unit>
      <trans-unit id="Regex_name_or_number">
        <source>name-or-number</source>
        <target state="translated">nome o numero</target>
        <note />
      </trans-unit>
      <trans-unit id="Regex_named_backreference_long">
        <source>A named or numbered backreference.

'name' is the name of a capturing group defined in the regular expression pattern.</source>
        <target state="translated">Backreference denominato o numerato.

'name' è il nome di un gruppo di acquisizione definito nel criterio di ricerca di espressioni regolari.</target>
        <note />
      </trans-unit>
      <trans-unit id="Regex_named_backreference_short">
        <source>named backreference</source>
        <target state="translated">backreference denominato</target>
        <note />
      </trans-unit>
      <trans-unit id="Regex_named_matched_subexpression_long">
        <source>Captures a matched subexpression and lets you access it by name or by number.

'name' is a valid group name, and 'subexpression' is any valid regular expression pattern. 'name' must not contain any punctuation characters and cannot begin with a number.

If the RegexOptions parameter of a regular expression pattern matching method includes the RegexOptions.ExplicitCapture flag, or if the n option is applied to this subexpression, the only way to capture a subexpression is to explicitly name capturing groups.</source>
        <target state="translated">Acquisisce una sottoespressione corrispondente e consente di accedervi tramite nome o numero.

'name' è un nome di gruppo valido e 'subexpression' è un qualsiasi criterio di ricerca di espressioni regolari valido. 'name' non deve contenere alcun simbolo di punteggiatura e non può iniziare con un numero.

Se il parametro RegexOptions di un criterio di ricerca di espressioni regolari include il flag RegexOptions.ExplicitCapture o se l'opzione n viene applicata a questa sottoespressione, l'unico modo per acquisire una sottoespressione consiste nell'assegnare esplicitamente un nome ai gruppi di acquisizione.</target>
        <note />
      </trans-unit>
      <trans-unit id="Regex_named_matched_subexpression_short">
        <source>named matched subexpression</source>
        <target state="translated">sottoespressione corrispondente denominate</target>
        <note />
      </trans-unit>
      <trans-unit id="Regex_negative_character_group_long">
        <source>A negative character group specifies a list of characters that must not appear in an input string for a match to occur. The list of characters are specified individually.

Two or more character ranges can be concatenated. For example, to specify the range of decimal digits from "0" through "9", the range of lowercase letters from "a" through "f", and the range of uppercase letters from "A" through "F", use [0-9a-fA-F].</source>
        <target state="translated">Un gruppo di caratteri negativi specifica un elenco di caratteri che non devono essere presenti in una stringa di input per trovare una corrispondenza. L'elenco di caratteri viene specificato singolarmente.

Due o più intervalli di caratteri possono essere concatenati. Ad esempio, per specificare l'intervallo di cifre decimali comprese tra "0" e "9", l'intervallo di lettere minuscole comprese tra "a" e "f" e l'intervallo di lettere maiuscole comprese tra "A" e "F", usare [0-9a-fA-F].</target>
        <note />
      </trans-unit>
      <trans-unit id="Regex_negative_character_group_short">
        <source>negative character group</source>
        <target state="translated">gruppo di caratteri negativi</target>
        <note />
      </trans-unit>
      <trans-unit id="Regex_negative_character_range_long">
        <source>A negative character range specifies a list of characters that must not appear in an input string for a match to occur. 'firstCharacter' is the character that begins the range, and 'lastCharacter' is the character that ends the range.

Two or more character ranges can be concatenated. For example, to specify the range of decimal digits from "0" through "9", the range of lowercase letters from "a" through "f", and the range of uppercase letters from "A" through "F", use [0-9a-fA-F].</source>
        <target state="translated">Un intervallo di caratteri negativi specifica un elenco di caratteri che non devono essere presenti in una stringa di input per trovare una corrispondenza. 'firstCharacter' è il carattere che inizia l'intervallo e 'lastCharacter' è il carattere che lo termina.

Due o più intervalli di caratteri possono essere concatenati. Ad esempio, per specificare l'intervallo di cifre decimali comprese tra "0" e "9", l'intervallo di lettere minuscole comprese tra "a" e "f" e l'intervallo di lettere maiuscole comprese tra "A" e "F", usare [0-9a-fA-F].</target>
        <note />
      </trans-unit>
      <trans-unit id="Regex_negative_character_range_short">
        <source>negative character range</source>
        <target state="translated">intervallo di caratteri negativi</target>
        <note />
      </trans-unit>
      <trans-unit id="Regex_negative_unicode_category_long">
        <source>The regular expression construct \P{ name } matches any character that does not belong to a Unicode general category or named block, where name is the category abbreviation or named block name.</source>
        <target state="translated">Il costrutto di espressione regolare \P{ name } corrisponde a qualsiasi carattere non appartenente a una categoria generale Unicode o a un blocco denominato, dove name è l'abbreviazione della categoria o il nome del blocco denominato.</target>
        <note />
      </trans-unit>
      <trans-unit id="Regex_negative_unicode_category_short">
        <source>negative unicode category</source>
        <target state="translated">categoria Unicode negativa</target>
        <note />
      </trans-unit>
      <trans-unit id="Regex_new_line_character_long">
        <source>Matches a new-line character, \u000A</source>
        <target state="translated">Trova la corrispondenza di un carattere di nuova riga \u000A</target>
        <note />
      </trans-unit>
      <trans-unit id="Regex_new_line_character_short">
        <source>new-line character</source>
        <target state="translated">carattere di nuova riga</target>
        <note />
      </trans-unit>
      <trans-unit id="Regex_no">
        <source>no</source>
        <target state="translated">no</target>
        <note />
      </trans-unit>
      <trans-unit id="Regex_non_digit_character_long">
        <source>\D matches any non-digit character. It is equivalent to the \P{Nd} regular expression pattern.

If ECMAScript-compliant behavior is specified, \D is equivalent to [^0-9]</source>
        <target state="translated">\D trova la corrispondenza con qualsiasi carattere non numerico. Equivale al criterio di ricerca di espressioni regolari \P{Nd}.

Se viene specificato il comportamento conforme a ECMAScript, \D equivale a [^0-9]</target>
        <note />
      </trans-unit>
      <trans-unit id="Regex_non_digit_character_short">
        <source>non-digit character</source>
        <target state="translated">carattere non numerico</target>
        <note />
      </trans-unit>
      <trans-unit id="Regex_non_white_space_character_long">
        <source>\S matches any non-white-space character. It is equivalent to the [^\f\n\r\t\v\x85\p{Z}] regular expression pattern, or the opposite of the regular expression pattern that is equivalent to \s, which matches white-space characters.

If ECMAScript-compliant behavior is specified, \S is equivalent to [^ \f\n\r\t\v]</source>
        <target state="translated">\S trova la corrispondenza di qualsiasi carattere diverso da uno spazio. Equivale al criterio di ricerca di espressioni regolari [^\f\n\r\t\v\x85\p{Z}] o è il contrario del criterio di ricerca di espressioni regolari equivalente a \s, che corrisponde a spazi vuoti.

Se viene specificato il comportamento conforme a ECMAScript, \S equivale a [^ \f\n\r\t\v]</target>
        <note />
      </trans-unit>
      <trans-unit id="Regex_non_white_space_character_short">
        <source>non-white-space character</source>
        <target state="translated">carattere diverso da uno spazio vuoto</target>
        <note />
      </trans-unit>
      <trans-unit id="Regex_non_word_boundary_long">
        <source>The \B anchor specifies that the match must not occur on a word boundary. It is the opposite of the \b anchor.</source>
        <target state="translated">L'ancoraggio \B specifica che la corrispondenza non deve verificarsi in un confine di parola. Si tratta dell'effetto contrario rispetto all'ancoraggio \b.</target>
        <note />
      </trans-unit>
      <trans-unit id="Regex_non_word_boundary_short">
        <source>non-word boundary</source>
        <target state="translated">carattere che non costituisce un confine di parola</target>
        <note />
      </trans-unit>
      <trans-unit id="Regex_non_word_character_long">
        <source>\W matches any non-word character. It matches any character except for those in the following Unicode categories:

    Ll	Letter, Lowercase
    Lu	Letter, Uppercase
    Lt	Letter, Titlecase
    Lo	Letter, Other
    Lm	Letter, Modifier
    Mn	Mark, Nonspacing
    Nd	Number, Decimal Digit
    Pc	Punctuation, Connector

If ECMAScript-compliant behavior is specified, \W is equivalent to [^a-zA-Z_0-9]</source>
        <target state="translated">\W trova la corrispondenza di qualsiasi carattere non alfabetico. Corrisponde a tutti i caratteri, ad eccezione di quelli inclusi nelle categorie Unicode seguenti:

    Ll	Letter, Lowercase
    Lu	Letter, Uppercase
    Lt	Letter, Titlecase
    Lo	Letter, Other
    Lm	Letter, Modifier
    Mn	Mark, Nonspacing
    Nd	Number, Decimal Digit
    Pc	Punctuation, Connector

Se viene specificato il comportamento conforme a ECMAScript, \W equivale a [^a-zA-Z_0-9]</target>
        <note>Note: Ll, Lu, Lt, Lo, Lm, Mn, Nd, and Pc are all things that should not be localized. </note>
      </trans-unit>
      <trans-unit id="Regex_non_word_character_short">
        <source>non-word character</source>
        <target state="translated">carattere non alfanumerico</target>
        <note />
      </trans-unit>
      <trans-unit id="Regex_nonbacktracking_subexpression_long">
        <source>This construct disables backtracking. The regular expression engine will match as many characters in the input string as it can. When no further match is possible, it will not backtrack to attempt alternate pattern matches. (That is, the subexpression matches only strings that would be matched by the subexpression alone; it does not attempt to match a string based on the subexpression and any subexpressions that follow it.)

This option is recommended if you know that backtracking will not succeed. Preventing the regular expression engine from performing unnecessary searching improves performance.</source>
        <target state="translated">Questo costrutto disabilita il backtracking. Il motore delle espressioni regolari troverà la corrispondenza con il numero massimo possibile di caratteri nella stringa di input. Quando non sarà più possibile trovare altre corrispondenze, non eseguirà il backtracking per trovare corrispondenze alternative con i criteri. Viene quindi trovata la corrispondenza della sottoespressione solo con stringhe corrispondenti esclusivamente alla sottoespressione; non effettua un tentativo per trovare una corrispondenza per una stringa in base alla sottoespressione e a qualsiasi sottoespressione successiva.

Questa opzione è consigliata solo se si è certi che il backtracking avrà esito negativo. Impedendo al motore delle espressioni regolari di eseguire ricerche non necessarie si registra un miglioramento delle prestazioni.</target>
        <note />
      </trans-unit>
      <trans-unit id="Regex_nonbacktracking_subexpression_short">
        <source>nonbacktracking subexpression</source>
        <target state="translated">sottoespressione di non backtracking</target>
        <note />
      </trans-unit>
      <trans-unit id="Regex_noncapturing_group_long">
        <source>This construct does not capture the substring that is matched by a subexpression:

The noncapturing group construct is typically used when a quantifier is applied to a group, but the substrings captured by the group are of no interest.

If a regular expression includes nested grouping constructs, an outer noncapturing group construct does not apply to the inner nested group constructs.</source>
        <target state="translated">Questo costrutto non acquisisce la sottostringa corrispondente a una sottoespressione:

Il costrutto del gruppo non di acquisizione viene generalmente usato quando un quantificatore è applicato a un gruppo, ma le sottostringhe acquisite dal gruppo non sono di alcun interesse.

Se un'espressione regolare include costrutti di raggruppamento annidati, un costrutto del gruppo di non acquisizione esterno non si applica ai costrutti del gruppo annidati interni.</target>
        <note />
      </trans-unit>
      <trans-unit id="Regex_noncapturing_group_short">
        <source>noncapturing group</source>
        <target state="translated">gruppo di non acquisizione</target>
        <note />
      </trans-unit>
      <trans-unit id="Regex_number_decimal_digit">
        <source>number, decimal digit</source>
        <target state="translated">numerico, cifra decimale</target>
        <note />
      </trans-unit>
      <trans-unit id="Regex_number_letter">
        <source>number, letter</source>
        <target state="translated">numerico, alfanumerico</target>
        <note />
      </trans-unit>
      <trans-unit id="Regex_number_other">
        <source>number, other</source>
        <target state="translated">numerico, altro</target>
        <note />
      </trans-unit>
      <trans-unit id="Regex_numbered_backreference_long">
        <source>A numbered backreference, where 'number' is the ordinal position of the capturing group in the regular expression. For example, \4 matches the contents of the fourth capturing group.

There is an ambiguity between octal escape codes (such as \16) and \number backreferences that use the same notation. If the ambiguity is a problem, you can use the \k&lt;name&gt; notation, which is unambiguous and cannot be confused with octal character codes. Similarly, hexadecimal codes such as \xdd are unambiguous and cannot be confused with backreferences.</source>
        <target state="translated">Backreference numerato, in cui 'number' è la posizione ordinale del gruppo di acquisizione nell'espressione regolare. Ad esempio, \4 corrisponde al contenuto del quarto gruppo di acquisizione.

È presente un'ambiguità tra i codici di escape ottale, ad esempio \16, e i backreference \number che usano la stessa notazione. Se il problema è dovuto all'ambiguità, è possibile usare la notazione \k&lt;name&gt; che, non essendo ambigua, non può essere confusa con codici di caratteri ottali. Analogamente, i codici esadecimale come \xdd non sono ambigui e non possono essere confusi con backreference.</target>
        <note />
      </trans-unit>
      <trans-unit id="Regex_numbered_backreference_short">
        <source>numbered backreference</source>
        <target state="translated">backreference numerato</target>
        <note />
      </trans-unit>
      <trans-unit id="Regex_other_control">
        <source>other, control</source>
        <target state="translated">altro, controllo</target>
        <note />
      </trans-unit>
      <trans-unit id="Regex_other_format">
        <source>other, format</source>
        <target state="translated">altro, formato</target>
        <note />
      </trans-unit>
      <trans-unit id="Regex_other_not_assigned">
        <source>other, not assigned</source>
        <target state="translated">altro, non assegnato</target>
        <note />
      </trans-unit>
      <trans-unit id="Regex_other_private_use">
        <source>other, private use</source>
        <target state="translated">altro, uso privato</target>
        <note />
      </trans-unit>
      <trans-unit id="Regex_other_surrogate">
        <source>other, surrogate</source>
        <target state="translated">altro, surrogato</target>
        <note />
      </trans-unit>
      <trans-unit id="Regex_positive_character_group_long">
        <source>A positive character group specifies a list of characters, any one of which may appear in an input string for a match to occur.</source>
        <target state="translated">Un gruppo di caratteri positivi specifica un elenco di caratteri che possono essere presenti in una stringa di input per trovare una corrispondenza.</target>
        <note />
      </trans-unit>
      <trans-unit id="Regex_positive_character_group_short">
        <source>positive character group</source>
        <target state="translated">gruppo di caratteri positivi</target>
        <note />
      </trans-unit>
      <trans-unit id="Regex_positive_character_range_long">
        <source>A positive character range specifies a range of characters, any one of which may appear in an input string for a match to occur.  'firstCharacter' is the character that begins the range and 'lastCharacter' is the character that ends the range. </source>
        <target state="translated">Un intervallo di caratteri positivi specifica un intervallo di caratteri che possono essere presenti in una stringa di input per trovare una corrispondenza.  'firstCharacter' è il carattere che inizia l'intervallo e 'lastCharacter' è il carattere che lo termina. </target>
        <note />
      </trans-unit>
      <trans-unit id="Regex_positive_character_range_short">
        <source>positive character range</source>
        <target state="translated">intervallo di caratteri positivi</target>
        <note />
      </trans-unit>
      <trans-unit id="Regex_punctuation_close">
        <source>punctuation, close</source>
        <target state="translated">punteggiatura, chiusura</target>
        <note />
      </trans-unit>
      <trans-unit id="Regex_punctuation_connector">
        <source>punctuation, connector</source>
        <target state="translated">punteggiatura, connettore</target>
        <note />
      </trans-unit>
      <trans-unit id="Regex_punctuation_dash">
        <source>punctuation, dash</source>
        <target state="translated">punteggiatura, trattino</target>
        <note />
      </trans-unit>
      <trans-unit id="Regex_punctuation_final_quote">
        <source>punctuation, final quote</source>
        <target state="translated">punteggiatura, virgoletta finale</target>
        <note />
      </trans-unit>
      <trans-unit id="Regex_punctuation_initial_quote">
        <source>punctuation, initial quote</source>
        <target state="translated">punteggiatura, virgoletta iniziale</target>
        <note />
      </trans-unit>
      <trans-unit id="Regex_punctuation_open">
        <source>punctuation, open</source>
        <target state="translated">punteggiatura, apertura</target>
        <note />
      </trans-unit>
      <trans-unit id="Regex_punctuation_other">
        <source>punctuation, other</source>
        <target state="translated">punteggiatura, altro</target>
        <note />
      </trans-unit>
      <trans-unit id="Regex_separator_line">
        <source>separator, line</source>
        <target state="translated">separatore, riga</target>
        <note />
      </trans-unit>
      <trans-unit id="Regex_separator_paragraph">
        <source>separator, paragraph</source>
        <target state="translated">separatore, paragrafo</target>
        <note />
      </trans-unit>
      <trans-unit id="Regex_separator_space">
        <source>separator, space</source>
        <target state="translated">separatore, spazio</target>
        <note />
      </trans-unit>
      <trans-unit id="Regex_start_of_string_only_long">
        <source>The \A anchor specifies that a match must occur at the beginning of the input string. It is identical to the ^ anchor, except that \A ignores the RegexOptions.Multiline option. Therefore, it can only match the start of the first line in a multiline input string.</source>
        <target state="translated">L'ancoraggio \A specifica che la corrispondenza deve verificarsi all'inizio della stringa di input. L'ancoraggio è identico a ^, ad eccezione del fatto che \A ignora l'opzione RegexOptions.Multiline. Di conseguenza, può trovare solo l'inizio della prima riga in una stringa di input con più righe.</target>
        <note />
      </trans-unit>
      <trans-unit id="Regex_start_of_string_only_short">
        <source>start of string only</source>
        <target state="translated">solo inizio di stringa</target>
        <note />
      </trans-unit>
      <trans-unit id="Regex_start_of_string_or_line_long">
        <source>The ^ anchor specifies that the following pattern must begin at the first character position of the string. If you use ^ with the RegexOptions.Multiline option, the match must occur at the beginning of each line.</source>
        <target state="translated">L'ancoraggio ^ specifica che il criterio seguente deve iniziare in corrispondenza della posizione del primo carattere della stringa. Se si usa ^ con l'opzione RegexOptions.Multiline, la corrispondenza deve verificarsi all'inizio di ogni riga.</target>
        <note />
      </trans-unit>
      <trans-unit id="Regex_start_of_string_or_line_short">
        <source>start of string or line</source>
        <target state="translated">inizio di stringa o riga</target>
        <note />
      </trans-unit>
      <trans-unit id="Regex_subexpression">
        <source>subexpression</source>
        <target state="translated">sottoespressione</target>
        <note />
      </trans-unit>
      <trans-unit id="Regex_symbol_currency">
        <source>symbol, currency</source>
        <target state="translated">simbolo, valuta</target>
        <note />
      </trans-unit>
      <trans-unit id="Regex_symbol_math">
        <source>symbol, math</source>
        <target state="translated">simbolo, matematica</target>
        <note />
      </trans-unit>
      <trans-unit id="Regex_symbol_modifier">
        <source>symbol, modifier</source>
        <target state="translated">simbolo, modificatore</target>
        <note />
      </trans-unit>
      <trans-unit id="Regex_symbol_other">
        <source>symbol, other</source>
        <target state="translated">simbolo, altro</target>
        <note />
      </trans-unit>
      <trans-unit id="Regex_tab_character_long">
        <source>Matches a tab character, \u0009</source>
        <target state="translated">Trova la corrispondenza di un carattere di tabulazione \u0009</target>
        <note />
      </trans-unit>
      <trans-unit id="Regex_tab_character_short">
        <source>tab character</source>
        <target state="translated">carattere di tabulazione</target>
        <note />
      </trans-unit>
      <trans-unit id="Regex_unicode_category_long">
        <source>The regular expression construct \p{ name } matches any character that belongs to a Unicode general category or named block, where name is the category abbreviation or named block name.</source>
        <target state="translated">Il costrutto di espressione regolare \p{ name } corrisponde a qualsiasi carattere appartenente a una categoria generale Unicode o a un blocco denominato, dove name è l'abbreviazione della categoria o il nome del blocco denominato.</target>
        <note />
      </trans-unit>
      <trans-unit id="Regex_unicode_category_short">
        <source>unicode category</source>
        <target state="translated">categoria Unicode</target>
        <note />
      </trans-unit>
      <trans-unit id="Regex_unicode_escape_long">
        <source>Matches a UTF-16 code unit whose value is #### hexadecimal.</source>
        <target state="translated">Trova la corrispondenza di un'unità di codice UTF-16 il cui valore è l'esadecimale ####.</target>
        <note />
      </trans-unit>
      <trans-unit id="Regex_unicode_escape_short">
        <source>unicode escape</source>
        <target state="translated">carattere di escape Unicode</target>
        <note />
      </trans-unit>
      <trans-unit id="Regex_unicode_general_category_0">
        <source>Unicode General Category: {0}</source>
        <target state="translated">Categoria generale Unicode: {0}</target>
        <note />
      </trans-unit>
      <trans-unit id="Regex_vertical_tab_character_long">
        <source>Matches a vertical-tab character, \u000B</source>
        <target state="translated">Trova la corrispondenza di un carattere di tabulazione verticale \u000B</target>
        <note />
      </trans-unit>
      <trans-unit id="Regex_vertical_tab_character_short">
        <source>vertical-tab character</source>
        <target state="translated">carattere di tabulazione verticale</target>
        <note />
      </trans-unit>
      <trans-unit id="Regex_white_space_character_long">
        <source>\s matches any white-space character. It is equivalent to the following escape sequences and Unicode categories:

    \f	The form feed character, \u000C
    \n	The newline character, \u000A
    \r	The carriage return character, \u000D
    \t	The tab character, \u0009
    \v	The vertical tab character, \u000B
    \x85	The ellipsis or NEXT LINE (NEL) character (…), \u0085
    \p{Z}	Matches any separator character

If ECMAScript-compliant behavior is specified, \s is equivalent to [ \f\n\r\t\v]</source>
        <target state="translated">\s trova la corrispondenza di qualsiasi carattere di spazio. Equivale alle sequenze di escape e alle categorie Unicode seguenti:

    \f	Carattere di avanzamento modulo \u000C
    \n	Carattere di nuova riga \u000A
    \r	Carattere di ritorno a capo \u000D
    \t	Carattere di tabulazione \u0009
    \v	Carattere di tabulazione verticale \u000B
    \x85	Puntini di sospensione o carattere NEXT LINE (NEL) (…) \u0085
    \p{Z}	Trova la corrispondenza di un qualsiasi carattere separatore

Se viene specificato il comportamento conforme a ECMAScript, \s equivale a [ \f\n\r\t\v]</target>
        <note />
      </trans-unit>
      <trans-unit id="Regex_white_space_character_short">
        <source>white-space character</source>
        <target state="translated">spazio vuoto</target>
        <note />
      </trans-unit>
      <trans-unit id="Regex_word_boundary_long">
        <source>The \b anchor specifies that the match must occur on a boundary between a word character (the \w language element) and a non-word character (the \W language element). Word characters consist of alphanumeric characters and underscores; a non-word character is any character that is not alphanumeric or an underscore. The match may also occur on a word boundary at the beginning or end of the string.

The \b anchor is frequently used to ensure that a subexpression matches an entire word instead of just the beginning or end of a word.</source>
        <target state="translated">L'ancoraggio \b specifica che la corrispondenza deve verificarsi in un confine tra un carattere alfanumerico (elemento del linguaggio \w) e uno non alfanumerico (elemento del linguaggio \W). I caratteri alfanumerici sono costituiti da lettere, cifre e caratteri di sottolineatura. Un carattere non alfanumerico è qualsiasi carattere diverso da lettere, cifre e carattere di sottolineatura. La corrispondenza può verificarsi anche in un confine di parola all'inizio o alla fine della stringa.

L'ancoraggio \b viene usato di frequente per garantire che una sottoespressione corrisponda a un'intera parola anziché solo all'inizio o alla fine di una parola.</target>
        <note />
      </trans-unit>
      <trans-unit id="Regex_word_boundary_short">
        <source>word boundary</source>
        <target state="translated">confine di parola</target>
        <note />
      </trans-unit>
      <trans-unit id="Regex_word_character_long">
        <source>\w matches any word character. A word character is a member of any of the following Unicode categories:

    Ll	Letter, Lowercase
    Lu	Letter, Uppercase
    Lt	Letter, Titlecase
    Lo	Letter, Other
    Lm	Letter, Modifier
    Mn	Mark, Nonspacing
    Nd	Number, Decimal Digit
    Pc	Punctuation, Connector

If ECMAScript-compliant behavior is specified, \w is equivalent to [a-zA-Z_0-9]</source>
        <target state="translated">\w trova la corrispondenza di qualsiasi carattere alfanumerico. Un carattere alfanumerico è un membro di una delle categorie Unicode seguenti:

    Ll	Letter, Lowercase
    Lu	Letter, Uppercase
    Lt	Letter, Titlecase
    Lo	Letter, Other
    Lm	Letter, Modifier
    Mn	Mark, Nonspacing
    Nd	Number, Decimal Digit
    Pc	Punctuation, Connector

Se viene specificato il comportamento conforme a ECMAScript, \w equivale a [a-zA-Z_0-9]</target>
        <note>Note: Ll, Lu, Lt, Lo, Lm, Mn, Nd, and Pc are all things that should not be localized.</note>
      </trans-unit>
      <trans-unit id="Regex_word_character_short">
        <source>word character</source>
        <target state="translated">carattere alfanumerico</target>
        <note />
      </trans-unit>
      <trans-unit id="Regex_yes">
        <source>yes</source>
        <target state="translated">sì</target>
        <note />
      </trans-unit>
      <trans-unit id="Regex_zero_width_negative_lookahead_assertion_long">
        <source>A zero-width negative lookahead assertion, where for the match to be successful, the input string must not match the regular expression pattern in subexpression. The matched string is not included in the match result.

A zero-width negative lookahead assertion is typically used either at the beginning or at the end of a regular expression. At the beginning of a regular expression, it can define a specific pattern that should not be matched when the beginning of the regular expression defines a similar but more general pattern to be matched. In this case, it is often used to limit backtracking. At the end of a regular expression, it can define a subexpression that cannot occur at the end of a match.</source>
        <target state="translated">Asserzione lookahead negativa di larghezza zero, in cui per trovare una corrispondenza, la stringa di input non deve corrispondere al criterio di ricerca di espressioni regolari in subexpression. La stringa corrispondente non è inclusa nei risultati della corrispondenza.

Un'asserzione lookahead negativa di larghezza zero viene usata in genere all'inizio o alla fine di un'espressione regolare. All'inizio di un'espressione regolare, può definire un criterio specifico per il quale non deve essere trovata una corrispondenza quando l'inizio dell'espressione regolare definisce un criterio simile, ma più generale, per cui stabilire la corrispondenza. In questo caso, viene spesso usata per limitare il backtracking. Alla fine di un'espressione regolare, può definire una sottoespressione che non può verificarsi alla fine di una corrispondenza.</target>
        <note />
      </trans-unit>
      <trans-unit id="Regex_zero_width_negative_lookahead_assertion_short">
        <source>zero-width negative lookahead assertion</source>
        <target state="translated">asserzione lookahead negativa di larghezza zero</target>
        <note />
      </trans-unit>
      <trans-unit id="Regex_zero_width_negative_lookbehind_assertion_long">
        <source>A zero-width negative lookbehind assertion, where for a match to be successful, 'subexpression' must not occur at the input string to the left of the current position. Any substring that does not match 'subexpression' is not included in the match result.

Zero-width negative lookbehind assertions are typically used at the beginning of regular expressions. The pattern that they define precludes a match in the string that follows. They are also used to limit backtracking when the last character or characters in a captured group must not be one or more of the characters that match that group's regular expression pattern.</source>
        <target state="translated">Asserzione lookbehind negativa di larghezza zero, in cui per trovare una corrispondenza, 'subexpression' non deve trovarsi nella stringa di input a sinistra della posizione corrente. Qualsiasi sottostringa che non corrisponde a 'subexpression' non viene inclusa nel risultato della corrispondenza.

Le asserzioni lookbehind negative di larghezza zero vengono usate in genere all'inizio delle espressioni regolari. Il criterio definito preclude una corrispondenza nella stringa che segue. Queste asserzioni vengono usate anche per limitare il backtracking quando l'ultimo carattere o gli ultimi caratteri in un gruppo acquisito non devono essere costituiti da uno o più caratteri corrispondenti al criterio di ricerca di espressioni regolari di tale gruppo.</target>
        <note />
      </trans-unit>
      <trans-unit id="Regex_zero_width_negative_lookbehind_assertion_short">
        <source>zero-width negative lookbehind assertion</source>
        <target state="translated">asserzione lookbehind negativa di larghezza zero</target>
        <note />
      </trans-unit>
      <trans-unit id="Regex_zero_width_positive_lookahead_assertion_long">
        <source>A zero-width positive lookahead assertion, where for a match to be successful, the input string must match the regular expression pattern in 'subexpression'. The matched substring is not included in the match result. A zero-width positive lookahead assertion does not backtrack.

Typically, a zero-width positive lookahead assertion is found at the end of a regular expression pattern. It defines a substring that must be found at the end of a string for a match to occur but that should not be included in the match. It is also useful for preventing excessive backtracking. You can use a zero-width positive lookahead assertion to ensure that a particular captured group begins with text that matches a subset of the pattern defined for that captured group.</source>
        <target state="translated">Asserzione lookahead positiva di larghezza zero, in cui per trovare una corrispondenza, la stringa di input deve corrispondere al criterio di ricerca di espressioni regolari in 'subexpression'. La sottostringa corrispondente non è inclusa nei risultati della corrispondenza. Un'asserzione lookahead positiva di larghezza zero non esegue il backtracking.

In genere, un'asserzione lookahead positiva di larghezza zero viene trovata alla fine di un criterio di ricerca di espressioni regolari. Definisce una sottostringa che deve trovarsi alla fine di una stringa per stabilire una corrispondenza, ma che non deve essere inclusa nella corrispondenza. È anche utile per impedire un backtracking eccessivo. È possibile usare un'asserzione lookahead positiva di larghezza zero per assicurarsi che un particolare gruppo acquisito inizi con il testo che corrisponde a un subset del criterio definito per tale gruppo acquisito.</target>
        <note />
      </trans-unit>
      <trans-unit id="Regex_zero_width_positive_lookahead_assertion_short">
        <source>zero-width positive lookahead assertion</source>
        <target state="translated">asserzione lookahead positiva di larghezza zero</target>
        <note />
      </trans-unit>
      <trans-unit id="Regex_zero_width_positive_lookbehind_assertion_long">
        <source>A zero-width positive lookbehind assertion, where for a match to be successful, 'subexpression' must occur at the input string to the left of the current position. 'subexpression' is not included in the match result. A zero-width positive lookbehind assertion does not backtrack.

Zero-width positive lookbehind assertions are typically used at the beginning of regular expressions. The pattern that they define is a precondition for a match, although it is not a part of the match result.</source>
        <target state="translated">Asserzione lookbehind positiva di larghezza zero, in cui per trovare una corrispondenza, 'subexpression' deve trovarsi nella stringa di input a sinistra della posizione corrente. 'subexpression' non è incluso nei risultati della corrispondenza. Un'asserzione lookbehind positiva di larghezza zero non esegue il backtracking.

Le asserzioni lookbehind positive di larghezza zero vengono usate in genere all'inizio delle espressioni regolari. Il criterio definito è una precondizione per una corrispondenza, anche se non fa parte del risultato della corrispondenza.</target>
        <note />
      </trans-unit>
      <trans-unit id="Regex_zero_width_positive_lookbehind_assertion_short">
        <source>zero-width positive lookbehind assertion</source>
        <target state="translated">asserzione lookbehind positiva di larghezza zero</target>
        <note />
      </trans-unit>
>>>>>>> 21d9c895
      <trans-unit id="Remove_the_line_below_if_you_want_to_inherit_dot_editorconfig_settings_from_higher_directories">
        <source>Remove the line below if you want to inherit .editorconfig settings from higher directories</source>
        <target state="translated">Rimuovere la riga seguente se si vogliono ereditare le impostazioni del file con estensione editorconfig da directory di livello superiore</target>
        <note />
      </trans-unit>
      <trans-unit id="Removing_analyzer_config_documents_is_not_supported">
        <source>Removing analyzer config documents is not supported.</source>
        <target state="translated">La rimozione di documenti di configurazione dell'analizzatore non è supportata.</target>
        <note />
      </trans-unit>
      <trans-unit id="Symbol_0_is_not_from_source">
        <source>Symbol "{0}" is not from source.</source>
        <target state="translated">Il simbolo "{0}" non proviene dall'origine.</target>
        <note />
      </trans-unit>
      <trans-unit id="Documentation_comment_id_must_start_with_E_F_M_N_P_or_T">
        <source>Documentation comment id must start with E, F, M, N, P or T</source>
        <target state="translated">L'ID commento della documentazione deve iniziare con E, F, M, N, P o T</target>
        <note />
      </trans-unit>
      <trans-unit id="Cycle_detected_in_extensions">
        <source>Cycle detected in extensions</source>
        <target state="translated">È stato rilevato un ciclo nelle estensioni</target>
        <note />
      </trans-unit>
      <trans-unit id="Destination_type_must_be_a_0_but_given_one_is_1">
        <source>Destination type must be a {0}, but given one is {1}.</source>
        <target state="translated">Il tipo di destinazione deve essere {0}, ma quello specificato è {1}.</target>
        <note />
      </trans-unit>
      <trans-unit id="Destination_type_must_be_a_0_or_a_1_but_given_one_is_2">
        <source>Destination type must be a {0} or a {1}, but given one is {2}.</source>
        <target state="translated">Il tipo di destinazione deve essere {0} o {1}, ma quello specificato è {2}.</target>
        <note />
      </trans-unit>
      <trans-unit id="Destination_type_must_be_a_0_1_or_2_but_given_one_is_3">
        <source>Destination type must be a {0}, {1} or {2}, but given one is {3}.</source>
        <target state="translated">Il tipo di destinazione deve essere {0}, {1} o {2}, ma quello specificato è {3}.</target>
        <note />
      </trans-unit>
      <trans-unit id="Could_not_find_location_to_generation_symbol_into">
        <source>Could not find location to generation symbol into.</source>
        <target state="translated">Non è stata trovata la posizione in cui generare il simbolo.</target>
        <note />
      </trans-unit>
      <trans-unit id="No_location_provided_to_add_statements_to">
        <source>No location provided to add statements to.</source>
        <target state="translated">Non sono state specificate posizioni in cui aggiungere istruzioni.</target>
        <note />
      </trans-unit>
      <trans-unit id="Destination_location_was_not_in_source">
        <source>Destination location was not in source.</source>
        <target state="translated">La posizione di destinazione non è inclusa nell'origine.</target>
        <note />
      </trans-unit>
      <trans-unit id="Destination_location_was_from_a_different_tree">
        <source>Destination location was from a different tree.</source>
        <target state="translated">La posizione di destinazione è in un albero diverso.</target>
        <note />
      </trans-unit>
      <trans-unit id="Node_is_of_the_wrong_type">
        <source>Node is of the wrong type.</source>
        <target state="translated">Il tipo del nodo è errato.</target>
        <note />
      </trans-unit>
      <trans-unit id="Location_must_be_null_or_from_source">
        <source>Location must be null or from source.</source>
        <target state="translated">La posizione deve essere Null o derivare dall'origine.</target>
        <note />
      </trans-unit>
      <trans-unit id="Duplicate_source_file_0_in_project_1">
        <source>Duplicate source file '{0}' in project '{1}'</source>
        <target state="translated">File di origine '{0}' duplicato nel progetto '{1}'</target>
        <note />
      </trans-unit>
      <trans-unit id="Removing_projects_is_not_supported">
        <source>Removing projects is not supported.</source>
        <target state="translated">La rimozione di progetti non è supportata.</target>
        <note />
      </trans-unit>
      <trans-unit id="Adding_projects_is_not_supported">
        <source>Adding projects is not supported.</source>
        <target state="translated">L'aggiunta di progetti non è supportata.</target>
        <note />
      </trans-unit>
      <trans-unit id="Symbol_specifications">
        <source>Symbol specifications</source>
        <target state="translated">Specifiche dei simboli</target>
        <note />
      </trans-unit>
      <trans-unit id="SyntaxTree_is_required_to_accomplish_the_task_but_is_not_supported_by_document_0">
        <source>Syntax tree is required to accomplish the task but is not supported by document {0}.</source>
        <target state="translated">Per eseguire l'attività, è necessario l'albero della sintassi, che però non è supportato dal documento {0}.</target>
        <note />
      </trans-unit>
      <trans-unit id="Visual_Basic_files">
        <source>Visual Basic files</source>
        <target state="translated">File Visual Basic</target>
        <note />
      </trans-unit>
      <trans-unit id="Warning_adding_imports_will_bring_an_extension_method_into_scope_with_the_same_name_as_member_access">
        <source>Adding imports will bring an extension method into scope with the same name as '{0}'</source>
        <target state="translated">Quando si aggiungono importazioni, nell'ambito verrà aggiunto un metodo di estensione con lo stesso nome di '{0}'</target>
        <note />
      </trans-unit>
      <trans-unit id="Workspace_error">
        <source>Workspace error</source>
        <target state="translated">Errore dell'area di lavoro</target>
        <note />
      </trans-unit>
      <trans-unit id="Workspace_is_not_empty">
        <source>Workspace is not empty.</source>
        <target state="translated">L'area di lavoro non è vuota.</target>
        <note />
      </trans-unit>
      <trans-unit id="_0_is_not_part_of_the_workspace">
        <source>'{0}' is not part of the workspace.</source>
        <target state="translated">'{0}' non fa parte dell'area di lavoro.</target>
        <note />
      </trans-unit>
      <trans-unit id="_0_is_already_part_of_the_workspace">
        <source>'{0}' is already part of the workspace.</source>
        <target state="translated">'{0}' fa già parte dell'area di lavoro.</target>
        <note />
      </trans-unit>
      <trans-unit id="_0_is_not_referenced">
        <source>'{0}' is not referenced.</source>
        <target state="translated">'{0}' non viene usato come riferimento.</target>
        <note />
      </trans-unit>
      <trans-unit id="_0_is_already_referenced">
        <source>'{0}' is already referenced.</source>
        <target state="translated">'{0}' è già usato come riferimento.</target>
        <note />
      </trans-unit>
      <trans-unit id="Adding_project_reference_from_0_to_1_will_cause_a_circular_reference">
        <source>Adding project reference from '{0}' to '{1}' will cause a circular reference.</source>
        <target state="translated">L'aggiunta del riferimento al progetto da '{0}' a '{1}' provocherà un riferimento circolare.</target>
        <note />
      </trans-unit>
      <trans-unit id="Metadata_is_not_referenced">
        <source>Metadata is not referenced.</source>
        <target state="translated">I metadati non vengono usati come riferimento.</target>
        <note />
      </trans-unit>
      <trans-unit id="Metadata_is_already_referenced">
        <source>Metadata is already referenced.</source>
        <target state="translated">I metadati vengono già usati come riferimento.</target>
        <note />
      </trans-unit>
      <trans-unit id="_0_is_not_present">
        <source>{0} is not present.</source>
        <target state="translated">{0} non è presente.</target>
        <note />
      </trans-unit>
      <trans-unit id="_0_is_already_present">
        <source>{0} is already present.</source>
        <target state="translated">{0} è già presente.</target>
        <note />
      </trans-unit>
      <trans-unit id="The_specified_document_is_not_a_version_of_this_document">
        <source>The specified document is not a version of this document.</source>
        <target state="translated">Il documento specificato non è una versione di questo documento.</target>
        <note />
      </trans-unit>
      <trans-unit id="The_language_0_is_not_supported">
        <source>The language '{0}' is not supported.</source>
        <target state="translated">Il linguaggio '{0}' non è supportato.</target>
        <note />
      </trans-unit>
      <trans-unit id="The_solution_already_contains_the_specified_project">
        <source>The solution already contains the specified project.</source>
        <target state="translated">La soluzione contiene già il progetto specificato.</target>
        <note />
      </trans-unit>
      <trans-unit id="The_solution_does_not_contain_the_specified_project">
        <source>The solution does not contain the specified project.</source>
        <target state="translated">La soluzione non contiene il progetto specificato.</target>
        <note />
      </trans-unit>
      <trans-unit id="The_project_already_references_the_target_project">
        <source>The project already references the target project.</source>
        <target state="translated">Il progetto fa già riferimento al progetto di destinazione.</target>
        <note />
      </trans-unit>
      <trans-unit id="The_project_already_transitively_references_the_target_project">
        <source>The project already transitively references the target project.</source>
        <target state="translated">Il progetto fa già riferimento in modo transitivo al progetto di destinazione.</target>
        <note />
      </trans-unit>
      <trans-unit id="The_solution_already_contains_the_specified_document">
        <source>The solution already contains the specified document.</source>
        <target state="translated">La soluzione contiene già il documento specificato.</target>
        <note />
      </trans-unit>
      <trans-unit id="The_solution_does_not_contain_the_specified_document">
        <source>The solution does not contain the specified document.</source>
        <target state="translated">La soluzione non contiene il documento specificato.</target>
        <note />
      </trans-unit>
      <trans-unit id="Temporary_storage_cannot_be_written_more_than_once">
        <source>Temporary storage cannot be written more than once.</source>
        <target state="translated">L'archivio temporaneo non può essere scritto più di una volta.</target>
        <note />
      </trans-unit>
      <trans-unit id="_0_is_not_open">
        <source>'{0}' is not open.</source>
        <target state="translated">'{0}' non è aperto.</target>
        <note />
      </trans-unit>
      <trans-unit id="A_language_name_cannot_be_specified_for_this_option">
        <source>A language name cannot be specified for this option.</source>
        <target state="translated">Non è possibile specificare un nome di linguaggio per questa opzione.</target>
        <note />
      </trans-unit>
      <trans-unit id="A_language_name_must_be_specified_for_this_option">
        <source>A language name must be specified for this option.</source>
        <target state="translated">È necessario specificare un nome di linguaggio per questa opzione.</target>
        <note />
      </trans-unit>
      <trans-unit id="File_was_externally_modified_colon_0">
        <source>File was externally modified: {0}.</source>
        <target state="translated">Il file è stato modificato esternamente: {0}.</target>
        <note />
      </trans-unit>
      <trans-unit id="Unrecognized_language_name">
        <source>Unrecognized language name.</source>
        <target state="translated">Nome di linguaggio non riconosciuto.</target>
        <note />
      </trans-unit>
      <trans-unit id="Can_t_resolve_metadata_reference_colon_0">
        <source>Can't resolve metadata reference: '{0}'.</source>
        <target state="translated">Non è possibile risolvere il riferimento ai metadati: '{0}'.</target>
        <note />
      </trans-unit>
      <trans-unit id="Can_t_resolve_analyzer_reference_colon_0">
        <source>Can't resolve analyzer reference: '{0}'.</source>
        <target state="translated">Non è possibile risolvere il riferimento all'analizzatore: '{0}'.</target>
        <note />
      </trans-unit>
      <trans-unit id="Invalid_project_block_expected_after_Project">
        <source>Invalid project block, expected "=" after Project.</source>
        <target state="translated">Il blocco di progetto non è valido. È previsto "=" dopo Project.</target>
        <note />
      </trans-unit>
      <trans-unit id="Invalid_project_block_expected_after_project_name">
        <source>Invalid project block, expected "," after project name.</source>
        <target state="translated">Il blocco di progetto non è valido. È previsto "," dopo il nome del progetto.</target>
        <note />
      </trans-unit>
      <trans-unit id="Invalid_project_block_expected_after_project_path">
        <source>Invalid project block, expected "," after project path.</source>
        <target state="translated">Il blocco di progetto non è valido. È previsto "," dopo il percorso del progetto.</target>
        <note />
      </trans-unit>
      <trans-unit id="Expected_0">
        <source>Expected {0}.</source>
        <target state="translated">È previsto '{0}'.</target>
        <note />
      </trans-unit>
      <trans-unit id="_0_must_be_a_non_null_and_non_empty_string">
        <source>"{0}" must be a non-null and non-empty string.</source>
        <target state="translated">"{0}" deve essere una stringa non Null e non vuota.</target>
        <note />
      </trans-unit>
      <trans-unit id="Expected_header_colon_0">
        <source>Expected header: "{0}".</source>
        <target state="translated">È prevista un'intestazione: "{0}".</target>
        <note />
      </trans-unit>
      <trans-unit id="Expected_end_of_file">
        <source>Expected end-of-file.</source>
        <target state="translated">È prevista la fine del file.</target>
        <note />
      </trans-unit>
      <trans-unit id="Expected_0_line">
        <source>Expected {0} line.</source>
        <target state="translated">È prevista la riga {0}.</target>
        <note />
      </trans-unit>
      <trans-unit id="This_submission_already_references_another_submission_project">
        <source>This submission already references another submission project.</source>
        <target state="translated">Questo invio fa già riferimento a un altro progetto di invio.</target>
        <note />
      </trans-unit>
      <trans-unit id="_0_still_contains_open_documents">
        <source>{0} still contains open documents.</source>
        <target state="translated">{0} contiene ancora documenti aperti.</target>
        <note />
      </trans-unit>
      <trans-unit id="_0_is_still_open">
        <source>{0} is still open.</source>
        <target state="translated">{0} è ancora aperto.</target>
        <note />
      </trans-unit>
      <trans-unit id="An_element_with_the_same_key_but_a_different_value_already_exists">
        <source>An element with the same key but a different value already exists.</source>
        <target state="translated">Esiste già un elemento con la stessa chiave ma valore diverso.</target>
        <note />
      </trans-unit>
      <trans-unit id="Arrays_with_more_than_one_dimension_cannot_be_serialized">
        <source>Arrays with more than one dimension cannot be serialized.</source>
        <target state="translated">Non è possibile serializzare le matrice con più di una dimensione.</target>
        <note />
      </trans-unit>
      <trans-unit id="Value_too_large_to_be_represented_as_a_30_bit_unsigned_integer">
        <source>Value too large to be represented as a 30 bit unsigned integer.</source>
        <target state="translated">Il valore è troppo grande per essere rappresentato come intero senza segno a 30 bit.</target>
        <note />
      </trans-unit>
      <trans-unit id="Specified_path_must_be_absolute">
        <source>Specified path must be absolute.</source>
        <target state="translated">Il percorso specificato deve essere assoluto.</target>
        <note />
      </trans-unit>
      <trans-unit id="Cast_is_redundant">
        <source>Cast is redundant.</source>
        <target state="translated">Il cast è ridondante.</target>
        <note />
      </trans-unit>
      <trans-unit id="Name_can_be_simplified">
        <source>Name can be simplified.</source>
        <target state="translated">Il nome può essere semplificato.</target>
        <note />
      </trans-unit>
      <trans-unit id="Unknown_identifier">
        <source>Unknown identifier.</source>
        <target state="translated">Identificatore sconosciuto.</target>
        <note />
      </trans-unit>
      <trans-unit id="Cannot_generate_code_for_unsupported_operator_0">
        <source>Cannot generate code for unsupported operator '{0}'</source>
        <target state="translated">Non è possibile generare il codice per l'operatore '{0}' non supportato</target>
        <note />
      </trans-unit>
      <trans-unit id="Invalid_number_of_parameters_for_binary_operator">
        <source>Invalid number of parameters for binary operator.</source>
        <target state="translated">Il numero di parametri per l'operatore binario non è valido.</target>
        <note />
      </trans-unit>
      <trans-unit id="Invalid_number_of_parameters_for_unary_operator">
        <source>Invalid number of parameters for unary operator.</source>
        <target state="translated">Il numero di parametri per l'operatore unario non è valido.</target>
        <note />
      </trans-unit>
      <trans-unit id="Absolute_path_expected">
        <source>Absolute path expected.</source>
        <target state="translated">È previsto il percorso assoluto.</target>
        <note />
      </trans-unit>
      <trans-unit id="Cannot_open_project_0_because_the_file_extension_1_is_not_associated_with_a_language">
        <source>Cannot open project '{0}' because the file extension '{1}' is not associated with a language.</source>
        <target state="translated">Non è possibile aprire il progetto '{0}' perché l'estensione di file '{1}' non è associata a un linguaggio.</target>
        <note />
      </trans-unit>
      <trans-unit id="Cannot_open_project_0_because_the_language_1_is_not_supported">
        <source>Cannot open project '{0}' because the language '{1}' is not supported.</source>
        <target state="translated">Non è possibile aprire il progetto '{0}' perché il linguaggio '{1}' non è supportato.</target>
        <note />
      </trans-unit>
      <trans-unit id="Invalid_project_file_path_colon_0">
        <source>Invalid project file path: '{0}'</source>
        <target state="translated">Percorso del file di progetto non valido: '{0}'</target>
        <note />
      </trans-unit>
      <trans-unit id="Invalid_solution_file_path_colon_0">
        <source>Invalid solution file path: '{0}'</source>
        <target state="translated">Percorso del file di soluzione non valido: '{0}'</target>
        <note />
      </trans-unit>
      <trans-unit id="Project_file_not_found_colon_0">
        <source>Project file not found: '{0}'</source>
        <target state="translated">Il file di progetto non è stato trovato: '{0}'</target>
        <note />
      </trans-unit>
      <trans-unit id="Solution_file_not_found_colon_0">
        <source>Solution file not found: '{0}'</source>
        <target state="translated">Il file di soluzione non è stato trovato: '{0}'</target>
        <note />
      </trans-unit>
      <trans-unit id="Unmerged_change_from_project_0">
        <source>Unmerged change from project '{0}'</source>
        <target state="translated">Modifica senza merge dal progetto '{0}'</target>
        <note />
      </trans-unit>
      <trans-unit id="Added_colon">
        <source>Added:</source>
        <target state="translated">Aggiunto:</target>
        <note />
      </trans-unit>
      <trans-unit id="Fix_all_0">
        <source>Fix all '{0}'</source>
        <target state="translated">Correggi tutti '{0}'</target>
        <note />
      </trans-unit>
      <trans-unit id="Fix_all_0_in_1">
        <source>Fix all '{0}' in '{1}'</source>
        <target state="translated">Correggi tutti '{0}' in '{1}'</target>
        <note />
      </trans-unit>
      <trans-unit id="Fix_all_0_in_Solution">
        <source>Fix all '{0}' in Solution</source>
        <target state="translated">Correggi tutti '{0}' nella soluzione</target>
        <note />
      </trans-unit>
      <trans-unit id="After_colon">
        <source>After:</source>
        <target state="translated">Dopo:</target>
        <note />
      </trans-unit>
      <trans-unit id="Before_colon">
        <source>Before:</source>
        <target state="translated">Prima:</target>
        <note />
      </trans-unit>
      <trans-unit id="Removed_colon">
        <source>Removed:</source>
        <target state="translated">Elementi rimossi:</target>
        <note />
      </trans-unit>
      <trans-unit id="Invalid_CodePage_value_colon_0">
        <source>Invalid CodePage value: {0}</source>
        <target state="translated">Valore di CodePage non valido: {0}</target>
        <note />
      </trans-unit>
      <trans-unit id="Adding_additional_documents_is_not_supported">
        <source>Adding additional documents is not supported.</source>
        <target state="translated">L'aggiunta di altri documenti non è supportata.</target>
        <note />
      </trans-unit>
      <trans-unit id="Adding_analyzer_references_is_not_supported">
        <source>Adding analyzer references is not supported.</source>
        <target state="translated">L'aggiunta di riferimenti all'analizzatore non è supportata.</target>
        <note />
      </trans-unit>
      <trans-unit id="Adding_documents_is_not_supported">
        <source>Adding documents is not supported.</source>
        <target state="translated">L'aggiunta di documenti non è supportata.</target>
        <note />
      </trans-unit>
      <trans-unit id="Adding_metadata_references_is_not_supported">
        <source>Adding metadata references is not supported.</source>
        <target state="translated">L'aggiunta di riferimenti ai metadati non è supportata.</target>
        <note />
      </trans-unit>
      <trans-unit id="Adding_project_references_is_not_supported">
        <source>Adding project references is not supported.</source>
        <target state="translated">L'aggiunta di riferimenti al progetto non è supportata.</target>
        <note />
      </trans-unit>
      <trans-unit id="Changing_additional_documents_is_not_supported">
        <source>Changing additional documents is not supported.</source>
        <target state="translated">La modifica di altri documenti non è supportata.</target>
        <note />
      </trans-unit>
      <trans-unit id="Changing_documents_is_not_supported">
        <source>Changing documents is not supported.</source>
        <target state="translated">La modifica di documenti non è supportata.</target>
        <note />
      </trans-unit>
      <trans-unit id="Changing_project_properties_is_not_supported">
        <source>Changing project properties is not supported.</source>
        <target state="translated">La modifica delle proprietà del progetto non è supportata.</target>
        <note />
      </trans-unit>
      <trans-unit id="Removing_additional_documents_is_not_supported">
        <source>Removing additional documents is not supported.</source>
        <target state="translated">La rimozione di altri documenti non è supportata.</target>
        <note />
      </trans-unit>
      <trans-unit id="Removing_analyzer_references_is_not_supported">
        <source>Removing analyzer references is not supported.</source>
        <target state="translated">La rimozione di riferimenti all'analizzatore non è supportata.</target>
        <note />
      </trans-unit>
      <trans-unit id="Removing_documents_is_not_supported">
        <source>Removing documents is not supported.</source>
        <target state="translated">La rimozione di documenti non è supportata.</target>
        <note />
      </trans-unit>
      <trans-unit id="Removing_metadata_references_is_not_supported">
        <source>Removing metadata references is not supported.</source>
        <target state="translated">La rimozione di riferimenti ai metadati non è supportata.</target>
        <note />
      </trans-unit>
      <trans-unit id="Removing_project_references_is_not_supported">
        <source>Removing project references is not supported.</source>
        <target state="translated">La rimozione di riferimenti al progetto non è supportata.</target>
        <note />
      </trans-unit>
      <trans-unit id="Service_of_type_0_is_required_to_accomplish_the_task_but_is_not_available_from_the_workspace">
        <source>Service of type '{0}' is required to accomplish the task but is not available from the workspace.</source>
        <target state="translated">Per eseguire l'attività, è necessario il servizio di tipo '{0}', che però non è disponibile dall'area di lavoro.</target>
        <note />
      </trans-unit>
      <trans-unit id="Supplied_diagnostic_cannot_be_null">
        <source>Supplied diagnostic cannot be null.</source>
        <target state="translated">La diagnostica specificata non può essere Null.</target>
        <note />
      </trans-unit>
      <trans-unit id="At_least_one_diagnostic_must_be_supplied">
        <source>At least one diagnostic must be supplied.</source>
        <target state="translated">È necessario specificare almeno una diagnostica.</target>
        <note />
      </trans-unit>
      <trans-unit id="Diagnostic_must_have_span_0">
        <source>Diagnostic must have span '{0}'</source>
        <target state="translated">La diagnostica deve contenere l'elemento span '{0}'</target>
        <note />
      </trans-unit>
      <trans-unit id="Cannot_deserialize_type_0">
        <source>Cannot deserialize type '{0}'.</source>
        <target state="translated">Non è possibile deserializzare il tipo '{0}'.</target>
        <note />
      </trans-unit>
      <trans-unit id="Cannot_serialize_type_0">
        <source>Cannot serialize type '{0}'.</source>
        <target state="translated">Non è possibile serializzare il tipo '{0}'.</target>
        <note />
      </trans-unit>
      <trans-unit id="The_type_0_is_not_understood_by_the_serialization_binder">
        <source>The type '{0}' is not understood by the serialization binder.</source>
        <target state="translated">Il tipo '{0}' non è riconosciuto dal binder di serializzazioni.</target>
        <note />
      </trans-unit>
      <trans-unit id="Label_for_node_0_is_invalid_it_must_be_within_bracket_0_1">
        <source>Label for node '{0}' is invalid, it must be within [0, {1}).</source>
        <target state="translated">L'etichetta del nodo '{0}' non è valida. Deve essere compresa tra [0, {1}).</target>
        <note />
      </trans-unit>
      <trans-unit id="Matching_nodes_0_and_1_must_have_the_same_label">
        <source>Matching nodes '{0}' and '{1}' must have the same label.</source>
        <target state="translated">I nodi corrispondenti '{0}' e '{1}' devono avere la stessa etichetta.</target>
        <note />
      </trans-unit>
      <trans-unit id="Node_0_must_be_contained_in_the_new_tree">
        <source>Node '{0}' must be contained in the new tree.</source>
        <target state="translated">Il nodo '{0}' deve essere presente nel nuovo albero.</target>
        <note />
      </trans-unit>
      <trans-unit id="Node_0_must_be_contained_in_the_old_tree">
        <source>Node '{0}' must be contained in the old tree.</source>
        <target state="translated">Il nodo '{0}' deve essere presente nel vecchio albero.</target>
        <note />
      </trans-unit>
      <trans-unit id="The_member_0_is_not_declared_within_the_declaration_of_the_symbol">
        <source>The member '{0}' is not declared within the declaration of the symbol.</source>
        <target state="translated">Il membro '{0}' non è dichiarato all'interno della dichiarazione del simbolo.</target>
        <note />
      </trans-unit>
      <trans-unit id="The_position_is_not_within_the_symbol_s_declaration">
        <source>The position is not within the symbol's declaration</source>
        <target state="translated">La posizione non è compresa nella dichiarazione del simbolo</target>
        <note />
      </trans-unit>
      <trans-unit id="The_symbol_0_cannot_be_located_within_the_current_solution">
        <source>The symbol '{0}' cannot be located within the current solution.</source>
        <target state="translated">Il simbolo '{0}' non è stato trovato nella soluzione corrente.</target>
        <note />
      </trans-unit>
      <trans-unit id="Changing_compilation_options_is_not_supported">
        <source>Changing compilation options is not supported.</source>
        <target state="translated">La modifica delle opzioni di compilazione non è supportata.</target>
        <note />
      </trans-unit>
      <trans-unit id="Changing_parse_options_is_not_supported">
        <source>Changing parse options is not supported.</source>
        <target state="translated">La modifica delle opzioni di analisi non è supportata.</target>
        <note />
      </trans-unit>
      <trans-unit id="The_node_is_not_part_of_the_tree">
        <source>The node is not part of the tree.</source>
        <target state="translated">Il nodo non fa parte dell'albero.</target>
        <note />
      </trans-unit>
      <trans-unit id="This_workspace_does_not_support_opening_and_closing_documents">
        <source>This workspace does not support opening and closing documents.</source>
        <target state="translated">Questa area di lavoro non supporta l'apertura e la chiusura di documenti.</target>
        <note />
      </trans-unit>
      <trans-unit id="Exceptions_colon">
        <source>Exceptions:</source>
        <target state="translated">Eccezioni:</target>
        <note />
      </trans-unit>
      <trans-unit id="_0_returned_an_uninitialized_ImmutableArray">
        <source>'{0}' returned an uninitialized ImmutableArray</source>
        <target state="translated">'{0}' ha restituito un elemento ImmutableArray non inizializzato</target>
        <note />
      </trans-unit>
      <trans-unit id="Failure">
        <source>Failure</source>
        <target state="translated">Errore</target>
        <note />
      </trans-unit>
      <trans-unit id="Warning">
        <source>Warning</source>
        <target state="translated">Avviso</target>
        <note />
      </trans-unit>
      <trans-unit id="Populate_switch">
        <source>Populate switch</source>
        <target state="translated">Popola switch</target>
        <note />
      </trans-unit>
      <trans-unit id="Member_access_should_be_qualified">
        <source>Member access should be qualified.</source>
        <target state="translated">L'accesso ai membri deve essere qualificato.</target>
        <note />
      </trans-unit>
      <trans-unit id="Add_braces_to_0_statement">
        <source>Add braces to '{0}' statement.</source>
        <target state="translated">Aggiunge le parentesi graffe all'istruzione '{0}'.</target>
        <note />
      </trans-unit>
      <trans-unit id="Enable">
        <source>Enable</source>
        <target state="translated">Abilita</target>
        <note />
      </trans-unit>
      <trans-unit id="Enable_and_ignore_future_errors">
        <source>Enable and ignore future errors</source>
        <target state="translated">Abilita e ignora gli errori futuri</target>
        <note />
      </trans-unit>
      <trans-unit id="_0_encountered_an_error_and_has_been_disabled">
        <source>'{0}' encountered an error and has been disabled.</source>
        <target state="translated">'{0}' ha rilevato un errore ed è stato disabilitato.</target>
        <note />
      </trans-unit>
      <trans-unit id="Show_Stack_Trace">
        <source>Show Stack Trace</source>
        <target state="translated">Mostra analisi dello stack</target>
        <note />
      </trans-unit>
      <trans-unit id="Stream_is_too_long">
        <source>Stream is too long.</source>
        <target state="translated">Il flusso è troppo lungo.</target>
        <note />
      </trans-unit>
      <trans-unit id="Deserialization_reader_for_0_read_incorrect_number_of_values">
        <source>Deserialization reader for '{0}' read incorrect number of values.</source>
        <target state="translated">Il numero di valori letto dal lettore di deserializzazioni per '{0}' non è corretto.</target>
        <note />
      </trans-unit>
      <trans-unit id="Pascal_Case">
        <source>Pascal Case</source>
        <target state="translated">Notazione Pascal</target>
        <note />
      </trans-unit>
      <trans-unit id="Abstract_Method">
        <source>Abstract Method</source>
        <target state="translated">Metodo astratto</target>
        <note>{locked: abstract}{locked: method} These are keywords (unless the order of words or capitalization should be handled differently)</note>
      </trans-unit>
      <trans-unit id="Async_Method">
        <source>Async Method</source>
        <target state="translated">Metodo asincrono</target>
        <note>{locked: async}{locked: method} These are keywords (unless the order of words or capitalization should be handled differently)</note>
      </trans-unit>
      <trans-unit id="Begins_with_I">
        <source>Begins with I</source>
        <target state="translated">Inizia con I</target>
        <note>{locked:I}</note>
      </trans-unit>
      <trans-unit id="Class">
        <source>Class</source>
        <target state="new">Class</target>
        <note>{locked} unless the capitalization should be handled differently</note>
      </trans-unit>
      <trans-unit id="Delegate">
        <source>Delegate</source>
        <target state="new">Delegate</target>
        <note>{locked} unless the capitalization should be handled differently</note>
      </trans-unit>
      <trans-unit id="Enum">
        <source>Enum</source>
        <target state="new">Enum</target>
        <note>{locked} unless the capitalization should be handled differently</note>
      </trans-unit>
      <trans-unit id="Event">
        <source>Event</source>
        <target state="new">Event</target>
        <note>{locked} unless the capitalization should be handled differently</note>
      </trans-unit>
      <trans-unit id="Interface">
        <source>Interface</source>
        <target state="new">Interface</target>
        <note>{locked} unless the capitalization should be handled differently</note>
      </trans-unit>
      <trans-unit id="Non_Field_Members">
        <source>Non-Field Members</source>
        <target state="translated">Membri non di campo</target>
        <note>{locked:field}</note>
      </trans-unit>
      <trans-unit id="Private_Method">
        <source>Private Method</source>
        <target state="translated">Metodo privato</target>
        <note>{locked: private}{locked: method} These are keywords (unless the order of words or capitalization should be handled differently)</note>
      </trans-unit>
      <trans-unit id="Private_or_Internal_Field">
        <source>Private or Internal Field</source>
        <target state="translated">Campo privato o interno</target>
        <note>{locked: private}{locked: internal}{locked:field}</note>
      </trans-unit>
      <trans-unit id="Private_or_Internal_Static_Field">
        <source>Private or Internal Static Field</source>
        <target state="translated">Campo statico privato o interno</target>
        <note>{locked: private}{locked: internal}{locked:static}{locked:field}</note>
      </trans-unit>
      <trans-unit id="Property">
        <source>Property</source>
        <target state="new">Property</target>
        <note>{locked} unless the capitalization should be handled differently</note>
      </trans-unit>
      <trans-unit id="Public_or_Protected_Field">
        <source>Public or Protected Field</source>
        <target state="translated">Campo pubblico o protetto</target>
        <note>{locked: public}{locked: protected}{locked:field}</note>
      </trans-unit>
      <trans-unit id="Static_Field">
        <source>Static Field</source>
        <target state="translated">Campo statico</target>
        <note>{locked:static}{locked:field} (unless the capitalization should be handled differently)</note>
      </trans-unit>
      <trans-unit id="Static_Method">
        <source>Static Method</source>
        <target state="translated">Metodo statico</target>
        <note>{locked: static}{locked: method} These are keywords (unless the order of words or capitalization should be handled differently)</note>
      </trans-unit>
      <trans-unit id="Struct">
        <source>Struct</source>
        <target state="new">Struct</target>
        <note>{locked} unless the capitalization should be handled differently</note>
      </trans-unit>
      <trans-unit id="Types">
        <source>Types</source>
        <target state="translated">Tipi</target>
        <note>{locked:types} unless the capitalization should be handled differently</note>
      </trans-unit>
      <trans-unit id="Method">
        <source>Method</source>
        <target state="translated">metodo</target>
        <note>{locked:method} unless the capitalization should be handled differently</note>
      </trans-unit>
      <trans-unit id="Missing_prefix_colon_0">
        <source>Missing prefix: '{0}'</source>
        <target state="translated">Manca il prefisso: '{0}'</target>
        <note />
      </trans-unit>
      <trans-unit id="Error">
        <source>Error</source>
        <target state="translated">Errore</target>
        <note />
      </trans-unit>
      <trans-unit id="None">
        <source>None</source>
        <target state="translated">Nessuno</target>
        <note />
      </trans-unit>
      <trans-unit id="Missing_suffix_colon_0">
        <source>Missing suffix: '{0}'</source>
        <target state="translated">Manca il suffisso: '{0}'</target>
        <note />
      </trans-unit>
      <trans-unit id="These_non_leading_words_must_begin_with_an_upper_case_letter_colon_0">
        <source>These non-leading words must begin with an upper case letter: {0}</source>
        <target state="translated">Queste parole non iniziali devono iniziare con una lettera maiuscola: {0}</target>
        <note />
      </trans-unit>
      <trans-unit id="Suggestion">
        <source>Suggestion</source>
        <target state="translated">Suggerimento</target>
        <note />
      </trans-unit>
      <trans-unit id="These_non_leading_words_must_begin_with_a_lowercase_letter_colon_0">
        <source>These non-leading words must begin with a lowercase letter: {0}</source>
        <target state="translated">Queste parole non iniziali devono iniziare con una lettera minuscola: {0}</target>
        <note />
      </trans-unit>
      <trans-unit id="These_words_cannot_contain_lower_case_characters_colon_0">
        <source>These words cannot contain lower case characters: {0}</source>
        <target state="translated">Queste parole non possono contenere caratteri minuscoli: {0}</target>
        <note />
      </trans-unit>
      <trans-unit id="These_words_cannot_contain_upper_case_characters_colon_0">
        <source>These words cannot contain upper case characters: {0}</source>
        <target state="translated">Queste parole non possono contenere caratteri maiuscoli: {0}</target>
        <note />
      </trans-unit>
      <trans-unit id="These_words_must_begin_with_upper_case_characters_colon_0">
        <source>These words must begin with upper case characters: {0}</source>
        <target state="translated">Queste parole devono iniziare con caratteri maiuscoli: {0}</target>
        <note />
      </trans-unit>
      <trans-unit id="The_first_word_0_must_begin_with_an_upper_case_character">
        <source>The first word, '{0}', must begin with an upper case character</source>
        <target state="translated">La prima parola, '{0}', deve iniziare con un carattere maiuscolo</target>
        <note />
      </trans-unit>
      <trans-unit id="The_first_word_0_must_begin_with_a_lower_case_character">
        <source>The first word, '{0}', must begin with a lower case character</source>
        <target state="translated">La prima parola, '{0}', deve iniziare con un carattere minuscolo</target>
        <note />
      </trans-unit>
      <trans-unit id="File_0_size_of_1_exceeds_maximum_allowed_size_of_2">
        <source>File '{0}' size of {1} exceeds maximum allowed size of {2}</source>
        <target state="translated">Le dimensioni {1} del file '{0}' sono maggiori di quelle consentite, pari a {2}</target>
        <note />
      </trans-unit>
      <trans-unit id="Changing_document_property_is_not_supported">
        <source>Changing document properties is not supported</source>
        <target state="translated">La modifica delle proprietà del documento non è supportata</target>
        <note />
      </trans-unit>
      <trans-unit id="dot_NET_Coding_Conventions">
        <source>.NET Coding Conventions</source>
        <target state="translated">Convenzioni di scrittura codice .NET</target>
        <note />
      </trans-unit>
      <trans-unit id="this_dot_and_Me_dot_preferences">
        <source>this. and Me. preferences</source>
        <target state="translated">Preferenze per this. e Me.</target>
        <note />
      </trans-unit>
      <trans-unit id="Variables_captured_colon">
        <source>Variables captured:</source>
        <target state="translated">Variabili acquisite:</target>
        <note />
      </trans-unit>
<<<<<<< HEAD
      <trans-unit id="ValueUsageInfo_Read">
        <source>Read</source>
        <target state="needs-review-translation">Lettura</target>
        <note>See xml doc comments on 'ValueUsageInfo' enum for context</note>
      </trans-unit>
      <trans-unit id="ValueUsageInfo_Reference">
        <source>Reference</source>
        <target state="needs-review-translation">Riferimento</target>
        <note>See xml doc comments on 'ValueUsageInfo' enum for context</note>
      </trans-unit>
      <trans-unit id="ValueUsageInfo_Write">
        <source>Write</source>
        <target state="needs-review-translation">Scrittura</target>
        <note>See xml doc comments on 'ValueUsageInfo' enum for context</note>
=======
      <trans-unit id="Regex_issue_0">
        <source>Regex issue: {0}</source>
        <target state="translated">Problema di regex: {0}</target>
        <note>This is an error message shown to the user when they write an invalid Regular Expression. {0} will be the actual text of one of the above Regular Expression errors.</note>
>>>>>>> 21d9c895
      </trans-unit>
      <trans-unit id="Parameter_preferences">
        <source>Parameter preferences</source>
        <target state="translated">Preferenze per parametri</target>
        <note />
      </trans-unit>
    </body>
  </file>
</xliff><|MERGE_RESOLUTION|>--- conflicted
+++ resolved
@@ -132,1124 +132,6 @@
         <target state="translated">Solo refactoring</target>
         <note />
       </trans-unit>
-<<<<<<< HEAD
-=======
-      <trans-unit id="Regex_all_control_characters_long">
-        <source>All control characters. This includes the Cc, Cf, Cs, Co, and Cn categories.</source>
-        <target state="translated">Tutti i caratteri di controllo. Sono incluse le categorie Cc, Cf, Cs, Co e Cn.</target>
-        <note />
-      </trans-unit>
-      <trans-unit id="Regex_all_control_characters_short">
-        <source>all control characters</source>
-        <target state="translated">tutti i caratteri di controllo</target>
-        <note />
-      </trans-unit>
-      <trans-unit id="Regex_all_diacritic_marks_long">
-        <source>All diacritic marks. This includes the Mn, Mc, and Me categories.</source>
-        <target state="translated">Tutti i contrassegni diacritici. Sono incluse le categorie Mn, Mc e Me.</target>
-        <note />
-      </trans-unit>
-      <trans-unit id="Regex_all_diacritic_marks_short">
-        <source>all diacritic marks</source>
-        <target state="translated">tutti i contrassegni diacritici</target>
-        <note />
-      </trans-unit>
-      <trans-unit id="Regex_all_letter_characters_long">
-        <source>All letter characters. This includes the Lu, Ll, Lt, Lm, and Lo characters.</source>
-        <target state="translated">Tutti i caratteri alfanumerici. Sono incluse le categorie Lu, Ll, Lt, Lm e Lo.</target>
-        <note />
-      </trans-unit>
-      <trans-unit id="Regex_all_letter_characters_short">
-        <source>all letter characters</source>
-        <target state="translated">tutti i caratteri alfanumerici</target>
-        <note />
-      </trans-unit>
-      <trans-unit id="Regex_all_numbers_long">
-        <source>All numbers. This includes the Nd, Nl, and No categories.</source>
-        <target state="translated">Tutti i numeri. Sono incluse le categorie Nd, Nl e No.</target>
-        <note />
-      </trans-unit>
-      <trans-unit id="Regex_all_numbers_short">
-        <source>all numbers</source>
-        <target state="translated">tutti i numeri</target>
-        <note />
-      </trans-unit>
-      <trans-unit id="Regex_all_punctuation_characters_long">
-        <source>All punctuation characters. This includes the Pc, Pd, Ps, Pe, Pi, Pf, and Po categories.</source>
-        <target state="translated">Tutti i caratteri di punteggiatura. Sono incluse le categorie Pc, Pd, Ps, Pe, Pi, Pf e Po.</target>
-        <note />
-      </trans-unit>
-      <trans-unit id="Regex_all_punctuation_characters_short">
-        <source>all punctuation characters</source>
-        <target state="translated">tutti i caratteri di punteggiatura</target>
-        <note />
-      </trans-unit>
-      <trans-unit id="Regex_all_separator_characters_long">
-        <source>All separator characters. This includes the Zs, Zl, and Zp categories.</source>
-        <target state="translated">Tutti i caratteri separatori. Sono incluse le categorie Zs, Zl e Zp.</target>
-        <note />
-      </trans-unit>
-      <trans-unit id="Regex_all_separator_characters_short">
-        <source>all separator characters</source>
-        <target state="translated">tutti i caratteri separatori</target>
-        <note />
-      </trans-unit>
-      <trans-unit id="Regex_all_symbols_long">
-        <source>All symbols. This includes the Sm, Sc, Sk, and So categories.</source>
-        <target state="translated">Tutti i simboli. Sono incluse le categorie Sm, Sc, Sk e So.</target>
-        <note />
-      </trans-unit>
-      <trans-unit id="Regex_all_symbols_short">
-        <source>all symbols</source>
-        <target state="translated">tutti i simboli</target>
-        <note />
-      </trans-unit>
-      <trans-unit id="Regex_alternation_long">
-        <source>You can use the vertical bar (|) character to match any one of a series of patterns, where the | character separates each pattern.</source>
-        <target state="translated">È possibile usare la barra verticale (|) per trovare la corrispondenza con uno qualsiasi di una serie di criteri, dove i singoli criteri sono separati dal carattere |.</target>
-        <note />
-      </trans-unit>
-      <trans-unit id="Regex_alternation_short">
-        <source>alternation</source>
-        <target state="translated">alternanza</target>
-        <note />
-      </trans-unit>
-      <trans-unit id="Regex_any_character_group_long">
-        <source>The period character (.) matches any character except \n (the newline character, \u000A).  If a regular expression pattern is modified by the RegexOptions.Singleline option, or if the portion of the pattern that contains the . character class is modified by the 's' option, . matches any character.</source>
-        <target state="translated">Il carattere punto (.) corrisponde a qualsiasi carattere tranne \n (carattere di nuova riga \u000A).  Se un criterio di ricerca di espressioni regolari viene modificato dall'opzione RegexOptions.Singleline o se la parte del criterio contenente la classe di caratteri . viene modificata dall'opzione 's', . corrisponde a qualsiasi carattere.</target>
-        <note />
-      </trans-unit>
-      <trans-unit id="Regex_any_character_group_short">
-        <source>any character</source>
-        <target state="translated">qualsiasi carattere</target>
-        <note />
-      </trans-unit>
-      <trans-unit id="Regex_backspace_character_long">
-        <source>Matches a backspace character, \u0008</source>
-        <target state="translated">Trova la corrispondenza di un carattere backspace \u0008</target>
-        <note />
-      </trans-unit>
-      <trans-unit id="Regex_backspace_character_short">
-        <source>backspace character</source>
-        <target state="translated">carattere backspace</target>
-        <note />
-      </trans-unit>
-      <trans-unit id="Regex_balancing_group_long">
-        <source>A balancing group definition deletes the definition of a previously defined group and stores, in the current group, the interval between the previously defined group and the current group.
-    
-'name1' is the current group (optional), 'name2' is a previously defined group, and 'subexpression' is any valid regular expression pattern. The balancing group definition deletes the definition of name2 and stores the interval between name2 and name1 in name1. If no name2 group is defined, the match backtracks. Because deleting the last definition of name2 reveals the previous definition of name2, this construct lets you use the stack of captures for group name2 as a counter for keeping track of nested constructs such as parentheses or opening and closing brackets.
-
-The balancing group definition uses 'name2' as a stack. The beginning character of each nested construct is placed in the group and in its Group.Captures collection. When the closing character is matched, its corresponding opening character is removed from the group, and the Captures collection is decreased by one. After the opening and closing characters of all nested constructs have been matched, 'name1' is empty.</source>
-        <target state="translated">Una definizione di gruppo di bilanciamento elimina la definizione di un gruppo precedentemente definito e archivia nel gruppo corrente l'intervallo tra il gruppo precedentemente definito e il gruppo corrente.
-    
-'name1' è il gruppo corrente (facoltativo), 'name2' è un gruppo precedentemente definito e 'subexpression' è qualsiasi criterio di ricerca di espressioni regolari valido. La definizione di gruppo di bilanciamento elimina la definizione di name2 e archivia l'intervallo tra name2 e name1 in name1. Se non è definito alcun gruppo name2, viene eseguito il backtracking della corrispondenza. Dal momento che l'eliminazione dell'ultima definizione di name2 rivela la definizione precedente di name2, questo costrutto consente di usare lo stack di acquisizioni per il gruppo name2 come contatore per tenere traccia dei costrutti annidati, come ad esempio le parentesi o le parentesi quadre di apertura e chiusura.
-
-La definizione del gruppo di bilanciamento usa 'name2' come uno stack. Il carattere iniziale di ogni costrutto annidato viene posizionato nel gruppo e nella relativa raccolta Group.Captures. Quando viene trovata la corrispondenza con il carattere di chiusura, il carattere di apertura associato viene rimosso dal gruppo e la raccolta Captures viene ridotta di uno. Dopo che la corrispondenza dei caratteri di apertura e chiusura di tutti i costrutti annidati è stata trovata, 'name1' è vuoto.</target>
-        <note />
-      </trans-unit>
-      <trans-unit id="Regex_balancing_group_short">
-        <source>balancing group</source>
-        <target state="translated">gruppo di bilanciamento</target>
-        <note />
-      </trans-unit>
-      <trans-unit id="Regex_base_group">
-        <source>base-group</source>
-        <target state="translated">gruppo di base</target>
-        <note />
-      </trans-unit>
-      <trans-unit id="Regex_bell_character_long">
-        <source>Matches a bell (alarm) character, \u0007</source>
-        <target state="translated">Trova la corrispondenza di un carattere di controllo del segnale acustico di avviso \u0007</target>
-        <note />
-      </trans-unit>
-      <trans-unit id="Regex_bell_character_short">
-        <source>bell character</source>
-        <target state="translated">carattere di controllo del segnale acustico di avviso</target>
-        <note />
-      </trans-unit>
-      <trans-unit id="Regex_carriage_return_character_long">
-        <source>Matches a carriage-return character, \u000D.  Note that \r is not equivalent to the newline character, \n.</source>
-        <target state="translated">Trova la corrispondenza di un carattere di ritorno a capo \u000D.  Si noti che \r non equivale al carattere di nuova riga \n.</target>
-        <note />
-      </trans-unit>
-      <trans-unit id="Regex_carriage_return_character_short">
-        <source>carriage-return character</source>
-        <target state="translated">carattere di ritorno a capo</target>
-        <note />
-      </trans-unit>
-      <trans-unit id="Regex_character_class_subtraction_long">
-        <source>Character class subtraction yields a set of characters that is the result of excluding the characters in one character class from another character class.
-
-'base_group' is a positive or negative character group or range. The 'excluded_group' component is another positive or negative character group, or another character class subtraction expression (that is, you can nest character class subtraction expressions).</source>
-        <target state="translated">La sottrazione di classi di caratteri produce un set di caratteri che è il risultato dell'esclusione dei caratteri di una classe di caratteri da un'altra classe di caratteri.
-
-'base_group' è un gruppo o un intervallo di caratteri positivi o negativi. Il componente 'excluded_group' è un altro gruppo di caratteri positivi o negativi o un'altra espressione di sottrazione di classi di caratteri, ovvero è possibile annidare espressioni di sottrazione di classi di caratteri.</target>
-        <note />
-      </trans-unit>
-      <trans-unit id="Regex_character_class_subtraction_short">
-        <source>character class subtraction</source>
-        <target state="translated">sottrazione di classi di caratteri</target>
-        <note />
-      </trans-unit>
-      <trans-unit id="Regex_character_group">
-        <source>character-group</source>
-        <target state="translated">gruppo di caratteri</target>
-        <note />
-      </trans-unit>
-      <trans-unit id="Regex_comment">
-        <source>comment</source>
-        <target state="translated">commento</target>
-        <note />
-      </trans-unit>
-      <trans-unit id="Regex_conditional_expression_match_long">
-        <source>This language element attempts to match one of two patterns depending on whether it can match an initial pattern.
-
-'expression' is the initial pattern to match, 'yes' is the pattern to match if expression is matched, and 'no' is the optional pattern to match if expression is not matched.</source>
-        <target state="translated">Questo elemento del linguaggio effettua un tentativo per trovare una corrispondenza con uno di due criteri, a seconda della possibilità di trovare una corrispondenza con un criterio iniziale.
-
-dove 'expression' è il criterio iniziale per la corrispondenza, 'yes' è il criterio di corrispondenza se viene trovata una corrispondenza per l'espressione e 'no' è il criterio facoltativo di corrispondenza se non viene trovata una corrispondenza per l'espressione.</target>
-        <note />
-      </trans-unit>
-      <trans-unit id="Regex_conditional_expression_match_short">
-        <source>conditional expression match</source>
-        <target state="translated">corrispondenza di espressione condizionale</target>
-        <note />
-      </trans-unit>
-      <trans-unit id="Regex_conditional_group_match_long">
-        <source>This language element attempts to match one of two patterns depending on whether it has matched a specified capturing group.
-
-'name' is the name (or number) of a capturing group, 'yes' is the expression to match if 'name' (or 'number') has a match, and 'no' is the optional expression to match if it does not.</source>
-        <target state="translated">Questo elemento del linguaggio effettua un tentativo per trovare una corrispondenza con uno di due criteri, a seconda dell'effettiva corrispondenza con un gruppo di acquisizione specificato.
-
-'name' è il nome (o il numero) di un gruppo di acquisizione, 'yes' è l'espressione di cui trovare la corrispondenza se per 'name' (o 'number') è disponibile una corrispondenza e 'no' è l'espressione facoltativa di cui trovare la corrispondenza in caso contrario.</target>
-        <note />
-      </trans-unit>
-      <trans-unit id="Regex_conditional_group_match_short">
-        <source>conditional group match</source>
-        <target state="translated">corrispondenza di gruppo condizionale</target>
-        <note />
-      </trans-unit>
-      <trans-unit id="Regex_contiguous_matches_long">
-        <source>The \G anchor specifies that a match must occur at the point where the previous match ended. When you use this anchor with the Regex.Matches or Match.NextMatch method, it ensures that all matches are contiguous.</source>
-        <target state="translated">L'ancoraggio \G specifica che la corrispondenza deve verificarsi nel punto in cui è terminata la corrispondenza precedente. Se usato con il metodo Regex.Matches o Match.NextMatch, questo ancoraggio garantisce che tutte le corrispondenze siano contigue.</target>
-        <note />
-      </trans-unit>
-      <trans-unit id="Regex_contiguous_matches_short">
-        <source>contiguous matches</source>
-        <target state="translated">corrispondenze contigue</target>
-        <note />
-      </trans-unit>
-      <trans-unit id="Regex_control_character_long">
-        <source>Matches an ASCII control character, where X is the letter of the control character. For example, \cC is CTRL-C.</source>
-        <target state="translated">Trova la corrispondenza di un carattere di controllo ASCII, dove X è la lettera del carattere di controllo. Ad esempio, \cC corrisponde a CTRL+C.</target>
-        <note />
-      </trans-unit>
-      <trans-unit id="Regex_control_character_short">
-        <source>control character</source>
-        <target state="translated">carattere di controllo</target>
-        <note />
-      </trans-unit>
-      <trans-unit id="Regex_decimal_digit_character_long">
-        <source>\d matches any decimal digit. It is equivalent to the \p{Nd} regular expression pattern, which includes the standard decimal digits 0-9 as well as the decimal digits of a number of other character sets.
-
-If ECMAScript-compliant behavior is specified, \d is equivalent to [0-9]</source>
-        <target state="translated">\d trova la corrispondenza di qualsiasi cifra decimale. Equivale al criterio di ricerca di espressioni regolari \p{Nd}, che include le cifre decimali standard da 0 a 9 e le cifre decimali di altri set di caratteri.
-
-Se viene specificato il comportamento conforme a ECMAScript, \d equivale a [0-9]</target>
-        <note />
-      </trans-unit>
-      <trans-unit id="Regex_decimal_digit_character_short">
-        <source>decimal-digit character</source>
-        <target state="translated">carattere di cifra decimale</target>
-        <note />
-      </trans-unit>
-      <trans-unit id="Regex_end_of_line_comment_long">
-        <source>A number sign (#) marks an x-mode comment, which starts at the unescaped # character at the end of the regular expression pattern and continues until the end of the line. To use this construct, you must either enable the x option (through inline options) or supply the RegexOptions.IgnorePatternWhitespace value to the option parameter when instantiating the Regex object or calling a static Regex method.</source>
-        <target state="translated">Un cancelletto (#) contrassegna un commento in modalità x, che inizia in corrispondenza del carattere senza escape # alla fine del criterio di ricerca di espressioni regolari e continua fino alla fine della riga. Per usare questo costrutto, è necessario abilitare l'opzione x (con opzioni inline) o specificare il valore RegexOptions.IgnorePatternWhitespace per il parametro option quando si crea l'istanza dell'oggetto Regex o si chiama un metodo statico Regex.</target>
-        <note />
-      </trans-unit>
-      <trans-unit id="Regex_end_of_line_comment_short">
-        <source>end-of-line comment</source>
-        <target state="translated">commento di fine riga</target>
-        <note />
-      </trans-unit>
-      <trans-unit id="Regex_end_of_string_only_long">
-        <source>The \z anchor specifies that a match must occur at the end of the input string. Like the $ language element, \z ignores the RegexOptions.Multiline option. Unlike the \Z language element, \z does not match a \n character at the end of a string. Therefore, it can only match the last line of the input string.</source>
-        <target state="translated">L'ancoraggio \z specifica che la corrispondenza deve verificarsi alla fine della stringa di input. Come per l'elemento del linguaggio $, \z ignora l'opzione RegexOptions.Multiline. Diversamente dall'elemento del linguaggio \Z, \z non trova un carattere \n alla fine di una stringa. Di conseguenza, può trovare solo l'ultima riga della stringa di input.</target>
-        <note />
-      </trans-unit>
-      <trans-unit id="Regex_end_of_string_only_short">
-        <source>end of string only</source>
-        <target state="translated">solo fine di stringa</target>
-        <note />
-      </trans-unit>
-      <trans-unit id="Regex_end_of_string_or_before_ending_newline_long">
-        <source>The \Z anchor specifies that a match must occur at the end of the input string, or before \n at the end of the input string. It is identical to the $ anchor, except that \Z ignores the RegexOptions.Multiline option. Therefore, in a multiline string, it can only match the end of the last line, or the last line before \n.
-
-The \Z anchor matches \n but does not match \r\n (the CR/LF character combination). To match CR/LF, include \r?\Z in the regular expression pattern.</source>
-        <target state="translated">L'ancoraggio \Z specifica che la corrispondenza deve verificarsi alla fine della stringa di input oppure prima di \n alla fine della stringa di input. L'ancoraggio è identico a $, ad eccezione del fatto che \Z ignora l'opzione RegexOptions.Multiline. Di conseguenza, in una stringa con più righe può trovare solo la fine dell'ultima riga oppure l'ultima riga prima di \n.
-
-L'ancoraggio \Z corrisponde a \n, ma non a \r\n (combinazione di caratteri CR/LF). Per trovare la combinazione di caratteri CR/LF, includere \r?\Z nel criterio di ricerca di espressioni regolari.</target>
-        <note />
-      </trans-unit>
-      <trans-unit id="Regex_end_of_string_or_before_ending_newline_short">
-        <source>end of string or before ending newline</source>
-        <target state="translated">fine di stringa o prima di terminare una nuova riga</target>
-        <note />
-      </trans-unit>
-      <trans-unit id="Regex_end_of_string_or_line_long">
-        <source>The $ anchor specifies that the preceding pattern must occur at the end of the input string, or before \n at the end of the input string. If you use $ with the RegexOptions.Multiline option, the match can also occur at the end of a line.
-
-The $ anchor matches \n but does not match \r\n (the combination of carriage return and newline characters, or CR/LF). To match the CR/LF character combination, include \r?$ in the regular expression pattern.</source>
-        <target state="translated">L'ancoraggio $ specifica che il criterio precedente deve verificarsi alla fine della stringa di input oppure prima di \n alla fine della stringa di input. Se si usa $ con l'opzione RegexOptions.Multiline, la corrispondenza può verificarsi anche alla fine di una riga.
-
-L'ancoraggio $ corrisponde a \n, ma non a \r\n (combinazione di ritorno a capo e caratteri di nuova riga o CR/LF). Per trovare la combinazione di caratteri CR/LF, includere \r?$ nel criterio di ricerca di espressioni regolari.</target>
-        <note />
-      </trans-unit>
-      <trans-unit id="Regex_end_of_string_or_line_short">
-        <source>end of string or line</source>
-        <target state="translated">fine di stringa o riga</target>
-        <note />
-      </trans-unit>
-      <trans-unit id="Regex_escape_character_long">
-        <source>Matches an escape character, \u001B</source>
-        <target state="translated">Trova la corrispondenza di un carattere di escape \u001B</target>
-        <note />
-      </trans-unit>
-      <trans-unit id="Regex_escape_character_short">
-        <source>escape character</source>
-        <target state="translated">carattere di escape</target>
-        <note />
-      </trans-unit>
-      <trans-unit id="Regex_excluded_group">
-        <source>excluded-group</source>
-        <target state="translated">gruppo escluso</target>
-        <note />
-      </trans-unit>
-      <trans-unit id="Regex_expression">
-        <source>expression</source>
-        <target state="translated">espressione</target>
-        <note />
-      </trans-unit>
-      <trans-unit id="Regex_form_feed_character_long">
-        <source>Matches a form-feed character, \u000C</source>
-        <target state="translated">Trova la corrispondenza di un carattere di avanzamento carta \u000C</target>
-        <note />
-      </trans-unit>
-      <trans-unit id="Regex_form_feed_character_short">
-        <source>form-feed character</source>
-        <target state="translated">carattere di avanzamento carta</target>
-        <note />
-      </trans-unit>
-      <trans-unit id="Regex_group_options_long">
-        <source>This grouping construct applies or disables the specified options within a subexpression. The options to enable are specified after the question mark, and the options to disable after the minus sign. The allowed options are:
-
-    i	Use case-insensitive matching.
-    m	Use multiline mode, where ^ and $ match the beginning and end of each line
-	(instead of the beginning and end of the input string).
-    s	Use single-line mode, where the period (.) matches every character
-	(instead of every character except \n).
-    n	Do not capture unnamed groups. The only valid captures are explicitly
-	named or numbered groups of the form (?&lt;name&gt; subexpression).
-    x	Exclude unescaped white space from the pattern, and enable comments
-	after a number sign (#).</source>
-        <target state="translated">Questo costrutto di raggruppamento applica o disabilita le opzioni specificate all'interno di una sottoespressione. Le opzioni da abilitare vengono specificate dopo il punto interrogativo, mentre quelle da disabilitare vengono specificate dopo il segno meno. Le opzioni consentite sono:
-
-    i	Usa la corrispondenza che non fa distinzione tra maiuscole e minuscole.
-    m	Usa la modalità multiriga, in cui ^ e $ corrispondono all'inizio e alla fine di ogni riga
-	anziché all'inizio e alla fine della stringa di input.
-    s	Usa la modalità a riga singola, in cui il punto (.) corrisponde a qualsiasi carattere
-	anziché a ogni carattere eccetto \n.
-    n	Non acquisisce gruppi senza nome. Le uniche acquisizioni valide sono i gruppi
-	denominati o numerati in modo esplicito in formato (?&lt;nome&gt; sottoespressione).
-    x	Esclude gli spazi vuoti senza caratteri di escape nel criterio e abilita i commenti
-	dopo un simbolo di cancelletto (#).</target>
-        <note />
-      </trans-unit>
-      <trans-unit id="Regex_group_options_short">
-        <source>group options</source>
-        <target state="translated">opzioni di raggruppamento</target>
-        <note />
-      </trans-unit>
-      <trans-unit id="Regex_hexadecimal_escape_long">
-        <source>Matches an ASCII character, where ## is a two-digit hexadecimal character code.</source>
-        <target state="translated">Trova la corrispondenza di un carattere ASCII dove nn è un codice carattere esadecimale a due cifre.</target>
-        <note />
-      </trans-unit>
-      <trans-unit id="Regex_hexadecimal_escape_short">
-        <source>hexadecimal escape</source>
-        <target state="translated">carattere di escape esadecimale</target>
-        <note />
-      </trans-unit>
-      <trans-unit id="Regex_inline_comment_long">
-        <source>The (?# comment) construct lets you include an inline comment in a regular expression. The regular expression engine does not use any part of the comment in pattern matching, although the comment is included in the string that is returned by the Regex.ToString method. The comment ends at the first closing parenthesis.</source>
-        <target state="translated">Il costrutto (?# comment) consente di includere un commento inline in un'espressione regolare. Il motore delle espressioni regolari non usa una parte del commento nei criteri di ricerca, anche se il commento è incluso nella stringa restituita dal metodo Regex.ToString. Il commento termina in corrispondenza della prima parentesi chiusa.</target>
-        <note />
-      </trans-unit>
-      <trans-unit id="Regex_inline_comment_short">
-        <source>inline comment</source>
-        <target state="translated">commento inline</target>
-        <note />
-      </trans-unit>
-      <trans-unit id="Regex_inline_options_long">
-        <source>Enables or disables specific pattern matching options for the remainder of a regular expression. The options to enable are specified after the question mark, and the options to disable after the minus sign. The allowed options are:
-
-    i	Use case-insensitive matching.
-    m	Use multiline mode, where ^ and $ match the beginning and end of each line
-	(instead of the beginning and end of the input string).
-    s	Use single-line mode, where the period (.) matches every character
-	(instead of every character except \n).
-    n	Do not capture unnamed groups. The only valid captures are explicitly named
-	or numbered groups of the form (?&lt;name&gt; subexpression).
-    x	Exclude unescaped white space from the pattern, and enable comments
-	after a number sign (#).</source>
-        <target state="translated">Abilita o disabilita opzioni specifiche dei criteri di ricerca per il resto di un'espressione regolare. Le opzioni da abilitare vengono specificate dopo il punto interrogativo, mentre quelle da disabilitare vengono specificate dopo il segno meno. Le opzioni consentite sono:
-
-    i	Usa la corrispondenza che non fa distinzione tra maiuscole e minuscole.
-    m	Usa la modalità multiriga, in cui ^ e $ corrispondono all'inizio e alla fine di ogni riga
-	anziché all'inizio e alla fine della stringa di input.
-    s	Usa la modalità a riga singola, in cui il punto (.) corrisponde a qualsiasi carattere
-	anziché a ogni carattere eccetto \n.
-    n	Non acquisisce gruppi senza nome. Le uniche acquisizioni valide sono gruppi
-	denominati o numerati in modo esplicito nel formato (?&lt;nome&gt; sottoespressione).
-    x	Esclude gli spazi vuoti senza caratteri di escape nel criterio e abilita i commenti
-	dopo un simbolo di cancelletto (#).</target>
-        <note />
-      </trans-unit>
-      <trans-unit id="Regex_inline_options_short">
-        <source>inline options</source>
-        <target state="translated">opzioni inline</target>
-        <note />
-      </trans-unit>
-      <trans-unit id="Regex_letter_lowercase">
-        <source>letter, lowercase</source>
-        <target state="translated">alfanumerico, minuscolo</target>
-        <note />
-      </trans-unit>
-      <trans-unit id="Regex_letter_modifier">
-        <source>letter, modifier</source>
-        <target state="translated">alfanumerico, modificatore</target>
-        <note />
-      </trans-unit>
-      <trans-unit id="Regex_letter_other">
-        <source>letter, other</source>
-        <target state="translated">alfanumerico, altro</target>
-        <note />
-      </trans-unit>
-      <trans-unit id="Regex_letter_titlecase">
-        <source>letter, titlecase</source>
-        <target state="translated">alfanumerico, titolo</target>
-        <note />
-      </trans-unit>
-      <trans-unit id="Regex_letter_uppercase">
-        <source>letter, uppercase</source>
-        <target state="translated">alfanumerico, maiuscolo</target>
-        <note />
-      </trans-unit>
-      <trans-unit id="Regex_mark_enclosing">
-        <source>mark, enclosing</source>
-        <target state="translated">contrassegno, chiusura</target>
-        <note />
-      </trans-unit>
-      <trans-unit id="Regex_mark_nonspacing">
-        <source>mark, nonspacing</source>
-        <target state="translated">contrassegno, non spaziatura</target>
-        <note />
-      </trans-unit>
-      <trans-unit id="Regex_mark_spacing_combining">
-        <source>mark, spacing combining</source>
-        <target state="translated">contrassegno, spaziatura combinata</target>
-        <note />
-      </trans-unit>
-      <trans-unit id="Regex_match_at_least_n_times_lazy_long">
-        <source>The {n,}? quantifier matches the preceding element at least n times, where n is any integer, but as few times as possible. It is the lazy counterpart of the greedy quantifier {n,}</source>
-        <target state="translated">Il quantificatore {n,}? trova la corrispondenza con l'elemento precedente almeno n volte, dove n è qualsiasi numero intero, ma il minor numero di volte possibile. Si tratta della controparte lazy del quantificatore greedy {n,}</target>
-        <note />
-      </trans-unit>
-      <trans-unit id="Regex_match_at_least_n_times_lazy_short">
-        <source>match at least 'n' times (lazy)</source>
-        <target state="translated">trova la corrispondenza almeno 'n' volte (corrispondenza lazy)</target>
-        <note />
-      </trans-unit>
-      <trans-unit id="Regex_match_at_least_n_times_long">
-        <source>The {n,} quantifier matches the preceding element at least n times, where n is any integer. {n,} is a greedy quantifier whose lazy equivalent is {n,}?</source>
-        <target state="translated">Il quantificatore {n,} trova la corrispondenza con l'elemento precedente almeno n volte, dove n è qualsiasi numero intero. {n,} è un quantificatore greedy il cui equivalente lazy è {n,}?</target>
-        <note />
-      </trans-unit>
-      <trans-unit id="Regex_match_at_least_n_times_short">
-        <source>match at least 'n' times</source>
-        <target state="translated">trova la corrispondenza almeno 'n' volte</target>
-        <note />
-      </trans-unit>
-      <trans-unit id="Regex_match_between_m_and_n_times_lazy_long">
-        <source>The {n,m}? quantifier matches the preceding element between n and m times, where n and m are integers, but as few times as possible. It is the lazy counterpart of the greedy quantifier {n,m}</source>
-        <target state="translated">Il quantificatore {n,m}? trova la corrispondenza con l'elemento precedente tra n e m volte, dove n e m sono numeri interi, ma il minor numero di volte possibile. Si tratta della controparte lazy del quantificatore greedy {n,m}</target>
-        <note />
-      </trans-unit>
-      <trans-unit id="Regex_match_between_m_and_n_times_lazy_short">
-        <source>match at least 'n' times (lazy)</source>
-        <target state="translated">trova la corrispondenza almeno 'n' volte (corrispondenza lazy)</target>
-        <note />
-      </trans-unit>
-      <trans-unit id="Regex_match_between_m_and_n_times_long">
-        <source>The {n,m} quantifier matches the preceding element at least n times, but no more than m times, where n and m are integers. {n,m} is a greedy quantifier whose lazy equivalent is {n,m}?</source>
-        <target state="translated">Il quantificatore {n,m} trova la corrispondenza con l'elemento precedente almeno n volte, ma non più di m volte, dove n e m sono numeri interi. {n,m} è un quantificatore greedy il cui equivalente lazy è {n,m}?</target>
-        <note />
-      </trans-unit>
-      <trans-unit id="Regex_match_between_m_and_n_times_short">
-        <source>match between 'm' and 'n' times</source>
-        <target state="translated">trova la corrispondenza tra 'n' e 'm' volte</target>
-        <note />
-      </trans-unit>
-      <trans-unit id="Regex_match_exactly_n_times_lazy_long">
-        <source>The {n}? quantifier matches the preceding element exactly n times, where n is any integer. It is the lazy counterpart of the greedy quantifier {n}+</source>
-        <target state="translated">Il quantificatore {n}? trova la corrispondenza con l'elemento precedente esattamente n volte, dove n è qualsiasi numero intero. Si tratta della controparte lazy del quantificatore greedy {n}+</target>
-        <note />
-      </trans-unit>
-      <trans-unit id="Regex_match_exactly_n_times_lazy_short">
-        <source>match exactly 'n' times (lazy)</source>
-        <target state="translated">trova la corrispondenza esatta 'n' volte (corrispondenza lazy)</target>
-        <note />
-      </trans-unit>
-      <trans-unit id="Regex_match_exactly_n_times_long">
-        <source>The {n} quantifier matches the preceding element exactly n times, where n is any integer. {n} is a greedy quantifier whose lazy equivalent is {n}?</source>
-        <target state="translated">Il quantificatore {n} trova la corrispondenza con l'elemento precedente esattamente n volte, dove n è qualsiasi numero intero. {n} è un quantificatore greedy il cui equivalente lazy è {n}?</target>
-        <note />
-      </trans-unit>
-      <trans-unit id="Regex_match_exactly_n_times_short">
-        <source>match exactly 'n' times</source>
-        <target state="translated">trova la corrispondenza esatta 'n' volte</target>
-        <note />
-      </trans-unit>
-      <trans-unit id="Regex_match_one_or_more_times_lazy_long">
-        <source>The +? quantifier matches the preceding element one or more times, but as few times as possible. It is the lazy counterpart of the greedy quantifier +</source>
-        <target state="translated">Il quantificatore +? trova la corrispondenza con l'elemento precedente una o più volte, ma il minor numero di volte possibile. Si tratta della controparte lazy del quantificatore greedy +</target>
-        <note />
-      </trans-unit>
-      <trans-unit id="Regex_match_one_or_more_times_lazy_short">
-        <source>match one or more times (lazy)</source>
-        <target state="translated">trova la corrispondenza una o più volte (corrispondenza lazy)</target>
-        <note />
-      </trans-unit>
-      <trans-unit id="Regex_match_one_or_more_times_long">
-        <source>The + quantifier matches the preceding element one or more times. It is equivalent to the {1,} quantifier. + is a greedy quantifier whose lazy equivalent is +?.</source>
-        <target state="translated">Il quantificatore + trova la corrispondenza con l'elemento precedente una o più volte. Equivale al quantificatore {1,}. + è un quantificatore greedy il cui equivalente lazy è +?.</target>
-        <note />
-      </trans-unit>
-      <trans-unit id="Regex_match_one_or_more_times_short">
-        <source>match one or more times</source>
-        <target state="translated">trova la corrispondenza una o più volte</target>
-        <note />
-      </trans-unit>
-      <trans-unit id="Regex_match_zero_or_more_times_lazy_long">
-        <source>The *? quantifier matches the preceding element zero or more times, but as few times as possible. It is the lazy counterpart of the greedy quantifier *</source>
-        <target state="translated">Il quantificatore *? trova la corrispondenza con l'elemento precedente zero o più volte, ma il minor numero di volte possibile. Si tratta della controparte lazy del quantificatore greedy *</target>
-        <note />
-      </trans-unit>
-      <trans-unit id="Regex_match_zero_or_more_times_lazy_short">
-        <source>match zero or more times (lazy)</source>
-        <target state="translated">trova la corrispondenza zero o più volte (corrispondenza lazy)</target>
-        <note />
-      </trans-unit>
-      <trans-unit id="Regex_match_zero_or_more_times_long">
-        <source>The * quantifier matches the preceding element zero or more times. It is equivalent to the {0,} quantifier. * is a greedy quantifier whose lazy equivalent is *?.</source>
-        <target state="translated">Il quantificatore * trova la corrispondenza con l'elemento precedente zero o più volte. Equivale al quantificatore {0,}. * è un quantificatore greedy il cui equivalente lazy è *?.</target>
-        <note />
-      </trans-unit>
-      <trans-unit id="Regex_match_zero_or_more_times_short">
-        <source>match zero or more times</source>
-        <target state="translated">trova la corrispondenza zero o più volte</target>
-        <note />
-      </trans-unit>
-      <trans-unit id="Regex_match_zero_or_one_time_lazy_long">
-        <source>The ?? quantifier matches the preceding element zero or one time, but as few times as possible. It is the lazy counterpart of the greedy quantifier ?</source>
-        <target state="translated">Il quantificatore ?? trova la corrispondenza con l'elemento precedente zero o una volta, ma il minor numero di volte possibile. Si tratta della controparte lazy del quantificatore greedy ?</target>
-        <note />
-      </trans-unit>
-      <trans-unit id="Regex_match_zero_or_one_time_lazy_short">
-        <source>match zero or one time (lazy)</source>
-        <target state="translated">trova la corrispondenza zero o una volta (corrispondenza lazy)</target>
-        <note />
-      </trans-unit>
-      <trans-unit id="Regex_match_zero_or_one_time_long">
-        <source>The ? quantifier matches the preceding element zero or one time. It is equivalent to the {0,1} quantifier. ? is a greedy quantifier whose lazy equivalent is ??.</source>
-        <target state="translated">Il quantificatore ? trova la corrispondenza con l'elemento precedente zero o una volta. Equivale al quantificatore {0,1}. ? è un quantificatore greedy il cui equivalente lazy è ??.</target>
-        <note />
-      </trans-unit>
-      <trans-unit id="Regex_match_zero_or_one_time_short">
-        <source>match zero or one time</source>
-        <target state="translated">trova la corrispondenza zero o una volta</target>
-        <note />
-      </trans-unit>
-      <trans-unit id="Regex_matched_subexpression_long">
-        <source>This grouping construct captures a matched 'subexpression', where 'subexpression' is any valid regular expression pattern. Captures that use parentheses are numbered automatically from left to right based on the order of the opening parentheses in the regular expression, starting from one. The capture that is numbered zero is the text matched by the entire regular expression pattern.</source>
-        <target state="translated">Questo costrutto di raggruppamento acquisisce una 'subexpression' corrispondente, in cui 'subexpression' è qualsiasi criterio di ricerca di espressioni regolari valido. Le acquisizioni che usano parentesi sono numerate automaticamente da sinistra verso destra in base all'ordine delle parentesi di apertura nell'espressione regolare, a partire da uno. L'acquisizione che viene numerata zero è il testo corrispondente all'intero criterio di ricerca di espressioni regolari.</target>
-        <note />
-      </trans-unit>
-      <trans-unit id="Regex_matched_subexpression_short">
-        <source>matched subexpression</source>
-        <target state="translated">sottoespressione corrispondente</target>
-        <note />
-      </trans-unit>
-      <trans-unit id="Regex_name">
-        <source>name</source>
-        <target state="translated">nome</target>
-        <note />
-      </trans-unit>
-      <trans-unit id="Regex_name1">
-        <source>name1</source>
-        <target state="translated">name1</target>
-        <note />
-      </trans-unit>
-      <trans-unit id="Regex_name2">
-        <source>name2</source>
-        <target state="translated">name2</target>
-        <note />
-      </trans-unit>
-      <trans-unit id="Regex_name_or_number">
-        <source>name-or-number</source>
-        <target state="translated">nome o numero</target>
-        <note />
-      </trans-unit>
-      <trans-unit id="Regex_named_backreference_long">
-        <source>A named or numbered backreference.
-
-'name' is the name of a capturing group defined in the regular expression pattern.</source>
-        <target state="translated">Backreference denominato o numerato.
-
-'name' è il nome di un gruppo di acquisizione definito nel criterio di ricerca di espressioni regolari.</target>
-        <note />
-      </trans-unit>
-      <trans-unit id="Regex_named_backreference_short">
-        <source>named backreference</source>
-        <target state="translated">backreference denominato</target>
-        <note />
-      </trans-unit>
-      <trans-unit id="Regex_named_matched_subexpression_long">
-        <source>Captures a matched subexpression and lets you access it by name or by number.
-
-'name' is a valid group name, and 'subexpression' is any valid regular expression pattern. 'name' must not contain any punctuation characters and cannot begin with a number.
-
-If the RegexOptions parameter of a regular expression pattern matching method includes the RegexOptions.ExplicitCapture flag, or if the n option is applied to this subexpression, the only way to capture a subexpression is to explicitly name capturing groups.</source>
-        <target state="translated">Acquisisce una sottoespressione corrispondente e consente di accedervi tramite nome o numero.
-
-'name' è un nome di gruppo valido e 'subexpression' è un qualsiasi criterio di ricerca di espressioni regolari valido. 'name' non deve contenere alcun simbolo di punteggiatura e non può iniziare con un numero.
-
-Se il parametro RegexOptions di un criterio di ricerca di espressioni regolari include il flag RegexOptions.ExplicitCapture o se l'opzione n viene applicata a questa sottoespressione, l'unico modo per acquisire una sottoespressione consiste nell'assegnare esplicitamente un nome ai gruppi di acquisizione.</target>
-        <note />
-      </trans-unit>
-      <trans-unit id="Regex_named_matched_subexpression_short">
-        <source>named matched subexpression</source>
-        <target state="translated">sottoespressione corrispondente denominate</target>
-        <note />
-      </trans-unit>
-      <trans-unit id="Regex_negative_character_group_long">
-        <source>A negative character group specifies a list of characters that must not appear in an input string for a match to occur. The list of characters are specified individually.
-
-Two or more character ranges can be concatenated. For example, to specify the range of decimal digits from "0" through "9", the range of lowercase letters from "a" through "f", and the range of uppercase letters from "A" through "F", use [0-9a-fA-F].</source>
-        <target state="translated">Un gruppo di caratteri negativi specifica un elenco di caratteri che non devono essere presenti in una stringa di input per trovare una corrispondenza. L'elenco di caratteri viene specificato singolarmente.
-
-Due o più intervalli di caratteri possono essere concatenati. Ad esempio, per specificare l'intervallo di cifre decimali comprese tra "0" e "9", l'intervallo di lettere minuscole comprese tra "a" e "f" e l'intervallo di lettere maiuscole comprese tra "A" e "F", usare [0-9a-fA-F].</target>
-        <note />
-      </trans-unit>
-      <trans-unit id="Regex_negative_character_group_short">
-        <source>negative character group</source>
-        <target state="translated">gruppo di caratteri negativi</target>
-        <note />
-      </trans-unit>
-      <trans-unit id="Regex_negative_character_range_long">
-        <source>A negative character range specifies a list of characters that must not appear in an input string for a match to occur. 'firstCharacter' is the character that begins the range, and 'lastCharacter' is the character that ends the range.
-
-Two or more character ranges can be concatenated. For example, to specify the range of decimal digits from "0" through "9", the range of lowercase letters from "a" through "f", and the range of uppercase letters from "A" through "F", use [0-9a-fA-F].</source>
-        <target state="translated">Un intervallo di caratteri negativi specifica un elenco di caratteri che non devono essere presenti in una stringa di input per trovare una corrispondenza. 'firstCharacter' è il carattere che inizia l'intervallo e 'lastCharacter' è il carattere che lo termina.
-
-Due o più intervalli di caratteri possono essere concatenati. Ad esempio, per specificare l'intervallo di cifre decimali comprese tra "0" e "9", l'intervallo di lettere minuscole comprese tra "a" e "f" e l'intervallo di lettere maiuscole comprese tra "A" e "F", usare [0-9a-fA-F].</target>
-        <note />
-      </trans-unit>
-      <trans-unit id="Regex_negative_character_range_short">
-        <source>negative character range</source>
-        <target state="translated">intervallo di caratteri negativi</target>
-        <note />
-      </trans-unit>
-      <trans-unit id="Regex_negative_unicode_category_long">
-        <source>The regular expression construct \P{ name } matches any character that does not belong to a Unicode general category or named block, where name is the category abbreviation or named block name.</source>
-        <target state="translated">Il costrutto di espressione regolare \P{ name } corrisponde a qualsiasi carattere non appartenente a una categoria generale Unicode o a un blocco denominato, dove name è l'abbreviazione della categoria o il nome del blocco denominato.</target>
-        <note />
-      </trans-unit>
-      <trans-unit id="Regex_negative_unicode_category_short">
-        <source>negative unicode category</source>
-        <target state="translated">categoria Unicode negativa</target>
-        <note />
-      </trans-unit>
-      <trans-unit id="Regex_new_line_character_long">
-        <source>Matches a new-line character, \u000A</source>
-        <target state="translated">Trova la corrispondenza di un carattere di nuova riga \u000A</target>
-        <note />
-      </trans-unit>
-      <trans-unit id="Regex_new_line_character_short">
-        <source>new-line character</source>
-        <target state="translated">carattere di nuova riga</target>
-        <note />
-      </trans-unit>
-      <trans-unit id="Regex_no">
-        <source>no</source>
-        <target state="translated">no</target>
-        <note />
-      </trans-unit>
-      <trans-unit id="Regex_non_digit_character_long">
-        <source>\D matches any non-digit character. It is equivalent to the \P{Nd} regular expression pattern.
-
-If ECMAScript-compliant behavior is specified, \D is equivalent to [^0-9]</source>
-        <target state="translated">\D trova la corrispondenza con qualsiasi carattere non numerico. Equivale al criterio di ricerca di espressioni regolari \P{Nd}.
-
-Se viene specificato il comportamento conforme a ECMAScript, \D equivale a [^0-9]</target>
-        <note />
-      </trans-unit>
-      <trans-unit id="Regex_non_digit_character_short">
-        <source>non-digit character</source>
-        <target state="translated">carattere non numerico</target>
-        <note />
-      </trans-unit>
-      <trans-unit id="Regex_non_white_space_character_long">
-        <source>\S matches any non-white-space character. It is equivalent to the [^\f\n\r\t\v\x85\p{Z}] regular expression pattern, or the opposite of the regular expression pattern that is equivalent to \s, which matches white-space characters.
-
-If ECMAScript-compliant behavior is specified, \S is equivalent to [^ \f\n\r\t\v]</source>
-        <target state="translated">\S trova la corrispondenza di qualsiasi carattere diverso da uno spazio. Equivale al criterio di ricerca di espressioni regolari [^\f\n\r\t\v\x85\p{Z}] o è il contrario del criterio di ricerca di espressioni regolari equivalente a \s, che corrisponde a spazi vuoti.
-
-Se viene specificato il comportamento conforme a ECMAScript, \S equivale a [^ \f\n\r\t\v]</target>
-        <note />
-      </trans-unit>
-      <trans-unit id="Regex_non_white_space_character_short">
-        <source>non-white-space character</source>
-        <target state="translated">carattere diverso da uno spazio vuoto</target>
-        <note />
-      </trans-unit>
-      <trans-unit id="Regex_non_word_boundary_long">
-        <source>The \B anchor specifies that the match must not occur on a word boundary. It is the opposite of the \b anchor.</source>
-        <target state="translated">L'ancoraggio \B specifica che la corrispondenza non deve verificarsi in un confine di parola. Si tratta dell'effetto contrario rispetto all'ancoraggio \b.</target>
-        <note />
-      </trans-unit>
-      <trans-unit id="Regex_non_word_boundary_short">
-        <source>non-word boundary</source>
-        <target state="translated">carattere che non costituisce un confine di parola</target>
-        <note />
-      </trans-unit>
-      <trans-unit id="Regex_non_word_character_long">
-        <source>\W matches any non-word character. It matches any character except for those in the following Unicode categories:
-
-    Ll	Letter, Lowercase
-    Lu	Letter, Uppercase
-    Lt	Letter, Titlecase
-    Lo	Letter, Other
-    Lm	Letter, Modifier
-    Mn	Mark, Nonspacing
-    Nd	Number, Decimal Digit
-    Pc	Punctuation, Connector
-
-If ECMAScript-compliant behavior is specified, \W is equivalent to [^a-zA-Z_0-9]</source>
-        <target state="translated">\W trova la corrispondenza di qualsiasi carattere non alfabetico. Corrisponde a tutti i caratteri, ad eccezione di quelli inclusi nelle categorie Unicode seguenti:
-
-    Ll	Letter, Lowercase
-    Lu	Letter, Uppercase
-    Lt	Letter, Titlecase
-    Lo	Letter, Other
-    Lm	Letter, Modifier
-    Mn	Mark, Nonspacing
-    Nd	Number, Decimal Digit
-    Pc	Punctuation, Connector
-
-Se viene specificato il comportamento conforme a ECMAScript, \W equivale a [^a-zA-Z_0-9]</target>
-        <note>Note: Ll, Lu, Lt, Lo, Lm, Mn, Nd, and Pc are all things that should not be localized. </note>
-      </trans-unit>
-      <trans-unit id="Regex_non_word_character_short">
-        <source>non-word character</source>
-        <target state="translated">carattere non alfanumerico</target>
-        <note />
-      </trans-unit>
-      <trans-unit id="Regex_nonbacktracking_subexpression_long">
-        <source>This construct disables backtracking. The regular expression engine will match as many characters in the input string as it can. When no further match is possible, it will not backtrack to attempt alternate pattern matches. (That is, the subexpression matches only strings that would be matched by the subexpression alone; it does not attempt to match a string based on the subexpression and any subexpressions that follow it.)
-
-This option is recommended if you know that backtracking will not succeed. Preventing the regular expression engine from performing unnecessary searching improves performance.</source>
-        <target state="translated">Questo costrutto disabilita il backtracking. Il motore delle espressioni regolari troverà la corrispondenza con il numero massimo possibile di caratteri nella stringa di input. Quando non sarà più possibile trovare altre corrispondenze, non eseguirà il backtracking per trovare corrispondenze alternative con i criteri. Viene quindi trovata la corrispondenza della sottoespressione solo con stringhe corrispondenti esclusivamente alla sottoespressione; non effettua un tentativo per trovare una corrispondenza per una stringa in base alla sottoespressione e a qualsiasi sottoespressione successiva.
-
-Questa opzione è consigliata solo se si è certi che il backtracking avrà esito negativo. Impedendo al motore delle espressioni regolari di eseguire ricerche non necessarie si registra un miglioramento delle prestazioni.</target>
-        <note />
-      </trans-unit>
-      <trans-unit id="Regex_nonbacktracking_subexpression_short">
-        <source>nonbacktracking subexpression</source>
-        <target state="translated">sottoespressione di non backtracking</target>
-        <note />
-      </trans-unit>
-      <trans-unit id="Regex_noncapturing_group_long">
-        <source>This construct does not capture the substring that is matched by a subexpression:
-
-The noncapturing group construct is typically used when a quantifier is applied to a group, but the substrings captured by the group are of no interest.
-
-If a regular expression includes nested grouping constructs, an outer noncapturing group construct does not apply to the inner nested group constructs.</source>
-        <target state="translated">Questo costrutto non acquisisce la sottostringa corrispondente a una sottoespressione:
-
-Il costrutto del gruppo non di acquisizione viene generalmente usato quando un quantificatore è applicato a un gruppo, ma le sottostringhe acquisite dal gruppo non sono di alcun interesse.
-
-Se un'espressione regolare include costrutti di raggruppamento annidati, un costrutto del gruppo di non acquisizione esterno non si applica ai costrutti del gruppo annidati interni.</target>
-        <note />
-      </trans-unit>
-      <trans-unit id="Regex_noncapturing_group_short">
-        <source>noncapturing group</source>
-        <target state="translated">gruppo di non acquisizione</target>
-        <note />
-      </trans-unit>
-      <trans-unit id="Regex_number_decimal_digit">
-        <source>number, decimal digit</source>
-        <target state="translated">numerico, cifra decimale</target>
-        <note />
-      </trans-unit>
-      <trans-unit id="Regex_number_letter">
-        <source>number, letter</source>
-        <target state="translated">numerico, alfanumerico</target>
-        <note />
-      </trans-unit>
-      <trans-unit id="Regex_number_other">
-        <source>number, other</source>
-        <target state="translated">numerico, altro</target>
-        <note />
-      </trans-unit>
-      <trans-unit id="Regex_numbered_backreference_long">
-        <source>A numbered backreference, where 'number' is the ordinal position of the capturing group in the regular expression. For example, \4 matches the contents of the fourth capturing group.
-
-There is an ambiguity between octal escape codes (such as \16) and \number backreferences that use the same notation. If the ambiguity is a problem, you can use the \k&lt;name&gt; notation, which is unambiguous and cannot be confused with octal character codes. Similarly, hexadecimal codes such as \xdd are unambiguous and cannot be confused with backreferences.</source>
-        <target state="translated">Backreference numerato, in cui 'number' è la posizione ordinale del gruppo di acquisizione nell'espressione regolare. Ad esempio, \4 corrisponde al contenuto del quarto gruppo di acquisizione.
-
-È presente un'ambiguità tra i codici di escape ottale, ad esempio \16, e i backreference \number che usano la stessa notazione. Se il problema è dovuto all'ambiguità, è possibile usare la notazione \k&lt;name&gt; che, non essendo ambigua, non può essere confusa con codici di caratteri ottali. Analogamente, i codici esadecimale come \xdd non sono ambigui e non possono essere confusi con backreference.</target>
-        <note />
-      </trans-unit>
-      <trans-unit id="Regex_numbered_backreference_short">
-        <source>numbered backreference</source>
-        <target state="translated">backreference numerato</target>
-        <note />
-      </trans-unit>
-      <trans-unit id="Regex_other_control">
-        <source>other, control</source>
-        <target state="translated">altro, controllo</target>
-        <note />
-      </trans-unit>
-      <trans-unit id="Regex_other_format">
-        <source>other, format</source>
-        <target state="translated">altro, formato</target>
-        <note />
-      </trans-unit>
-      <trans-unit id="Regex_other_not_assigned">
-        <source>other, not assigned</source>
-        <target state="translated">altro, non assegnato</target>
-        <note />
-      </trans-unit>
-      <trans-unit id="Regex_other_private_use">
-        <source>other, private use</source>
-        <target state="translated">altro, uso privato</target>
-        <note />
-      </trans-unit>
-      <trans-unit id="Regex_other_surrogate">
-        <source>other, surrogate</source>
-        <target state="translated">altro, surrogato</target>
-        <note />
-      </trans-unit>
-      <trans-unit id="Regex_positive_character_group_long">
-        <source>A positive character group specifies a list of characters, any one of which may appear in an input string for a match to occur.</source>
-        <target state="translated">Un gruppo di caratteri positivi specifica un elenco di caratteri che possono essere presenti in una stringa di input per trovare una corrispondenza.</target>
-        <note />
-      </trans-unit>
-      <trans-unit id="Regex_positive_character_group_short">
-        <source>positive character group</source>
-        <target state="translated">gruppo di caratteri positivi</target>
-        <note />
-      </trans-unit>
-      <trans-unit id="Regex_positive_character_range_long">
-        <source>A positive character range specifies a range of characters, any one of which may appear in an input string for a match to occur.  'firstCharacter' is the character that begins the range and 'lastCharacter' is the character that ends the range. </source>
-        <target state="translated">Un intervallo di caratteri positivi specifica un intervallo di caratteri che possono essere presenti in una stringa di input per trovare una corrispondenza.  'firstCharacter' è il carattere che inizia l'intervallo e 'lastCharacter' è il carattere che lo termina. </target>
-        <note />
-      </trans-unit>
-      <trans-unit id="Regex_positive_character_range_short">
-        <source>positive character range</source>
-        <target state="translated">intervallo di caratteri positivi</target>
-        <note />
-      </trans-unit>
-      <trans-unit id="Regex_punctuation_close">
-        <source>punctuation, close</source>
-        <target state="translated">punteggiatura, chiusura</target>
-        <note />
-      </trans-unit>
-      <trans-unit id="Regex_punctuation_connector">
-        <source>punctuation, connector</source>
-        <target state="translated">punteggiatura, connettore</target>
-        <note />
-      </trans-unit>
-      <trans-unit id="Regex_punctuation_dash">
-        <source>punctuation, dash</source>
-        <target state="translated">punteggiatura, trattino</target>
-        <note />
-      </trans-unit>
-      <trans-unit id="Regex_punctuation_final_quote">
-        <source>punctuation, final quote</source>
-        <target state="translated">punteggiatura, virgoletta finale</target>
-        <note />
-      </trans-unit>
-      <trans-unit id="Regex_punctuation_initial_quote">
-        <source>punctuation, initial quote</source>
-        <target state="translated">punteggiatura, virgoletta iniziale</target>
-        <note />
-      </trans-unit>
-      <trans-unit id="Regex_punctuation_open">
-        <source>punctuation, open</source>
-        <target state="translated">punteggiatura, apertura</target>
-        <note />
-      </trans-unit>
-      <trans-unit id="Regex_punctuation_other">
-        <source>punctuation, other</source>
-        <target state="translated">punteggiatura, altro</target>
-        <note />
-      </trans-unit>
-      <trans-unit id="Regex_separator_line">
-        <source>separator, line</source>
-        <target state="translated">separatore, riga</target>
-        <note />
-      </trans-unit>
-      <trans-unit id="Regex_separator_paragraph">
-        <source>separator, paragraph</source>
-        <target state="translated">separatore, paragrafo</target>
-        <note />
-      </trans-unit>
-      <trans-unit id="Regex_separator_space">
-        <source>separator, space</source>
-        <target state="translated">separatore, spazio</target>
-        <note />
-      </trans-unit>
-      <trans-unit id="Regex_start_of_string_only_long">
-        <source>The \A anchor specifies that a match must occur at the beginning of the input string. It is identical to the ^ anchor, except that \A ignores the RegexOptions.Multiline option. Therefore, it can only match the start of the first line in a multiline input string.</source>
-        <target state="translated">L'ancoraggio \A specifica che la corrispondenza deve verificarsi all'inizio della stringa di input. L'ancoraggio è identico a ^, ad eccezione del fatto che \A ignora l'opzione RegexOptions.Multiline. Di conseguenza, può trovare solo l'inizio della prima riga in una stringa di input con più righe.</target>
-        <note />
-      </trans-unit>
-      <trans-unit id="Regex_start_of_string_only_short">
-        <source>start of string only</source>
-        <target state="translated">solo inizio di stringa</target>
-        <note />
-      </trans-unit>
-      <trans-unit id="Regex_start_of_string_or_line_long">
-        <source>The ^ anchor specifies that the following pattern must begin at the first character position of the string. If you use ^ with the RegexOptions.Multiline option, the match must occur at the beginning of each line.</source>
-        <target state="translated">L'ancoraggio ^ specifica che il criterio seguente deve iniziare in corrispondenza della posizione del primo carattere della stringa. Se si usa ^ con l'opzione RegexOptions.Multiline, la corrispondenza deve verificarsi all'inizio di ogni riga.</target>
-        <note />
-      </trans-unit>
-      <trans-unit id="Regex_start_of_string_or_line_short">
-        <source>start of string or line</source>
-        <target state="translated">inizio di stringa o riga</target>
-        <note />
-      </trans-unit>
-      <trans-unit id="Regex_subexpression">
-        <source>subexpression</source>
-        <target state="translated">sottoespressione</target>
-        <note />
-      </trans-unit>
-      <trans-unit id="Regex_symbol_currency">
-        <source>symbol, currency</source>
-        <target state="translated">simbolo, valuta</target>
-        <note />
-      </trans-unit>
-      <trans-unit id="Regex_symbol_math">
-        <source>symbol, math</source>
-        <target state="translated">simbolo, matematica</target>
-        <note />
-      </trans-unit>
-      <trans-unit id="Regex_symbol_modifier">
-        <source>symbol, modifier</source>
-        <target state="translated">simbolo, modificatore</target>
-        <note />
-      </trans-unit>
-      <trans-unit id="Regex_symbol_other">
-        <source>symbol, other</source>
-        <target state="translated">simbolo, altro</target>
-        <note />
-      </trans-unit>
-      <trans-unit id="Regex_tab_character_long">
-        <source>Matches a tab character, \u0009</source>
-        <target state="translated">Trova la corrispondenza di un carattere di tabulazione \u0009</target>
-        <note />
-      </trans-unit>
-      <trans-unit id="Regex_tab_character_short">
-        <source>tab character</source>
-        <target state="translated">carattere di tabulazione</target>
-        <note />
-      </trans-unit>
-      <trans-unit id="Regex_unicode_category_long">
-        <source>The regular expression construct \p{ name } matches any character that belongs to a Unicode general category or named block, where name is the category abbreviation or named block name.</source>
-        <target state="translated">Il costrutto di espressione regolare \p{ name } corrisponde a qualsiasi carattere appartenente a una categoria generale Unicode o a un blocco denominato, dove name è l'abbreviazione della categoria o il nome del blocco denominato.</target>
-        <note />
-      </trans-unit>
-      <trans-unit id="Regex_unicode_category_short">
-        <source>unicode category</source>
-        <target state="translated">categoria Unicode</target>
-        <note />
-      </trans-unit>
-      <trans-unit id="Regex_unicode_escape_long">
-        <source>Matches a UTF-16 code unit whose value is #### hexadecimal.</source>
-        <target state="translated">Trova la corrispondenza di un'unità di codice UTF-16 il cui valore è l'esadecimale ####.</target>
-        <note />
-      </trans-unit>
-      <trans-unit id="Regex_unicode_escape_short">
-        <source>unicode escape</source>
-        <target state="translated">carattere di escape Unicode</target>
-        <note />
-      </trans-unit>
-      <trans-unit id="Regex_unicode_general_category_0">
-        <source>Unicode General Category: {0}</source>
-        <target state="translated">Categoria generale Unicode: {0}</target>
-        <note />
-      </trans-unit>
-      <trans-unit id="Regex_vertical_tab_character_long">
-        <source>Matches a vertical-tab character, \u000B</source>
-        <target state="translated">Trova la corrispondenza di un carattere di tabulazione verticale \u000B</target>
-        <note />
-      </trans-unit>
-      <trans-unit id="Regex_vertical_tab_character_short">
-        <source>vertical-tab character</source>
-        <target state="translated">carattere di tabulazione verticale</target>
-        <note />
-      </trans-unit>
-      <trans-unit id="Regex_white_space_character_long">
-        <source>\s matches any white-space character. It is equivalent to the following escape sequences and Unicode categories:
-
-    \f	The form feed character, \u000C
-    \n	The newline character, \u000A
-    \r	The carriage return character, \u000D
-    \t	The tab character, \u0009
-    \v	The vertical tab character, \u000B
-    \x85	The ellipsis or NEXT LINE (NEL) character (…), \u0085
-    \p{Z}	Matches any separator character
-
-If ECMAScript-compliant behavior is specified, \s is equivalent to [ \f\n\r\t\v]</source>
-        <target state="translated">\s trova la corrispondenza di qualsiasi carattere di spazio. Equivale alle sequenze di escape e alle categorie Unicode seguenti:
-
-    \f	Carattere di avanzamento modulo \u000C
-    \n	Carattere di nuova riga \u000A
-    \r	Carattere di ritorno a capo \u000D
-    \t	Carattere di tabulazione \u0009
-    \v	Carattere di tabulazione verticale \u000B
-    \x85	Puntini di sospensione o carattere NEXT LINE (NEL) (…) \u0085
-    \p{Z}	Trova la corrispondenza di un qualsiasi carattere separatore
-
-Se viene specificato il comportamento conforme a ECMAScript, \s equivale a [ \f\n\r\t\v]</target>
-        <note />
-      </trans-unit>
-      <trans-unit id="Regex_white_space_character_short">
-        <source>white-space character</source>
-        <target state="translated">spazio vuoto</target>
-        <note />
-      </trans-unit>
-      <trans-unit id="Regex_word_boundary_long">
-        <source>The \b anchor specifies that the match must occur on a boundary between a word character (the \w language element) and a non-word character (the \W language element). Word characters consist of alphanumeric characters and underscores; a non-word character is any character that is not alphanumeric or an underscore. The match may also occur on a word boundary at the beginning or end of the string.
-
-The \b anchor is frequently used to ensure that a subexpression matches an entire word instead of just the beginning or end of a word.</source>
-        <target state="translated">L'ancoraggio \b specifica che la corrispondenza deve verificarsi in un confine tra un carattere alfanumerico (elemento del linguaggio \w) e uno non alfanumerico (elemento del linguaggio \W). I caratteri alfanumerici sono costituiti da lettere, cifre e caratteri di sottolineatura. Un carattere non alfanumerico è qualsiasi carattere diverso da lettere, cifre e carattere di sottolineatura. La corrispondenza può verificarsi anche in un confine di parola all'inizio o alla fine della stringa.
-
-L'ancoraggio \b viene usato di frequente per garantire che una sottoespressione corrisponda a un'intera parola anziché solo all'inizio o alla fine di una parola.</target>
-        <note />
-      </trans-unit>
-      <trans-unit id="Regex_word_boundary_short">
-        <source>word boundary</source>
-        <target state="translated">confine di parola</target>
-        <note />
-      </trans-unit>
-      <trans-unit id="Regex_word_character_long">
-        <source>\w matches any word character. A word character is a member of any of the following Unicode categories:
-
-    Ll	Letter, Lowercase
-    Lu	Letter, Uppercase
-    Lt	Letter, Titlecase
-    Lo	Letter, Other
-    Lm	Letter, Modifier
-    Mn	Mark, Nonspacing
-    Nd	Number, Decimal Digit
-    Pc	Punctuation, Connector
-
-If ECMAScript-compliant behavior is specified, \w is equivalent to [a-zA-Z_0-9]</source>
-        <target state="translated">\w trova la corrispondenza di qualsiasi carattere alfanumerico. Un carattere alfanumerico è un membro di una delle categorie Unicode seguenti:
-
-    Ll	Letter, Lowercase
-    Lu	Letter, Uppercase
-    Lt	Letter, Titlecase
-    Lo	Letter, Other
-    Lm	Letter, Modifier
-    Mn	Mark, Nonspacing
-    Nd	Number, Decimal Digit
-    Pc	Punctuation, Connector
-
-Se viene specificato il comportamento conforme a ECMAScript, \w equivale a [a-zA-Z_0-9]</target>
-        <note>Note: Ll, Lu, Lt, Lo, Lm, Mn, Nd, and Pc are all things that should not be localized.</note>
-      </trans-unit>
-      <trans-unit id="Regex_word_character_short">
-        <source>word character</source>
-        <target state="translated">carattere alfanumerico</target>
-        <note />
-      </trans-unit>
-      <trans-unit id="Regex_yes">
-        <source>yes</source>
-        <target state="translated">sì</target>
-        <note />
-      </trans-unit>
-      <trans-unit id="Regex_zero_width_negative_lookahead_assertion_long">
-        <source>A zero-width negative lookahead assertion, where for the match to be successful, the input string must not match the regular expression pattern in subexpression. The matched string is not included in the match result.
-
-A zero-width negative lookahead assertion is typically used either at the beginning or at the end of a regular expression. At the beginning of a regular expression, it can define a specific pattern that should not be matched when the beginning of the regular expression defines a similar but more general pattern to be matched. In this case, it is often used to limit backtracking. At the end of a regular expression, it can define a subexpression that cannot occur at the end of a match.</source>
-        <target state="translated">Asserzione lookahead negativa di larghezza zero, in cui per trovare una corrispondenza, la stringa di input non deve corrispondere al criterio di ricerca di espressioni regolari in subexpression. La stringa corrispondente non è inclusa nei risultati della corrispondenza.
-
-Un'asserzione lookahead negativa di larghezza zero viene usata in genere all'inizio o alla fine di un'espressione regolare. All'inizio di un'espressione regolare, può definire un criterio specifico per il quale non deve essere trovata una corrispondenza quando l'inizio dell'espressione regolare definisce un criterio simile, ma più generale, per cui stabilire la corrispondenza. In questo caso, viene spesso usata per limitare il backtracking. Alla fine di un'espressione regolare, può definire una sottoespressione che non può verificarsi alla fine di una corrispondenza.</target>
-        <note />
-      </trans-unit>
-      <trans-unit id="Regex_zero_width_negative_lookahead_assertion_short">
-        <source>zero-width negative lookahead assertion</source>
-        <target state="translated">asserzione lookahead negativa di larghezza zero</target>
-        <note />
-      </trans-unit>
-      <trans-unit id="Regex_zero_width_negative_lookbehind_assertion_long">
-        <source>A zero-width negative lookbehind assertion, where for a match to be successful, 'subexpression' must not occur at the input string to the left of the current position. Any substring that does not match 'subexpression' is not included in the match result.
-
-Zero-width negative lookbehind assertions are typically used at the beginning of regular expressions. The pattern that they define precludes a match in the string that follows. They are also used to limit backtracking when the last character or characters in a captured group must not be one or more of the characters that match that group's regular expression pattern.</source>
-        <target state="translated">Asserzione lookbehind negativa di larghezza zero, in cui per trovare una corrispondenza, 'subexpression' non deve trovarsi nella stringa di input a sinistra della posizione corrente. Qualsiasi sottostringa che non corrisponde a 'subexpression' non viene inclusa nel risultato della corrispondenza.
-
-Le asserzioni lookbehind negative di larghezza zero vengono usate in genere all'inizio delle espressioni regolari. Il criterio definito preclude una corrispondenza nella stringa che segue. Queste asserzioni vengono usate anche per limitare il backtracking quando l'ultimo carattere o gli ultimi caratteri in un gruppo acquisito non devono essere costituiti da uno o più caratteri corrispondenti al criterio di ricerca di espressioni regolari di tale gruppo.</target>
-        <note />
-      </trans-unit>
-      <trans-unit id="Regex_zero_width_negative_lookbehind_assertion_short">
-        <source>zero-width negative lookbehind assertion</source>
-        <target state="translated">asserzione lookbehind negativa di larghezza zero</target>
-        <note />
-      </trans-unit>
-      <trans-unit id="Regex_zero_width_positive_lookahead_assertion_long">
-        <source>A zero-width positive lookahead assertion, where for a match to be successful, the input string must match the regular expression pattern in 'subexpression'. The matched substring is not included in the match result. A zero-width positive lookahead assertion does not backtrack.
-
-Typically, a zero-width positive lookahead assertion is found at the end of a regular expression pattern. It defines a substring that must be found at the end of a string for a match to occur but that should not be included in the match. It is also useful for preventing excessive backtracking. You can use a zero-width positive lookahead assertion to ensure that a particular captured group begins with text that matches a subset of the pattern defined for that captured group.</source>
-        <target state="translated">Asserzione lookahead positiva di larghezza zero, in cui per trovare una corrispondenza, la stringa di input deve corrispondere al criterio di ricerca di espressioni regolari in 'subexpression'. La sottostringa corrispondente non è inclusa nei risultati della corrispondenza. Un'asserzione lookahead positiva di larghezza zero non esegue il backtracking.
-
-In genere, un'asserzione lookahead positiva di larghezza zero viene trovata alla fine di un criterio di ricerca di espressioni regolari. Definisce una sottostringa che deve trovarsi alla fine di una stringa per stabilire una corrispondenza, ma che non deve essere inclusa nella corrispondenza. È anche utile per impedire un backtracking eccessivo. È possibile usare un'asserzione lookahead positiva di larghezza zero per assicurarsi che un particolare gruppo acquisito inizi con il testo che corrisponde a un subset del criterio definito per tale gruppo acquisito.</target>
-        <note />
-      </trans-unit>
-      <trans-unit id="Regex_zero_width_positive_lookahead_assertion_short">
-        <source>zero-width positive lookahead assertion</source>
-        <target state="translated">asserzione lookahead positiva di larghezza zero</target>
-        <note />
-      </trans-unit>
-      <trans-unit id="Regex_zero_width_positive_lookbehind_assertion_long">
-        <source>A zero-width positive lookbehind assertion, where for a match to be successful, 'subexpression' must occur at the input string to the left of the current position. 'subexpression' is not included in the match result. A zero-width positive lookbehind assertion does not backtrack.
-
-Zero-width positive lookbehind assertions are typically used at the beginning of regular expressions. The pattern that they define is a precondition for a match, although it is not a part of the match result.</source>
-        <target state="translated">Asserzione lookbehind positiva di larghezza zero, in cui per trovare una corrispondenza, 'subexpression' deve trovarsi nella stringa di input a sinistra della posizione corrente. 'subexpression' non è incluso nei risultati della corrispondenza. Un'asserzione lookbehind positiva di larghezza zero non esegue il backtracking.
-
-Le asserzioni lookbehind positive di larghezza zero vengono usate in genere all'inizio delle espressioni regolari. Il criterio definito è una precondizione per una corrispondenza, anche se non fa parte del risultato della corrispondenza.</target>
-        <note />
-      </trans-unit>
-      <trans-unit id="Regex_zero_width_positive_lookbehind_assertion_short">
-        <source>zero-width positive lookbehind assertion</source>
-        <target state="translated">asserzione lookbehind positiva di larghezza zero</target>
-        <note />
-      </trans-unit>
->>>>>>> 21d9c895
       <trans-unit id="Remove_the_line_below_if_you_want_to_inherit_dot_editorconfig_settings_from_higher_directories">
         <source>Remove the line below if you want to inherit .editorconfig settings from higher directories</source>
         <target state="translated">Rimuovere la riga seguente se si vogliono ereditare le impostazioni del file con estensione editorconfig da directory di livello superiore</target>
@@ -2080,28 +962,6 @@
         <target state="translated">Variabili acquisite:</target>
         <note />
       </trans-unit>
-<<<<<<< HEAD
-      <trans-unit id="ValueUsageInfo_Read">
-        <source>Read</source>
-        <target state="needs-review-translation">Lettura</target>
-        <note>See xml doc comments on 'ValueUsageInfo' enum for context</note>
-      </trans-unit>
-      <trans-unit id="ValueUsageInfo_Reference">
-        <source>Reference</source>
-        <target state="needs-review-translation">Riferimento</target>
-        <note>See xml doc comments on 'ValueUsageInfo' enum for context</note>
-      </trans-unit>
-      <trans-unit id="ValueUsageInfo_Write">
-        <source>Write</source>
-        <target state="needs-review-translation">Scrittura</target>
-        <note>See xml doc comments on 'ValueUsageInfo' enum for context</note>
-=======
-      <trans-unit id="Regex_issue_0">
-        <source>Regex issue: {0}</source>
-        <target state="translated">Problema di regex: {0}</target>
-        <note>This is an error message shown to the user when they write an invalid Regular Expression. {0} will be the actual text of one of the above Regular Expression errors.</note>
->>>>>>> 21d9c895
-      </trans-unit>
       <trans-unit id="Parameter_preferences">
         <source>Parameter preferences</source>
         <target state="translated">Preferenze per parametri</target>
