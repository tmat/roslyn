﻿// Licensed to the .NET Foundation under one or more agreements.
// The .NET Foundation licenses this file to you under the MIT license.
// See the LICENSE file in the project root for more information.

#nullable enable

using Microsoft.CodeAnalysis.CodeGeneration;

namespace Microsoft.CodeAnalysis.Shared.Extensions
{
    internal static partial class INamedTypeSymbolExtensions
    {
<<<<<<< HEAD
        public static IEnumerable<INamedTypeSymbol> GetBaseTypesAndThis(this INamedTypeSymbol? namedType)
        {
            var current = namedType;
            while (current != null)
            {
                yield return current;
                current = current.BaseType;
            }
        }

        public static IEnumerable<ITypeParameterSymbol> GetAllTypeParameters(this INamedTypeSymbol? symbol)
        {
            var stack = GetContainmentStack(symbol);
            return stack.SelectMany(n => n.TypeParameters);
        }

        public static IEnumerable<ITypeSymbol> GetAllTypeArguments(this INamedTypeSymbol? symbol)
        {
            var stack = GetContainmentStack(symbol);
            return stack.SelectMany(n => n.TypeArguments);
        }

        private static Stack<INamedTypeSymbol> GetContainmentStack(INamedTypeSymbol? symbol)
        {
            var stack = new Stack<INamedTypeSymbol>();
            for (var current = symbol; current != null; current = current.ContainingType)
            {
                stack.Push(current);
            }

            return stack;
        }

        public static bool IsContainedWithin([NotNullWhen(returnValue: true)] this INamedTypeSymbol? symbol, INamedTypeSymbol outer)
        {
            // TODO(cyrusn): Should we be using OriginalSymbol here?
            for (var current = symbol; current != null; current = current.ContainingType)
            {
                if (current.Equals(outer))
                {
                    return true;
                }
            }

            return false;
        }

        public static ISymbol? FindImplementationForAbstractMember(this INamedTypeSymbol? type, ISymbol symbol)
        {
            if (symbol.IsAbstract)
            {
                return type.GetBaseTypesAndThis().SelectMany(t => t.GetMembers(symbol.Name))
                                                 .FirstOrDefault(s => symbol.Equals(GetOverriddenMember(s)));
            }

            return null;
        }

        internal static ISymbol? GetOverriddenMember(this ISymbol? symbol)
        {
            switch (symbol)
            {
                case IMethodSymbol method: return method.OverriddenMethod;
                case IPropertySymbol property: return property.OverriddenProperty;
                case IEventSymbol @event: return @event.OverriddenEvent;
            }

            return null;
        }

        private static bool ImplementationExists(INamedTypeSymbol classOrStructType, ISymbol member)
        {
            return classOrStructType.FindImplementationForInterfaceMember(member) != null;
        }

        private static bool IsImplemented(
            this INamedTypeSymbol classOrStructType,
            ISymbol member,
            Func<INamedTypeSymbol, ISymbol, bool> isValidImplementation,
            CancellationToken cancellationToken)
        {
            if (member.ContainingType.TypeKind == TypeKind.Interface)
            {
                if (member.Kind == SymbolKind.Property)
                {
                    return IsInterfacePropertyImplemented(classOrStructType, (IPropertySymbol)member);
                }
                else
                {
                    return isValidImplementation(classOrStructType, member);
                }
            }

            if (member.IsAbstract)
            {
                if (member.Kind == SymbolKind.Property)
                {
                    return IsAbstractPropertyImplemented(classOrStructType, (IPropertySymbol)member);
                }
                else
                {
                    return classOrStructType.FindImplementationForAbstractMember(member) != null;
                }
            }

            return true;
        }

        private static bool IsInterfacePropertyImplemented(INamedTypeSymbol classOrStructType, IPropertySymbol propertySymbol)
        {
            // A property is only fully implemented if both it's setter and getter is implemented.

            return IsAccessorImplemented(propertySymbol.GetMethod, classOrStructType) && IsAccessorImplemented(propertySymbol.SetMethod, classOrStructType);

            // local functions

            static bool IsAccessorImplemented(IMethodSymbol? accessor, INamedTypeSymbol classOrStructType)
            {
                return accessor == null || !IsImplementable(accessor) || classOrStructType.FindImplementationForInterfaceMember(accessor) != null;
            }
        }

        private static bool IsAbstractPropertyImplemented(INamedTypeSymbol classOrStructType, IPropertySymbol propertySymbol)
        {
            // A property is only fully implemented if both it's setter and getter is implemented.
            if (propertySymbol.GetMethod != null)
            {
                if (classOrStructType.FindImplementationForAbstractMember(propertySymbol.GetMethod) == null)
                {
                    return false;
                }
            }

            if (propertySymbol.SetMethod != null)
            {
                if (classOrStructType.FindImplementationForAbstractMember(propertySymbol.SetMethod) == null)
                {
                    return false;
                }
            }

            return true;
        }

        private static bool IsExplicitlyImplemented(
            this INamedTypeSymbol classOrStructType,
            ISymbol member,
            Func<INamedTypeSymbol, ISymbol, bool> isValid,
            CancellationToken cancellationToken)
        {
            var implementation = classOrStructType.FindImplementationForInterfaceMember(member);

            if (implementation?.ContainingType.TypeKind == TypeKind.Interface)
            {
                // Treat all implementations in interfaces as explicit, even the original declaration with implementation.
                // There are no implicit interface implementations in derived interfaces and it feels reasonable to treat
                // original declaration with implementation as an explicit implementation as well, the implementation is
                // explicitly provided after all. All implementations in interfaces will be treated uniformly.
                return true;
            }

            switch (implementation)
            {
                case IEventSymbol @event: return @event.ExplicitInterfaceImplementations.Length > 0;
                case IMethodSymbol method: return method.ExplicitInterfaceImplementations.Length > 0;
                case IPropertySymbol property: return property.ExplicitInterfaceImplementations.Length > 0;
                default: return false;
            }
        }

        public static ImmutableArray<(INamedTypeSymbol type, ImmutableArray<ISymbol> members)> GetAllUnimplementedMembersNotRequiringExplicitImplementation(
            this INamedTypeSymbol classOrStructType,
            IEnumerable<INamedTypeSymbol> interfacesOrAbstractClasses,
            CancellationToken cancellationToken)
        {
            return classOrStructType.GetAllUnimplementedMembers(
                interfacesOrAbstractClasses,
                IsImplemented,
                ImplementationExists,
                (INamedTypeSymbol type, ISymbol within) =>
                {
                    if (type.TypeKind == TypeKind.Interface)
                    {
                        return type.GetMembers().WhereAsArray(m => m.DeclaredAccessibility == Accessibility.Public &&
                                                                   m.Kind != SymbolKind.NamedType && IsImplementable(m) &&
                                                                   !IsPropertyWithNonPublicImplementableAccessor(m));
                    }

                    return type.GetMembers();
                },
                allowReimplementation: false,
                cancellationToken: cancellationToken);

            // local functions

            static bool IsPropertyWithNonPublicImplementableAccessor(ISymbol member)
            {
                if (member.Kind != SymbolKind.Property)
                {
                    return false;
                }

                var property = (IPropertySymbol)member;

                return IsNonPublicImplementableAccessor(property.GetMethod) || IsNonPublicImplementableAccessor(property.SetMethod);
            }

            static bool IsNonPublicImplementableAccessor(IMethodSymbol? accessor)
            {
                return accessor != null && IsImplementable(accessor) && accessor.DeclaredAccessibility != Accessibility.Public;
            }
        }

        private static bool IsImplementable(ISymbol m)
        {
            return m.IsVirtual || m.IsAbstract;
        }

        public static ImmutableArray<(INamedTypeSymbol type, ImmutableArray<ISymbol> members)> GetAllUnimplementedMembersInThis(
            this INamedTypeSymbol classOrStructType,
            IEnumerable<INamedTypeSymbol> interfacesOrAbstractClasses,
            CancellationToken cancellationToken)
        {
            return classOrStructType.GetAllUnimplementedMembers(
                interfacesOrAbstractClasses,
                IsImplemented,
                (t, m) =>
                {
                    var implementation = classOrStructType.FindImplementationForInterfaceMember(m);
                    return implementation != null && Equals(implementation.ContainingType, classOrStructType);
                },
                GetMembers,
                allowReimplementation: true,
                cancellationToken: cancellationToken);
        }

        public static ImmutableArray<(INamedTypeSymbol type, ImmutableArray<ISymbol> members)> GetAllUnimplementedMembersInThis(
            this INamedTypeSymbol classOrStructType,
            IEnumerable<INamedTypeSymbol> interfacesOrAbstractClasses,
            Func<INamedTypeSymbol, ISymbol, ImmutableArray<ISymbol>> interfaceMemberGetter,
            CancellationToken cancellationToken)
        {
            return classOrStructType.GetAllUnimplementedMembers(
                interfacesOrAbstractClasses,
                IsImplemented,
                (t, m) =>
                {
                    var implementation = classOrStructType.FindImplementationForInterfaceMember(m);
                    return implementation != null && Equals(implementation.ContainingType, classOrStructType);
                },
                interfaceMemberGetter,
                allowReimplementation: true,
                cancellationToken: cancellationToken);
        }

        public static ImmutableArray<(INamedTypeSymbol type, ImmutableArray<ISymbol> members)> GetAllUnimplementedExplicitMembers(
            this INamedTypeSymbol classOrStructType,
            IEnumerable<INamedTypeSymbol> interfaces,
            CancellationToken cancellationToken)
        {
            return classOrStructType.GetAllUnimplementedMembers(
                interfaces,
                IsExplicitlyImplemented,
                ImplementationExists,
                GetExplicitlyImplementableMembers,
                allowReimplementation: false,
                cancellationToken: cancellationToken);
        }

        public static ImmutableArray<(INamedTypeSymbol type, ImmutableArray<ISymbol> members)> GetAllUnimplementedMembers(
            this INamedTypeSymbol classOrStructType,
            IEnumerable<INamedTypeSymbol> interfaces,
            CancellationToken cancellationToken)
        {
            return classOrStructType.GetAllUnimplementedMembers(
                interfaces,
                IsImplemented,
                ImplementationExists,
                GetExplicitlyImplementableMembers,
                allowReimplementation: false,
                cancellationToken: cancellationToken);
        }

        private static ImmutableArray<ISymbol> GetExplicitlyImplementableMembers(INamedTypeSymbol type, ISymbol within)
        {
            if (type.TypeKind == TypeKind.Interface)
            {
                return type.GetMembers().WhereAsArray(m => m.Kind != SymbolKind.NamedType &&
                                                           IsImplementable(m) && m.IsAccessibleWithin(within) &&
                                                           !IsPropertyWithInaccessibleImplementableAccessor(m, within));
            }

            return type.GetMembers();
        }

        private static bool IsPropertyWithInaccessibleImplementableAccessor(ISymbol member, ISymbol within)
        {
            if (member.Kind != SymbolKind.Property)
            {
                return false;
            }

            var property = (IPropertySymbol)member;

            return IsInaccessibleImplementableAccessor(property.GetMethod, within) || IsInaccessibleImplementableAccessor(property.SetMethod, within);
        }

        private static bool IsInaccessibleImplementableAccessor(IMethodSymbol? accessor, ISymbol within)
        {
            return accessor != null && IsImplementable(accessor) && !accessor.IsAccessibleWithin(within);
        }

        private static ImmutableArray<(INamedTypeSymbol type, ImmutableArray<ISymbol> members)> GetAllUnimplementedMembers(
            this INamedTypeSymbol classOrStructType,
            IEnumerable<INamedTypeSymbol> interfacesOrAbstractClasses,
            Func<INamedTypeSymbol, ISymbol, Func<INamedTypeSymbol, ISymbol, bool>, CancellationToken, bool> isImplemented,
            Func<INamedTypeSymbol, ISymbol, bool> isValidImplementation,
            Func<INamedTypeSymbol, ISymbol, ImmutableArray<ISymbol>> interfaceMemberGetter,
            bool allowReimplementation,
            CancellationToken cancellationToken)
        {
            Contract.ThrowIfNull(classOrStructType);
            Contract.ThrowIfNull(interfacesOrAbstractClasses);
            Contract.ThrowIfNull(isImplemented);

            if (classOrStructType.TypeKind != TypeKind.Class && classOrStructType.TypeKind != TypeKind.Struct)
            {
                return ImmutableArray<(INamedTypeSymbol type, ImmutableArray<ISymbol> members)>.Empty;
            }

            if (!interfacesOrAbstractClasses.Any())
            {
                return ImmutableArray<(INamedTypeSymbol type, ImmutableArray<ISymbol> members)>.Empty;
            }

            if (!interfacesOrAbstractClasses.All(i => i.TypeKind == TypeKind.Interface) &&
                !interfacesOrAbstractClasses.All(i => i.IsAbstractClass()))
            {
                return ImmutableArray<(INamedTypeSymbol type, ImmutableArray<ISymbol> members)>.Empty;
            }

            var typesToImplement = GetTypesToImplement(classOrStructType, interfacesOrAbstractClasses, allowReimplementation, cancellationToken);
            return typesToImplement.SelectAsArray(s => (s, members: GetUnimplementedMembers(classOrStructType, s, isImplemented, isValidImplementation, interfaceMemberGetter, cancellationToken)))
                                   .WhereAsArray(t => t.members.Length > 0);
        }

        private static ImmutableArray<INamedTypeSymbol> GetTypesToImplement(
            INamedTypeSymbol classOrStructType,
            IEnumerable<INamedTypeSymbol> interfacesOrAbstractClasses,
            bool allowReimplementation,
            CancellationToken cancellationToken)
        {
            return interfacesOrAbstractClasses.First().TypeKind == TypeKind.Interface
                ? GetInterfacesToImplement(classOrStructType, interfacesOrAbstractClasses, allowReimplementation, cancellationToken)
                : GetAbstractClassesToImplement(classOrStructType, interfacesOrAbstractClasses);
        }

        private static ImmutableArray<INamedTypeSymbol> GetAbstractClassesToImplement(
            INamedTypeSymbol classOrStructType,
            IEnumerable<INamedTypeSymbol> abstractClasses)
        {
            return abstractClasses.SelectMany(a => a.GetBaseTypesAndThis())
                                  .Where(t => t.IsAbstractClass())
                                  .ToImmutableArray();
        }

        private static ImmutableArray<INamedTypeSymbol> GetInterfacesToImplement(
            INamedTypeSymbol classOrStructType,
            IEnumerable<INamedTypeSymbol> interfaces,
            bool allowReimplementation,
            CancellationToken cancellationToken)
        {
            // We need to not only implement the specified interface, but also everything it
            // inherits from.
            cancellationToken.ThrowIfCancellationRequested();
            var interfacesToImplement = new List<INamedTypeSymbol>(
                interfaces.SelectMany(i => i.GetAllInterfacesIncludingThis()).Distinct());

            // However, there's no need to re-implement any interfaces that our base types already
            // implement.  By definition they must contain all the necessary methods.
            var baseType = classOrStructType.BaseType;
            var alreadyImplementedInterfaces = baseType == null || allowReimplementation
                ? SpecializedCollections.EmptyEnumerable<INamedTypeSymbol>()
                : baseType.AllInterfaces;

            cancellationToken.ThrowIfCancellationRequested();
            interfacesToImplement.RemoveRange(alreadyImplementedInterfaces);
            return interfacesToImplement.ToImmutableArray();
        }

        private static ImmutableArray<ISymbol> GetUnimplementedMembers(
            this INamedTypeSymbol classOrStructType,
            INamedTypeSymbol interfaceType,
            Func<INamedTypeSymbol, ISymbol, Func<INamedTypeSymbol, ISymbol, bool>, CancellationToken, bool> isImplemented,
            Func<INamedTypeSymbol, ISymbol, bool> isValidImplementation,
            Func<INamedTypeSymbol, ISymbol, ImmutableArray<ISymbol>> interfaceMemberGetter,
            CancellationToken cancellationToken)
        {
            var q = from m in interfaceMemberGetter(interfaceType, classOrStructType)
                    where m.Kind != SymbolKind.NamedType
                    where m.Kind != SymbolKind.Method || ((IMethodSymbol)m).MethodKind == MethodKind.Ordinary
                    where m.Kind != SymbolKind.Property || ((IPropertySymbol)m).IsIndexer || ((IPropertySymbol)m).CanBeReferencedByName
                    where m.Kind != SymbolKind.Event || ((IEventSymbol)m).CanBeReferencedByName
                    where !isImplemented(classOrStructType, m, isValidImplementation, cancellationToken)
                    select m;

            return q.ToImmutableArray();
        }

        public static IEnumerable<ISymbol> GetAttributeNamedParameters(
            this INamedTypeSymbol attributeSymbol,
            Compilation compilation,
            ISymbol within)
        {
            var systemAttributeType = compilation.AttributeType();

            foreach (var type in attributeSymbol.GetBaseTypesAndThis())
            {
                if (type.Equals(systemAttributeType))
                {
                    break;
                }

                foreach (var member in type.GetMembers())
                {
                    var namedParameter = IsAttributeNamedParameter(member, within ?? compilation.Assembly);
                    if (namedParameter != null)
                    {
                        yield return namedParameter;
                    }
                }
            }
        }

        private static ISymbol? IsAttributeNamedParameter(
            ISymbol symbol,
            ISymbol within)
        {
            if (!symbol.CanBeReferencedByName ||
                !symbol.IsAccessibleWithin(within))
            {
                return null;
            }

            switch (symbol.Kind)
            {
                case SymbolKind.Field:
                    var fieldSymbol = (IFieldSymbol)symbol;
                    if (!fieldSymbol.IsConst &&
                        !fieldSymbol.IsReadOnly &&
                        !fieldSymbol.IsStatic)
                    {
                        return fieldSymbol;
                    }

                    break;

                case SymbolKind.Property:
                    var propertySymbol = (IPropertySymbol)symbol;
                    if (!propertySymbol.IsReadOnly &&
                        !propertySymbol.IsWriteOnly &&
                        !propertySymbol.IsStatic &&
                        propertySymbol.GetMethod != null &&
                        propertySymbol.SetMethod != null &&
                        propertySymbol.GetMethod.IsAccessibleWithin(within) &&
                        propertySymbol.SetMethod.IsAccessibleWithin(within))
                    {
                        return propertySymbol;
                    }

                    break;
            }

            return null;
        }

        private static ImmutableArray<ISymbol> GetMembers(INamedTypeSymbol type, ISymbol within)
        {
            return type.GetMembers();
        }

=======
>>>>>>> 30d5cfd6
        public static INamespaceOrTypeSymbol GenerateRootNamespaceOrType(this INamedTypeSymbol namedType, string[] containers)
        {
            INamespaceOrTypeSymbol currentSymbol = namedType;

            for (var i = containers.Length - 1; i >= 0; i--)
            {
                currentSymbol = CodeGenerationSymbolFactory.CreateNamespaceSymbol(containers[i], members: new[] { currentSymbol });
            }

            return currentSymbol;
        }
    }
}<|MERGE_RESOLUTION|>--- conflicted
+++ resolved
@@ -10,490 +10,6 @@
 {
     internal static partial class INamedTypeSymbolExtensions
     {
-<<<<<<< HEAD
-        public static IEnumerable<INamedTypeSymbol> GetBaseTypesAndThis(this INamedTypeSymbol? namedType)
-        {
-            var current = namedType;
-            while (current != null)
-            {
-                yield return current;
-                current = current.BaseType;
-            }
-        }
-
-        public static IEnumerable<ITypeParameterSymbol> GetAllTypeParameters(this INamedTypeSymbol? symbol)
-        {
-            var stack = GetContainmentStack(symbol);
-            return stack.SelectMany(n => n.TypeParameters);
-        }
-
-        public static IEnumerable<ITypeSymbol> GetAllTypeArguments(this INamedTypeSymbol? symbol)
-        {
-            var stack = GetContainmentStack(symbol);
-            return stack.SelectMany(n => n.TypeArguments);
-        }
-
-        private static Stack<INamedTypeSymbol> GetContainmentStack(INamedTypeSymbol? symbol)
-        {
-            var stack = new Stack<INamedTypeSymbol>();
-            for (var current = symbol; current != null; current = current.ContainingType)
-            {
-                stack.Push(current);
-            }
-
-            return stack;
-        }
-
-        public static bool IsContainedWithin([NotNullWhen(returnValue: true)] this INamedTypeSymbol? symbol, INamedTypeSymbol outer)
-        {
-            // TODO(cyrusn): Should we be using OriginalSymbol here?
-            for (var current = symbol; current != null; current = current.ContainingType)
-            {
-                if (current.Equals(outer))
-                {
-                    return true;
-                }
-            }
-
-            return false;
-        }
-
-        public static ISymbol? FindImplementationForAbstractMember(this INamedTypeSymbol? type, ISymbol symbol)
-        {
-            if (symbol.IsAbstract)
-            {
-                return type.GetBaseTypesAndThis().SelectMany(t => t.GetMembers(symbol.Name))
-                                                 .FirstOrDefault(s => symbol.Equals(GetOverriddenMember(s)));
-            }
-
-            return null;
-        }
-
-        internal static ISymbol? GetOverriddenMember(this ISymbol? symbol)
-        {
-            switch (symbol)
-            {
-                case IMethodSymbol method: return method.OverriddenMethod;
-                case IPropertySymbol property: return property.OverriddenProperty;
-                case IEventSymbol @event: return @event.OverriddenEvent;
-            }
-
-            return null;
-        }
-
-        private static bool ImplementationExists(INamedTypeSymbol classOrStructType, ISymbol member)
-        {
-            return classOrStructType.FindImplementationForInterfaceMember(member) != null;
-        }
-
-        private static bool IsImplemented(
-            this INamedTypeSymbol classOrStructType,
-            ISymbol member,
-            Func<INamedTypeSymbol, ISymbol, bool> isValidImplementation,
-            CancellationToken cancellationToken)
-        {
-            if (member.ContainingType.TypeKind == TypeKind.Interface)
-            {
-                if (member.Kind == SymbolKind.Property)
-                {
-                    return IsInterfacePropertyImplemented(classOrStructType, (IPropertySymbol)member);
-                }
-                else
-                {
-                    return isValidImplementation(classOrStructType, member);
-                }
-            }
-
-            if (member.IsAbstract)
-            {
-                if (member.Kind == SymbolKind.Property)
-                {
-                    return IsAbstractPropertyImplemented(classOrStructType, (IPropertySymbol)member);
-                }
-                else
-                {
-                    return classOrStructType.FindImplementationForAbstractMember(member) != null;
-                }
-            }
-
-            return true;
-        }
-
-        private static bool IsInterfacePropertyImplemented(INamedTypeSymbol classOrStructType, IPropertySymbol propertySymbol)
-        {
-            // A property is only fully implemented if both it's setter and getter is implemented.
-
-            return IsAccessorImplemented(propertySymbol.GetMethod, classOrStructType) && IsAccessorImplemented(propertySymbol.SetMethod, classOrStructType);
-
-            // local functions
-
-            static bool IsAccessorImplemented(IMethodSymbol? accessor, INamedTypeSymbol classOrStructType)
-            {
-                return accessor == null || !IsImplementable(accessor) || classOrStructType.FindImplementationForInterfaceMember(accessor) != null;
-            }
-        }
-
-        private static bool IsAbstractPropertyImplemented(INamedTypeSymbol classOrStructType, IPropertySymbol propertySymbol)
-        {
-            // A property is only fully implemented if both it's setter and getter is implemented.
-            if (propertySymbol.GetMethod != null)
-            {
-                if (classOrStructType.FindImplementationForAbstractMember(propertySymbol.GetMethod) == null)
-                {
-                    return false;
-                }
-            }
-
-            if (propertySymbol.SetMethod != null)
-            {
-                if (classOrStructType.FindImplementationForAbstractMember(propertySymbol.SetMethod) == null)
-                {
-                    return false;
-                }
-            }
-
-            return true;
-        }
-
-        private static bool IsExplicitlyImplemented(
-            this INamedTypeSymbol classOrStructType,
-            ISymbol member,
-            Func<INamedTypeSymbol, ISymbol, bool> isValid,
-            CancellationToken cancellationToken)
-        {
-            var implementation = classOrStructType.FindImplementationForInterfaceMember(member);
-
-            if (implementation?.ContainingType.TypeKind == TypeKind.Interface)
-            {
-                // Treat all implementations in interfaces as explicit, even the original declaration with implementation.
-                // There are no implicit interface implementations in derived interfaces and it feels reasonable to treat
-                // original declaration with implementation as an explicit implementation as well, the implementation is
-                // explicitly provided after all. All implementations in interfaces will be treated uniformly.
-                return true;
-            }
-
-            switch (implementation)
-            {
-                case IEventSymbol @event: return @event.ExplicitInterfaceImplementations.Length > 0;
-                case IMethodSymbol method: return method.ExplicitInterfaceImplementations.Length > 0;
-                case IPropertySymbol property: return property.ExplicitInterfaceImplementations.Length > 0;
-                default: return false;
-            }
-        }
-
-        public static ImmutableArray<(INamedTypeSymbol type, ImmutableArray<ISymbol> members)> GetAllUnimplementedMembersNotRequiringExplicitImplementation(
-            this INamedTypeSymbol classOrStructType,
-            IEnumerable<INamedTypeSymbol> interfacesOrAbstractClasses,
-            CancellationToken cancellationToken)
-        {
-            return classOrStructType.GetAllUnimplementedMembers(
-                interfacesOrAbstractClasses,
-                IsImplemented,
-                ImplementationExists,
-                (INamedTypeSymbol type, ISymbol within) =>
-                {
-                    if (type.TypeKind == TypeKind.Interface)
-                    {
-                        return type.GetMembers().WhereAsArray(m => m.DeclaredAccessibility == Accessibility.Public &&
-                                                                   m.Kind != SymbolKind.NamedType && IsImplementable(m) &&
-                                                                   !IsPropertyWithNonPublicImplementableAccessor(m));
-                    }
-
-                    return type.GetMembers();
-                },
-                allowReimplementation: false,
-                cancellationToken: cancellationToken);
-
-            // local functions
-
-            static bool IsPropertyWithNonPublicImplementableAccessor(ISymbol member)
-            {
-                if (member.Kind != SymbolKind.Property)
-                {
-                    return false;
-                }
-
-                var property = (IPropertySymbol)member;
-
-                return IsNonPublicImplementableAccessor(property.GetMethod) || IsNonPublicImplementableAccessor(property.SetMethod);
-            }
-
-            static bool IsNonPublicImplementableAccessor(IMethodSymbol? accessor)
-            {
-                return accessor != null && IsImplementable(accessor) && accessor.DeclaredAccessibility != Accessibility.Public;
-            }
-        }
-
-        private static bool IsImplementable(ISymbol m)
-        {
-            return m.IsVirtual || m.IsAbstract;
-        }
-
-        public static ImmutableArray<(INamedTypeSymbol type, ImmutableArray<ISymbol> members)> GetAllUnimplementedMembersInThis(
-            this INamedTypeSymbol classOrStructType,
-            IEnumerable<INamedTypeSymbol> interfacesOrAbstractClasses,
-            CancellationToken cancellationToken)
-        {
-            return classOrStructType.GetAllUnimplementedMembers(
-                interfacesOrAbstractClasses,
-                IsImplemented,
-                (t, m) =>
-                {
-                    var implementation = classOrStructType.FindImplementationForInterfaceMember(m);
-                    return implementation != null && Equals(implementation.ContainingType, classOrStructType);
-                },
-                GetMembers,
-                allowReimplementation: true,
-                cancellationToken: cancellationToken);
-        }
-
-        public static ImmutableArray<(INamedTypeSymbol type, ImmutableArray<ISymbol> members)> GetAllUnimplementedMembersInThis(
-            this INamedTypeSymbol classOrStructType,
-            IEnumerable<INamedTypeSymbol> interfacesOrAbstractClasses,
-            Func<INamedTypeSymbol, ISymbol, ImmutableArray<ISymbol>> interfaceMemberGetter,
-            CancellationToken cancellationToken)
-        {
-            return classOrStructType.GetAllUnimplementedMembers(
-                interfacesOrAbstractClasses,
-                IsImplemented,
-                (t, m) =>
-                {
-                    var implementation = classOrStructType.FindImplementationForInterfaceMember(m);
-                    return implementation != null && Equals(implementation.ContainingType, classOrStructType);
-                },
-                interfaceMemberGetter,
-                allowReimplementation: true,
-                cancellationToken: cancellationToken);
-        }
-
-        public static ImmutableArray<(INamedTypeSymbol type, ImmutableArray<ISymbol> members)> GetAllUnimplementedExplicitMembers(
-            this INamedTypeSymbol classOrStructType,
-            IEnumerable<INamedTypeSymbol> interfaces,
-            CancellationToken cancellationToken)
-        {
-            return classOrStructType.GetAllUnimplementedMembers(
-                interfaces,
-                IsExplicitlyImplemented,
-                ImplementationExists,
-                GetExplicitlyImplementableMembers,
-                allowReimplementation: false,
-                cancellationToken: cancellationToken);
-        }
-
-        public static ImmutableArray<(INamedTypeSymbol type, ImmutableArray<ISymbol> members)> GetAllUnimplementedMembers(
-            this INamedTypeSymbol classOrStructType,
-            IEnumerable<INamedTypeSymbol> interfaces,
-            CancellationToken cancellationToken)
-        {
-            return classOrStructType.GetAllUnimplementedMembers(
-                interfaces,
-                IsImplemented,
-                ImplementationExists,
-                GetExplicitlyImplementableMembers,
-                allowReimplementation: false,
-                cancellationToken: cancellationToken);
-        }
-
-        private static ImmutableArray<ISymbol> GetExplicitlyImplementableMembers(INamedTypeSymbol type, ISymbol within)
-        {
-            if (type.TypeKind == TypeKind.Interface)
-            {
-                return type.GetMembers().WhereAsArray(m => m.Kind != SymbolKind.NamedType &&
-                                                           IsImplementable(m) && m.IsAccessibleWithin(within) &&
-                                                           !IsPropertyWithInaccessibleImplementableAccessor(m, within));
-            }
-
-            return type.GetMembers();
-        }
-
-        private static bool IsPropertyWithInaccessibleImplementableAccessor(ISymbol member, ISymbol within)
-        {
-            if (member.Kind != SymbolKind.Property)
-            {
-                return false;
-            }
-
-            var property = (IPropertySymbol)member;
-
-            return IsInaccessibleImplementableAccessor(property.GetMethod, within) || IsInaccessibleImplementableAccessor(property.SetMethod, within);
-        }
-
-        private static bool IsInaccessibleImplementableAccessor(IMethodSymbol? accessor, ISymbol within)
-        {
-            return accessor != null && IsImplementable(accessor) && !accessor.IsAccessibleWithin(within);
-        }
-
-        private static ImmutableArray<(INamedTypeSymbol type, ImmutableArray<ISymbol> members)> GetAllUnimplementedMembers(
-            this INamedTypeSymbol classOrStructType,
-            IEnumerable<INamedTypeSymbol> interfacesOrAbstractClasses,
-            Func<INamedTypeSymbol, ISymbol, Func<INamedTypeSymbol, ISymbol, bool>, CancellationToken, bool> isImplemented,
-            Func<INamedTypeSymbol, ISymbol, bool> isValidImplementation,
-            Func<INamedTypeSymbol, ISymbol, ImmutableArray<ISymbol>> interfaceMemberGetter,
-            bool allowReimplementation,
-            CancellationToken cancellationToken)
-        {
-            Contract.ThrowIfNull(classOrStructType);
-            Contract.ThrowIfNull(interfacesOrAbstractClasses);
-            Contract.ThrowIfNull(isImplemented);
-
-            if (classOrStructType.TypeKind != TypeKind.Class && classOrStructType.TypeKind != TypeKind.Struct)
-            {
-                return ImmutableArray<(INamedTypeSymbol type, ImmutableArray<ISymbol> members)>.Empty;
-            }
-
-            if (!interfacesOrAbstractClasses.Any())
-            {
-                return ImmutableArray<(INamedTypeSymbol type, ImmutableArray<ISymbol> members)>.Empty;
-            }
-
-            if (!interfacesOrAbstractClasses.All(i => i.TypeKind == TypeKind.Interface) &&
-                !interfacesOrAbstractClasses.All(i => i.IsAbstractClass()))
-            {
-                return ImmutableArray<(INamedTypeSymbol type, ImmutableArray<ISymbol> members)>.Empty;
-            }
-
-            var typesToImplement = GetTypesToImplement(classOrStructType, interfacesOrAbstractClasses, allowReimplementation, cancellationToken);
-            return typesToImplement.SelectAsArray(s => (s, members: GetUnimplementedMembers(classOrStructType, s, isImplemented, isValidImplementation, interfaceMemberGetter, cancellationToken)))
-                                   .WhereAsArray(t => t.members.Length > 0);
-        }
-
-        private static ImmutableArray<INamedTypeSymbol> GetTypesToImplement(
-            INamedTypeSymbol classOrStructType,
-            IEnumerable<INamedTypeSymbol> interfacesOrAbstractClasses,
-            bool allowReimplementation,
-            CancellationToken cancellationToken)
-        {
-            return interfacesOrAbstractClasses.First().TypeKind == TypeKind.Interface
-                ? GetInterfacesToImplement(classOrStructType, interfacesOrAbstractClasses, allowReimplementation, cancellationToken)
-                : GetAbstractClassesToImplement(classOrStructType, interfacesOrAbstractClasses);
-        }
-
-        private static ImmutableArray<INamedTypeSymbol> GetAbstractClassesToImplement(
-            INamedTypeSymbol classOrStructType,
-            IEnumerable<INamedTypeSymbol> abstractClasses)
-        {
-            return abstractClasses.SelectMany(a => a.GetBaseTypesAndThis())
-                                  .Where(t => t.IsAbstractClass())
-                                  .ToImmutableArray();
-        }
-
-        private static ImmutableArray<INamedTypeSymbol> GetInterfacesToImplement(
-            INamedTypeSymbol classOrStructType,
-            IEnumerable<INamedTypeSymbol> interfaces,
-            bool allowReimplementation,
-            CancellationToken cancellationToken)
-        {
-            // We need to not only implement the specified interface, but also everything it
-            // inherits from.
-            cancellationToken.ThrowIfCancellationRequested();
-            var interfacesToImplement = new List<INamedTypeSymbol>(
-                interfaces.SelectMany(i => i.GetAllInterfacesIncludingThis()).Distinct());
-
-            // However, there's no need to re-implement any interfaces that our base types already
-            // implement.  By definition they must contain all the necessary methods.
-            var baseType = classOrStructType.BaseType;
-            var alreadyImplementedInterfaces = baseType == null || allowReimplementation
-                ? SpecializedCollections.EmptyEnumerable<INamedTypeSymbol>()
-                : baseType.AllInterfaces;
-
-            cancellationToken.ThrowIfCancellationRequested();
-            interfacesToImplement.RemoveRange(alreadyImplementedInterfaces);
-            return interfacesToImplement.ToImmutableArray();
-        }
-
-        private static ImmutableArray<ISymbol> GetUnimplementedMembers(
-            this INamedTypeSymbol classOrStructType,
-            INamedTypeSymbol interfaceType,
-            Func<INamedTypeSymbol, ISymbol, Func<INamedTypeSymbol, ISymbol, bool>, CancellationToken, bool> isImplemented,
-            Func<INamedTypeSymbol, ISymbol, bool> isValidImplementation,
-            Func<INamedTypeSymbol, ISymbol, ImmutableArray<ISymbol>> interfaceMemberGetter,
-            CancellationToken cancellationToken)
-        {
-            var q = from m in interfaceMemberGetter(interfaceType, classOrStructType)
-                    where m.Kind != SymbolKind.NamedType
-                    where m.Kind != SymbolKind.Method || ((IMethodSymbol)m).MethodKind == MethodKind.Ordinary
-                    where m.Kind != SymbolKind.Property || ((IPropertySymbol)m).IsIndexer || ((IPropertySymbol)m).CanBeReferencedByName
-                    where m.Kind != SymbolKind.Event || ((IEventSymbol)m).CanBeReferencedByName
-                    where !isImplemented(classOrStructType, m, isValidImplementation, cancellationToken)
-                    select m;
-
-            return q.ToImmutableArray();
-        }
-
-        public static IEnumerable<ISymbol> GetAttributeNamedParameters(
-            this INamedTypeSymbol attributeSymbol,
-            Compilation compilation,
-            ISymbol within)
-        {
-            var systemAttributeType = compilation.AttributeType();
-
-            foreach (var type in attributeSymbol.GetBaseTypesAndThis())
-            {
-                if (type.Equals(systemAttributeType))
-                {
-                    break;
-                }
-
-                foreach (var member in type.GetMembers())
-                {
-                    var namedParameter = IsAttributeNamedParameter(member, within ?? compilation.Assembly);
-                    if (namedParameter != null)
-                    {
-                        yield return namedParameter;
-                    }
-                }
-            }
-        }
-
-        private static ISymbol? IsAttributeNamedParameter(
-            ISymbol symbol,
-            ISymbol within)
-        {
-            if (!symbol.CanBeReferencedByName ||
-                !symbol.IsAccessibleWithin(within))
-            {
-                return null;
-            }
-
-            switch (symbol.Kind)
-            {
-                case SymbolKind.Field:
-                    var fieldSymbol = (IFieldSymbol)symbol;
-                    if (!fieldSymbol.IsConst &&
-                        !fieldSymbol.IsReadOnly &&
-                        !fieldSymbol.IsStatic)
-                    {
-                        return fieldSymbol;
-                    }
-
-                    break;
-
-                case SymbolKind.Property:
-                    var propertySymbol = (IPropertySymbol)symbol;
-                    if (!propertySymbol.IsReadOnly &&
-                        !propertySymbol.IsWriteOnly &&
-                        !propertySymbol.IsStatic &&
-                        propertySymbol.GetMethod != null &&
-                        propertySymbol.SetMethod != null &&
-                        propertySymbol.GetMethod.IsAccessibleWithin(within) &&
-                        propertySymbol.SetMethod.IsAccessibleWithin(within))
-                    {
-                        return propertySymbol;
-                    }
-
-                    break;
-            }
-
-            return null;
-        }
-
-        private static ImmutableArray<ISymbol> GetMembers(INamedTypeSymbol type, ISymbol within)
-        {
-            return type.GetMembers();
-        }
-
-=======
->>>>>>> 30d5cfd6
         public static INamespaceOrTypeSymbol GenerateRootNamespaceOrType(this INamedTypeSymbol namedType, string[] containers)
         {
             INamespaceOrTypeSymbol currentSymbol = namedType;
