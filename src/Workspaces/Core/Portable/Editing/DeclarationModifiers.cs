--- conflicted
+++ resolved
@@ -3,11 +3,8 @@
 // See the LICENSE file in the project root for more information.
 
 using System;
-<<<<<<< HEAD
 using System.Diagnostics.CodeAnalysis;
-=======
 using Microsoft.CodeAnalysis.Shared.Extensions;
->>>>>>> 21d9c895
 
 namespace Microsoft.CodeAnalysis.Editing
 {
