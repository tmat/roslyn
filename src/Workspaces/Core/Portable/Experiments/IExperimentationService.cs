﻿// Copyright (c) Microsoft.  All Rights Reserved.  Licensed under the Apache License, Version 2.0.  See License.txt in the project root for license information.

using System.Composition;
using Microsoft.CodeAnalysis.Host;
using Microsoft.CodeAnalysis.Host.Mef;

namespace Microsoft.CodeAnalysis.Experiments
{
    internal interface IExperimentationService : IWorkspaceService
    {
        bool IsExperimentEnabled(string experimentName);
    }

    [ExportWorkspaceService(typeof(IExperimentationService)), Shared]
    internal class DefaultExperimentationService : IExperimentationService
    {
        public bool ReturnValue = false;

        [ImportingConstructor]
        public DefaultExperimentationService()
        {
        }

        public bool IsExperimentEnabled(string experimentName) => ReturnValue;
    }

    internal static class WellKnownExperimentNames
    {
        public const string RoslynOOP64bit = nameof(RoslynOOP64bit);
        public const string PartialLoadMode = "Roslyn.PartialLoadMode";
        public const string TypeImportCompletion = "Roslyn.TypeImportCompletion";
        public const string TargetTypedCompletionFilter = "Roslyn.TargetTypedCompletionFilter";
<<<<<<< HEAD
        public const string RoslynToggleBlockComment = "Roslyn.ToggleBlockComment";
        public const string RoslynToggleLineComment = "Roslyn.ToggleLineComment";
=======
>>>>>>> 5ac3e873
        public const string NativeEditorConfigSupport = "Roslyn.NativeEditorConfigSupport";
        public const string RoslynInlineRenameFile = "Roslyn.FileRename";

        // Syntactic LSP experiment treatments.
        public const string SyntacticExp_Remote = "RoslynLsp";
        public const string SyntacticExp_Local = "RoslynLocal";
    }
}<|MERGE_RESOLUTION|>--- conflicted
+++ resolved
@@ -30,11 +30,6 @@
         public const string PartialLoadMode = "Roslyn.PartialLoadMode";
         public const string TypeImportCompletion = "Roslyn.TypeImportCompletion";
         public const string TargetTypedCompletionFilter = "Roslyn.TargetTypedCompletionFilter";
-<<<<<<< HEAD
-        public const string RoslynToggleBlockComment = "Roslyn.ToggleBlockComment";
-        public const string RoslynToggleLineComment = "Roslyn.ToggleLineComment";
-=======
->>>>>>> 5ac3e873
         public const string NativeEditorConfigSupport = "Roslyn.NativeEditorConfigSupport";
         public const string RoslynInlineRenameFile = "Roslyn.FileRename";
 
