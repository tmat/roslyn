﻿// Licensed to the .NET Foundation under one or more agreements.
// The .NET Foundation licenses this file to you under the MIT license.
// See the LICENSE file in the project root for more information.

using System;
using System.Collections.Immutable;
using System.Composition;
using System.Diagnostics.CodeAnalysis;
using System.Linq;
using System.Runtime.Serialization;
using System.Threading;
using System.Threading.Tasks;
using Microsoft.CodeAnalysis.CodeCleanup;
using Microsoft.CodeAnalysis.FindSymbols;
using Microsoft.CodeAnalysis.Host;
using Microsoft.CodeAnalysis.Host.Mef;
using Microsoft.CodeAnalysis.PooledObjects;
using Microsoft.CodeAnalysis.Remote;
using Microsoft.CodeAnalysis.Rename.ConflictEngine;
using Microsoft.CodeAnalysis.Shared.Extensions;
using Microsoft.CodeAnalysis.Text;
using Roslyn.Utilities;

namespace Microsoft.CodeAnalysis.Rename
{
    internal interface IRemoteRenamerService
    {
        // TODO https://github.com/microsoft/vs-streamjsonrpc/issues/789 
        internal interface ICallback
        {
            ValueTask<CodeCleanupOptions> GetOptionsAsync(RemoteServiceCallbackId callbackId, string language, CancellationToken cancellationToken);
            ValueTask KeepAliveAsync(RemoteServiceCallbackId callbackId, CancellationToken cancellationToken);
        }

        /// <summary>
        /// Keeps alive this solution in the OOP process until the cancellation token is triggered.  Used so that we can
        /// call FindRenameLocationsAsync followed by many calls to ResolveConflictsAsync, knowing that things will stay 
        /// hydrated and alive on the OOP side.
        /// </summary>
        ValueTask KeepAliveAsync(
            Checksum solutionChecksum,
            RemoteServiceCallbackId callbackId,
            CancellationToken cancellationToken);

        /// <summary>
        /// Runs the entire rename operation OOP and returns the final result. More efficient (due to less back and
        /// forth marshaling) when the intermediary results of rename are not needed. To get the individual parts of
        /// rename remoted use <see cref="FindRenameLocationsAsync"/> and <see cref="ResolveConflictsAsync"/>.
        /// </summary>
        ValueTask<SerializableConflictResolution?> RenameSymbolAsync(
            Checksum solutionChecksum,
            RemoteServiceCallbackId callbackId,
            SerializableSymbolAndProjectId symbolAndProjectId,
            string replacementText,
            SymbolRenameOptions options,
            ImmutableArray<SymbolKey> nonConflictSymbolKeys,
            CancellationToken cancellationToken);

        ValueTask<SerializableRenameLocations?> FindRenameLocationsAsync(
            Checksum solutionChecksum,
            RemoteServiceCallbackId callbackId,
            SerializableSymbolAndProjectId symbolAndProjectId,
            SymbolRenameOptions options,
            CancellationToken cancellationToken);

        ValueTask<SerializableConflictResolution?> ResolveConflictsAsync(
            Checksum solutionChecksum,
            RemoteServiceCallbackId callbackId,
            SerializableSymbolAndProjectId symbolAndProjectId,
            SerializableRenameLocations renameLocationSet,
            string replacementText,
            ImmutableArray<SymbolKey> nonConflictSymbolKeys,
            CancellationToken cancellationToken);
    }

    [ExportRemoteServiceCallbackDispatcher(typeof(IRemoteRenamerService)), Shared]
    internal sealed class RemoteRenamerServiceCallbackDispatcher : RemoteServiceCallbackDispatcher, IRemoteRenamerService.ICallback
    {
        [ImportingConstructor]
        [Obsolete(MefConstruction.ImportingConstructorMessage, error: true)]
        public RemoteRenamerServiceCallbackDispatcher()
        {
        }

        public ValueTask<CodeCleanupOptions> GetOptionsAsync(RemoteServiceCallbackId callbackId, string language, CancellationToken cancellationToken)
            => ((RemoteOptionsProvider<CodeCleanupOptions>)GetCallback(callbackId)).GetOptionsAsync(language, cancellationToken);

        public ValueTask KeepAliveAsync(RemoteServiceCallbackId callbackId, CancellationToken cancellationToken)
            => ((LightweightRenameLocations.IKeepAliveConnection)GetCallback(callbackId)).KeepAliveAsync();
    }

    [DataContract]
    internal readonly struct SerializableRenameLocation
    {
        [DataMember(Order = 0)]
        public readonly TextSpan Location;

        [DataMember(Order = 1)]
        public readonly DocumentId DocumentId;

        [DataMember(Order = 2)]
        public readonly CandidateReason CandidateReason;

        [DataMember(Order = 3)]
        public readonly bool IsRenamableAliasUsage;

        [DataMember(Order = 4)]
        public readonly bool IsRenamableAccessor;

        [DataMember(Order = 5)]
        public readonly TextSpan ContainingLocationForStringOrComment;

        [DataMember(Order = 6)]
        public readonly bool IsWrittenTo;

        public SerializableRenameLocation(
            TextSpan location,
            DocumentId documentId,
            CandidateReason candidateReason,
            bool isRenamableAliasUsage,
            bool isRenamableAccessor,
            TextSpan containingLocationForStringOrComment,
            bool isWrittenTo)
        {
            Location = location;
            DocumentId = documentId;
            CandidateReason = candidateReason;
            IsRenamableAliasUsage = isRenamableAliasUsage;
            IsRenamableAccessor = isRenamableAccessor;
            ContainingLocationForStringOrComment = containingLocationForStringOrComment;
            IsWrittenTo = isWrittenTo;
        }

        public static SerializableRenameLocation Dehydrate(RenameLocation location)
            => new(location.Location.SourceSpan,
                   location.DocumentId,
                   location.CandidateReason,
                   location.IsRenamableAliasUsage,
                   location.IsRenamableAccessor,
                   location.ContainingLocationForStringOrComment,
                   location.IsWrittenTo);

        public async ValueTask<RenameLocation> RehydrateAsync(Solution solution, CancellationToken cancellation)
        {
            var document = solution.GetRequiredDocument(DocumentId);
            var tree = await document.GetRequiredSyntaxTreeAsync(cancellation).ConfigureAwait(false);

            return new RenameLocation(
                CodeAnalysis.Location.Create(tree, Location),
                DocumentId,
                CandidateReason,
                IsRenamableAliasUsage,
                IsRenamableAccessor,
                IsWrittenTo,
                ContainingLocationForStringOrComment);
        }
    }

    internal partial class LightweightRenameLocations
    {
        public SerializableRenameLocations Dehydrate()
            => new(
                Options,
                Locations.SelectAsArray(SerializableRenameLocation.Dehydrate),
                _implicitLocations,
                _referencedSymbols);
    }

    internal partial class SymbolicRenameLocations
    {
        internal static async Task<SymbolicRenameLocations?> TryRehydrateAsync(
            ISymbol symbol, Solution solution, CodeCleanupOptionsProvider fallbackOptions, SerializableRenameLocations serializableLocations, CancellationToken cancellationToken)
        {
            Contract.ThrowIfNull(serializableLocations);

            var locations = await serializableLocations.Locations.SelectAsArrayAsync(
                static (loc, solution, cancellationToken) => loc.RehydrateAsync(solution, cancellationToken), solution, cancellationToken).ConfigureAwait(false);

            var implicitLocations = await serializableLocations.ImplicitLocations.SelectAsArrayAsync(
<<<<<<< HEAD
                static (loc, solution, cancellationToken) => loc.RehydrateAsync(solution, cancellationToken), solution, cancellationToken).ConfigureAwait(false);

            var referencedSymbols = await serializableLocations.ReferencedSymbols.SelectAsArrayAsync(
                static (sym, solution, cancellationToken) => sym.TryRehydrateAsync(solution, cancellationToken), solution, cancellationToken).ConfigureAwait(false);
=======
            static (loc, solution, cancellationToken) => loc.RehydrateAsync(solution, cancellationToken), solution, cancellationToken).ConfigureAwait(false);

            var referencedSymbols = await serializableLocations.ReferencedSymbols.SelectAsArrayAsync(
                static (sym, solution, cancellationToken) => sym.TryRehydrateAsync(solution, cancellationToken), solution, cancellationToken).ConfigureAwait(false);
            if (referencedSymbols.Any(s => s is null))
                return null;
>>>>>>> fa089a63

            return new SymbolicRenameLocations(
                symbol,
                solution,
                serializableLocations.Options,
                fallbackOptions,
                locations,
                implicitLocations,
                referencedSymbols);
        }
    }

    [DataContract]
    internal sealed class SerializableRenameLocations
    {
        [DataMember(Order = 0)]
        public readonly SymbolRenameOptions Options;

        [DataMember(Order = 1)]
        public readonly ImmutableArray<SerializableRenameLocation> Locations;

        [DataMember(Order = 2)]
        public readonly ImmutableArray<SerializableReferenceLocation> ImplicitLocations;

        [DataMember(Order = 3)]
        public readonly ImmutableArray<SerializableSymbolAndProjectId> ReferencedSymbols;

        public SerializableRenameLocations(
            SymbolRenameOptions options,
            ImmutableArray<SerializableRenameLocation> locations,
            ImmutableArray<SerializableReferenceLocation> implicitLocations,
            ImmutableArray<SerializableSymbolAndProjectId> referencedSymbols)
        {
            Options = options;
            Locations = locations;
            ImplicitLocations = implicitLocations;
            ReferencedSymbols = referencedSymbols;
        }

        public async ValueTask<ImmutableArray<RenameLocation>> RehydrateLocationsAsync(
            Solution solution, CancellationToken cancellationToken)
        {
<<<<<<< HEAD
            using var _1 = ArrayBuilder<RenameLocation>.GetInstance(this.Locations.Length, out var locBuilder);
=======
            using var _ = ArrayBuilder<RenameLocation>.GetInstance(this.Locations.Length, out var locBuilder);
>>>>>>> fa089a63
            foreach (var loc in this.Locations)
                locBuilder.Add(await loc.RehydrateAsync(solution, cancellationToken).ConfigureAwait(false));

            return locBuilder.ToImmutable();
        }
    }

    [DataContract]
    internal sealed class SerializableConflictResolution
    {
        [DataMember(Order = 0)]
        public readonly string? ErrorMessage;

        [DataMember(Order = 1)]
        public readonly SuccessfulConflictResolution? Resolution;

        public SerializableConflictResolution(string? errorMessage, SuccessfulConflictResolution? resolution)
        {
            ErrorMessage = errorMessage;
            Resolution = resolution;
        }

        public async Task<ConflictResolution> RehydrateAsync(Solution oldSolution, CancellationToken cancellationToken)
        {
            if (ErrorMessage != null)
                return new ConflictResolution(ErrorMessage);

            Contract.ThrowIfNull(Resolution);

            var newSolutionWithoutRenamedDocument = await RemoteUtilities.UpdateSolutionAsync(
                oldSolution, Resolution.DocumentTextChanges, cancellationToken).ConfigureAwait(false);

            return new ConflictResolution(
                oldSolution,
                newSolutionWithoutRenamedDocument,
                Resolution.ReplacementTextValid,
                Resolution.RenamedDocument,
                Resolution.DocumentIds,
                Resolution.RelatedLocations,
                Resolution.DocumentToModifiedSpansMap,
                Resolution.DocumentToComplexifiedSpansMap,
                Resolution.DocumentToRelatedLocationsMap);
        }
    }

    [DataContract]
    internal sealed class SuccessfulConflictResolution
    {
        [DataMember(Order = 0)]
        public readonly bool ReplacementTextValid;

        [DataMember(Order = 1)]
        public readonly (DocumentId documentId, string newName) RenamedDocument;

        [DataMember(Order = 2)]
        public readonly ImmutableArray<DocumentId> DocumentIds;

        [DataMember(Order = 3)]
        public readonly ImmutableArray<RelatedLocation> RelatedLocations;

        [DataMember(Order = 4)]
        public readonly ImmutableArray<(DocumentId, ImmutableArray<TextChange>)> DocumentTextChanges;

        [DataMember(Order = 5)]
        public readonly ImmutableDictionary<DocumentId, ImmutableArray<(TextSpan oldSpan, TextSpan newSpan)>> DocumentToModifiedSpansMap;

        [DataMember(Order = 6)]
        public readonly ImmutableDictionary<DocumentId, ImmutableArray<ComplexifiedSpan>> DocumentToComplexifiedSpansMap;

        [DataMember(Order = 7)]
        public readonly ImmutableDictionary<DocumentId, ImmutableArray<RelatedLocation>> DocumentToRelatedLocationsMap;

        public SuccessfulConflictResolution(
            bool replacementTextValid,
            (DocumentId documentId, string newName) renamedDocument,
            ImmutableArray<DocumentId> documentIds,
            ImmutableArray<RelatedLocation> relatedLocations,
            ImmutableArray<(DocumentId, ImmutableArray<TextChange>)> documentTextChanges,
            ImmutableDictionary<DocumentId, ImmutableArray<(TextSpan oldSpan, TextSpan newSpan)>> documentToModifiedSpansMap,
            ImmutableDictionary<DocumentId, ImmutableArray<ComplexifiedSpan>> documentToComplexifiedSpansMap,
            ImmutableDictionary<DocumentId, ImmutableArray<RelatedLocation>> documentToRelatedLocationsMap)
        {
            ReplacementTextValid = replacementTextValid;
            RenamedDocument = renamedDocument;
            DocumentIds = documentIds;
            RelatedLocations = relatedLocations;
            DocumentTextChanges = documentTextChanges;
            DocumentToModifiedSpansMap = documentToModifiedSpansMap;
            DocumentToComplexifiedSpansMap = documentToComplexifiedSpansMap;
            DocumentToRelatedLocationsMap = documentToRelatedLocationsMap;
        }
    }

    internal partial struct ConflictResolution
    {
        public async Task<SerializableConflictResolution> DehydrateAsync(CancellationToken cancellationToken)
        {
            if (!IsSuccessful)
                return new SerializableConflictResolution(ErrorMessage, resolution: null);

            var documentTextChanges = await RemoteUtilities.GetDocumentTextChangesAsync(OldSolution, _newSolutionWithoutRenamedDocument, cancellationToken).ConfigureAwait(false);
            return new SerializableConflictResolution(
                errorMessage: null,
                new SuccessfulConflictResolution(
                    ReplacementTextValid.Value,
                    _renamedDocument.Value,
                    DocumentIds,
                    RelatedLocations,
                    documentTextChanges,
                    _documentToModifiedSpansMap,
                    _documentToComplexifiedSpansMap,
                    _documentToRelatedLocationsMap));
        }
    }
}<|MERGE_RESOLUTION|>--- conflicted
+++ resolved
@@ -177,19 +177,12 @@
                 static (loc, solution, cancellationToken) => loc.RehydrateAsync(solution, cancellationToken), solution, cancellationToken).ConfigureAwait(false);
 
             var implicitLocations = await serializableLocations.ImplicitLocations.SelectAsArrayAsync(
-<<<<<<< HEAD
-                static (loc, solution, cancellationToken) => loc.RehydrateAsync(solution, cancellationToken), solution, cancellationToken).ConfigureAwait(false);
-
-            var referencedSymbols = await serializableLocations.ReferencedSymbols.SelectAsArrayAsync(
-                static (sym, solution, cancellationToken) => sym.TryRehydrateAsync(solution, cancellationToken), solution, cancellationToken).ConfigureAwait(false);
-=======
             static (loc, solution, cancellationToken) => loc.RehydrateAsync(solution, cancellationToken), solution, cancellationToken).ConfigureAwait(false);
 
             var referencedSymbols = await serializableLocations.ReferencedSymbols.SelectAsArrayAsync(
                 static (sym, solution, cancellationToken) => sym.TryRehydrateAsync(solution, cancellationToken), solution, cancellationToken).ConfigureAwait(false);
             if (referencedSymbols.Any(s => s is null))
                 return null;
->>>>>>> fa089a63
 
             return new SymbolicRenameLocations(
                 symbol,
@@ -232,11 +225,7 @@
         public async ValueTask<ImmutableArray<RenameLocation>> RehydrateLocationsAsync(
             Solution solution, CancellationToken cancellationToken)
         {
-<<<<<<< HEAD
-            using var _1 = ArrayBuilder<RenameLocation>.GetInstance(this.Locations.Length, out var locBuilder);
-=======
             using var _ = ArrayBuilder<RenameLocation>.GetInstance(this.Locations.Length, out var locBuilder);
->>>>>>> fa089a63
             foreach (var loc in this.Locations)
                 locBuilder.Add(await loc.RehydrateAsync(solution, cancellationToken).ConfigureAwait(false));
 
