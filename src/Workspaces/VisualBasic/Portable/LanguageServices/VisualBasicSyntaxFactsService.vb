--- conflicted
+++ resolved
@@ -1939,7 +1939,6 @@
             Return MyBase.SpansPreprocessorDirective(tokens)
         End Function
 
-<<<<<<< HEAD
         Public Sub GetPartsOfInvocationExpression(node As SyntaxNode, ByRef expression As SyntaxNode, ByRef argumentList As SyntaxNode) Implements ISyntaxFactsService.GetPartsOfInvocationExpression
             Dim invocation = DirectCast(node, InvocationExpressionSyntax)
             expression = invocation.Expression
@@ -1954,14 +1953,14 @@
         Public Function IsMemberBindingExpression(node As SyntaxNode) As Boolean Implements ISyntaxFactsService.IsMemberBindingExpression
             ' Does not exist in VB.
             Return False
-=======
+        End Function
+
         Public Function GetContainingPropertyDeclaration(node As SyntaxNode) As SyntaxNode Implements ISyntaxFactsService.GetContainingPropertyDeclaration
             Return node.GetAncestor(Of PropertyStatementSyntax)
         End Function
 
         Public Function GetAttributeLists(node As SyntaxNode) As SyntaxList(Of SyntaxNode) Implements ISyntaxFactsService.GetAttributeLists
             Return VisualBasicSyntaxGenerator.GetAttributeLists(node)
->>>>>>> 3094a62b
         End Function
     End Class
 End Namespace