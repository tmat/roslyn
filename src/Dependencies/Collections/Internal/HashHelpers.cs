﻿// Licensed to the .NET Foundation under one or more agreements.
// The .NET Foundation licenses this file to you under the MIT license.
// See the LICENSE file in the project root for more information.

// NOTE: This code is derived from an implementation originally in dotnet/runtime:
// https://github.com/dotnet/runtime/blob/v8.0.3/src/libraries/System.Private.CoreLib/src/System/Collections/HashHelpers.cs
//
// See the commentary in https://github.com/dotnet/roslyn/pull/50156 for notes on incorporating changes made to the
// reference implementation.

using System;
using System.Collections.Immutable;
using System.Diagnostics;
using System.Runtime.CompilerServices;

namespace Microsoft.CodeAnalysis.Collections.Internal
{
    internal static class HashHelpers
    {
<<<<<<< HEAD
        // This is the maximum prime smaller than Array.MaxArrayLength
        public const int MaxPrimeArrayLength = 0x7FEFFFFD;
=======
        public const uint HashCollisionThreshold = 100;

        // This is the maximum prime smaller than Array.MaxLength.
        public const int MaxPrimeArrayLength = 0x7FFFFFC3;
>>>>>>> 9a866827

        public const int HashPrime = 101;

        // Table of prime numbers to use as hash table sizes.
        // A typical resize algorithm would pick the smallest prime number in this array
        // that is larger than twice the previous capacity.
        // Suppose our Hashtable currently has capacity x and enough elements are added
        // such that a resize needs to occur. Resizing first computes 2x then finds the
        // first prime in the table greater than 2x, i.e. if primes are ordered
        // p_1, p_2, ..., p_i, ..., it finds p_n such that p_n-1 < 2x < p_n.
        // Doubling is important for preserving the asymptotic complexity of the
        // hashtable operations such as add.  Having a prime guarantees that double
        // hashing does not lead to infinite loops.  IE, your hash function will be
        // h1(key) + i*h2(key), 0 <= i < size.  h2 and the size must be relatively prime.
        // We prefer the low computation costs of higher prime numbers over the increased
        // memory allocation of a fixed prime number i.e. when right sizing a HashSet.
<<<<<<< HEAD
        private static readonly ImmutableArray<int> s_primes = ImmutableArray.Create(
=======
        internal static ReadOnlySpan<int> Primes => new int[]
        {
>>>>>>> 9a866827
            3, 7, 11, 17, 23, 29, 37, 47, 59, 71, 89, 107, 131, 163, 197, 239, 293, 353, 431, 521, 631, 761, 919,
            1103, 1327, 1597, 1931, 2333, 2801, 3371, 4049, 4861, 5839, 7013, 8419, 10103, 12143, 14591,
            17519, 21023, 25229, 30293, 36353, 43627, 52361, 62851, 75431, 90523, 108631, 130363, 156437,
            187751, 225307, 270371, 324449, 389357, 467237, 560689, 672827, 807403, 968897, 1162687, 1395263,
            1674319, 2009191, 2411033, 2893249, 3471899, 4166287, 4999559, 5999471, 7199369);

        public static bool IsPrime(int candidate)
        {
            if ((candidate & 1) != 0)
            {
                var limit = (int)Math.Sqrt(candidate);
                for (var divisor = 3; divisor <= limit; divisor += 2)
                {
                    if ((candidate % divisor) == 0)
                        return false;
                }
                return true;
            }
            return candidate == 2;
        }

        public static int GetPrime(int min)
        {
            if (min < 0)
                throw new ArgumentException(SR.Arg_HTCapacityOverflow);

<<<<<<< HEAD
            foreach (var prime in s_primes)
=======
            foreach (int prime in Primes)
>>>>>>> 9a866827
            {
                if (prime >= min)
                    return prime;
            }

            // Outside of our predefined table. Compute the hard way.
            for (var i = (min | 1); i < int.MaxValue; i += 2)
            {
                if (IsPrime(i) && ((i - 1) % HashPrime != 0))
                    return i;
            }
            return min;
        }

        // Returns size of hashtable to grow to.
        public static int ExpandPrime(int oldSize)
        {
            var newSize = 2 * oldSize;

            // Allow the hashtables to grow to maximum possible size (~2G elements) before encountering capacity overflow.
            // Note that this check works even when _items.Length overflowed thanks to the (uint) cast
            if ((uint)newSize > MaxPrimeArrayLength && MaxPrimeArrayLength > oldSize)
            {
                Debug.Assert(MaxPrimeArrayLength == GetPrime(MaxPrimeArrayLength), "Invalid MaxPrimeArrayLength");
                return MaxPrimeArrayLength;
            }

            return GetPrime(newSize);
        }

        /// <summary>Returns approximate reciprocal of the divisor: ceil(2**64 / divisor).</summary>
        /// <remarks>This should only be used on 64-bit.</remarks>
        public static ulong GetFastModMultiplier(uint divisor)
            => ulong.MaxValue / divisor + 1;

        /// <summary>Performs a mod operation using the multiplier pre-computed with <see cref="GetFastModMultiplier"/>.</summary>
        /// <remarks>
        /// PERF: This improves performance in 64-bit scenarios at the expense of performance in 32-bit scenarios. Since
        /// we only build a single AnyCPU binary, we opt for improved performance in the 64-bit scenario.
        /// </remarks>
        [MethodImpl(MethodImplOptions.AggressiveInlining)]
        public static uint FastMod(uint value, uint divisor, ulong multiplier)
        {
            // We use modified Daniel Lemire's fastmod algorithm (https://github.com/dotnet/runtime/pull/406),
            // which allows to avoid the long multiplication if the divisor is less than 2**31.
            Debug.Assert(divisor <= int.MaxValue);

            // This is equivalent of (uint)Math.BigMul(multiplier * value, divisor, out _). This version
            // is faster than BigMul currently because we only need the high bits.
            var highbits = (uint)(((((multiplier * value) >> 32) + 1) * divisor) >> 32);

            Debug.Assert(highbits == value % divisor);
            return highbits;
        }
    }
}<|MERGE_RESOLUTION|>--- conflicted
+++ resolved
@@ -17,15 +17,8 @@
 {
     internal static class HashHelpers
     {
-<<<<<<< HEAD
-        // This is the maximum prime smaller than Array.MaxArrayLength
-        public const int MaxPrimeArrayLength = 0x7FEFFFFD;
-=======
-        public const uint HashCollisionThreshold = 100;
-
         // This is the maximum prime smaller than Array.MaxLength.
         public const int MaxPrimeArrayLength = 0x7FFFFFC3;
->>>>>>> 9a866827
 
         public const int HashPrime = 101;
 
@@ -42,12 +35,7 @@
         // h1(key) + i*h2(key), 0 <= i < size.  h2 and the size must be relatively prime.
         // We prefer the low computation costs of higher prime numbers over the increased
         // memory allocation of a fixed prime number i.e. when right sizing a HashSet.
-<<<<<<< HEAD
         private static readonly ImmutableArray<int> s_primes = ImmutableArray.Create(
-=======
-        internal static ReadOnlySpan<int> Primes => new int[]
-        {
->>>>>>> 9a866827
             3, 7, 11, 17, 23, 29, 37, 47, 59, 71, 89, 107, 131, 163, 197, 239, 293, 353, 431, 521, 631, 761, 919,
             1103, 1327, 1597, 1931, 2333, 2801, 3371, 4049, 4861, 5839, 7013, 8419, 10103, 12143, 14591,
             17519, 21023, 25229, 30293, 36353, 43627, 52361, 62851, 75431, 90523, 108631, 130363, 156437,
@@ -74,11 +62,7 @@
             if (min < 0)
                 throw new ArgumentException(SR.Arg_HTCapacityOverflow);
 
-<<<<<<< HEAD
             foreach (var prime in s_primes)
-=======
-            foreach (int prime in Primes)
->>>>>>> 9a866827
             {
                 if (prime >= min)
                     return prime;
