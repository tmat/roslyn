--- conflicted
+++ resolved
@@ -364,27 +364,23 @@
   "libraries": {
     "Microsoft.DiaSymReader/1.0.7": {
       "sha512": "4tPrkKu02w87HEvoubBGm7Hqjps69DucsBWQvGezwvDV5RJt+eZqdmdC/jNH1qn6hIem9JpJnLBK0abBzhErOg==",
-      "type": "Package",
-      "files": [
+      "type": "package",
+      "files": [
+        "Microsoft.DiaSymReader.1.0.7.nupkg.sha512",
         "Microsoft.DiaSymReader.nuspec",
-        "[Content_Types].xml",
-        "_rels/.rels",
         "lib/net20/Microsoft.DiaSymReader.dll",
         "lib/net20/Microsoft.DiaSymReader.xml",
         "lib/portable-net45+win8/Microsoft.DiaSymReader.dll",
-        "lib/portable-net45+win8/Microsoft.DiaSymReader.xml",
-        "package/services/metadata/core-properties/8754926735b64532b55b0acd21f93808.psmdcp"
+        "lib/portable-net45+win8/Microsoft.DiaSymReader.xml"
       ]
     },
     "Microsoft.DiaSymReader.Native/1.3.3": {
       "sha512": "mjATkm+L2UlP35gO/ExNutLDfgX4iiwz1l/8sYVoeGHp5WnkEDu0NfIEsC4Oy/pCYeRw0/6SGB+kArJVNNvENQ==",
-      "type": "Package",
-      "files": [
+      "type": "package",
+      "files": [
+        "Microsoft.DiaSymReader.Native.1.3.3.nupkg.sha512",
         "Microsoft.DiaSymReader.Native.nuspec",
-        "[Content_Types].xml",
-        "_rels/.rels",
         "build/Microsoft.DiaSymReader.Native.props",
-        "package/services/metadata/core-properties/fdc58d35421849398d4c224d791a4bc4.psmdcp",
         "runtimes/win-x64/native/Microsoft.DiaSymReader.Native.amd64.dll",
         "runtimes/win-x86/native/Microsoft.DiaSymReader.Native.x86.dll",
         "runtimes/win/native/Microsoft.DiaSymReader.Native.amd64.dll",
@@ -474,11 +470,10 @@
     },
     "System.Collections/4.0.10": {
       "sha512": "ux6ilcZZjV/Gp7JEZpe+2V1eTueq6NuoGRM3eZCFuPM25hLVVgCRuea6STW8hvqreIOE59irJk5/ovpA5xQipw==",
-      "type": "Package",
-      "files": [
+      "type": "package",
+      "files": [
+        "System.Collections.4.0.10.nupkg.sha512",
         "System.Collections.nuspec",
-        "[Content_Types].xml",
-        "_rels/.rels",
         "lib/DNXCore50/System.Collections.dll",
         "lib/MonoAndroid10/_._",
         "lib/MonoTouch10/_._",
@@ -486,7 +481,6 @@
         "lib/netcore50/System.Collections.dll",
         "lib/xamarinios10/_._",
         "lib/xamarinmac20/_._",
-        "package/services/metadata/core-properties/b4f8061406e54dbda8f11b23186be11a.psmdcp",
         "ref/MonoAndroid10/_._",
         "ref/MonoTouch10/_._",
         "ref/dotnet/System.Collections.dll",
@@ -508,25 +502,22 @@
     },
     "System.Collections.Immutable/1.1.37": {
       "sha512": "fTpqwZYBzoklTT+XjTRK8KxvmrGkYHzBiylCcKyQcxiOM8k+QvhNBxRvFHDWzy4OEP5f8/9n+xQ9mEgEXY+muA==",
-      "type": "Package",
-      "files": [
+      "type": "package",
+      "files": [
+        "System.Collections.Immutable.1.1.37.nupkg.sha512",
         "System.Collections.Immutable.nuspec",
-        "[Content_Types].xml",
-        "_rels/.rels",
         "lib/dotnet/System.Collections.Immutable.dll",
         "lib/dotnet/System.Collections.Immutable.xml",
         "lib/portable-net45+win8+wp8+wpa81/System.Collections.Immutable.dll",
-        "lib/portable-net45+win8+wp8+wpa81/System.Collections.Immutable.xml",
-        "package/services/metadata/core-properties/a02fdeabe1114a24bba55860b8703852.psmdcp"
+        "lib/portable-net45+win8+wp8+wpa81/System.Collections.Immutable.xml"
       ]
     },
     "System.Diagnostics.Debug/4.0.10": {
       "sha512": "pi2KthuvI2LWV2c2V+fwReDsDiKpNl040h6DcwFOb59SafsPT/V1fCy0z66OKwysurJkBMmp5j5CBe3Um+ub0g==",
-      "type": "Package",
-      "files": [
+      "type": "package",
+      "files": [
+        "System.Diagnostics.Debug.4.0.10.nupkg.sha512",
         "System.Diagnostics.Debug.nuspec",
-        "[Content_Types].xml",
-        "_rels/.rels",
         "lib/DNXCore50/System.Diagnostics.Debug.dll",
         "lib/MonoAndroid10/_._",
         "lib/MonoTouch10/_._",
@@ -534,7 +525,6 @@
         "lib/netcore50/System.Diagnostics.Debug.dll",
         "lib/xamarinios10/_._",
         "lib/xamarinmac20/_._",
-        "package/services/metadata/core-properties/bfb05c26051f4a5f9015321db9cb045c.psmdcp",
         "ref/MonoAndroid10/_._",
         "ref/MonoTouch10/_._",
         "ref/dotnet/System.Diagnostics.Debug.dll",
@@ -650,11 +640,10 @@
     },
     "System.IO.FileSystem/4.0.0": {
       "sha512": "eo05SPWfG+54UA0wxgRIYOuOslq+2QrJLXZaJDDsfLXG15OLguaItW39NYZTqUb4DeGOkU4R0wpOLOW4ynMUDQ==",
-      "type": "Package",
-      "files": [
+      "type": "package",
+      "files": [
+        "System.IO.FileSystem.4.0.0.nupkg.sha512",
         "System.IO.FileSystem.nuspec",
-        "[Content_Types].xml",
-        "_rels/.rels",
         "lib/DNXCore50/System.IO.FileSystem.dll",
         "lib/MonoAndroid10/_._",
         "lib/MonoTouch10/_._",
@@ -662,7 +651,6 @@
         "lib/netcore50/System.IO.FileSystem.dll",
         "lib/xamarinios10/_._",
         "lib/xamarinmac20/_._",
-        "package/services/metadata/core-properties/0405bad2bcdd403884f42a0a79534bc1.psmdcp",
         "ref/MonoAndroid10/_._",
         "ref/MonoTouch10/_._",
         "ref/dotnet/System.IO.FileSystem.dll",
@@ -683,18 +671,16 @@
     },
     "System.IO.FileSystem.Primitives/4.0.0": {
       "sha512": "7pJUvYi/Yq3A5nagqCCiOw3+aJp3xXc/Cjr8dnJDnER3/6kX3LEencfqmXUcPl9+7OvRNyPMNhqsLAcMK6K/KA==",
-      "type": "Package",
-      "files": [
+      "type": "package",
+      "files": [
+        "System.IO.FileSystem.Primitives.4.0.0.nupkg.sha512",
         "System.IO.FileSystem.Primitives.nuspec",
-        "[Content_Types].xml",
-        "_rels/.rels",
         "lib/MonoAndroid10/_._",
         "lib/MonoTouch10/_._",
         "lib/dotnet/System.IO.FileSystem.Primitives.dll",
         "lib/net46/System.IO.FileSystem.Primitives.dll",
         "lib/xamarinios10/_._",
         "lib/xamarinmac20/_._",
-        "package/services/metadata/core-properties/2cf3542156f0426483f92b9e37d8d381.psmdcp",
         "ref/MonoAndroid10/_._",
         "ref/MonoTouch10/_._",
         "ref/dotnet/System.IO.FileSystem.Primitives.dll",
@@ -715,18 +701,16 @@
     },
     "System.Linq/4.0.0": {
       "sha512": "r6Hlc+ytE6m/9UBr+nNRRdoJEWjoeQiT3L3lXYFDHoXk3VYsRBCDNXrawcexw7KPLaH0zamQLiAb6avhZ50cGg==",
-      "type": "Package",
-      "files": [
+      "type": "package",
+      "files": [
+        "System.Linq.4.0.0.nupkg.sha512",
         "System.Linq.nuspec",
-        "[Content_Types].xml",
-        "_rels/.rels",
         "lib/dotnet/System.Linq.dll",
         "lib/net45/_._",
         "lib/netcore50/System.Linq.dll",
         "lib/win8/_._",
         "lib/wp80/_._",
         "lib/wpa81/_._",
-        "package/services/metadata/core-properties/6fcde56ce4094f6a8fff4b28267da532.psmdcp",
         "ref/dotnet/System.Linq.dll",
         "ref/dotnet/System.Linq.xml",
         "ref/dotnet/de/System.Linq.xml",
@@ -748,12 +732,11 @@
     },
     "System.Linq.Expressions/4.0.0": {
       "sha512": "wlfVllrKi+evu4Hi8yoJP1dSOVXbvsy7Hs1+oz4Cykfdf6MQTPlD3LI4WKWhprn8FpU5MS3spPSbcMX5sAoJSw==",
-      "type": "Package",
+      "type": "package",
       "files": [
         "License.rtf",
+        "System.Linq.Expressions.4.0.0.nupkg.sha512",
         "System.Linq.Expressions.nuspec",
-        "[Content_Types].xml",
-        "_rels/.rels",
         "lib/MonoAndroid10/_._",
         "lib/MonoTouch10/_._",
         "lib/net45/_._",
@@ -762,7 +745,6 @@
         "lib/wpa81/_._",
         "lib/xamarinios10/_._",
         "lib/xamarinmac20/_._",
-        "package/services/metadata/core-properties/13923a51bc0045ce8c24b2c25386fbe8.psmdcp",
         "ref/MonoAndroid10/_._",
         "ref/MonoTouch10/_._",
         "ref/dotnet/System.Linq.Expressions.dll",
@@ -797,12 +779,11 @@
     },
     "System.ObjectModel/4.0.0": {
       "sha512": "+3j/n+5SlF7PKb0/s5kdord+5RyW3uUscB+0WPuYvfAvEgyx6yPdPXU9tXdDZImRohMuWnQTAG2rFojFPfoGbA==",
-      "type": "Package",
+      "type": "package",
       "files": [
         "License.rtf",
+        "System.ObjectModel.4.0.0.nupkg.sha512",
         "System.ObjectModel.nuspec",
-        "[Content_Types].xml",
-        "_rels/.rels",
         "lib/MonoAndroid10/_._",
         "lib/MonoTouch10/_._",
         "lib/net45/_._",
@@ -811,7 +792,6 @@
         "lib/wpa81/_._",
         "lib/xamarinios10/_._",
         "lib/xamarinmac20/_._",
-        "package/services/metadata/core-properties/85635211064e4c2cbf161b5af5ef4504.psmdcp",
         "ref/MonoAndroid10/_._",
         "ref/MonoTouch10/_._",
         "ref/dotnet/System.ObjectModel.dll",
@@ -893,18 +873,16 @@
     },
     "System.Reflection.Extensions/4.0.0": {
       "sha512": "dbYaZWCyFAu1TGYUqR2n+Q+1casSHPR2vVW0WVNkXpZbrd2BXcZ7cpvpu9C98CTHtNmyfMWCLpCclDqly23t6A==",
-      "type": "Package",
-      "files": [
+      "type": "package",
+      "files": [
+        "System.Reflection.Extensions.4.0.0.nupkg.sha512",
         "System.Reflection.Extensions.nuspec",
-        "[Content_Types].xml",
-        "_rels/.rels",
         "lib/DNXCore50/System.Reflection.Extensions.dll",
         "lib/net45/_._",
         "lib/netcore50/System.Reflection.Extensions.dll",
         "lib/win8/_._",
         "lib/wp80/_._",
         "lib/wpa81/_._",
-        "package/services/metadata/core-properties/0bcc335e1ef540948aef9032aca08bb2.psmdcp",
         "ref/dotnet/System.Reflection.Extensions.dll",
         "ref/dotnet/System.Reflection.Extensions.xml",
         "ref/dotnet/de/System.Reflection.Extensions.xml",
@@ -927,40 +905,30 @@
     },
     "System.Reflection.Metadata/1.2.0-rc2-23826": {
       "sha512": "iaq5zpluF7mUMd5hFyhmZGyCSzF6glZjvNI2VAhLFQEp8sGA/tROj6NoZL42q6HhoHxi1XyGeoIXPi5hyw0+5w==",
-      "type": "Package",
-      "files": [
+      "type": "package",
+      "files": [
+        "System.Reflection.Metadata.1.2.0-rc2-23826.nupkg.sha512",
         "System.Reflection.Metadata.nuspec",
         "ThirdPartyNotices.txt",
-        "[Content_Types].xml",
-        "_rels/.rels",
         "dotnet_library_license.txt",
         "lib/dotnet5.2/System.Reflection.Metadata.dll",
         "lib/dotnet5.2/System.Reflection.Metadata.xml",
         "lib/portable-net45+win8/System.Reflection.Metadata.dll",
-        "lib/portable-net45+win8/System.Reflection.Metadata.xml",
-<<<<<<< HEAD
-        "package/services/metadata/core-properties/9aa921f066b94690988804574c5d2231.psmdcp"
-=======
-        "package/services/metadata/core-properties/26ea3eeed81e48b5a161d7b4bfaa534d.psmdcp",
-        "System.Reflection.Metadata.nuspec",
-        "ThirdPartyNotices.txt"
->>>>>>> c0d5bdc0
+        "lib/portable-net45+win8/System.Reflection.Metadata.xml"
       ]
     },
     "System.Reflection.Primitives/4.0.0": {
       "sha512": "n9S0XpKv2ruc17FSnaiX6nV47VfHTZ1wLjKZlAirUZCvDQCH71mVp+Ohabn0xXLh5pK2PKp45HCxkqu5Fxn/lA==",
-      "type": "Package",
-      "files": [
+      "type": "package",
+      "files": [
+        "System.Reflection.Primitives.4.0.0.nupkg.sha512",
         "System.Reflection.Primitives.nuspec",
-        "[Content_Types].xml",
-        "_rels/.rels",
         "lib/DNXCore50/System.Reflection.Primitives.dll",
         "lib/net45/_._",
         "lib/netcore50/System.Reflection.Primitives.dll",
         "lib/win8/_._",
         "lib/wp80/_._",
         "lib/wpa81/_._",
-        "package/services/metadata/core-properties/7070509f3bfd418d859635361251dab0.psmdcp",
         "ref/dotnet/System.Reflection.Primitives.dll",
         "ref/dotnet/System.Reflection.Primitives.xml",
         "ref/dotnet/de/System.Reflection.Primitives.xml",
@@ -983,18 +951,16 @@
     },
     "System.Resources.ResourceManager/4.0.0": {
       "sha512": "qmqeZ4BJgjfU+G2JbrZt4Dk1LsMxO4t+f/9HarNY6w8pBgweO6jT+cknUH7c3qIrGvyUqraBhU45Eo6UtA0fAw==",
-      "type": "Package",
-      "files": [
+      "type": "package",
+      "files": [
+        "System.Resources.ResourceManager.4.0.0.nupkg.sha512",
         "System.Resources.ResourceManager.nuspec",
-        "[Content_Types].xml",
-        "_rels/.rels",
         "lib/DNXCore50/System.Resources.ResourceManager.dll",
         "lib/net45/_._",
         "lib/netcore50/System.Resources.ResourceManager.dll",
         "lib/win8/_._",
         "lib/wp80/_._",
         "lib/wpa81/_._",
-        "package/services/metadata/core-properties/657a73ee3f09479c9fedb9538ade8eac.psmdcp",
         "ref/dotnet/System.Resources.ResourceManager.dll",
         "ref/dotnet/System.Resources.ResourceManager.xml",
         "ref/dotnet/de/System.Resources.ResourceManager.xml",
@@ -1017,11 +983,10 @@
     },
     "System.Runtime/4.0.20": {
       "sha512": "X7N/9Bz7jVPorqdVFO86ns1sX6MlQM+WTxELtx+Z4VG45x9+LKmWH0GRqjgKprUnVuwmfB9EJ9DQng14Z7/zwg==",
-      "type": "Package",
-      "files": [
+      "type": "package",
+      "files": [
+        "System.Runtime.4.0.20.nupkg.sha512",
         "System.Runtime.nuspec",
-        "[Content_Types].xml",
-        "_rels/.rels",
         "lib/DNXCore50/System.Runtime.dll",
         "lib/MonoAndroid10/_._",
         "lib/MonoTouch10/_._",
@@ -1029,7 +994,6 @@
         "lib/netcore50/System.Runtime.dll",
         "lib/xamarinios10/_._",
         "lib/xamarinmac20/_._",
-        "package/services/metadata/core-properties/d1ded52f75da4446b1c962f9292aa3ef.psmdcp",
         "ref/MonoAndroid10/_._",
         "ref/MonoTouch10/_._",
         "ref/dotnet/System.Runtime.dll",
@@ -1051,11 +1015,10 @@
     },
     "System.Runtime.Extensions/4.0.10": {
       "sha512": "5dsEwf3Iml7d5OZeT20iyOjT+r+okWpN7xI2v+R4cgd3WSj4DeRPTvPFjDpacbVW4skCAZ8B9hxXJYgkCFKJ1A==",
-      "type": "Package",
-      "files": [
+      "type": "package",
+      "files": [
+        "System.Runtime.Extensions.4.0.10.nupkg.sha512",
         "System.Runtime.Extensions.nuspec",
-        "[Content_Types].xml",
-        "_rels/.rels",
         "lib/DNXCore50/System.Runtime.Extensions.dll",
         "lib/MonoAndroid10/_._",
         "lib/MonoTouch10/_._",
@@ -1063,7 +1026,6 @@
         "lib/netcore50/System.Runtime.Extensions.dll",
         "lib/xamarinios10/_._",
         "lib/xamarinmac20/_._",
-        "package/services/metadata/core-properties/c7fee76a13d04c7ea49fb1a24c184f37.psmdcp",
         "ref/MonoAndroid10/_._",
         "ref/MonoTouch10/_._",
         "ref/dotnet/System.Runtime.Extensions.dll",
@@ -1085,11 +1047,10 @@
     },
     "System.Runtime.Handles/4.0.0": {
       "sha512": "638VhpRq63tVcQ6HDb3um3R/J2BtR1Sa96toHo6PcJGPXEPEsleCuqhBgX2gFCz0y0qkutANwW6VPPY5wQu1XQ==",
-      "type": "Package",
-      "files": [
+      "type": "package",
+      "files": [
+        "System.Runtime.Handles.4.0.0.nupkg.sha512",
         "System.Runtime.Handles.nuspec",
-        "[Content_Types].xml",
-        "_rels/.rels",
         "lib/DNXCore50/System.Runtime.Handles.dll",
         "lib/MonoAndroid10/_._",
         "lib/MonoTouch10/_._",
@@ -1097,7 +1058,6 @@
         "lib/netcore50/System.Runtime.Handles.dll",
         "lib/xamarinios10/_._",
         "lib/xamarinmac20/_._",
-        "package/services/metadata/core-properties/da57aa32ff2441d1acfe85bee4f101ab.psmdcp",
         "ref/MonoAndroid10/_._",
         "ref/MonoTouch10/_._",
         "ref/dotnet/System.Runtime.Handles.dll",
@@ -1258,12 +1218,11 @@
     },
     "System.Text.RegularExpressions/4.0.0": {
       "sha512": "D2CHm8LBIymJK9+1E3sn4cUEzMd6B+quQUrCGUluv9QFBNOdL3XqNu548QKeNplEXFOmF5aKXMxXbTrjbEUNMw==",
-      "type": "Package",
+      "type": "package",
       "files": [
         "License.rtf",
+        "System.Text.RegularExpressions.4.0.0.nupkg.sha512",
         "System.Text.RegularExpressions.nuspec",
-        "[Content_Types].xml",
-        "_rels/.rels",
         "lib/MonoAndroid10/_._",
         "lib/MonoTouch10/_._",
         "lib/net45/_._",
@@ -1272,7 +1231,6 @@
         "lib/wpa81/_._",
         "lib/xamarinios10/_._",
         "lib/xamarinmac20/_._",
-        "package/services/metadata/core-properties/a082b6fb3c95439bbda740d064af59d5.psmdcp",
         "ref/MonoAndroid10/_._",
         "ref/MonoTouch10/_._",
         "ref/dotnet/System.Text.RegularExpressions.dll",
@@ -1401,50 +1359,42 @@
     },
     "xunit/2.1.0": {
       "sha512": "u/7VQSOSXa7kSG4iK6Lcn7RqKZQ3hk7cnyMNVMpXHSP0RI5VQEtc44hvkG3LyWOVsx1dhUDD3rPAHAxyOUDQJw==",
-      "type": "Package",
-      "files": [
-        "[Content_Types].xml",
-        "_rels/.rels",
-        "package/services/metadata/core-properties/645916a897f44189a642f33e571d5b90.psmdcp",
+      "type": "package",
+      "files": [
+        "xunit.2.1.0.nupkg.sha512",
         "xunit.nuspec"
       ]
     },
     "xunit.abstractions/2.0.0": {
       "sha512": "NAdxKQRzuLnCZ0g++x6i87/8rMBpQoRiRlRNLAqfODm2zJPbteHRoSER3DXfxnqrHXyBJT8rFaZ8uveBeQyaMA==",
-      "type": "Package",
-      "files": [
-        "[Content_Types].xml",
-        "_rels/.rels",
+      "type": "package",
+      "files": [
         "lib/net35/xunit.abstractions.dll",
         "lib/net35/xunit.abstractions.xml",
         "lib/portable-net45+win+wpa81+wp80+monotouch+monoandroid+Xamarin.iOS/xunit.abstractions.dll",
         "lib/portable-net45+win+wpa81+wp80+monotouch+monoandroid+Xamarin.iOS/xunit.abstractions.xml",
-        "package/services/metadata/core-properties/24083640fee244bf9de77f4c35d40a72.psmdcp",
+        "xunit.abstractions.2.0.0.nupkg.sha512",
         "xunit.abstractions.nuspec"
       ]
     },
     "xunit.assert/2.1.0": {
       "sha512": "Hhhw+YaTe+BGhbr57dxVE+6VJk8BfThqFFii1XIsSZ4qx+SSCixprJC10JkiLRVSTfWyT8W/4nAf6NQgIrmBxA==",
-      "type": "Package",
-      "files": [
-        "[Content_Types].xml",
-        "_rels/.rels",
+      "type": "package",
+      "files": [
         "lib/dotnet/xunit.assert.dll",
         "lib/dotnet/xunit.assert.pdb",
         "lib/dotnet/xunit.assert.xml",
         "lib/portable-net45+win8+wp8+wpa81/xunit.assert.dll",
         "lib/portable-net45+win8+wp8+wpa81/xunit.assert.pdb",
         "lib/portable-net45+win8+wp8+wpa81/xunit.assert.xml",
-        "package/services/metadata/core-properties/4f538d979dfc48ed9b4c20e5a69d87b1.psmdcp",
+        "xunit.assert.2.1.0.nupkg.sha512",
         "xunit.assert.nuspec"
       ]
     },
     "xunit.core/2.1.0": {
       "sha512": "jlbYdPbnkPIRwJllcT/tQZCNsSElVDEymdpJfH79uTUrPARkELVYw9o/zhAjKZXmeikGqGK5C2Yny4gTNoEu0Q==",
-      "type": "Package",
-      "files": [
-        "[Content_Types].xml",
-        "_rels/.rels",
+      "type": "package",
+      "files": [
         "build/_desktop/xunit.execution.desktop.dll",
         "build/dnx451/_._",
         "build/monoandroid/_._",
@@ -1456,16 +1406,14 @@
         "build/wp8/_._",
         "build/wpa81/xunit.core.props",
         "build/xamarinios/_._",
-        "package/services/metadata/core-properties/cce23a490b7f4272adfe9aa57c4e1ca3.psmdcp",
+        "xunit.core.2.1.0.nupkg.sha512",
         "xunit.core.nuspec"
       ]
     },
     "xunit.extensibility.core/2.1.0": {
       "sha512": "ANWM3WxeaeHjACLRlmrv+xOc0WAcr3cvIiJE+gqbdzTv1NCH4p1VDyT+8WmmdCc9db0WFiJLaDy4YTYsL1wWXw==",
-      "type": "Package",
-      "files": [
-        "[Content_Types].xml",
-        "_rels/.rels",
+      "type": "package",
+      "files": [
         "lib/dotnet/xunit.core.dll",
         "lib/dotnet/xunit.core.dll.tdnet",
         "lib/dotnet/xunit.core.pdb",
@@ -1478,16 +1426,14 @@
         "lib/portable-net45+win8+wp8+wpa81/xunit.core.xml",
         "lib/portable-net45+win8+wp8+wpa81/xunit.runner.tdnet.dll",
         "lib/portable-net45+win8+wp8+wpa81/xunit.runner.utility.desktop.dll",
-        "package/services/metadata/core-properties/5218831c5b01422bb82b23cafd6488b3.psmdcp",
+        "xunit.extensibility.core.2.1.0.nupkg.sha512",
         "xunit.extensibility.core.nuspec"
       ]
     },
     "xunit.extensibility.execution/2.1.0": {
       "sha512": "tAoNafoVknKa3sZJPMvtZRnhOSk3gasEGeceSm7w/gyGwsR/OXFxndWJB1xSHeoy33d3Z6jFqn4A3j+pWCF0Ew==",
-      "type": "Package",
-      "files": [
-        "[Content_Types].xml",
-        "_rels/.rels",
+      "type": "package",
+      "files": [
         "lib/dnx451/xunit.execution.dotnet.dll",
         "lib/dnx451/xunit.execution.dotnet.pdb",
         "lib/dnx451/xunit.execution.dotnet.xml",
@@ -1518,7 +1464,7 @@
         "lib/xamarinios/xunit.execution.dotnet.dll",
         "lib/xamarinios/xunit.execution.dotnet.pdb",
         "lib/xamarinios/xunit.execution.dotnet.xml",
-        "package/services/metadata/core-properties/9f5f1211ea9a4e748cecce63d1c73e30.psmdcp",
+        "xunit.extensibility.execution.2.1.0.nupkg.sha512",
         "xunit.extensibility.execution.nuspec"
       ]
     }
