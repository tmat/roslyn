﻿// Licensed to the .NET Foundation under one or more agreements.
// The .NET Foundation licenses this file to you under the MIT license.
// See the LICENSE file in the project root for more information.

using System;
using System.Collections.Generic;
using System.Collections.Immutable;
using System.Linq;
using System.Reflection;
using System.Text;
using System.Text.RegularExpressions;
using Microsoft.CodeAnalysis.Diagnostics;
using Microsoft.CodeAnalysis.Editor.UnitTests.Workspaces;
using Microsoft.CodeAnalysis.Host.Mef;
using Microsoft.CodeAnalysis.Options;
using Microsoft.CodeAnalysis.Test.Utilities;
using Roslyn.Test.Utilities;
using Xunit;

namespace Microsoft.CodeAnalysis.Editor.UnitTests.Diagnostics.ConfigureSeverityLevel
{
    [UseExportProvider]
    public class IDEDiagnosticIDConfigurationTests
    {
        // Regular expression for .editorconfig code style option entry.
        // For example: "dotnet_style_object_initializer = true:suggestion   # Optional comment"
        private static readonly Regex s_optionBasedEntryPattern = new Regex(@"([\w ]+)=([\w ]+):[ ]*([\w]+)([ ]*[;#].*)?");

        private static ImmutableArray<(string diagnosticId, ImmutableHashSet<IOption2> codeStyleOptions)> GetIDEDiagnosticIdsAndOptions(
            string languageName)
        {
            const string diagnosticIdPrefix = "IDE";

            var diagnosticIdAndOptions = new List<(string diagnosticId, ImmutableHashSet<IOption2> options)>();
            var uniqueDiagnosticIds = new HashSet<string>();
            foreach (var assembly in MefHostServices.DefaultAssemblies)
            {
                var analyzerReference = new AnalyzerFileReference(assembly.Location, TestAnalyzerAssemblyLoader.LoadFromFile);
                foreach (var analyzer in analyzerReference.GetAnalyzers(languageName))
                {
                    foreach (var descriptor in analyzer.SupportedDiagnostics)
                    {
                        var diagnosticId = descriptor.Id;

                        if (!diagnosticId.StartsWith(diagnosticIdPrefix) ||
                            !int.TryParse(diagnosticId.Substring(startIndex: diagnosticIdPrefix.Length), out _))
                        {
                            // Ignore non-IDE diagnostic IDs (such as ENCxxxx diagnostics) and
                            // diagnostic IDs for suggestions, fading, etc. (such as IDExxxxWithSuggestion)
                            continue;
                        }

                        if (!IDEDiagnosticIdToOptionMappingHelper.TryGetMappedOptions(diagnosticId, languageName, out var options))
                        {
                            options = ImmutableHashSet<IOption2>.Empty;
                        }

                        if (uniqueDiagnosticIds.Add(diagnosticId))
                        {
                            diagnosticIdAndOptions.Add((diagnosticId, options));
                        }
                        else
                        {
                            Assert.True(diagnosticIdAndOptions.All(tuple => tuple.diagnosticId != diagnosticId || tuple.options.SetEquals(options)));
                        }
                    }
                }
            }

            diagnosticIdAndOptions.Sort();
            return diagnosticIdAndOptions.ToImmutableArray();
        }

        private static Dictionary<string, string> GetExpectedMap(string expected, out string[] expectedLines)
        {
            expectedLines = expected.Split(new[] { Environment.NewLine }, StringSplitOptions.RemoveEmptyEntries);
            Assert.True(expectedLines.Length % 2 == 0);
            var expectedMap = new Dictionary<string, string>();
            for (int i = 0; i < expectedLines.Length; i += 2)
            {
                expectedMap.Add(expectedLines[i].Trim(), expectedLines[i + 1].Trim());
            }

            return expectedMap;
        }

        private static void VerifyConfigureSeverityCore(string expected, string languageName)
        {
            using var workspace = new TestWorkspace();
            var optionSet = workspace.Options;

            var diagnosticIdAndOptions = GetIDEDiagnosticIdsAndOptions(languageName);
            var expectedMap = GetExpectedMap(expected, out var expectedLines);

            var baseline = new StringBuilder();
            foreach (var (diagnosticId, options) in diagnosticIdAndOptions)
            {
                var optionOpt = options.Count == 1 ? options.Single() : null;
                var editorConfigLocation = optionOpt?.StorageLocations.OfType<IEditorConfigStorageLocation2>().FirstOrDefault();

                var editorConfigString = $"dotnet_diagnostic.{diagnosticId}.severity = %value%";
                if (editorConfigLocation != null)
                {
                    var optionKey = new OptionKey(optionOpt, optionOpt.IsPerLanguage ? languageName : null);
                    var value = optionSet.GetOption(optionKey);
                    var codeStyleEditorConfigString = editorConfigLocation.GetEditorConfigString(value, optionSet);
                    if (s_optionBasedEntryPattern.IsMatch(codeStyleEditorConfigString))
                    {
                        editorConfigString = codeStyleEditorConfigString;
                    }
                }

                // Verify we have an entry for diagnosticId
                var diagnosticIdString = $"# {diagnosticId}";

                if (expectedLines.Length == 0)
                {
                    // Executing test to generate baseline
                    baseline.AppendLine();
                    baseline.AppendLine(diagnosticIdString);
                    baseline.AppendLine(editorConfigString);
                    continue;
                }

                if (!expectedMap.TryGetValue(diagnosticIdString, out var expectedValue))
                {
                    Assert.False(true, $@"Missing entry:

{diagnosticIdString}
{editorConfigString}
");
                }

                // Verify entries match for diagnosticId
                if (expectedValue != editorConfigString)
                {
                    Assert.False(true, $@"Mismatch for '{diagnosticId}'
Expected: {expectedValue}
Actual: {editorConfigString}
");
                }

                expectedMap.Remove(diagnosticIdString);
            }

            if (expectedLines.Length == 0)
            {
                Assert.False(true, $"Test Baseline:{baseline}");
            }

            if (expectedMap.Count > 0)
            {
                var extraEntitiesBuilder = new StringBuilder();
                foreach (var kvp in expectedMap.OrderBy(kvp => kvp.Key))
                {
                    extraEntitiesBuilder.AppendLine();
                    extraEntitiesBuilder.AppendLine(kvp.Key);
                    extraEntitiesBuilder.AppendLine(kvp.Value);
                }

                Assert.False(true, $@"Unexpected entries:{extraEntitiesBuilder.ToString()}");
            }
        }

        [Fact]
        public void CSharp_VerifyIDEDiagnosticSeveritiesAreConfigurable()
        {
            var expected = @"
# IDE0001
dotnet_diagnostic.IDE0001.severity = %value%

# IDE0002
dotnet_diagnostic.IDE0002.severity = %value%

# IDE0003
dotnet_diagnostic.IDE0003.severity = %value%

# IDE0004
dotnet_diagnostic.IDE0004.severity = %value%

# IDE0005
dotnet_diagnostic.IDE0005.severity = %value%

# IDE0007
dotnet_diagnostic.IDE0007.severity = %value%

# IDE0008
dotnet_diagnostic.IDE0008.severity = %value%

# IDE0009
dotnet_diagnostic.IDE0009.severity = %value%

# IDE0010
dotnet_diagnostic.IDE0010.severity = %value%

# IDE0011
csharp_prefer_braces = true:silent

# IDE0016
csharp_style_throw_expression = true:suggestion

# IDE0017
dotnet_style_object_initializer = true:suggestion

# IDE0018
csharp_style_inlined_variable_declaration = true:suggestion

# IDE0019
csharp_style_pattern_matching_over_as_with_null_check = true:suggestion

# IDE0020
csharp_style_pattern_matching_over_is_with_cast_check = true:suggestion

# IDE0021
csharp_style_expression_bodied_constructors = false:silent

# IDE0022
csharp_style_expression_bodied_methods = false:silent

# IDE0023
csharp_style_expression_bodied_operators = false:silent

# IDE0024
csharp_style_expression_bodied_operators = false:silent

# IDE0025
csharp_style_expression_bodied_properties = true:silent

# IDE0026
csharp_style_expression_bodied_indexers = true:silent

# IDE0027
csharp_style_expression_bodied_accessors = true:silent

# IDE0028
dotnet_style_collection_initializer = true:suggestion

# IDE0029
dotnet_style_coalesce_expression = true:suggestion

# IDE0030
dotnet_style_coalesce_expression = true:suggestion

# IDE0031
dotnet_style_null_propagation = true:suggestion

# IDE0032
dotnet_style_prefer_auto_properties = true:silent

# IDE0033
dotnet_style_explicit_tuple_names = true:suggestion

# IDE0034
csharp_prefer_simple_default_expression = true:suggestion

# IDE0035
dotnet_diagnostic.IDE0035.severity = %value%

# IDE0036
dotnet_diagnostic.IDE0036.severity = %value%

# IDE0037
dotnet_diagnostic.IDE0037.severity = %value%

# IDE0038
dotnet_diagnostic.IDE0038.severity = %value%

# IDE0039
csharp_style_pattern_local_over_anonymous_function = true:suggestion

# IDE0040
dotnet_style_require_accessibility_modifiers = for_non_interface_members:silent

# IDE0041
dotnet_style_prefer_is_null_check_over_reference_equality_method = true:suggestion

# IDE0042
csharp_style_deconstructed_variable_declaration = true:suggestion

# IDE0043
dotnet_diagnostic.IDE0043.severity = %value%

# IDE0044
dotnet_style_readonly_field = true:suggestion

# IDE0045
dotnet_style_prefer_conditional_expression_over_assignment = true:silent

# IDE0046
dotnet_style_prefer_conditional_expression_over_return = true:silent

# IDE0047
dotnet_diagnostic.IDE0047.severity = %value%

# IDE0048
dotnet_diagnostic.IDE0048.severity = %value%

# IDE0049
dotnet_diagnostic.IDE0049.severity = %value%

# IDE0050
dotnet_diagnostic.IDE0050.severity = %value%

# IDE0051
dotnet_diagnostic.IDE0051.severity = %value%

# IDE0052
dotnet_diagnostic.IDE0052.severity = %value%

# IDE0053
csharp_style_expression_bodied_lambdas = true:silent

# IDE0054
dotnet_style_prefer_compound_assignment = true:suggestion

# IDE0055
dotnet_diagnostic.IDE0055.severity = %value%

# IDE0056
csharp_style_prefer_index_operator = true:suggestion

# IDE0057
csharp_style_prefer_range_operator = true:suggestion

# IDE0058
csharp_style_unused_value_expression_statement_preference = discard_variable:silent

# IDE0059
csharp_style_unused_value_assignment_preference = discard_variable:suggestion

# IDE0060
dotnet_code_quality_unused_parameters = all:suggestion

# IDE0061
csharp_style_expression_bodied_local_functions = false:silent

# IDE0062
csharp_prefer_static_local_function = true:suggestion

# IDE0063
csharp_prefer_simple_using_statement = true:suggestion

# IDE0064
dotnet_diagnostic.IDE0064.severity = %value%

# IDE0065
csharp_using_directive_placement = outside_namespace:silent

# IDE0066
csharp_style_prefer_switch_expression = true:suggestion

# IDE0067
dotnet_diagnostic.IDE0067.severity = %value%

# IDE0068
dotnet_diagnostic.IDE0068.severity = %value%

# IDE0069
dotnet_diagnostic.IDE0069.severity = %value%

# IDE0070
dotnet_diagnostic.IDE0070.severity = %value%

# IDE0071
dotnet_style_prefer_simplified_interpolation = true:suggestion

# IDE0072
dotnet_diagnostic.IDE0072.severity = %value%

# IDE0073
dotnet_diagnostic.IDE0073.severity = %value%

# IDE0074
dotnet_style_prefer_compound_assignment = true:suggestion

# IDE0075
dotnet_style_prefer_simplified_boolean_expressions = true:suggestion

# IDE0076
dotnet_diagnostic.IDE0076.severity = %value%

# IDE0077
dotnet_diagnostic.IDE0077.severity = %value%

# IDE0078
<<<<<<< HEAD
dotnet_diagnostic.IDE0078.severity = %value%
=======
csharp_style_prefer_pattern_matching = true:silent
>>>>>>> 5de6e1bf

# IDE0080
dotnet_diagnostic.IDE0080.severity = %value%

# IDE1005
csharp_style_conditional_delegate_call = true:suggestion

# IDE1006
dotnet_diagnostic.IDE1006.severity = %value%

# IDE1007
dotnet_diagnostic.IDE1007.severity = %value%

# IDE1008
dotnet_diagnostic.IDE1008.severity = %value%
";

            VerifyConfigureSeverityCore(expected, LanguageNames.CSharp);
        }

        [Fact]
        public void VisualBasic_VerifyIDEDiagnosticSeveritiesAreConfigurable()
        {
            var expected = @"
# IDE0001
dotnet_diagnostic.IDE0001.severity = %value%

# IDE0002
dotnet_diagnostic.IDE0002.severity = %value%

# IDE0003
dotnet_diagnostic.IDE0003.severity = %value%

# IDE0004
dotnet_diagnostic.IDE0004.severity = %value%

# IDE0005
dotnet_diagnostic.IDE0005.severity = %value%

# IDE0009
dotnet_diagnostic.IDE0009.severity = %value%

# IDE0010
dotnet_diagnostic.IDE0010.severity = %value%

# IDE0017
dotnet_style_object_initializer = true:suggestion

# IDE0028
dotnet_style_collection_initializer = true:suggestion

# IDE0029
dotnet_style_coalesce_expression = true:suggestion

# IDE0030
dotnet_style_coalesce_expression = true:suggestion

# IDE0031
dotnet_style_null_propagation = true:suggestion

# IDE0032
dotnet_style_prefer_auto_properties = true:silent

# IDE0033
dotnet_style_explicit_tuple_names = true:suggestion

# IDE0036
dotnet_diagnostic.IDE0036.severity = %value%

# IDE0037
dotnet_diagnostic.IDE0037.severity = %value%

# IDE0040
dotnet_style_require_accessibility_modifiers = for_non_interface_members:silent

# IDE0041
dotnet_style_prefer_is_null_check_over_reference_equality_method = true:suggestion

# IDE0043
dotnet_diagnostic.IDE0043.severity = %value%

# IDE0044
dotnet_style_readonly_field = true:suggestion

# IDE0045
dotnet_style_prefer_conditional_expression_over_assignment = true:silent

# IDE0046
dotnet_style_prefer_conditional_expression_over_return = true:silent

# IDE0047
dotnet_diagnostic.IDE0047.severity = %value%

# IDE0048
dotnet_diagnostic.IDE0048.severity = %value%

# IDE0049
dotnet_diagnostic.IDE0049.severity = %value%

# IDE0050
dotnet_diagnostic.IDE0050.severity = %value%

# IDE0051
dotnet_diagnostic.IDE0051.severity = %value%

# IDE0052
dotnet_diagnostic.IDE0052.severity = %value%

# IDE0054
dotnet_style_prefer_compound_assignment = true:suggestion

# IDE0055
dotnet_diagnostic.IDE0055.severity = %value%

# IDE0058
visual_basic_style_unused_value_expression_statement_preference = unused_local_variable:silent

# IDE0059
visual_basic_style_unused_value_assignment_preference = unused_local_variable:suggestion

# IDE0060
dotnet_code_quality_unused_parameters = all:suggestion

# IDE0067
dotnet_diagnostic.IDE0067.severity = %value%

# IDE0068
dotnet_diagnostic.IDE0068.severity = %value%

# IDE0069
dotnet_diagnostic.IDE0069.severity = %value%

# IDE0070
dotnet_diagnostic.IDE0070.severity = %value%

# IDE0071
dotnet_style_prefer_simplified_interpolation = true:suggestion

# IDE0073
dotnet_diagnostic.IDE0073.severity = %value%

# IDE0075
dotnet_style_prefer_simplified_boolean_expressions = true:suggestion

# IDE0076
dotnet_diagnostic.IDE0076.severity = %value%

# IDE0077
dotnet_diagnostic.IDE0077.severity = %value%

<<<<<<< HEAD
# IDE0078
dotnet_diagnostic.IDE0078.severity = %value%
=======
# IDE0081
dotnet_diagnostic.IDE0081.severity = %value%
>>>>>>> 5de6e1bf

# IDE1006
dotnet_diagnostic.IDE1006.severity = %value%

# IDE1007
dotnet_diagnostic.IDE1007.severity = %value%

# IDE1008
dotnet_diagnostic.IDE1008.severity = %value%
";
            VerifyConfigureSeverityCore(expected, LanguageNames.VisualBasic);
        }

        private static void VerifyConfigureCodeStyleOptionsCore(string expected, string languageName)
        {
            using var workspace = new TestWorkspace();
            var optionSet = workspace.Options;

            var diagnosticIdAndOptions = GetIDEDiagnosticIdsAndOptions(languageName);
            var expectedMap = GetExpectedMap(expected, out var expectedLines);

            var baseline = new StringBuilder();
            foreach (var (diagnosticId, options) in diagnosticIdAndOptions)
            {
                var hasEditorConfigCodeStyleOptions = false;
                foreach (var option in options.OrderBy(o => o.Name))
                {
                    var editorConfigLocation = option.StorageLocations.OfType<IEditorConfigStorageLocation2>().FirstOrDefault();
                    if (editorConfigLocation == null)
                    {
                        continue;
                    }

                    var optionKey = new OptionKey(option, option.IsPerLanguage ? languageName : null);
                    var value = optionSet.GetOption(optionKey);
                    var editorConfigString = editorConfigLocation.GetEditorConfigString(value, optionSet);

                    ProcessDiagnosticIdAndOption(diagnosticId, option, editorConfigString);
                    hasEditorConfigCodeStyleOptions = true;
                }

                if (!hasEditorConfigCodeStyleOptions)
                {
                    ProcessDiagnosticIdAndOption(diagnosticId, optionOpt: null, editorConfigString: "No editorconfig based code style option");
                }
            }

            if (expectedLines.Length == 0)
            {
                Assert.False(true, $"Test Baseline:{baseline}");
            }

            if (expectedMap.Count > 0)
            {
                var extraEntitiesBuilder = new StringBuilder();
                foreach (var kvp in expectedMap.OrderBy(kvp => kvp.Key))
                {
                    extraEntitiesBuilder.AppendLine();
                    extraEntitiesBuilder.AppendLine(kvp.Key);
                    extraEntitiesBuilder.AppendLine(kvp.Value);
                }

                Assert.False(true, $@"Unexpected entries:{extraEntitiesBuilder.ToString()}");
            }

            return;

            // Local functions
            void ProcessDiagnosticIdAndOption(string diagnosticId, IOption optionOpt, string editorConfigString)
            {
                // Verify we have an entry for { diagnosticId, optionName }
                var diagnosticIdString = $"# {diagnosticId}";
                if (optionOpt != null)
                {
                    diagnosticIdString += $", {optionOpt.Name}";
                }

                if (expectedLines.Length == 0)
                {
                    // Executing test to generate baseline
                    baseline.AppendLine();
                    baseline.AppendLine(diagnosticIdString);
                    baseline.AppendLine(editorConfigString);
                    return;
                }

                if (!expectedMap.TryGetValue(diagnosticIdString, out var expectedValue))
                {
                    Assert.False(true, $@"Missing entry:

{diagnosticIdString}
{editorConfigString}
");
                }

                // Verify entries match for diagnosticId
                if (expectedValue != editorConfigString)
                {
                    Assert.False(true, $@"Mismatch for '{diagnosticId}'
Expected: {expectedValue}
Actual: {editorConfigString}
");
                }

                expectedMap.Remove(diagnosticIdString);
            }
        }

        [Fact]
        public void CSharp_VerifyIDECodeStyleOptionsAreConfigurable()
        {
            var expected = @"
# IDE0001
No editorconfig based code style option

# IDE0002
No editorconfig based code style option

# IDE0003, QualifyEventAccess
dotnet_style_qualification_for_event = false:silent

# IDE0003, QualifyFieldAccess
dotnet_style_qualification_for_field = false:silent

# IDE0003, QualifyMethodAccess
dotnet_style_qualification_for_method = false:silent

# IDE0003, QualifyPropertyAccess
dotnet_style_qualification_for_property = false:silent

# IDE0004
No editorconfig based code style option

# IDE0005
No editorconfig based code style option

# IDE0007, VarElsewhere
csharp_style_var_elsewhere = false:silent

# IDE0007, VarForBuiltInTypes
csharp_style_var_for_built_in_types = false:silent

# IDE0007, VarWhenTypeIsApparent
csharp_style_var_when_type_is_apparent = false:silent

# IDE0008, VarElsewhere
csharp_style_var_elsewhere = false:silent

# IDE0008, VarForBuiltInTypes
csharp_style_var_for_built_in_types = false:silent

# IDE0008, VarWhenTypeIsApparent
csharp_style_var_when_type_is_apparent = false:silent

# IDE0009, QualifyEventAccess
dotnet_style_qualification_for_event = false:silent

# IDE0009, QualifyFieldAccess
dotnet_style_qualification_for_field = false:silent

# IDE0009, QualifyMethodAccess
dotnet_style_qualification_for_method = false:silent

# IDE0009, QualifyPropertyAccess
dotnet_style_qualification_for_property = false:silent

# IDE0010
No editorconfig based code style option

# IDE0011, PreferBraces
csharp_prefer_braces = true:silent

# IDE0016, PreferThrowExpression
csharp_style_throw_expression = true:suggestion

# IDE0017, PreferObjectInitializer
dotnet_style_object_initializer = true:suggestion

# IDE0018, PreferInlinedVariableDeclaration
csharp_style_inlined_variable_declaration = true:suggestion

# IDE0019, PreferPatternMatchingOverAsWithNullCheck
csharp_style_pattern_matching_over_as_with_null_check = true:suggestion

# IDE0020, PreferPatternMatchingOverIsWithCastCheck
csharp_style_pattern_matching_over_is_with_cast_check = true:suggestion

# IDE0021, PreferExpressionBodiedConstructors
csharp_style_expression_bodied_constructors = false:silent

# IDE0022, PreferExpressionBodiedMethods
csharp_style_expression_bodied_methods = false:silent

# IDE0023, PreferExpressionBodiedOperators
csharp_style_expression_bodied_operators = false:silent

# IDE0024, PreferExpressionBodiedOperators
csharp_style_expression_bodied_operators = false:silent

# IDE0025, PreferExpressionBodiedProperties
csharp_style_expression_bodied_properties = true:silent

# IDE0026, PreferExpressionBodiedIndexers
csharp_style_expression_bodied_indexers = true:silent

# IDE0027, PreferExpressionBodiedAccessors
csharp_style_expression_bodied_accessors = true:silent

# IDE0028, PreferCollectionInitializer
dotnet_style_collection_initializer = true:suggestion

# IDE0029, PreferCoalesceExpression
dotnet_style_coalesce_expression = true:suggestion

# IDE0030, PreferCoalesceExpression
dotnet_style_coalesce_expression = true:suggestion

# IDE0031, PreferNullPropagation
dotnet_style_null_propagation = true:suggestion

# IDE0032, PreferAutoProperties
dotnet_style_prefer_auto_properties = true:silent

# IDE0033, PreferExplicitTupleNames
dotnet_style_explicit_tuple_names = true:suggestion

# IDE0034, PreferSimpleDefaultExpression
csharp_prefer_simple_default_expression = true:suggestion

# IDE0035
No editorconfig based code style option

# IDE0036, PreferredModifierOrder
csharp_preferred_modifier_order = public,private,protected,internal,static,extern,new,virtual,abstract,sealed,override,readonly,unsafe,volatile,async:silent

# IDE0037, PreferInferredTupleNames
dotnet_style_prefer_inferred_tuple_names = true:suggestion

# IDE0037, PreferInferredAnonymousTypeMemberNames
dotnet_style_prefer_inferred_anonymous_type_member_names = true:suggestion

# IDE0038
No editorconfig based code style option

# IDE0039, PreferLocalOverAnonymousFunction
csharp_style_pattern_local_over_anonymous_function = true:suggestion

# IDE0040, RequireAccessibilityModifiers
dotnet_style_require_accessibility_modifiers = for_non_interface_members:silent

# IDE0041, PreferIsNullCheckOverReferenceEqualityMethod
dotnet_style_prefer_is_null_check_over_reference_equality_method = true:suggestion

# IDE0042, PreferDeconstructedVariableDeclaration
csharp_style_deconstructed_variable_declaration = true:suggestion

# IDE0043
No editorconfig based code style option

# IDE0044, PreferReadonly
dotnet_style_readonly_field = true:suggestion

# IDE0045, PreferConditionalExpressionOverAssignment
dotnet_style_prefer_conditional_expression_over_assignment = true:silent

# IDE0046, PreferConditionalExpressionOverReturn
dotnet_style_prefer_conditional_expression_over_return = true:silent

# IDE0047
No editorconfig based code style option

# IDE0048, ArithmeticBinaryParentheses
dotnet_style_parentheses_in_arithmetic_binary_operators = always_for_clarity:silent

# IDE0048, OtherBinaryParentheses
dotnet_style_parentheses_in_other_binary_operators = always_for_clarity:silent

# IDE0048, OtherParentheses
dotnet_style_parentheses_in_other_operators = never_if_unnecessary:silent

# IDE0048, RelationalBinaryParentheses
dotnet_style_parentheses_in_relational_binary_operators = always_for_clarity:silent

# IDE0049, PreferIntrinsicPredefinedTypeKeywordInDeclaration
dotnet_style_predefined_type_for_locals_parameters_members = true:silent

# IDE0049, PreferIntrinsicPredefinedTypeKeywordInMemberAccess
dotnet_style_predefined_type_for_member_access = true:silent

# IDE0050
No editorconfig based code style option

# IDE0051
No editorconfig based code style option

# IDE0052
No editorconfig based code style option

# IDE0053, PreferExpressionBodiedLambdas
csharp_style_expression_bodied_lambdas = true:silent

# IDE0054, PreferCompoundAssignment
dotnet_style_prefer_compound_assignment = true:suggestion

# IDE0055
No editorconfig based code style option

# IDE0056, PreferIndexOperator
csharp_style_prefer_index_operator = true:suggestion

# IDE0057, PreferRangeOperator
csharp_style_prefer_range_operator = true:suggestion

# IDE0058, UnusedValueExpressionStatement
csharp_style_unused_value_expression_statement_preference = discard_variable:silent

# IDE0059, UnusedValueAssignment
csharp_style_unused_value_assignment_preference = discard_variable:suggestion

# IDE0060, UnusedParameters
dotnet_code_quality_unused_parameters = all:suggestion

# IDE0061, PreferExpressionBodiedLocalFunctions
csharp_style_expression_bodied_local_functions = false:silent

# IDE0062, PreferStaticLocalFunction
csharp_prefer_static_local_function = true:suggestion

# IDE0063, PreferSimpleUsingStatement
csharp_prefer_simple_using_statement = true:suggestion

# IDE0064
No editorconfig based code style option

# IDE0065, PreferredUsingDirectivePlacement
csharp_using_directive_placement = outside_namespace:silent

# IDE0066, PreferSwitchExpression
csharp_style_prefer_switch_expression = true:suggestion

# IDE0067
No editorconfig based code style option

# IDE0068
No editorconfig based code style option

# IDE0069
No editorconfig based code style option

# IDE0070
No editorconfig based code style option

# IDE0071, PreferSimplifiedInterpolation
dotnet_style_prefer_simplified_interpolation = true:suggestion

# IDE0072
No editorconfig based code style option

# IDE0073, FileHeaderTemplate
file_header_template = unset

# IDE0074, PreferCompoundAssignment
dotnet_style_prefer_compound_assignment = true:suggestion

# IDE0075, PreferSimplifiedBooleanExpressions
dotnet_style_prefer_simplified_boolean_expressions = true:suggestion

# IDE0076
No editorconfig based code style option

# IDE0077
No editorconfig based code style option

<<<<<<< HEAD
# IDE0078
No editorconfig based code style option
=======
# IDE0078, PreferPatternMatching
csharp_style_prefer_pattern_matching = true:silent
>>>>>>> 5de6e1bf

# IDE0080
No editorconfig based code style option

# IDE1005, PreferConditionalDelegateCall
csharp_style_conditional_delegate_call = true:suggestion

# IDE1006
No editorconfig based code style option

# IDE1007
No editorconfig based code style option

# IDE1008
No editorconfig based code style option
";

            VerifyConfigureCodeStyleOptionsCore(expected, LanguageNames.CSharp);
        }

        [Fact]
        public void VisualBasic_VerifyIDECodeStyleOptionsAreConfigurable()
        {
            var expected = @"
# IDE0001
No editorconfig based code style option

# IDE0002
No editorconfig based code style option

# IDE0003, QualifyEventAccess
dotnet_style_qualification_for_event = false:silent

# IDE0003, QualifyFieldAccess
dotnet_style_qualification_for_field = false:silent

# IDE0003, QualifyMethodAccess
dotnet_style_qualification_for_method = false:silent

# IDE0003, QualifyPropertyAccess
dotnet_style_qualification_for_property = false:silent

# IDE0004
No editorconfig based code style option

# IDE0005
No editorconfig based code style option

# IDE0009, QualifyEventAccess
dotnet_style_qualification_for_event = false:silent

# IDE0009, QualifyFieldAccess
dotnet_style_qualification_for_field = false:silent

# IDE0009, QualifyMethodAccess
dotnet_style_qualification_for_method = false:silent

# IDE0009, QualifyPropertyAccess
dotnet_style_qualification_for_property = false:silent

# IDE0010
No editorconfig based code style option

# IDE0017, PreferObjectInitializer
dotnet_style_object_initializer = true:suggestion

# IDE0028, PreferCollectionInitializer
dotnet_style_collection_initializer = true:suggestion

# IDE0029, PreferCoalesceExpression
dotnet_style_coalesce_expression = true:suggestion

# IDE0030, PreferCoalesceExpression
dotnet_style_coalesce_expression = true:suggestion

# IDE0031, PreferNullPropagation
dotnet_style_null_propagation = true:suggestion

# IDE0032, PreferAutoProperties
dotnet_style_prefer_auto_properties = true:silent

# IDE0033, PreferExplicitTupleNames
dotnet_style_explicit_tuple_names = true:suggestion

# IDE0036, PreferredModifierOrder
visual_basic_preferred_modifier_order = partial,default,private,protected,public,friend,notoverridable,overridable,mustoverride,overloads,overrides,mustinherit,notinheritable,static,shared,shadows,readonly,writeonly,dim,const,withevents,widening,narrowing,custom,async,iterator:silent

# IDE0037, PreferInferredTupleNames
dotnet_style_prefer_inferred_tuple_names = true:suggestion

# IDE0037, PreferInferredAnonymousTypeMemberNames
dotnet_style_prefer_inferred_anonymous_type_member_names = true:suggestion

# IDE0040, RequireAccessibilityModifiers
dotnet_style_require_accessibility_modifiers = for_non_interface_members:silent

# IDE0041, PreferIsNullCheckOverReferenceEqualityMethod
dotnet_style_prefer_is_null_check_over_reference_equality_method = true:suggestion

# IDE0043
No editorconfig based code style option

# IDE0044, PreferReadonly
dotnet_style_readonly_field = true:suggestion

# IDE0045, PreferConditionalExpressionOverAssignment
dotnet_style_prefer_conditional_expression_over_assignment = true:silent

# IDE0046, PreferConditionalExpressionOverReturn
dotnet_style_prefer_conditional_expression_over_return = true:silent

# IDE0047
No editorconfig based code style option

# IDE0048, ArithmeticBinaryParentheses
dotnet_style_parentheses_in_arithmetic_binary_operators = always_for_clarity:silent

# IDE0048, OtherBinaryParentheses
dotnet_style_parentheses_in_other_binary_operators = always_for_clarity:silent

# IDE0048, OtherParentheses
dotnet_style_parentheses_in_other_operators = never_if_unnecessary:silent

# IDE0048, RelationalBinaryParentheses
dotnet_style_parentheses_in_relational_binary_operators = always_for_clarity:silent

# IDE0049, PreferIntrinsicPredefinedTypeKeywordInDeclaration
dotnet_style_predefined_type_for_locals_parameters_members = true:silent

# IDE0049, PreferIntrinsicPredefinedTypeKeywordInMemberAccess
dotnet_style_predefined_type_for_member_access = true:silent

# IDE0050
No editorconfig based code style option

# IDE0051
No editorconfig based code style option

# IDE0052
No editorconfig based code style option

# IDE0054, PreferCompoundAssignment
dotnet_style_prefer_compound_assignment = true:suggestion

# IDE0055
No editorconfig based code style option

# IDE0058, UnusedValueExpressionStatement
visual_basic_style_unused_value_expression_statement_preference = unused_local_variable:silent

# IDE0059, UnusedValueAssignment
visual_basic_style_unused_value_assignment_preference = unused_local_variable:suggestion

# IDE0060, UnusedParameters
dotnet_code_quality_unused_parameters = all:suggestion

# IDE0067
No editorconfig based code style option

# IDE0068
No editorconfig based code style option

# IDE0069
No editorconfig based code style option

# IDE0070
No editorconfig based code style option

# IDE0071, PreferSimplifiedInterpolation
dotnet_style_prefer_simplified_interpolation = true:suggestion

# IDE0073, FileHeaderTemplate
file_header_template = unset

# IDE0075, PreferSimplifiedBooleanExpressions
dotnet_style_prefer_simplified_boolean_expressions = true:suggestion

# IDE0076
No editorconfig based code style option

# IDE0077
No editorconfig based code style option

<<<<<<< HEAD
# IDE0078
=======
# IDE0081
>>>>>>> 5de6e1bf
No editorconfig based code style option

# IDE1006
No editorconfig based code style option

# IDE1007
No editorconfig based code style option

# IDE1008
No editorconfig based code style option
";

            VerifyConfigureCodeStyleOptionsCore(expected, LanguageNames.VisualBasic);
        }
    }
}<|MERGE_RESOLUTION|>--- conflicted
+++ resolved
@@ -383,11 +383,10 @@
 dotnet_diagnostic.IDE0077.severity = %value%
 
 # IDE0078
-<<<<<<< HEAD
-dotnet_diagnostic.IDE0078.severity = %value%
-=======
 csharp_style_prefer_pattern_matching = true:silent
->>>>>>> 5de6e1bf
+
+# IDE0079
+dotnet_diagnostic.IDE0079.severity = %value%
 
 # IDE0080
 dotnet_diagnostic.IDE0080.severity = %value%
@@ -538,13 +537,11 @@
 # IDE0077
 dotnet_diagnostic.IDE0077.severity = %value%
 
-<<<<<<< HEAD
-# IDE0078
-dotnet_diagnostic.IDE0078.severity = %value%
-=======
+# IDE0079
+dotnet_diagnostic.IDE0079.severity = %value%
+
 # IDE0081
 dotnet_diagnostic.IDE0081.severity = %value%
->>>>>>> 5de6e1bf
 
 # IDE1006
 dotnet_diagnostic.IDE1006.severity = %value%
@@ -918,13 +915,11 @@
 # IDE0077
 No editorconfig based code style option
 
-<<<<<<< HEAD
-# IDE0078
-No editorconfig based code style option
-=======
 # IDE0078, PreferPatternMatching
 csharp_style_prefer_pattern_matching = true:silent
->>>>>>> 5de6e1bf
+
+# IDE0079
+No editorconfig based code style option
 
 # IDE0080
 No editorconfig based code style option
@@ -1108,11 +1103,10 @@
 # IDE0077
 No editorconfig based code style option
 
-<<<<<<< HEAD
-# IDE0078
-=======
+# IDE0079
+No editorconfig based code style option
+
 # IDE0081
->>>>>>> 5de6e1bf
 No editorconfig based code style option
 
 # IDE1006
