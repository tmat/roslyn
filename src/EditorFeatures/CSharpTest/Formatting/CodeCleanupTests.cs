--- conflicted
+++ resolved
@@ -563,13 +563,8 @@
             var expectedNumberOfUnsupportedDiagnosticIds =
                 language switch
                 {
-<<<<<<< HEAD
-                    LanguageNames.CSharp => 37,
-                    LanguageNames.VisualBasic => 74,
-=======
                     LanguageNames.CSharp => 39,
                     LanguageNames.VisualBasic => 76,
->>>>>>> dde846ec
                     _ => throw ExceptionUtilities.UnexpectedValue(language),
                 };
 
