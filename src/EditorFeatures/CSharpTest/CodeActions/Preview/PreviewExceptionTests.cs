﻿// Copyright (c) Microsoft.  All Rights Reserved.  Licensed under the Apache License, Version 2.0.  See License.txt in the project root for license information.

using System.Collections.Generic;
using System.Linq;
using System.Threading;
using System.Threading.Tasks;
using Microsoft.CodeAnalysis.CodeActions;
using Microsoft.CodeAnalysis.CodeRefactorings;
using Microsoft.CodeAnalysis.Editor.Implementation.Suggestions;
using Microsoft.CodeAnalysis.Editor.UnitTests.Workspaces;
using Microsoft.CodeAnalysis.Extensions;
using Microsoft.CodeAnalysis.Text;
using Roslyn.Utilities;
using Roslyn.Test.Utilities;
using Xunit;
using Microsoft.CodeAnalysis.Editor.UnitTests.Utilities;

namespace Microsoft.CodeAnalysis.Editor.CSharp.UnitTests.CodeRefactorings
{
    public partial class PreviewTests
    {
        [WpfFact]
        public async Task TestExceptionInComputePreview()
        {
            using (var workspace = await CreateWorkspaceFromFileAsync("class D {}", null, null))
            {
                await GetPreview(workspace, new ErrorCases.ExceptionInCodeAction());
            }
        }

<<<<<<< HEAD
        [WpfFact]
        public async Task TestExceptionInDisplayText()
=======
        [Fact]
        public void TestExceptionInDisplayText()
>>>>>>> 70cc7bbe
        {
            using (var workspace = await CreateWorkspaceFromFileAsync("class D {}", null, null))
            {
                DisplayText(workspace, new ErrorCases.ExceptionInCodeAction());
            }
        }

        [WpfFact]
        public async Task TestExceptionInActionSets()
        {
            using (var workspace = await CreateWorkspaceFromFileAsync("class D {}", null, null))
            {
                await ActionSets(workspace, new ErrorCases.ExceptionInCodeAction());
            }
        }

        private async Task GetPreview(TestWorkspace workspace, CodeRefactoringProvider provider)
        {
            List<CodeAction> refactorings = new List<CodeAction>();
            ICodeActionEditHandlerService editHandler;
            EditorLayerExtensionManager.ExtensionManager extensionManager;
            VisualStudio.Text.ITextBuffer textBuffer;
            RefactoringSetup(workspace, provider, refactorings, out editHandler, out extensionManager, out textBuffer);
            var suggestedAction = new CodeRefactoringSuggestedAction(workspace, textBuffer, editHandler, new TestWaitIndicator(), refactorings.First(), provider);
            await suggestedAction.GetPreviewAsync(CancellationToken.None);
            Assert.True(extensionManager.IsDisabled(provider));
            Assert.False(extensionManager.IsIgnored(provider));
        }

        private void DisplayText(TestWorkspace workspace, CodeRefactoringProvider provider)
        {
            List<CodeAction> refactorings = new List<CodeAction>();
            ICodeActionEditHandlerService editHandler;
            EditorLayerExtensionManager.ExtensionManager extensionManager;
            VisualStudio.Text.ITextBuffer textBuffer;
            RefactoringSetup(workspace, provider, refactorings, out editHandler, out extensionManager, out textBuffer);
            var suggestedAction = new CodeRefactoringSuggestedAction(workspace, textBuffer, editHandler, new TestWaitIndicator(), refactorings.First(), provider);
            var text = suggestedAction.DisplayText;
            Assert.True(extensionManager.IsDisabled(provider));
            Assert.False(extensionManager.IsIgnored(provider));
        }

        private async Task ActionSets(TestWorkspace workspace, CodeRefactoringProvider provider)
        {
            List<CodeAction> refactorings = new List<CodeAction>();
            ICodeActionEditHandlerService editHandler;
            EditorLayerExtensionManager.ExtensionManager extensionManager;
            VisualStudio.Text.ITextBuffer textBuffer;
            RefactoringSetup(workspace, provider, refactorings, out editHandler, out extensionManager, out textBuffer);
            var suggestedAction = new CodeRefactoringSuggestedAction(workspace, textBuffer, editHandler, new TestWaitIndicator(), refactorings.First(), provider);
            var actionSets = await suggestedAction.GetActionSetsAsync(CancellationToken.None);
            Assert.True(extensionManager.IsDisabled(provider));
            Assert.False(extensionManager.IsIgnored(provider));
        }

        private static void RefactoringSetup(TestWorkspace workspace, CodeRefactoringProvider provider, List<CodeAction> refactorings, out ICodeActionEditHandlerService editHandler, out EditorLayerExtensionManager.ExtensionManager extensionManager, out VisualStudio.Text.ITextBuffer textBuffer)
        {
            var document = GetDocument(workspace);
            var span = document.GetSyntaxRootAsync().Result.Span;
            var context = new CodeRefactoringContext(document, span, (a) => refactorings.Add(a), CancellationToken.None);
            provider.ComputeRefactoringsAsync(context).Wait();
            var action = refactorings.Single();
            editHandler = workspace.ExportProvider.GetExportedValue<ICodeActionEditHandlerService>();
            extensionManager = document.Project.Solution.Workspace.Services.GetService<IExtensionManager>() as EditorLayerExtensionManager.ExtensionManager;
            textBuffer = document.GetTextAsync().Result.Container.GetTextBuffer();
        }
    }
}<|MERGE_RESOLUTION|>--- conflicted
+++ resolved
@@ -1,4 +1,4 @@
-﻿// Copyright (c) Microsoft.  All Rights Reserved.  Licensed under the Apache License, Version 2.0.  See License.txt in the project root for license information.
+// Copyright (c) Microsoft.  All Rights Reserved.  Licensed under the Apache License, Version 2.0.  See License.txt in the project root for license information.
 
 using System.Collections.Generic;
 using System.Linq;
@@ -28,13 +28,8 @@
             }
         }
 
-<<<<<<< HEAD
         [WpfFact]
         public async Task TestExceptionInDisplayText()
-=======
-        [Fact]
-        public void TestExceptionInDisplayText()
->>>>>>> 70cc7bbe
         {
             using (var workspace = await CreateWorkspaceFromFileAsync("class D {}", null, null))
             {
