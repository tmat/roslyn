--- conflicted
+++ resolved
@@ -7399,7 +7399,6 @@
 }");
         }
 
-<<<<<<< HEAD
         [WorkItem(56, "https://github.com/dotnet/roslyn/issues/56")]
         [Fact, Trait(Traits.Feature, Traits.Features.CodeActionsIntroduceVariable)]
         public async Task TestGenerateNameForForeachExpression()
@@ -7440,7 +7439,8 @@
         return new[] { 1, 2, 3 };
     }
 }");
-=======
+        }
+
         [WorkItem(15770, "https://github.com/dotnet/roslyn/issues/15770")]
         [Fact, Trait(Traits.Feature, Traits.Features.CodeActionsIntroduceVariable)]
         public async Task TestKeepReplacementIndentation1()
@@ -7464,7 +7464,6 @@
     }
 }",
                 index: 3);
->>>>>>> 87c9fff2
         }
     }
 }