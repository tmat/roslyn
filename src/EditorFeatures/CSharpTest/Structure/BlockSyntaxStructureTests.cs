--- conflicted
+++ resolved
@@ -459,100 +459,58 @@
     public async Task LocalFunctionInTopLevelStatement_AutoCollapse()
     {
         var code = """
-                Foo();
+                Goo();
                 Bar();
 
-                {|hint:static void Foo(){|textspan:
+                {|hint:static void Goo(){|textspan:
                 {$$
                    // ...
                 }|}|}
                 """;
 
-<<<<<<< HEAD
-        [Fact]
-        public async Task TestNestedBlockInSwitchSection2()
+        await VerifyBlockSpansAsync(code,
+            Region("textspan", "hint", CSharpStructureHelpers.Ellipsis, autoCollapse: true));
+    }
+
+    [Fact, WorkItem("https://github.com/dotnet/roslyn/issues/68513")]
+    public async Task LocalFunctionInBodyRespectOption1()
+    {
+        var code = """
+            class C
+            {
+                void M()
+                {
+                    {|hint:static void Goo(){|textspan:
+                    {$$
+                       // ...
+                    }|}|}
+                }
+            }
+            """;
+
+        await VerifyBlockSpansAsync(code,
+            Region("textspan", "hint", CSharpStructureHelpers.Ellipsis, autoCollapse: false));
+    }
+
+    [Fact, WorkItem("https://github.com/dotnet/roslyn/issues/68513")]
+    public async Task LocalFunctionInBodyRespectOption2()
+    {
+        var code = """
+            class C
+            {
+                void M()
+                {
+                    {|hint:static void Goo(){|textspan:
+                    {$$
+                       // ...
+                    }|}|}
+                }
+            }
+            """;
+
+        await VerifyBlockSpansAsync(code, GetDefaultOptions() with
         {
-            const string code = @"
-class C
-{
-    void M()
-    {
-        switch (e)
-        {
-        case 0:
-            int i = 0;
-            {|hint:{|textspan:{$$
-
-            }|}|}
-        }
-    }
-}";
-
-            await VerifyBlockSpansAsync(code,
-                Region("textspan", "hint", CSharpStructureHelpers.Ellipsis, autoCollapse: false));
-        }
-
-        [Fact, WorkItem("https://github.com/dotnet/roslyn/issues/52493")]
-        public async Task LocalFunctionInTopLevelStatement_AutoCollapse()
-        {
-            const string code = @"
-Goo();
-Bar();
-
-{|hint:static void Goo(){|textspan:
-{$$
-   // ...
-}|}|}
-";
-
-            await VerifyBlockSpansAsync(code,
-                Region("textspan", "hint", CSharpStructureHelpers.Ellipsis, autoCollapse: true));
-        }
-
-        [Fact, WorkItem("https://github.com/dotnet/roslyn/issues/68513")]
-        public async Task LocalFunctionInBodyRespectOption1()
-        {
-            const string code = @"
-class C
-{
-    void M()
-    {
-        {|hint:static void Goo(){|textspan:
-        {$$
-           // ...
-        }|}|}
-    }
-}
-";
-
-            await VerifyBlockSpansAsync(code,
-                Region("textspan", "hint", CSharpStructureHelpers.Ellipsis, autoCollapse: false));
-        }
-
-        [Fact, WorkItem("https://github.com/dotnet/roslyn/issues/68513")]
-        public async Task LocalFunctionInBodyRespectOption2()
-        {
-            const string code = @"
-class C
-{
-    void M()
-    {
-        {|hint:static void Goo(){|textspan:
-        {$$
-           // ...
-        }|}|}
-    }
-}
-";
-
-            await VerifyBlockSpansAsync(code, GetDefaultOptions() with
-            {
-                CollapseLocalFunctionsWhenCollapsingToDefinitions = true,
-            }, Region("textspan", "hint", CSharpStructureHelpers.Ellipsis, autoCollapse: true));
-        }
-=======
-        await VerifyBlockSpansAsync(code,
-            Region("textspan", "hint", CSharpStructureHelpers.Ellipsis, autoCollapse: true));
->>>>>>> 4f84eed1
+            CollapseLocalFunctionsWhenCollapsingToDefinitions = true,
+        }, Region("textspan", "hint", CSharpStructureHelpers.Ellipsis, autoCollapse: true));
     }
 }