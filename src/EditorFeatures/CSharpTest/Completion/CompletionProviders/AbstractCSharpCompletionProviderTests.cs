﻿// Copyright (c) Microsoft.  All Rights Reserved.  Licensed under the Apache License, Version 2.0.  See License.txt in the project root for license information.

using System.Collections.Generic;
using System.Collections.Immutable;
using System.Linq;
using System.Threading.Tasks;
using Microsoft.CodeAnalysis.Completion;
using Microsoft.CodeAnalysis.CSharp;
using Microsoft.CodeAnalysis.CSharp.Completion;
using Microsoft.CodeAnalysis.Editor.UnitTests.Completion;
using Microsoft.CodeAnalysis.Editor.UnitTests.Workspaces;
using Microsoft.CodeAnalysis.Text;
using Xunit;

namespace Microsoft.CodeAnalysis.Editor.CSharp.UnitTests.Completion.CompletionProviders
{
    public abstract class AbstractCSharpCompletionProviderTests : AbstractCompletionProviderTests<CSharpTestWorkspaceFixture>
    {
        protected AbstractCSharpCompletionProviderTests(CSharpTestWorkspaceFixture workspaceFixture) : base(workspaceFixture)
        {
        }

        internal override CompletionServiceWithProviders CreateCompletionService(
            Workspace workspace, ImmutableArray<CompletionProvider> exclusiveProviders)
        {
            return new CSharpCompletionService(workspace, exclusiveProviders);
        }

        protected override async Task VerifyWorkerAsync(string code, int position, string expectedItemOrNull, string expectedDescriptionOrNull, SourceCodeKind sourceCodeKind, bool usePreviousCharAsTrigger, bool checkForAbsence, bool experimental, int? glyph)
        {
            await VerifyAtPositionAsync(code, position, usePreviousCharAsTrigger, expectedItemOrNull, expectedDescriptionOrNull, sourceCodeKind, checkForAbsence, experimental, glyph);
            await VerifyInFrontOfCommentAsync(code, position, usePreviousCharAsTrigger, expectedItemOrNull, expectedDescriptionOrNull, sourceCodeKind, checkForAbsence, experimental, glyph);
            await VerifyAtEndOfFileAsync(code, position, usePreviousCharAsTrigger, expectedItemOrNull, expectedDescriptionOrNull, sourceCodeKind, checkForAbsence, experimental, glyph);

            // Items cannot be partially written if we're checking for their absence,
            // or if we're verifying that the list will show up (without specifying an actual item)
            if (!checkForAbsence && expectedItemOrNull != null)
            {
                await VerifyAtPosition_ItemPartiallyWrittenAsync(code, position, usePreviousCharAsTrigger, expectedItemOrNull, expectedDescriptionOrNull, sourceCodeKind, checkForAbsence, experimental, glyph);
                await VerifyInFrontOfComment_ItemPartiallyWrittenAsync(code, position, usePreviousCharAsTrigger, expectedItemOrNull, expectedDescriptionOrNull, sourceCodeKind, checkForAbsence, experimental, glyph);
                await VerifyAtEndOfFile_ItemPartiallyWrittenAsync(code, position, usePreviousCharAsTrigger, expectedItemOrNull, expectedDescriptionOrNull, sourceCodeKind, checkForAbsence, experimental, glyph);
            }
        }

        protected Task BaseVerifyWorkerAsync(string code, int position, string expectedItemOrNull, string expectedDescriptionOrNull, SourceCodeKind sourceCodeKind, bool usePreviousCharAsTrigger, bool checkForAbsence, int? glyph)
        {
            return base.VerifyWorkerAsync(code, position, expectedItemOrNull, expectedDescriptionOrNull, sourceCodeKind, usePreviousCharAsTrigger, checkForAbsence, experimental: false, glyph: glyph);
        }

        private Task VerifyInFrontOfCommentAsync(string code, int position, string insertText, bool usePreviousCharAsTrigger, string expectedItemOrNull, string expectedDescriptionOrNull, SourceCodeKind sourceCodeKind, bool checkForAbsence, bool experimental, int? glyph)
        {
            code = code.Substring(0, position) + insertText + "/**/" + code.Substring(position);
            position += insertText.Length;

            return base.VerifyWorkerAsync(code, position, expectedItemOrNull, expectedDescriptionOrNull, sourceCodeKind, usePreviousCharAsTrigger, checkForAbsence, experimental, glyph: glyph);
        }

        private Task VerifyInFrontOfCommentAsync(string code, int position, bool usePreviousCharAsTrigger, string expectedItemOrNull, string expectedDescriptionOrNull, SourceCodeKind sourceCodeKind, bool checkForAbsence, bool experimental, int? glyph)
        {
            return VerifyInFrontOfCommentAsync(code, position, string.Empty, usePreviousCharAsTrigger, expectedItemOrNull, expectedDescriptionOrNull, sourceCodeKind, checkForAbsence, experimental, glyph: glyph);
        }

        protected Task VerifyInFrontOfComment_ItemPartiallyWrittenAsync(string code, int position, bool usePreviousCharAsTrigger, string expectedItemOrNull, string expectedDescriptionOrNull, SourceCodeKind sourceCodeKind, bool checkForAbsence, bool experimental, int? glyph)
        {
            return VerifyInFrontOfCommentAsync(code, position, ItemPartiallyWritten(expectedItemOrNull), usePreviousCharAsTrigger, expectedItemOrNull, expectedDescriptionOrNull, sourceCodeKind, checkForAbsence, experimental, glyph: glyph);
        }

        protected Task VerifyAtPositionAsync(string code, int position, string insertText, bool usePreviousCharAsTrigger, string expectedItemOrNull, string expectedDescriptionOrNull, SourceCodeKind sourceCodeKind, bool checkForAbsence, bool experimental, int? glyph)
        {
            code = code.Substring(0, position) + insertText + code.Substring(position);
            position += insertText.Length;

            return base.VerifyWorkerAsync(code, position, expectedItemOrNull, expectedDescriptionOrNull, sourceCodeKind, usePreviousCharAsTrigger, checkForAbsence, experimental, glyph: glyph);
        }

        protected Task VerifyAtPositionAsync(string code, int position, bool usePreviousCharAsTrigger, string expectedItemOrNull, string expectedDescriptionOrNull, SourceCodeKind sourceCodeKind, bool checkForAbsence, bool experimental, int? glyph)
        {
            return VerifyAtPositionAsync(code, position, string.Empty, usePreviousCharAsTrigger, expectedItemOrNull, expectedDescriptionOrNull, sourceCodeKind, checkForAbsence, experimental, glyph);
        }

        protected Task VerifyAtPosition_ItemPartiallyWrittenAsync(string code, int position, bool usePreviousCharAsTrigger, string expectedItemOrNull, string expectedDescriptionOrNull, SourceCodeKind sourceCodeKind, bool checkForAbsence, bool experimental, int? glyph)
        {
            return VerifyAtPositionAsync(code, position, ItemPartiallyWritten(expectedItemOrNull), usePreviousCharAsTrigger, expectedItemOrNull, expectedDescriptionOrNull, sourceCodeKind, checkForAbsence, experimental, glyph);
        }

        private async Task VerifyAtEndOfFileAsync(string code, int position, string insertText, bool usePreviousCharAsTrigger, string expectedItemOrNull, string expectedDescriptionOrNull, SourceCodeKind sourceCodeKind, bool checkForAbsence, bool experimental, int? glyph)
        {
            // only do this if the placeholder was at the end of the text.
            if (code.Length != position)
            {
                return;
            }

            code = code.Substring(startIndex: 0, length: position) + insertText;
            position += insertText.Length;

            await base.VerifyWorkerAsync(code, position, expectedItemOrNull, expectedDescriptionOrNull, sourceCodeKind, usePreviousCharAsTrigger, checkForAbsence, experimental, glyph);
        }

        protected Task VerifyAtEndOfFileAsync(string code, int position, bool usePreviousCharAsTrigger, string expectedItemOrNull, string expectedDescriptionOrNull, SourceCodeKind sourceCodeKind, bool checkForAbsence, bool experimental, int? glyph)
        {
            return VerifyAtEndOfFileAsync(code, position, string.Empty, usePreviousCharAsTrigger, expectedItemOrNull, expectedDescriptionOrNull, sourceCodeKind, checkForAbsence, experimental, glyph);
        }

        protected Task VerifyAtEndOfFile_ItemPartiallyWrittenAsync(string code, int position, bool usePreviousCharAsTrigger, string expectedItemOrNull, string expectedDescriptionOrNull, SourceCodeKind sourceCodeKind, bool checkForAbsence, bool experimental, int? glyph)
        {
            return VerifyAtEndOfFileAsync(code, position, ItemPartiallyWritten(expectedItemOrNull), usePreviousCharAsTrigger, expectedItemOrNull, expectedDescriptionOrNull, sourceCodeKind, checkForAbsence, experimental, glyph);
        }

        private static string ItemPartiallyWritten(string expectedItemOrNull)
        {
            return expectedItemOrNull[0] == '@' ? expectedItemOrNull.Substring(1, 1) : expectedItemOrNull.Substring(0, 1);
        }

        protected string AddInsideMethod(string text)
        {
            return
@"class C
{
  void F()
  {
    " + text +
@"  }
}";
        }

        protected string AddUsingDirectives(string usingDirectives, string text)
        {
            return
usingDirectives +
@"


" +
text;
        }

        protected async Task VerifySendEnterThroughToEnterAsync(string initialMarkup, string textTypedSoFar, bool sendThroughEnterEnabled, bool expected)
        {
            using (var workspace = await TestWorkspace.CreateCSharpAsync(initialMarkup))
            {
                var hostDocument = workspace.DocumentWithCursor;
                var documentId = workspace.GetDocumentId(hostDocument);
                var document = workspace.CurrentSolution.GetDocument(documentId);
                var position = hostDocument.CursorPosition.Value;

                workspace.Options = workspace.Options.WithChangedOption(
                    CSharpCompletionOptions.AddNewLineOnEnterAfterFullyTypedWord, sendThroughEnterEnabled);

<<<<<<< HEAD
                workspace.Options = workspace.Options.WithChangedOption(CSharpCompletionOptions.AddNewLineOnEnterAfterFullyTypedWord, sendThroughEnterEnabled);
=======
                var service = GetCompletionService(workspace);
                var completionList = await GetCompletionListAsync(service, document, position, CompletionTrigger.Default);
                var item = completionList.Items.First(i => i.DisplayText.StartsWith(textTypedSoFar));
>>>>>>> cd21f84c

                var completionRules = CompletionHelper.GetHelper(document, service);
                Assert.Equal(expected, completionRules.SendEnterThroughToEditor(item, textTypedSoFar, workspace.Options));
            }
        }

        protected async Task VerifyTextualTriggerCharacterAsync(string markup, bool shouldTriggerWithTriggerOnLettersEnabled, bool shouldTriggerWithTriggerOnLettersDisabled)
        {
            await VerifyTextualTriggerCharacterWorkerAsync(markup, expectedTriggerCharacter: shouldTriggerWithTriggerOnLettersEnabled, triggerOnLetter: true);
            await VerifyTextualTriggerCharacterWorkerAsync(markup, expectedTriggerCharacter: shouldTriggerWithTriggerOnLettersDisabled, triggerOnLetter: false);
        }

        private async Task VerifyTextualTriggerCharacterWorkerAsync(string markup, bool expectedTriggerCharacter, bool triggerOnLetter)
        {
            using (var workspace = await TestWorkspace.CreateCSharpAsync(markup))
            {
                var document = workspace.Documents.Single();
                var position = document.CursorPosition.Value;
                var text = document.TextBuffer.CurrentSnapshot.AsText();
                var options = workspace.Options.WithChangedOption(CompletionOptions.TriggerOnTypingLetters, LanguageNames.CSharp, triggerOnLetter);
                var trigger = CompletionTrigger.CreateInsertionTrigger(text[position]);

                var service = GetCompletionService(workspace);
                var isTextualTriggerCharacterResult = service.ShouldTriggerCompletion(text, position + 1, trigger, options: options);

                if (expectedTriggerCharacter)
                {
                    var assertText = "'" + text.ToString(new Microsoft.CodeAnalysis.Text.TextSpan(position, 1)) + "' expected to be textual trigger character";
                    Assert.True(isTextualTriggerCharacterResult, assertText);
                }
                else
                {
                    var assertText = "'" + text.ToString(new Microsoft.CodeAnalysis.Text.TextSpan(position, 1)) + "' expected to NOT be textual trigger character";
                    Assert.False(isTextualTriggerCharacterResult, assertText);
                }
            }
        }

        protected async Task VerifyCommonCommitCharactersAsync(string initialMarkup, string textTypedSoFar)
        {
            var commitCharacters = new[]
            {
                ' ', '{', '}', '[', ']', '(', ')', '.', ',', ':',
                ';', '+', '-', '*', '/', '%', '&', '|', '^', '!',
                '~', '=', '<', '>', '?', '@', '#', '\'', '\"', '\\'
            };

            await VerifyCommitCharactersAsync(initialMarkup, textTypedSoFar, commitCharacters);
        }

        protected async Task VerifyCommitCharactersAsync(string initialMarkup, string textTypedSoFar, char[] validChars, char[] invalidChars = null)
        {
            Assert.NotNull(validChars);
            invalidChars = invalidChars ?? new[] { 'x' };

            using (var workspace = await TestWorkspace.CreateCSharpAsync(initialMarkup))
            {
                var hostDocument = workspace.DocumentWithCursor;
                var documentId = workspace.GetDocumentId(hostDocument);
                var document = workspace.CurrentSolution.GetDocument(documentId);
                var position = hostDocument.CursorPosition.Value;

                var service = GetCompletionService(workspace);
                var completionList = await GetCompletionListAsync(service, document, position, CompletionTrigger.Default);
                var item = completionList.Items.First(i => i.DisplayText.StartsWith(textTypedSoFar));

                var completionRules = CompletionHelper.GetHelper(document, service);

                foreach (var ch in validChars)
                {
                    Assert.True(completionRules.IsCommitCharacter(item, ch, textTypedSoFar), $"Expected '{ch}' to be a commit character");
                }

                foreach (var ch in invalidChars)
                {
                    Assert.False(completionRules.IsCommitCharacter(item, ch, textTypedSoFar), $"Expected '{ch}' NOT to be a commit character");
                }
            }
        }

        protected async Task TestCommonIsTextualTriggerCharacterAsync()
        {
            var alwaysTriggerList = new[]
            {
                "foo$$.",
            };

            foreach (var markup in alwaysTriggerList)
            {
                await VerifyTextualTriggerCharacterAsync(markup, shouldTriggerWithTriggerOnLettersEnabled: true, shouldTriggerWithTriggerOnLettersDisabled: true);
            }

            var triggerOnlyWithLettersList = new[]
            {
                "$$a",
                "$$_"
            };

            foreach (var markup in triggerOnlyWithLettersList)
            {
                await VerifyTextualTriggerCharacterAsync(markup, shouldTriggerWithTriggerOnLettersEnabled: true, shouldTriggerWithTriggerOnLettersDisabled: false);
            }

            var neverTriggerList = new[]
            {
                "foo$$x",
                "foo$$_"
            };

            foreach (var markup in neverTriggerList)
            {
                await VerifyTextualTriggerCharacterAsync(markup, shouldTriggerWithTriggerOnLettersEnabled: false, shouldTriggerWithTriggerOnLettersDisabled: false);
            }
        }

        protected override ParseOptions CreateExperimentalParseOptions(ParseOptions parseOptions)
        {
            var options = (CSharpParseOptions)parseOptions;
            var experimentalFeatures = new Dictionary<string, string>(); // no experimental features to enable
            return options.WithFeatures(experimentalFeatures);
        }
    }
}<|MERGE_RESOLUTION|>--- conflicted
+++ resolved
@@ -147,13 +147,9 @@
                 workspace.Options = workspace.Options.WithChangedOption(
                     CSharpCompletionOptions.AddNewLineOnEnterAfterFullyTypedWord, sendThroughEnterEnabled);
 
-<<<<<<< HEAD
-                workspace.Options = workspace.Options.WithChangedOption(CSharpCompletionOptions.AddNewLineOnEnterAfterFullyTypedWord, sendThroughEnterEnabled);
-=======
                 var service = GetCompletionService(workspace);
                 var completionList = await GetCompletionListAsync(service, document, position, CompletionTrigger.Default);
                 var item = completionList.Items.First(i => i.DisplayText.StartsWith(textTypedSoFar));
->>>>>>> cd21f84c
 
                 var completionRules = CompletionHelper.GetHelper(document, service);
                 Assert.Equal(expected, completionRules.SendEnterThroughToEditor(item, textTypedSoFar, workspace.Options));
