--- conflicted
+++ resolved
@@ -43,14 +43,9 @@
 
         private static async Task<ImmutableArray<ITagSpan<InlineDiagnosticsTag>>> GetTagSpansAsync(string content)
         {
-<<<<<<< HEAD
-            using var workspace = TestWorkspace.CreateCSharp(content, composition: SquiggleUtilities.WpfCompositionWithSolutionCrawler);
+            using var workspace = EditorTestWorkspace.CreateCSharp(content, composition: SquiggleUtilities.WpfCompositionWithSolutionCrawler);
             Assert.True(workspace.TryApplyChanges(workspace.CurrentSolution.WithOptions(
                 workspace.CurrentSolution.Options.WithChangedOption(new OptionKey(DiagnosticOptionsStorage.PullDiagnosticsFeatureFlag), false))));
-
-=======
-            using var workspace = EditorTestWorkspace.CreateCSharp(content, composition: SquiggleUtilities.WpfCompositionWithSolutionCrawler);
->>>>>>> 1a925fe0
             return await GetTagSpansAsync(workspace);
         }
 
