--- conflicted
+++ resolved
@@ -34,38 +34,10 @@
             MyBase.New(isCaseSensitive:=False)
         End Sub
 
-<<<<<<< HEAD
-        Public Overrides Function MatchesFilterText(item As CompletionItem, filterText As String, trigger As CompletionTrigger, filterReason As CompletionFilterReason, Optional recentItems As ImmutableArray(Of String) = Nothing) As Boolean
-            ' If this Is a session started on backspace, we use a much looser prefix match check
-            ' to see if an item matches
-
-            If filterReason = CompletionFilterReason.BackspaceOrDelete AndAlso trigger.Kind = CompletionTriggerKind.Deletion Then
-                Return GetPrefixLength(item.FilterText, filterText) > 0
-            End If
-
-            Return MyBase.MatchesFilterText(item, filterText, trigger, filterReason, recentItems)
-        End Function
-
-        Public Overrides Function IsBetterFilterMatch(item1 As CompletionItem, item2 As CompletionItem, filterText As String, trigger As CompletionTrigger, filterReason As CompletionFilterReason, Optional recentItems As ImmutableArray(Of String) = Nothing) As Boolean
-
-            If filterReason = CompletionFilterReason.BackspaceOrDelete Then
-                Dim prefixLength1 = GetPrefixLength(item1.FilterText, filterText)
-                Dim prefixLength2 = GetPrefixLength(item2.FilterText, filterText)
-                Return prefixLength1 > prefixLength2 OrElse ((item1.Rules.MatchPriority > MatchPriority.Default AndAlso Not item2.Rules.MatchPriority > MatchPriority.Default) AndAlso Not IsEnumMemberItem(item1))
-            End If
-
-=======
-        Public Overrides ReadOnly Property QuestionTabInvokesSnippetCompletion As Boolean
-            Get
-                Return True
-            End Get
-        End Property
-
         Public Overrides Function IsBetterFilterMatch(
                 item1 As CompletionItem, item2 As CompletionItem,
                 filterText As String, trigger As CompletionTrigger,
                 recentItems As ImmutableArray(Of String)) As Boolean
->>>>>>> ac8f350e
             If IsEnumMemberItem(item2) Then
                 Dim match1 = GetMatch(item1, filterText)
                 Dim match2 = GetMatch(item2, filterText)
