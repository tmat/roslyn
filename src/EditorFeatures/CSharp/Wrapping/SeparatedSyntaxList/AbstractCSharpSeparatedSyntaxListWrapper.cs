--- conflicted
+++ resolved
@@ -12,11 +12,7 @@
         where TListItemSyntax : SyntaxNode
     {
         protected AbstractCSharpSeparatedSyntaxListWrapper()
-<<<<<<< HEAD
-            : base(new CSharpIndentationService())
-=======
             : base(CSharpIndentationService.Instance)
->>>>>>> 5ceb6487
         {
         }
     }
