﻿// Licensed to the .NET Foundation under one or more agreements.
// The .NET Foundation licenses this file to you under the MIT license.
// See the LICENSE file in the project root for more information.

using System;
using System.Collections.Generic;
using System.Collections.Immutable;
using System.Composition;
using System.Linq;
using System.Threading;
using System.Threading.Tasks;
using Microsoft.CodeAnalysis.CodeActions;
using Microsoft.CodeAnalysis.Diagnostics;
using Microsoft.CodeAnalysis.Host.Mef;
using Microsoft.CodeAnalysis.Options;
using Microsoft.CodeAnalysis.PooledObjects;
using Microsoft.CodeAnalysis.Text;

namespace Microsoft.CodeAnalysis.Editor.UnitTests.Diagnostics
{
    [Export(typeof(IDiagnosticAnalyzerService)), Shared, PartNotDiscoverable]
    internal class MockDiagnosticAnalyzerService : IDiagnosticAnalyzerService
    {
        private readonly ArrayBuilder<(DiagnosticData Diagnostic, DiagnosticKind KindFilter)> _diagnosticsWithKindFilter;
        public readonly List<DocumentId> DocumentsToReanalyze = new();

        [ImportingConstructor]
        [Obsolete(MefConstruction.ImportingConstructorMessage, error: true)]
        public MockDiagnosticAnalyzerService(IGlobalOptionService globalOptions)
        {
            GlobalOptions = globalOptions;
            _diagnosticsWithKindFilter = ArrayBuilder<(DiagnosticData Diagnostic, DiagnosticKind KindFilter)>.GetInstance();
        }

        public void AddDiagnostic(DiagnosticData diagnostic, DiagnosticKind diagnosticKind)
            => _diagnosticsWithKindFilter.Add((diagnostic, diagnosticKind));

        public void AddDiagnostics(ImmutableArray<DiagnosticData> diagnostics, DiagnosticKind diagnosticKind)
        {
            foreach (var diagnostic in diagnostics)
                AddDiagnostic(diagnostic, diagnosticKind);
        }

        public void Reanalyze(Workspace workspace, IEnumerable<ProjectId>? projectIds, IEnumerable<DocumentId>? documentIds, bool highPriority)
            => DocumentsToReanalyze.AddRange(documentIds);

        public DiagnosticAnalyzerInfoCache AnalyzerInfoCache
            => throw new NotImplementedException();

        public IGlobalOptionService GlobalOptions { get; }

        public bool ContainsDiagnostics(Workspace workspace, ProjectId projectId)
            => throw new NotImplementedException();

        public Task ForceAnalyzeAsync(Solution solution, Action<Project> onProjectAnalyzed, ProjectId? projectId, CancellationToken cancellationToken)
            => throw new NotImplementedException();

        public Task<ImmutableArray<DiagnosticData>> GetCachedDiagnosticsAsync(Workspace workspace, ProjectId? projectId, DocumentId? documentId, bool includeSuppressedDiagnostics, bool includeNonLocalDocumentDiagnostics, CancellationToken cancellationToken)
            => throw new NotImplementedException();

        public Task<ImmutableArray<DiagnosticData>> GetDiagnosticsAsync(Solution solution, ProjectId? projectId, DocumentId? documentId, bool includeSuppressedDiagnostics, bool includeNonLocalDocumentDiagnostics, CancellationToken cancellationToken)
            => throw new NotImplementedException();

        public Task<ImmutableArray<DiagnosticData>> GetDiagnosticsForIdsAsync(Solution solution, ProjectId? projectId, DocumentId? documentId, ImmutableHashSet<string>? diagnosticIds, bool includeSuppressedDiagnostics, bool includeNonLocalDocumentDiagnostics, CancellationToken cancellationToken)
            => throw new NotImplementedException();

<<<<<<< HEAD
        public Task<ImmutableArray<DiagnosticData>> GetDiagnosticsForSpanAsync(TextDocument document, TextSpan? range, Func<string, bool>? shouldIncludeDiagnostic, bool includeCompilerDiagnostics, bool includeSuppressedDiagnostics = true, ICodeActionRequestPriorityProvider? priorityProvider = null, Func<string, IDisposable?>? addOperationScope = null, DiagnosticKind diagnosticKind = DiagnosticKind.All, bool isExplicit = false, CancellationToken cancellationToken = default)
=======
        public Task<ImmutableArray<DiagnosticData>> GetDiagnosticsForSpanAsync(TextDocument document, TextSpan? range, Func<string, bool>? shouldIncludeDiagnostic, bool includeCompilerDiagnostics, bool includeSuppressedDiagnostics, ICodeActionRequestPriorityProvider priorityProvider, Func<string, IDisposable?>? addOperationScope, DiagnosticKind diagnosticKind, bool isExplicit, CancellationToken cancellationToken)
>>>>>>> d7a4cad2
            => Task.FromResult(_diagnosticsWithKindFilter.Where(d => diagnosticKind == d.KindFilter).Select(d => d.Diagnostic).ToImmutableArray());

        public Task<ImmutableArray<DiagnosticData>> GetProjectDiagnosticsForIdsAsync(Solution solution, ProjectId? projectId, ImmutableHashSet<string>? diagnosticIds, bool includeSuppressedDiagnostics, bool includeNonLocalDocumentDiagnostics, CancellationToken cancellationToken)
            => throw new NotImplementedException();

        public Task<ImmutableArray<DiagnosticData>> GetSpecificCachedDiagnosticsAsync(Workspace workspace, object id, bool includeSuppressedDiagnostics, bool includeNonLocalDocumentDiagnostics, CancellationToken cancellationToken)
            => throw new NotImplementedException();

<<<<<<< HEAD
        public Task<(ImmutableArray<DiagnosticData> diagnostics, bool upToDate)> TryGetDiagnosticsForSpanAsync(TextDocument document, TextSpan range, Func<string, bool>? shouldIncludeDiagnostic, bool includeSuppressedDiagnostics = false, ICodeActionRequestPriorityProvider? priorityProvider = null, DiagnosticKind diagnosticKind = DiagnosticKind.All, bool isExplicit = false, CancellationToken cancellationToken = default)
=======
        public Task<(ImmutableArray<DiagnosticData> diagnostics, bool upToDate)> TryGetDiagnosticsForSpanAsync(TextDocument document, TextSpan range, Func<string, bool>? shouldIncludeDiagnostic, bool includeSuppressedDiagnostics, ICodeActionRequestPriorityProvider priorityProvider, DiagnosticKind diagnosticKind, bool isExplicit, CancellationToken cancellationToken)
>>>>>>> d7a4cad2
            => throw new NotImplementedException();
    }
}<|MERGE_RESOLUTION|>--- conflicted
+++ resolved
@@ -64,11 +64,7 @@
         public Task<ImmutableArray<DiagnosticData>> GetDiagnosticsForIdsAsync(Solution solution, ProjectId? projectId, DocumentId? documentId, ImmutableHashSet<string>? diagnosticIds, bool includeSuppressedDiagnostics, bool includeNonLocalDocumentDiagnostics, CancellationToken cancellationToken)
             => throw new NotImplementedException();
 
-<<<<<<< HEAD
-        public Task<ImmutableArray<DiagnosticData>> GetDiagnosticsForSpanAsync(TextDocument document, TextSpan? range, Func<string, bool>? shouldIncludeDiagnostic, bool includeCompilerDiagnostics, bool includeSuppressedDiagnostics = true, ICodeActionRequestPriorityProvider? priorityProvider = null, Func<string, IDisposable?>? addOperationScope = null, DiagnosticKind diagnosticKind = DiagnosticKind.All, bool isExplicit = false, CancellationToken cancellationToken = default)
-=======
         public Task<ImmutableArray<DiagnosticData>> GetDiagnosticsForSpanAsync(TextDocument document, TextSpan? range, Func<string, bool>? shouldIncludeDiagnostic, bool includeCompilerDiagnostics, bool includeSuppressedDiagnostics, ICodeActionRequestPriorityProvider priorityProvider, Func<string, IDisposable?>? addOperationScope, DiagnosticKind diagnosticKind, bool isExplicit, CancellationToken cancellationToken)
->>>>>>> d7a4cad2
             => Task.FromResult(_diagnosticsWithKindFilter.Where(d => diagnosticKind == d.KindFilter).Select(d => d.Diagnostic).ToImmutableArray());
 
         public Task<ImmutableArray<DiagnosticData>> GetProjectDiagnosticsForIdsAsync(Solution solution, ProjectId? projectId, ImmutableHashSet<string>? diagnosticIds, bool includeSuppressedDiagnostics, bool includeNonLocalDocumentDiagnostics, CancellationToken cancellationToken)
@@ -77,11 +73,7 @@
         public Task<ImmutableArray<DiagnosticData>> GetSpecificCachedDiagnosticsAsync(Workspace workspace, object id, bool includeSuppressedDiagnostics, bool includeNonLocalDocumentDiagnostics, CancellationToken cancellationToken)
             => throw new NotImplementedException();
 
-<<<<<<< HEAD
-        public Task<(ImmutableArray<DiagnosticData> diagnostics, bool upToDate)> TryGetDiagnosticsForSpanAsync(TextDocument document, TextSpan range, Func<string, bool>? shouldIncludeDiagnostic, bool includeSuppressedDiagnostics = false, ICodeActionRequestPriorityProvider? priorityProvider = null, DiagnosticKind diagnosticKind = DiagnosticKind.All, bool isExplicit = false, CancellationToken cancellationToken = default)
-=======
         public Task<(ImmutableArray<DiagnosticData> diagnostics, bool upToDate)> TryGetDiagnosticsForSpanAsync(TextDocument document, TextSpan range, Func<string, bool>? shouldIncludeDiagnostic, bool includeSuppressedDiagnostics, ICodeActionRequestPriorityProvider priorityProvider, DiagnosticKind diagnosticKind, bool isExplicit, CancellationToken cancellationToken)
->>>>>>> d7a4cad2
             => throw new NotImplementedException();
     }
 }