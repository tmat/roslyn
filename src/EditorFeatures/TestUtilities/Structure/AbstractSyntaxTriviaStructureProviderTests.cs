--- conflicted
+++ resolved
@@ -22,16 +22,11 @@
             var trivia = root.FindTrivia(position, findInsideTrivia: true);
 
             var outliner = CreateProvider();
-<<<<<<< HEAD
             using var actualRegions = TemporaryArray<BlockSpan>.Empty;
-            outliner.CollectBlockSpans(document, trivia, ref actualRegions.AsRef(), CancellationToken.None);
-=======
-            var actualRegions = ArrayBuilder<BlockSpan>.GetInstance();
             var optionProvider = new BlockStructureOptionProvider(
                 document.Project.Solution.Options,
                 isMetadataAsSource: document.Project.Solution.Workspace.Kind == CodeAnalysis.WorkspaceKind.MetadataAsSource);
-            outliner.CollectBlockSpans(trivia, actualRegions, optionProvider, CancellationToken.None);
->>>>>>> 72e1f823
+            outliner.CollectBlockSpans(trivia, ref actualRegions.AsRef(), optionProvider, CancellationToken.None);
 
             // TODO: Determine why we get null outlining spans.
             return actualRegions.ToImmutableAndClear();
