--- conflicted
+++ resolved
@@ -3754,11 +3754,7 @@
                     newFilters.Add(f.WithSelected(False))
                 Next
 
-<<<<<<< HEAD
                 newFilters.Add(New Data.CompletionFilterWithState(FilterSet.InterfaceFilter, isAvailable:=True, isSelected:=True))
-=======
-                newFilters.Add(New Data.CompletionFilterWithState(CompletionSource.FilterSet.GetOrCreateFilter(CompletionItemFilter.InterfaceFilter), isAvailable:=True, isSelected:=True))
->>>>>>> 0bbe746d
 
                 state.RaiseFiltersChanged(newFilters.ToImmutableAndFree())
 
@@ -3791,11 +3787,7 @@
                     newFilters.Add(f.WithSelected(False))
                 Next
 
-<<<<<<< HEAD
                 newFilters.Add(New Data.CompletionFilterWithState(FilterSet.InterfaceFilter, isAvailable:=True, isSelected:=True))
-=======
-                newFilters.Add(New Data.CompletionFilterWithState(CompletionSource.FilterSet.GetOrCreateFilter(CompletionItemFilter.InterfaceFilter), isAvailable:=True, isSelected:=True))
->>>>>>> 0bbe746d
 
                 state.RaiseFiltersChanged(newFilters.ToImmutableAndFree())
                 Await state.WaitForUIRenderedAsync()
@@ -3829,11 +3821,7 @@
                     newFilters.Add(f.WithSelected(False))
                 Next
 
-<<<<<<< HEAD
                 newFilters.Add(New Data.CompletionFilterWithState(FilterSet.InterfaceFilter, isAvailable:=True, isSelected:=True))
-=======
-                newFilters.Add(New Data.CompletionFilterWithState(CompletionSource.FilterSet.GetOrCreateFilter(CompletionItemFilter.InterfaceFilter), isAvailable:=True, isSelected:=True))
->>>>>>> 0bbe746d
 
                 state.RaiseFiltersChanged(newFilters.ToImmutableAndFree())
                 Await state.WaitForUIRenderedAsync()
@@ -3867,11 +3855,7 @@
                     newFilters.Add(f.WithSelected(False))
                 Next
 
-<<<<<<< HEAD
                 newFilters.Add(New Data.CompletionFilterWithState(FilterSet.InterfaceFilter, isAvailable:=True, isSelected:=True))
-=======
-                newFilters.Add(New Data.CompletionFilterWithState(CompletionSource.FilterSet.GetOrCreateFilter(CompletionItemFilter.InterfaceFilter), isAvailable:=True, isSelected:=True))
->>>>>>> 0bbe746d
 
                 state.RaiseFiltersChanged(newFilters.ToImmutableAndFree())
                 Await state.WaitForUIRenderedAsync()
