--- conflicted
+++ resolved
@@ -28,12 +28,8 @@
 
                 Dim globalOptions = workspace.GetService(Of IGlobalOptionService)
                 Dim tagProducer = New ReferenceHighlightingViewTaggerProvider(
-<<<<<<< HEAD
-                    workspace.ExportProvider.GetExportedValue(Of IThreadingContext),
-=======
                     workspace.GetService(Of IThreadingContext),
                     globalOptions,
->>>>>>> 67d940c4
                     AsynchronousOperationListenerProvider.NullProvider)
 
                 Dim hostDocument = workspace.Documents.Single(Function(d) d.CursorPosition.HasValue)
