--- conflicted
+++ resolved
@@ -77,11 +77,7 @@
 
                 if (selectionOpt.HasValue)
                 {
-<<<<<<< HEAD
-                    var ruleFactory = document.Project.Solution.Workspace.Services.GetRequiredService<IHostDependentFormattingRuleFactoryService>();
-=======
                     var ruleFactory = document.Project.Solution.Services.GetRequiredService<IHostDependentFormattingRuleFactoryService>();
->>>>>>> fb575a24
                     changes = ruleFactory.FilterFormattedChanges(document.Id, selectionOpt.Value, changes).ToImmutableArray();
                 }
 
