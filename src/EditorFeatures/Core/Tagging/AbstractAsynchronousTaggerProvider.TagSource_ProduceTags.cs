﻿// Licensed to the .NET Foundation under one or more agreements.
// The .NET Foundation licenses this file to you under the MIT license.
// See the LICENSE file in the project root for more information.

using System;
using System.Collections.Generic;
using System.Collections.Immutable;
using System.Diagnostics;
using System.Linq;
using System.Threading;
using System.Threading.Tasks;
using Microsoft.CodeAnalysis.Collections;
using Microsoft.CodeAnalysis.Editor.Shared.Extensions;
using Microsoft.CodeAnalysis.Editor.Shared.Tagging;
using Microsoft.CodeAnalysis.Internal.Log;
using Microsoft.CodeAnalysis.Options;
using Microsoft.CodeAnalysis.PooledObjects;
using Microsoft.CodeAnalysis.Text;
using Microsoft.CodeAnalysis.Workspaces;
using Microsoft.VisualStudio.Text;
using Microsoft.VisualStudio.Text.Editor;
using Microsoft.VisualStudio.Text.Tagging;
using Microsoft.VisualStudio.Threading;
using Roslyn.Utilities;

namespace Microsoft.CodeAnalysis.Editor.Tagging;

internal partial class AbstractAsynchronousTaggerProvider<TTag>
{
    private partial class TagSource
    {
        private void OnCaretPositionChanged(object? _, CaretPositionChangedEventArgs e)
        {
            _dataSource.ThreadingContext.ThrowIfNotOnUIThread();

            Debug.Assert(_dataSource.CaretChangeBehavior.HasFlag(TaggerCaretChangeBehavior.RemoveAllTagsOnCaretMoveOutsideOfTag));

            var caret = _dataSource.GetCaretPoint(_textView, _subjectBuffer);
            if (caret.HasValue)
            {
                // If it changed position and we're still in a tag, there's nothing more to do
                var currentTags = TryGetTagIntervalTreeForBuffer(caret.Value.Snapshot.TextBuffer);
                if (currentTags != null && currentTags.GetIntersectingSpans(new SnapshotSpan(caret.Value, 0)).Count > 0)
                {
                    // Caret is inside a tag.  No need to do anything.
                    return;
                }
            }

            RemoveAllTags();
        }

        private void RemoveAllTags()
        {
            _dataSource.ThreadingContext.ThrowIfNotOnUIThread();

            var oldTagTrees = BufferToTagTree.InterlockedExchange(
                ref _cachedTagTrees_mayChangeFromAnyThread, BufferToTagTree.Empty);

            var snapshot = _subjectBuffer.CurrentSnapshot;
            var oldTagTree = GetTagTree(snapshot, oldTagTrees);

            // everything from old tree is removed.
            RaiseTagsChanged(snapshot.TextBuffer, new DiffResult(added: null, removed: new(oldTagTree.GetSpans(snapshot).Select(s => s.Span))));
        }

        private void OnSubjectBufferChanged(object? _, TextContentChangedEventArgs e)
        {
            _dataSource.ThreadingContext.ThrowIfNotOnUIThread();
            UpdateTagsForTextChange(e);
        }

        private void UpdateTagsForTextChange(TextContentChangedEventArgs e)
        {
            _dataSource.ThreadingContext.ThrowIfNotOnUIThread();

            if (_dataSource.TextChangeBehavior.HasFlag(TaggerTextChangeBehavior.RemoveAllTags))
            {
                this.RemoveAllTags();
                return;
            }

            // Don't bother going forward if we're not going adjust any tags based on edits.
            if (_dataSource.TextChangeBehavior.HasFlag(TaggerTextChangeBehavior.RemoveTagsThatIntersectEdits))
            {
                RemoveTagsThatIntersectEdit(e);
                return;
            }
        }

        private void RemoveTagsThatIntersectEdit(TextContentChangedEventArgs e)
        {
            if (e.Changes.Count == 0)
                return;

            var snapshot = e.After;
            var buffer = snapshot.TextBuffer;

            // Everything we're passing in here is synchronous.  So we can assert that this must complete synchronously
            // as well.
            var (oldTagTrees, newTagTrees) = CompareAndSwapTagTreesAsync(
                oldTagTrees =>
                {
                    if (oldTagTrees.TryGetValue(buffer, out var treeForBuffer))
                    {
                        var tagsToRemove = e.Changes.SelectMany(c => treeForBuffer.GetIntersectingSpans(new SnapshotSpan(snapshot, c.NewSpan)));
                        if (tagsToRemove.Any())
                        {
                            var allTags = treeForBuffer.GetSpans(e.After).ToList();
                            var newTagTree = new TagSpanIntervalTree<TTag>(
                                buffer,
                                treeForBuffer.SpanTrackingMode,
                                allTags.Except(tagsToRemove, comparer: this));
                            return new(oldTagTrees.SetItem(buffer, newTagTree));
                        }
                    }

                    // return oldTagTrees to indicate nothing changed.
                    return new(oldTagTrees);
                }, _dataSource.ThreadingContext.DisposalToken).VerifyCompleted();

            // Can happen if we were canceled.  Just bail out immediate.
            if (newTagTrees.IsDefault)
                return;

            // Nothing changed.  Bail out.
            if (oldTagTrees == newTagTrees)
                return;

            // Not sure why we are diffing when we already have tagsToRemove. is it due to _tagSpanComparer might return
            // different result than GetIntersectingSpans?
            //
            // treeForBuffer basically points to oldTagTrees. case where oldTagTrees not exist is already taken cared by
            // CachedTagTrees.TryGetValue.
            var difference = ComputeDifference(snapshot, newTagTrees[buffer], oldTagTrees[buffer]);

            RaiseTagsChanged(buffer, difference);
        }

        private TagSpanIntervalTree<TTag> GetTagTree(ITextSnapshot snapshot, BufferToTagTree tagTrees)
        {
            return tagTrees.TryGetValue(snapshot.TextBuffer, out var tagTree)
                ? tagTree
                : new TagSpanIntervalTree<TTag>(snapshot.TextBuffer, _dataSource.SpanTrackingMode);
        }

        private void OnEventSourceChanged(object? _1, TaggerEventArgs _2)
            => EnqueueWork(highPriority: false);

        private void EnqueueWork(bool highPriority)
        {
            // Cancel any expensive, in-flight, tagging work as there's now a request to perform lightweight tagging.
            // Note: intentionally ignoring the return value here.  We're enqueuing normal work here, so it has no
            // associated token with it.
            _ = _nonFrozenComputationCancellationSeries.CreateNext();
            EnqueueWork(highPriority, _dataSource.SupportsFrozenPartialSemantics, nonFrozenComputationToken: null);
        }

        private void EnqueueWork(bool highPriority, bool frozenPartialSemantics, CancellationToken? nonFrozenComputationToken)
            => _eventChangeQueue.AddWork(
                new TagSourceQueueItem(highPriority, frozenPartialSemantics, nonFrozenComputationToken),
                _dataSource.CancelOnNewWork);

        private async ValueTask<VoidResult> ProcessEventChangeAsync(
            ImmutableSegmentedList<TagSourceQueueItem> changes, CancellationToken cancellationToken)
        {
            Contract.ThrowIfTrue(changes.IsEmpty);

            // If any of the requests was high priority, then compute at that speed.
            var highPriority = changes.Any(x => x.HighPriority);

            // If any of the requests are for frozen partial, then we do compute with frozen partial semantics.  We
            // always want these "fast but inaccurate" passes to happen first.  That pass will then enqueue the work
            // to do the slow-but-accurate pass.
            var frozenPartialSemantics = changes.Any(t => t.FrozenPartialSemantics);

            if (!frozenPartialSemantics && _dataSource.SupportsFrozenPartialSemantics)
            {
                // We're asking for expensive tags, and this tagger supports frozen partial tags.  Kick off the work
                // to do this expensive tagging, but attach ourselves to the requested cancellation token so this
                // expensive work can be canceled if new requests for frozen partial work come in.

                // Since we're not frozen-partial, all requests must have an associated cancellation token.  And all but
                // the last *must* be already canceled (since each is canceled as new work is added).
                Contract.ThrowIfFalse(changes.All(t => !t.FrozenPartialSemantics));
                Contract.ThrowIfFalse(changes.All(t => t.NonFrozenComputationToken != null));
                Contract.ThrowIfFalse(changes.Take(changes.Count - 1).All(t => t.NonFrozenComputationToken!.Value.IsCancellationRequested));

                var lastNonFrozenComputationToken = changes[^1].NonFrozenComputationToken!.Value;

                // Need a dedicated try/catch here since we're operating on a different token than the queue's token.
                using var linkedTokenSource = CancellationTokenSource.CreateLinkedTokenSource(lastNonFrozenComputationToken, cancellationToken);
                try
                {
<<<<<<< HEAD
                    return await RecomputeTagsAsync(
                        highPriority, frozenPartialSemantics, blockingJTFCall: false, linkedTokenSource.Token).ConfigureAwait(false);
=======
                    await RecomputeTagsAsync(highPriority, frozenPartialSemantics, calledFromJtfRun: false, linkedTokenSource.Token).ConfigureAwait(false);
                    return default;
>>>>>>> 4e01406c
                }
                catch (OperationCanceledException ex) when (ExceptionUtilities.IsCurrentOperationBeingCancelled(ex, linkedTokenSource.Token))
                {
                    return default;
                }
            }
            else
            {
                // Normal request to either compute frozen partial tags, or compute normal tags in a tagger that does
                // *not* support frozen partial tagging.
<<<<<<< HEAD
                return await RecomputeTagsAsync(
                    highPriority, frozenPartialSemantics, blockingJTFCall: false, cancellationToken).ConfigureAwait(false);
=======
                await RecomputeTagsAsync(highPriority, frozenPartialSemantics, calledFromJtfRun: false, cancellationToken).ConfigureAwait(false);
                return default;
            }
        }

        private async Task<(BufferToTagTree oldTagTrees, BufferToTagTree newTagTrees)> CompareAndSwapTagTreesAsync(
            Func<BufferToTagTree, ValueTask<BufferToTagTree>> callback,
            CancellationToken cancellationToken)
        {
            while (!cancellationToken.IsCancellationRequested)
            {
                var oldTagTrees = _cachedTagTrees_mayChangeFromAnyThread;

                // Compute the new tag trees, based on what the current tag trees are.  Intentionally CA(true) here so
                // we stay on the UI thread if we're in a JTF blocking call.
                var newTagTrees = await callback(oldTagTrees).ConfigureAwait(true);

                // Now, try to update the cached tag trees to what we computed.  If we win, we're done.  Otherwise, some
                // other thread was able to do this, and we need to try again.
                if (oldTagTrees == BufferToTagTree.InterlockedCompareExchange(ref _cachedTagTrees_mayChangeFromAnyThread, newTagTrees, oldTagTrees))
                    return (oldTagTrees, newTagTrees);
>>>>>>> 4e01406c
            }

            return default;
        }

        /// <summary>
        /// Passed a boolean to say if we're computing the
        /// initial set of tags or not.  If we're computing the initial set of tags, we lower
        /// all our delays so that we can get results to the screen as quickly as possible.
        /// <para>This gives a good experience when a document is opened as the document appears complete almost
        /// immediately.  Once open though, our normal delays come into play so as to not cause a flashy experience.</para>
        /// </summary>
        /// <remarks>
        /// In the event of a cancellation request, this method may <em>either</em> return at the next availability
        /// or throw a cancellation exception.
        /// </remarks>
<<<<<<< HEAD
        /// <param name="highPriority">If this tagging request should be processed as quickly as possible with no extra
        /// delays added for it.
        /// </param>
        /// <param name="blockingJTFCall">If this is called in a blocking fashion from inside a JTF.Run call.</param>
        private async Task<VoidResult> RecomputeTagsAsync(
            bool highPriority,
            bool frozenPartialSemantics,
            bool blockingJTFCall,
            CancellationToken cancellationToken)
        {
            // Note: this method is called in some blocking scenarios.  Specifically, when the outlining manager blocks
            // on outlining tags.  As such, we use ConfigureAwait(true) and NoThrowAwaitable(captureContext: true) to
            // ensure we're always coming back to the calling context as much as possible.  In the blocking case, this
            // is good, so we don't have unnecessary thread switches.  In the non-blocking threadpool case, this is also
            // fine as CA(true) will just keep us on the threadpool.

            var isVisible = true;
            var spansToTag = ImmutableArray<DocumentSnapshotSpan>.Empty;
            SnapshotPoint? caretPosition = null;
            ImmutableDictionary<ITextBuffer, TagSpanIntervalTree<TTag>> oldTagTrees = null!;
            object? oldState = null;
            TextChangeRange? textChangeRange = null;
            var subjectBufferVersion = -1;

            // Enqueue work to a queue that will all tagger main thread work together in the near future. This let's
            // us avoid hammering the dispatcher queue with lots of work that causes contention.  Additionally, use
            // a no-throw awaitable so that in the common case where we cancel before, we don't throw an exception
            // that can exacerbate cross process debugging scenarios.
            await _dataSource._mainThreadManager.PerformWorkOnMainThreadAsync(() =>
            {
                _dataSource.ThreadingContext.ThrowIfNotOnUIThread();
                isVisible = _visibilityTracker is null || _visibilityTracker.IsVisible(_subjectBuffer);
                // Make a copy of all the data we need while we're on the foreground.  Then switch to a threadpool
                // thread to do the computation. Finally, once new tags have been computed, then we update our state
                // again on the foreground.
                spansToTag = GetSpansAndDocumentsToTag();
                caretPosition = _dataSource.GetCaretPoint(_textView, _subjectBuffer);
                oldTagTrees = this.CachedTagTrees;
                oldState = this.State;
                textChangeRange = this.AccumulatedTextChanges;
                subjectBufferVersion = _subjectBuffer.CurrentSnapshot.Version.VersionNumber;
            }, cancellationToken).NoThrowAwaitable(captureContext: true);

            // Since we don't ever throw above, check and see if the await completed due to cancellation and do not
            // proceed.
=======
        /// <param name="highPriority"> If this tagging request should be processed as quickly as possible with no extra
        /// delays added for it.
        /// </param>
        /// <param name="calledFromJtfRun">If this method is being called from within a JTF.Run call.  This is used to
        /// ensure we don't do unnecessary switches to the threadpool while JTF is waiting on us.</param>
        private async Task<BufferToTagTree> RecomputeTagsAsync(
            bool highPriority,
            bool frozenPartialSemantics,
            bool calledFromJtfRun,
            CancellationToken cancellationToken)
        {
            // Jump to the main thread, as we have to grab the spans to tag and the caret point.
            await _dataSource.ThreadingContext.JoinableTaskFactory.SwitchToMainThreadAsync(cancellationToken).NoThrowAwaitable();
>>>>>>> 4e01406c
            if (cancellationToken.IsCancellationRequested)
                return default;

            // if we're tagging documents that are not visible, then introduce a long delay so that we avoid
            // consuming machine resources on work the user isn't likely to see.
            //
            // Don't do this for explicit high priority requests as the caller wants the UI updated as quickly as
            // possible.
            if (!highPriority && !isVisible)
            {
                // Use NoThrow as this is a high source of cancellation exceptions.  This avoids the exception and instead
                // bails gracefully by checking below.
                await _visibilityTracker.DelayWhileNonVisibleAsync(
                    _dataSource.ThreadingContext, _dataSource.AsyncListener, _subjectBuffer, DelayTimeSpan.NonFocus, cancellationToken).NoThrowAwaitable(captureContext: true);
            }

<<<<<<< HEAD
            if (cancellationToken.IsCancellationRequested)
                return default;

            using (Logger.LogBlock(FunctionId.Tagger_TagSource_RecomputeTags, cancellationToken))
            {
                // Explicitly switch to a threadpool thread to do the expensive tagging work on a BG thread.  But not if
                // we're in an explicit JTF.Run call as that would just add unnecessary blocking waiting for the
                // threadpool to do this work.
                if (!blockingJTFCall)
=======
            using (Logger.LogBlock(FunctionId.Tagger_TagSource_RecomputeTags, cancellationToken))
            {
                _dataSource.ThreadingContext.ThrowIfNotOnUIThread();
                if (cancellationToken.IsCancellationRequested)
                    return default;

                // Make a copy of all the data we need while we're on the foreground.  Then switch to a threadpool
                // thread to do the computation. Finally, once new tags have been computed, then we update our state
                // again on the foreground.
                var spansToTag = GetSpansAndDocumentsToTag();
                var caretPosition = _dataSource.GetCaretPoint(_textView, _subjectBuffer);

                // If we're being called from within a blocking JTF.Run call, we don't want to switch to the background
                // if we can avoid it.
                if (!calledFromJtfRun)
>>>>>>> 4e01406c
                    await TaskScheduler.Default;

                if (cancellationToken.IsCancellationRequested)
                    return default;

                if (frozenPartialSemantics)
                {
                    spansToTag = spansToTag.SelectAsArray(ds => new DocumentSnapshotSpan(
                        ds.Document?.WithFrozenPartialSemantics(cancellationToken),
                        ds.SnapshotSpan));
                }

<<<<<<< HEAD
                // Create a context to store pass the information along and collect the results.
                var context = new TaggerContext<TTag>(
                    oldState, frozenPartialSemantics, spansToTag, caretPosition, textChangeRange, oldTagTrees);
                await ProduceTagsAsync(context, cancellationToken).ConfigureAwait(true);
=======
                // Now spin, trying to compute the updated tags.  We only need to do this as the tag state is also
                // allowed to change on the UI thread (for example, taggers can say they want tags to be immediately
                // removed when an edit happens. So, we need to keep recomputing the tags until we win and become the
                // latest tags.
                var oldState = _state_accessOnlyFromEventChangeQueueCallback;
>>>>>>> 4e01406c

                TaggerContext<TTag> context = null!;
                var (oldTagTrees, newTagTrees) = await CompareAndSwapTagTreesAsync(
                    async oldTagTrees =>
                    {
                        // Create a context to store pass the information along and collect the results.
                        context = new TaggerContext<TTag>(
                            oldState, frozenPartialSemantics, spansToTag, caretPosition, oldTagTrees.Map);
                        await ProduceTagsAsync(context, cancellationToken).ConfigureAwait(false);

                        return ComputeNewTagTrees(oldTagTrees, context);
                    }, cancellationToken).ConfigureAwait(continueOnCapturedContext: calledFromJtfRun);

<<<<<<< HEAD
                // Then switch back to the UI thread to update our state and kick off the work to notify the editor.
                // Like at the start of this method, use a shared UI queue so that several taggers can switch to the
                // UI thread at once.
                await _dataSource._mainThreadManager.PerformWorkOnMainThreadAsync(() =>
                {
                    _dataSource.ThreadingContext.ThrowIfNotOnUIThread();

                    // Once we start assigning  our state, we're uncancellable.  We must report the changed
                    // information to the editor.  The only case where it's ok not to is if the tagger itself is
                    // disposed.  Nothing should actually check cancellation at this point.  But this ensures that
                    // if that happens, we don't corrupt state by only partially updating.
                    cancellationToken = CancellationToken.None;

                    this.CachedTagTrees = newTagTrees;
                    this.State = context.State;
                    if (this._subjectBuffer.CurrentSnapshot.Version.VersionNumber == subjectBufferVersion)
                    {
                        // Only clear the accumulated text changes if the subject buffer didn't change during the
                        // tagging operation. Otherwise, it is impossible to know which changes occurred prior to the
                        // request to tag, and which ones occurred during the tagging itself. Since
                        // AccumulatedTextChanges is a conservative representation of the work that needs to be done, in
                        // the event this value is not cleared the only potential impact will be slightly more work
                        // being done during the next classification pass.
                        this.AccumulatedTextChanges = null;
                    }
=======
                // We may get back null if we were canceled.  Immediately bail out in that case.
                if (newTagTrees.IsDefault)
                    return default;

                var bufferToChanges = ProcessNewTagTrees(spansToTag, oldTagTrees, newTagTrees, cancellationToken);

                // Note: assigning to 'State' is completely safe.  It is only ever read from the _eventChangeQueue
                // serial callbacks on the threadpool.
                _state_accessOnlyFromEventChangeQueueCallback = context.State;
>>>>>>> 4e01406c

                    OnTagsChangedForBuffer(bufferToChanges, highPriority);

<<<<<<< HEAD
                    // Once we've computed tags, pause ourselves if we're no longer visible.  That way we don't consume any
                    // machine resources that the user won't even notice.
                    PauseIfNotVisible();

                    // If we were computing with frozen partial semantics here, enqueue work to compute *without* frozen
                    // partial snapshots so we move to accurate results shortly. Create and pass along a new cancellation
                    // token for this expensive work so that it can be canceled by future lightweight work.
                    if (frozenPartialSemantics)
                        this.EnqueueWork(highPriority, frozenPartialSemantics: false, _nonFrozenComputationCancellationSeries.CreateNext(default));
                }, cancellationToken).NoThrowAwaitable(captureContext: true);

                return default;
=======
                // If we were computing with frozen partial semantics here, enqueue work to compute *without* frozen
                // partial snapshots so we move to accurate results shortly. Create and pass along a new cancellation
                // token for this expensive work so that it can be canceled by future lightweight work.
                if (frozenPartialSemantics)
                    this.EnqueueWork(highPriority, frozenPartialSemantics: false, _nonFrozenComputationCancellationSeries.CreateNext(default));

                return newTagTrees;
>>>>>>> 4e01406c
            }
        }

        private ImmutableArray<DocumentSnapshotSpan> GetSpansAndDocumentsToTag()
        {
            _dataSource.ThreadingContext.ThrowIfNotOnUIThread();

            // TODO: Update to tag spans from all related documents.

            using var _ = PooledDictionary<ITextSnapshot, Document?>.GetInstance(out var snapshotToDocumentMap);
            var spansToTag = _dataSource.GetSpansToTag(_textView, _subjectBuffer);

            var spansAndDocumentsToTag = spansToTag.SelectAsArray(span =>
            {
                if (!snapshotToDocumentMap.TryGetValue(span.Snapshot, out var document))
                {
                    CheckSnapshot(span.Snapshot);

                    document = span.Snapshot.GetOpenDocumentInCurrentContextWithChanges();
                    snapshotToDocumentMap[span.Snapshot] = document;
                }

                // document can be null if the buffer the given span is part of is not part of our workspace.
                return new DocumentSnapshotSpan(document, span);
            });

            return spansAndDocumentsToTag;
        }

        [Conditional("DEBUG")]
        private static void CheckSnapshot(ITextSnapshot snapshot)
        {
            var container = snapshot.TextBuffer.AsTextContainer();
            if (Workspace.TryGetWorkspace(container, out _))
            {
                // if the buffer is part of our workspace, it must be the latest.
                Debug.Assert(snapshot.Version.Next == null, "should be on latest snapshot");
            }
        }

        private BufferToTagTree ComputeNewTagTrees(BufferToTagTree oldTagTrees, TaggerContext<TTag> context)
        {
            // Ignore any tag spans reported for any buffers we weren't interested in.

            var spansToTag = context.SpansToTag;
            var buffersToTag = spansToTag.Select(dss => dss.SnapshotSpan.Snapshot.TextBuffer).ToSet();
            var newTagsByBuffer =
                context.TagSpans.Where(ts => buffersToTag.Contains(ts.Span.Snapshot.TextBuffer))
                                .ToLookup(t => t.Span.Snapshot.TextBuffer);
            var spansTagged = context._spansTagged;

            var spansToInvalidateByBuffer = spansTagged.ToLookup(
                keySelector: span => span.Snapshot.TextBuffer,
                elementSelector: span => span);

            // Walk through each relevant buffer and decide what the interval tree should be
            // for that buffer.  In general this will work by keeping around old tags that
            // weren't in the range that was re-tagged, and merging them with the new tags
            // produced for the range that was re-tagged.
            var newTagTrees = BufferToTagTree.Empty;
            foreach (var buffer in buffersToTag)
            {
                var newTagTree = ComputeNewTagTree(oldTagTrees, buffer, newTagsByBuffer[buffer], spansToInvalidateByBuffer[buffer]);
                if (newTagTree != null)
                    newTagTrees = newTagTrees.Add(buffer, newTagTree);
            }

            return newTagTrees;
        }

        private TagSpanIntervalTree<TTag>? ComputeNewTagTree(
            BufferToTagTree oldTagTrees,
            ITextBuffer textBuffer,
            IEnumerable<ITagSpan<TTag>> newTags,
            IEnumerable<SnapshotSpan> spansToInvalidate)
        {
            var noNewTags = newTags.IsEmpty();
            var noSpansToInvalidate = spansToInvalidate.IsEmpty();
            oldTagTrees.TryGetValue(textBuffer, out var oldTagTree);

            if (oldTagTree == null)
            {
                if (noNewTags)
                {
                    // We have no new tags, and no old tags either.  No need to store anything
                    // for this buffer.
                    return null;
                }

                // If we don't have any old tags then we just need to return the new tags.
                return new TagSpanIntervalTree<TTag>(textBuffer, _dataSource.SpanTrackingMode, newTags);
            }

            // If we don't have any new tags, and there was nothing to invalidate, then we can 
            // keep whatever old tags we have without doing any additional work.
            if (noNewTags && noSpansToInvalidate)
            {
                return oldTagTree;
            }

            // We either have some new tags, or we have some tags to invalidate.
            // First, determine which of the old tags we want to keep around.
            var snapshot = noNewTags ? spansToInvalidate.First().Snapshot : newTags.First().Span.Snapshot;
            var oldTagsToKeep = noSpansToInvalidate
                ? oldTagTree.GetSpans(snapshot)
                : GetNonIntersectingTagSpans(spansToInvalidate, oldTagTree);

            // Then union those with the new tags to produce the final tag tree.
            var finalTags = oldTagsToKeep.Concat(newTags);
            return new TagSpanIntervalTree<TTag>(textBuffer, _dataSource.SpanTrackingMode, finalTags);
        }

        private IEnumerable<ITagSpan<TTag>> GetNonIntersectingTagSpans(IEnumerable<SnapshotSpan> spansToInvalidate, TagSpanIntervalTree<TTag> oldTagTree)
        {
            var firstSpanToInvalidate = spansToInvalidate.First();
            var snapshot = firstSpanToInvalidate.Snapshot;

            // Performance: No need to fully realize spansToInvalidate or do any of the calculations below if the
            //   full snapshot is being invalidated.
            if (firstSpanToInvalidate.Length == snapshot.Length)
                return [];

            return oldTagTree.GetSpans(snapshot).Except(
                spansToInvalidate.SelectMany(oldTagTree.GetIntersectingSpans),
                comparer: this);
        }

        private bool ShouldSkipTagProduction()
        {
            if (_dataSource.Options.OfType<Option2<bool>>().Any(option => !_dataSource.GlobalOptions.GetOption(option)))
                return true;

            var languageName = _subjectBuffer.GetLanguageName();
            return _dataSource.Options.OfType<PerLanguageOption2<bool>>().Any(option => languageName == null || !_dataSource.GlobalOptions.GetOption(option, languageName));
        }

        private Task ProduceTagsAsync(TaggerContext<TTag> context, CancellationToken cancellationToken)
        {
            // If the feature is disabled, then just produce no tags.
            return ShouldSkipTagProduction()
                ? Task.CompletedTask
                : _dataSource.ProduceTagsAsync(context, cancellationToken);
        }

        private Dictionary<ITextBuffer, DiffResult> ProcessNewTagTrees(
            ImmutableArray<DocumentSnapshotSpan> spansToTag,
            BufferToTagTree oldTagTrees,
            BufferToTagTree newTagTrees,
            CancellationToken cancellationToken)
        {
            using (Logger.LogBlock(FunctionId.Tagger_TagSource_ProcessNewTags, cancellationToken))
            {
                var bufferToChanges = new Dictionary<ITextBuffer, DiffResult>();

                foreach (var (latestBuffer, latestSpans) in newTagTrees.Map)
                {
                    var snapshot = spansToTag.First(s => s.SnapshotSpan.Snapshot.TextBuffer == latestBuffer).SnapshotSpan.Snapshot;

                    if (oldTagTrees.TryGetValue(latestBuffer, out var previousSpans))
                    {
                        var difference = ComputeDifference(snapshot, latestSpans, previousSpans);
                        bufferToChanges[latestBuffer] = difference;
                    }
                    else
                    {
                        // It's a new buffer, so report all spans are changed
                        bufferToChanges[latestBuffer] = new DiffResult(added: new(latestSpans.GetSpans(snapshot).Select(t => t.Span)), removed: null);
                    }
                }

                foreach (var (oldBuffer, previousSpans) in oldTagTrees.Map)
                {
                    if (!newTagTrees.ContainsKey(oldBuffer))
                    {
                        // This buffer disappeared, so let's notify that the old tags are gone
                        bufferToChanges[oldBuffer] = new DiffResult(added: null, removed: new(previousSpans.GetSpans(oldBuffer.CurrentSnapshot).Select(t => t.Span)));
                    }
                }

                return bufferToChanges;
            }
        }

        /// <summary>
        /// Return all the spans that appear in only one of <paramref name="latestTree"/> or <paramref name="previousTree"/>.
        /// </summary>
        private DiffResult ComputeDifference(
            ITextSnapshot snapshot,
            TagSpanIntervalTree<TTag> latestTree,
            TagSpanIntervalTree<TTag> previousTree)
        {
            var latestSpans = latestTree.GetSpans(snapshot);
            var previousSpans = previousTree.GetSpans(snapshot);

            using var _1 = ArrayBuilder<SnapshotSpan>.GetInstance(out var added);
            using var _2 = ArrayBuilder<SnapshotSpan>.GetInstance(out var removed);
            using var latestEnumerator = latestSpans.GetEnumerator();
            using var previousEnumerator = previousSpans.GetEnumerator();

            var latest = NextOrNull(latestEnumerator);
            var previous = NextOrNull(previousEnumerator);

            while (latest != null && previous != null)
            {
                var latestSpan = latest.Span;
                var previousSpan = previous.Span;

                if (latestSpan.Start < previousSpan.Start)
                {
                    added.Add(latestSpan);
                    latest = NextOrNull(latestEnumerator);
                }
                else if (previousSpan.Start < latestSpan.Start)
                {
                    removed.Add(previousSpan);
                    previous = NextOrNull(previousEnumerator);
                }
                else
                {
                    // If the starts are the same, but the ends are different, report the larger
                    // region to be conservative.
                    if (previousSpan.End > latestSpan.End)
                    {
                        removed.Add(previousSpan);
                        latest = NextOrNull(latestEnumerator);
                    }
                    else if (latestSpan.End > previousSpan.End)
                    {
                        added.Add(latestSpan);
                        previous = NextOrNull(previousEnumerator);
                    }
                    else
                    {
                        if (!_dataSource.TagEquals(latest.Tag, previous.Tag))
                            added.Add(latestSpan);

                        latest = NextOrNull(latestEnumerator);
                        previous = NextOrNull(previousEnumerator);
                    }
                }
            }

            while (latest != null)
            {
                added.Add(latest.Span);
                latest = NextOrNull(latestEnumerator);
            }

            while (previous != null)
            {
                removed.Add(previous.Span);
                previous = NextOrNull(previousEnumerator);
            }

            return new DiffResult(new(added), new(removed));

            static ITagSpan<TTag>? NextOrNull(IEnumerator<ITagSpan<TTag>> enumerator)
                => enumerator.MoveNext() ? enumerator.Current : null;
        }

        /// <summary>
        /// Returns the TagSpanIntervalTree containing the tags for the given buffer. If no tags
        /// exist for the buffer at all, null is returned.
        /// </summary>
        private TagSpanIntervalTree<TTag>? TryGetTagIntervalTreeForBuffer(ITextBuffer buffer)
        {
            _dataSource.ThreadingContext.ThrowIfNotOnUIThread();

            // If we've been disposed, no need to proceed.
            if (_disposalTokenSource.Token.IsCancellationRequested)
                return null;

            // If this is the first time we're being asked for tags, and we're a tagger that requires the initial tags
            // be available synchronously on this call, and the computation of tags hasn't completed yet, then force the
            // tags to be computed now on this thread.  The singular use case for this is Outlining which needs those
            // tags synchronously computed for things like Metadata-as-Source collapsing.
            var tagTrees = _cachedTagTrees_mayChangeFromAnyThread;
            if (_firstTagsRequest &&
                _dataSource.ComputeInitialTagsSynchronously(buffer) &&
                !tagTrees.TryGetValue(buffer, out _))
            {
                // Compute this as a high priority work item to have the lease amount of blocking as possible.
<<<<<<< HEAD
                _dataSource.ThreadingContext.JoinableTaskFactory.Run(() =>
                    this.RecomputeTagsAsync(highPriority: true, _dataSource.SupportsFrozenPartialSemantics, blockingJTFCall: true, _disposalTokenSource.Token));
=======
                tagTrees = _dataSource.ThreadingContext.JoinableTaskFactory.Run(() =>
                    this.RecomputeTagsAsync(highPriority: true, _dataSource.SupportsFrozenPartialSemantics, calledFromJtfRun: true, _disposalTokenSource.Token));
>>>>>>> 4e01406c
            }

            _firstTagsRequest = false;

            // We can get a defualt instance back if we were canceled.
            if (tagTrees.IsDefault)
                return null;

            tagTrees.TryGetValue(buffer, out var tags);
            return tags;
        }

        public void AddTags(NormalizedSnapshotSpanCollection requestedSpans, SegmentedList<TagSpan<TTag>> tags)
        {
            _dataSource.ThreadingContext.ThrowIfNotOnUIThread();

            // Some client is asking for tags.  Possible that we're becoming visible.  Preemptively start tagging
            // again so we don't have to wait for the visibility notification to come in.
            ResumeIfVisible();

            if (requestedSpans.Count == 0)
                return;

            var buffer = requestedSpans.First().Snapshot.TextBuffer;
            var tagIntervalTree = this.TryGetTagIntervalTreeForBuffer(buffer);

            tagIntervalTree?.AddIntersectingTagSpans(requestedSpans, tags);
        }
    }
}<|MERGE_RESOLUTION|>--- conflicted
+++ resolved
@@ -192,13 +192,8 @@
                 using var linkedTokenSource = CancellationTokenSource.CreateLinkedTokenSource(lastNonFrozenComputationToken, cancellationToken);
                 try
                 {
-<<<<<<< HEAD
-                    return await RecomputeTagsAsync(
-                        highPriority, frozenPartialSemantics, blockingJTFCall: false, linkedTokenSource.Token).ConfigureAwait(false);
-=======
                     await RecomputeTagsAsync(highPriority, frozenPartialSemantics, calledFromJtfRun: false, linkedTokenSource.Token).ConfigureAwait(false);
                     return default;
->>>>>>> 4e01406c
                 }
                 catch (OperationCanceledException ex) when (ExceptionUtilities.IsCurrentOperationBeingCancelled(ex, linkedTokenSource.Token))
                 {
@@ -209,10 +204,6 @@
             {
                 // Normal request to either compute frozen partial tags, or compute normal tags in a tagger that does
                 // *not* support frozen partial tagging.
-<<<<<<< HEAD
-                return await RecomputeTagsAsync(
-                    highPriority, frozenPartialSemantics, blockingJTFCall: false, cancellationToken).ConfigureAwait(false);
-=======
                 await RecomputeTagsAsync(highPriority, frozenPartialSemantics, calledFromJtfRun: false, cancellationToken).ConfigureAwait(false);
                 return default;
             }
@@ -234,7 +225,6 @@
                 // other thread was able to do this, and we need to try again.
                 if (oldTagTrees == BufferToTagTree.InterlockedCompareExchange(ref _cachedTagTrees_mayChangeFromAnyThread, newTagTrees, oldTagTrees))
                     return (oldTagTrees, newTagTrees);
->>>>>>> 4e01406c
             }
 
             return default;
@@ -251,54 +241,7 @@
         /// In the event of a cancellation request, this method may <em>either</em> return at the next availability
         /// or throw a cancellation exception.
         /// </remarks>
-<<<<<<< HEAD
         /// <param name="highPriority">If this tagging request should be processed as quickly as possible with no extra
-        /// delays added for it.
-        /// </param>
-        /// <param name="blockingJTFCall">If this is called in a blocking fashion from inside a JTF.Run call.</param>
-        private async Task<VoidResult> RecomputeTagsAsync(
-            bool highPriority,
-            bool frozenPartialSemantics,
-            bool blockingJTFCall,
-            CancellationToken cancellationToken)
-        {
-            // Note: this method is called in some blocking scenarios.  Specifically, when the outlining manager blocks
-            // on outlining tags.  As such, we use ConfigureAwait(true) and NoThrowAwaitable(captureContext: true) to
-            // ensure we're always coming back to the calling context as much as possible.  In the blocking case, this
-            // is good, so we don't have unnecessary thread switches.  In the non-blocking threadpool case, this is also
-            // fine as CA(true) will just keep us on the threadpool.
-
-            var isVisible = true;
-            var spansToTag = ImmutableArray<DocumentSnapshotSpan>.Empty;
-            SnapshotPoint? caretPosition = null;
-            ImmutableDictionary<ITextBuffer, TagSpanIntervalTree<TTag>> oldTagTrees = null!;
-            object? oldState = null;
-            TextChangeRange? textChangeRange = null;
-            var subjectBufferVersion = -1;
-
-            // Enqueue work to a queue that will all tagger main thread work together in the near future. This let's
-            // us avoid hammering the dispatcher queue with lots of work that causes contention.  Additionally, use
-            // a no-throw awaitable so that in the common case where we cancel before, we don't throw an exception
-            // that can exacerbate cross process debugging scenarios.
-            await _dataSource._mainThreadManager.PerformWorkOnMainThreadAsync(() =>
-            {
-                _dataSource.ThreadingContext.ThrowIfNotOnUIThread();
-                isVisible = _visibilityTracker is null || _visibilityTracker.IsVisible(_subjectBuffer);
-                // Make a copy of all the data we need while we're on the foreground.  Then switch to a threadpool
-                // thread to do the computation. Finally, once new tags have been computed, then we update our state
-                // again on the foreground.
-                spansToTag = GetSpansAndDocumentsToTag();
-                caretPosition = _dataSource.GetCaretPoint(_textView, _subjectBuffer);
-                oldTagTrees = this.CachedTagTrees;
-                oldState = this.State;
-                textChangeRange = this.AccumulatedTextChanges;
-                subjectBufferVersion = _subjectBuffer.CurrentSnapshot.Version.VersionNumber;
-            }, cancellationToken).NoThrowAwaitable(captureContext: true);
-
-            // Since we don't ever throw above, check and see if the await completed due to cancellation and do not
-            // proceed.
-=======
-        /// <param name="highPriority"> If this tagging request should be processed as quickly as possible with no extra
         /// delays added for it.
         /// </param>
         /// <param name="calledFromJtfRun">If this method is being called from within a JTF.Run call.  This is used to
@@ -309,9 +252,34 @@
             bool calledFromJtfRun,
             CancellationToken cancellationToken)
         {
-            // Jump to the main thread, as we have to grab the spans to tag and the caret point.
-            await _dataSource.ThreadingContext.JoinableTaskFactory.SwitchToMainThreadAsync(cancellationToken).NoThrowAwaitable();
->>>>>>> 4e01406c
+            // Note: this method is called in some blocking scenarios.  Specifically, when the outlining manager blocks
+            // on outlining tags.  As such, we use ConfigureAwait(true) and NoThrowAwaitable(captureContext: true) to
+            // ensure we're always coming back to the calling context as much as possible.  In the blocking case, this
+            // is good, so we don't have unnecessary thread switches.  In the non-blocking threadpool case, this is also
+            // fine as CA(true) will just keep us on the threadpool.
+
+            var isVisible = true;
+            var spansToTag = ImmutableArray<DocumentSnapshotSpan>.Empty;
+            SnapshotPoint? caretPosition = null;
+
+            // Enqueue work to a queue that will all tagger main thread work together in the near future. This let's
+            // us avoid hammering the dispatcher queue with lots of work that causes contention.  Additionally, use
+            // a no-throw awaitable so that in the common case where we cancel before, we don't throw an exception
+            // that can exacerbate cross process debugging scenarios.
+            await _dataSource._mainThreadManager.PerformWorkOnMainThreadAsync(() =>
+            {
+                _dataSource.ThreadingContext.ThrowIfNotOnUIThread();
+
+                isVisible = _visibilityTracker is null || _visibilityTracker.IsVisible(_subjectBuffer);
+                // Make a copy of all the data we need while we're on the foreground.  Then switch to a threadpool
+                // thread to do the computation. Finally, once new tags have been computed, then we update our state
+                // in a threadsafe fashion in the background.
+                spansToTag = GetSpansAndDocumentsToTag();
+                caretPosition = _dataSource.GetCaretPoint(_textView, _subjectBuffer);
+            }, cancellationToken).NoThrowAwaitable(captureContext: true);
+
+            // Since we don't ever throw above, check and see if the await completed due to cancellation and do not
+            // proceed.
             if (cancellationToken.IsCancellationRequested)
                 return default;
 
@@ -328,33 +296,15 @@
                     _dataSource.ThreadingContext, _dataSource.AsyncListener, _subjectBuffer, DelayTimeSpan.NonFocus, cancellationToken).NoThrowAwaitable(captureContext: true);
             }
 
-<<<<<<< HEAD
-            if (cancellationToken.IsCancellationRequested)
-                return default;
-
             using (Logger.LogBlock(FunctionId.Tagger_TagSource_RecomputeTags, cancellationToken))
             {
+                if (cancellationToken.IsCancellationRequested)
+                    return default;
+
                 // Explicitly switch to a threadpool thread to do the expensive tagging work on a BG thread.  But not if
                 // we're in an explicit JTF.Run call as that would just add unnecessary blocking waiting for the
                 // threadpool to do this work.
-                if (!blockingJTFCall)
-=======
-            using (Logger.LogBlock(FunctionId.Tagger_TagSource_RecomputeTags, cancellationToken))
-            {
-                _dataSource.ThreadingContext.ThrowIfNotOnUIThread();
-                if (cancellationToken.IsCancellationRequested)
-                    return default;
-
-                // Make a copy of all the data we need while we're on the foreground.  Then switch to a threadpool
-                // thread to do the computation. Finally, once new tags have been computed, then we update our state
-                // again on the foreground.
-                var spansToTag = GetSpansAndDocumentsToTag();
-                var caretPosition = _dataSource.GetCaretPoint(_textView, _subjectBuffer);
-
-                // If we're being called from within a blocking JTF.Run call, we don't want to switch to the background
-                // if we can avoid it.
                 if (!calledFromJtfRun)
->>>>>>> 4e01406c
                     await TaskScheduler.Default;
 
                 if (cancellationToken.IsCancellationRequested)
@@ -367,18 +317,11 @@
                         ds.SnapshotSpan));
                 }
 
-<<<<<<< HEAD
-                // Create a context to store pass the information along and collect the results.
-                var context = new TaggerContext<TTag>(
-                    oldState, frozenPartialSemantics, spansToTag, caretPosition, textChangeRange, oldTagTrees);
-                await ProduceTagsAsync(context, cancellationToken).ConfigureAwait(true);
-=======
                 // Now spin, trying to compute the updated tags.  We only need to do this as the tag state is also
                 // allowed to change on the UI thread (for example, taggers can say they want tags to be immediately
                 // removed when an edit happens. So, we need to keep recomputing the tags until we win and become the
                 // latest tags.
                 var oldState = _state_accessOnlyFromEventChangeQueueCallback;
->>>>>>> 4e01406c
 
                 TaggerContext<TTag> context = null!;
                 var (oldTagTrees, newTagTrees) = await CompareAndSwapTagTreesAsync(
@@ -392,33 +335,6 @@
                         return ComputeNewTagTrees(oldTagTrees, context);
                     }, cancellationToken).ConfigureAwait(continueOnCapturedContext: calledFromJtfRun);
 
-<<<<<<< HEAD
-                // Then switch back to the UI thread to update our state and kick off the work to notify the editor.
-                // Like at the start of this method, use a shared UI queue so that several taggers can switch to the
-                // UI thread at once.
-                await _dataSource._mainThreadManager.PerformWorkOnMainThreadAsync(() =>
-                {
-                    _dataSource.ThreadingContext.ThrowIfNotOnUIThread();
-
-                    // Once we start assigning  our state, we're uncancellable.  We must report the changed
-                    // information to the editor.  The only case where it's ok not to is if the tagger itself is
-                    // disposed.  Nothing should actually check cancellation at this point.  But this ensures that
-                    // if that happens, we don't corrupt state by only partially updating.
-                    cancellationToken = CancellationToken.None;
-
-                    this.CachedTagTrees = newTagTrees;
-                    this.State = context.State;
-                    if (this._subjectBuffer.CurrentSnapshot.Version.VersionNumber == subjectBufferVersion)
-                    {
-                        // Only clear the accumulated text changes if the subject buffer didn't change during the
-                        // tagging operation. Otherwise, it is impossible to know which changes occurred prior to the
-                        // request to tag, and which ones occurred during the tagging itself. Since
-                        // AccumulatedTextChanges is a conservative representation of the work that needs to be done, in
-                        // the event this value is not cleared the only potential impact will be slightly more work
-                        // being done during the next classification pass.
-                        this.AccumulatedTextChanges = null;
-                    }
-=======
                 // We may get back null if we were canceled.  Immediately bail out in that case.
                 if (newTagTrees.IsDefault)
                     return default;
@@ -428,24 +344,7 @@
                 // Note: assigning to 'State' is completely safe.  It is only ever read from the _eventChangeQueue
                 // serial callbacks on the threadpool.
                 _state_accessOnlyFromEventChangeQueueCallback = context.State;
->>>>>>> 4e01406c
-
-                    OnTagsChangedForBuffer(bufferToChanges, highPriority);
-
-<<<<<<< HEAD
-                    // Once we've computed tags, pause ourselves if we're no longer visible.  That way we don't consume any
-                    // machine resources that the user won't even notice.
-                    PauseIfNotVisible();
-
-                    // If we were computing with frozen partial semantics here, enqueue work to compute *without* frozen
-                    // partial snapshots so we move to accurate results shortly. Create and pass along a new cancellation
-                    // token for this expensive work so that it can be canceled by future lightweight work.
-                    if (frozenPartialSemantics)
-                        this.EnqueueWork(highPriority, frozenPartialSemantics: false, _nonFrozenComputationCancellationSeries.CreateNext(default));
-                }, cancellationToken).NoThrowAwaitable(captureContext: true);
-
-                return default;
-=======
+
                 // If we were computing with frozen partial semantics here, enqueue work to compute *without* frozen
                 // partial snapshots so we move to accurate results shortly. Create and pass along a new cancellation
                 // token for this expensive work so that it can be canceled by future lightweight work.
@@ -453,7 +352,6 @@
                     this.EnqueueWork(highPriority, frozenPartialSemantics: false, _nonFrozenComputationCancellationSeries.CreateNext(default));
 
                 return newTagTrees;
->>>>>>> 4e01406c
             }
         }
 
@@ -736,13 +634,8 @@
                 !tagTrees.TryGetValue(buffer, out _))
             {
                 // Compute this as a high priority work item to have the lease amount of blocking as possible.
-<<<<<<< HEAD
-                _dataSource.ThreadingContext.JoinableTaskFactory.Run(() =>
-                    this.RecomputeTagsAsync(highPriority: true, _dataSource.SupportsFrozenPartialSemantics, blockingJTFCall: true, _disposalTokenSource.Token));
-=======
                 tagTrees = _dataSource.ThreadingContext.JoinableTaskFactory.Run(() =>
                     this.RecomputeTagsAsync(highPriority: true, _dataSource.SupportsFrozenPartialSemantics, calledFromJtfRun: true, _disposalTokenSource.Token));
->>>>>>> 4e01406c
             }
 
             _firstTagsRequest = false;
