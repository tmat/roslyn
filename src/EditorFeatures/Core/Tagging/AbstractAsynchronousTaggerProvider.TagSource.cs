--- conflicted
+++ resolved
@@ -39,7 +39,7 @@
         /// and <see cref="ITagger{T}"/>s. Special cases, like reference highlighting (which processes multiple
         /// subject buffers at once) have their own providers and tag source derivations.</para>
         /// </summary>
-        private sealed partial class TagSource : ForegroundThreadAffinitizedObject, ITextBufferVisibilityChangedCallback
+        private sealed partial class TagSource : ForegroundThreadAffinitizedObject
         {
             /// <summary>
             /// If we get more than this many differences, then we just issue it as a single change
@@ -84,17 +84,16 @@
 
             #region Fields that can only be accessed from the foreground thread
 
-<<<<<<< HEAD
-=======
             /// <summary>
             /// Cancellation token governing all our async work.  Canceled/disposed when we are <see cref="Dispose"/>'d.
             /// </summary>
             private readonly CancellationTokenSource _disposalTokenSource = new();
 
->>>>>>> 97c69f41
             private readonly ITextView? _textView;
             private readonly ITextBuffer _subjectBuffer;
+
             private readonly ITextBufferVisibilityTracker? _visibilityTracker;
+            private readonly Action _onVisibilityChanged;
 
             /// <summary>
             /// Our tagger event source that lets us know when we should call into the tag producer for
@@ -184,7 +183,16 @@
                 // to a complete state as soon as possible.
                 EnqueueWork(initialTags: true);
 
-                _visibilityTracker?.RegisterForVisibilityChanges(subjectBuffer, this);
+                _onVisibilityChanged = () =>
+                {
+                    this.AssertIsForeground();
+
+                    // any time visibility changes, resume tagging on all taggers.  Any non-visible taggers will pause
+                    // themselves immediately afterwards.
+                    Resume();
+                };
+
+                _visibilityTracker?.RegisterForVisibilityChanges(subjectBuffer, _onVisibilityChanged);
 
                 return;
 
@@ -217,14 +225,10 @@
 
             private void Dispose()
             {
-<<<<<<< HEAD
-                _visibilityTracker?.UnregisterForVisibilityChanges(_subjectBuffer, this);
-
-                _tagSourceState.Dispose();
-=======
+                _visibilityTracker?.UnregisterForVisibilityChanges(_subjectBuffer, _onVisibilityChanged);
+
                 _disposalTokenSource.Cancel();
                 _disposalTokenSource.Dispose();
->>>>>>> 97c69f41
 
                 _dataSource.RemoveTagSource(_textView, _subjectBuffer);
                 GC.SuppressFinalize(this);
@@ -255,15 +259,6 @@
                 }
             }
 
-            void ITextBufferVisibilityChangedCallback.OnTextBufferVisibilityChanged()
-            {
-                this.AssertIsForeground();
-
-                // any time visibility changes, resume tagging on all taggers.  Any non-visible taggers will pause
-                // themselves immediately afterwards.
-                Resume();
-            }
-
             private void Pause()
             {
                 this.AssertIsForeground();
