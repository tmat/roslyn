--- conflicted
+++ resolved
@@ -92,15 +92,10 @@
                 return false;
             }
 
-<<<<<<< HEAD
             if (symbol is INamedTypeSymbol { TypeKind: TypeKind.Interface or TypeKind.Class or TypeKind.Struct }
                 or IEventSymbol
-                or IPropertySymbol ||
-                symbol.IsOrdinaryMethod())
-=======
-            if (symbol is INamedTypeSymbol or IEventSymbol or IPropertySymbol
+                or IPropertySymbol
                 or IMethodSymbol { MethodKind: MethodKind.Ordinary or MethodKind.ExplicitInterfaceImplementation })
->>>>>>> a34b3be2
             {
                 return true;
             }
