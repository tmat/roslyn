﻿// Licensed to the .NET Foundation under one or more agreements.
// The .NET Foundation licenses this file to you under the MIT license.
// See the LICENSE file in the project root for more information.

using System;
using System.ComponentModel.Composition;
using Microsoft.CodeAnalysis.Editor.Host;
using Microsoft.CodeAnalysis.Editor.Shared.Extensions;
using Microsoft.CodeAnalysis.Editor.Shared.Utilities;
using Microsoft.CodeAnalysis.Host.Mef;
<<<<<<< HEAD
=======
using Microsoft.CodeAnalysis.Options;
>>>>>>> 67d940c4
using Microsoft.CodeAnalysis.Shared.TestHooks;
using Microsoft.VisualStudio.Language.Intellisense.AsyncCompletion;
using Microsoft.VisualStudio.Text.Editor;
using Microsoft.VisualStudio.Utilities;

namespace Microsoft.CodeAnalysis.Editor.Implementation.IntelliSense.AsyncCompletion
{
    [Export(typeof(IAsyncCompletionSourceProvider))]
    [Name("Roslyn Completion Source Provider")]
    [ContentType(ContentTypeNames.RoslynContentType)]
    internal class CompletionSourceProvider : IAsyncCompletionSourceProvider
    {
        private readonly IThreadingContext _threadingContext;
        private readonly IUIThreadOperationExecutor _operationExecutor;
        private readonly Lazy<IStreamingFindUsagesPresenter> _streamingPresenter;
        private readonly IAsynchronousOperationListener _listener;
<<<<<<< HEAD
=======
        private readonly IGlobalOptionService _globalOptions;
>>>>>>> 67d940c4

        [ImportingConstructor]
        [Obsolete(MefConstruction.ImportingConstructorMessage, error: true)]
        public CompletionSourceProvider(
            IThreadingContext threadingContext,
            IUIThreadOperationExecutor operationExecutor,
            IAsynchronousOperationListenerProvider listenerProvider,
<<<<<<< HEAD
            Lazy<IStreamingFindUsagesPresenter> streamingPresenter)
=======
            Lazy<IStreamingFindUsagesPresenter> streamingPresenter,
            IGlobalOptionService globalOptions)
>>>>>>> 67d940c4
        {
            _threadingContext = threadingContext;
            _operationExecutor = operationExecutor;
            _streamingPresenter = streamingPresenter;
            _listener = listenerProvider.GetListener(FeatureAttribute.CompletionSet);
<<<<<<< HEAD
=======
            _globalOptions = globalOptions;
>>>>>>> 67d940c4
        }

        public IAsyncCompletionSource? GetOrCreate(ITextView textView)
        {
            if (textView.TextBuffer.IsInLspEditorContext())
                return null;

<<<<<<< HEAD
            return new CompletionSource(textView, _streamingPresenter, _threadingContext, _operationExecutor, _listener);
=======
            return new CompletionSource(textView, _streamingPresenter, _threadingContext, _operationExecutor, _listener, _globalOptions);
>>>>>>> 67d940c4
        }
    }
}<|MERGE_RESOLUTION|>--- conflicted
+++ resolved
@@ -8,10 +8,7 @@
 using Microsoft.CodeAnalysis.Editor.Shared.Extensions;
 using Microsoft.CodeAnalysis.Editor.Shared.Utilities;
 using Microsoft.CodeAnalysis.Host.Mef;
-<<<<<<< HEAD
-=======
 using Microsoft.CodeAnalysis.Options;
->>>>>>> 67d940c4
 using Microsoft.CodeAnalysis.Shared.TestHooks;
 using Microsoft.VisualStudio.Language.Intellisense.AsyncCompletion;
 using Microsoft.VisualStudio.Text.Editor;
@@ -28,10 +25,7 @@
         private readonly IUIThreadOperationExecutor _operationExecutor;
         private readonly Lazy<IStreamingFindUsagesPresenter> _streamingPresenter;
         private readonly IAsynchronousOperationListener _listener;
-<<<<<<< HEAD
-=======
         private readonly IGlobalOptionService _globalOptions;
->>>>>>> 67d940c4
 
         [ImportingConstructor]
         [Obsolete(MefConstruction.ImportingConstructorMessage, error: true)]
@@ -39,21 +33,14 @@
             IThreadingContext threadingContext,
             IUIThreadOperationExecutor operationExecutor,
             IAsynchronousOperationListenerProvider listenerProvider,
-<<<<<<< HEAD
-            Lazy<IStreamingFindUsagesPresenter> streamingPresenter)
-=======
             Lazy<IStreamingFindUsagesPresenter> streamingPresenter,
             IGlobalOptionService globalOptions)
->>>>>>> 67d940c4
         {
             _threadingContext = threadingContext;
             _operationExecutor = operationExecutor;
             _streamingPresenter = streamingPresenter;
             _listener = listenerProvider.GetListener(FeatureAttribute.CompletionSet);
-<<<<<<< HEAD
-=======
             _globalOptions = globalOptions;
->>>>>>> 67d940c4
         }
 
         public IAsyncCompletionSource? GetOrCreate(ITextView textView)
@@ -61,11 +48,7 @@
             if (textView.TextBuffer.IsInLspEditorContext())
                 return null;
 
-<<<<<<< HEAD
-            return new CompletionSource(textView, _streamingPresenter, _threadingContext, _operationExecutor, _listener);
-=======
             return new CompletionSource(textView, _streamingPresenter, _threadingContext, _operationExecutor, _listener, _globalOptions);
->>>>>>> 67d940c4
         }
     }
 }