﻿// Copyright (c) Microsoft.  All Rights Reserved.  Licensed under the Apache License, Version 2.0.  See License.txt in the project root for license information.

using System;
using System.Collections.Immutable;
using System.Threading;
using System.Threading.Tasks;
using Microsoft.CodeAnalysis.Editor;
using Microsoft.CodeAnalysis.EmbeddedLanguages.Common;
using Microsoft.CodeAnalysis.EmbeddedLanguages.LanguageServices;
using Microsoft.CodeAnalysis.EmbeddedLanguages.RegularExpressions;
using Microsoft.CodeAnalysis.EmbeddedLanguages.RegularExpressions.LanguageServices;
using Microsoft.CodeAnalysis.EmbeddedLanguages.VirtualChars;
using Microsoft.CodeAnalysis.LanguageServices;
using Microsoft.CodeAnalysis.Shared.Extensions;
using Roslyn.Utilities;

namespace Microsoft.CodeAnalysis.Features.EmbeddedLanguages.RegularExpressions
{
    using RegexToken = EmbeddedSyntaxToken<RegexKind>;
    using RegexTrivia = EmbeddedSyntaxTrivia<RegexKind>;

    /// <summary>
    /// Brace matching impl for embedded regex strings.
    /// </summary>
    internal sealed class RegexBraceMatcher : IBraceMatcher
    {
<<<<<<< HEAD
        private readonly RegexEmbeddedLanguageEditorFeatures _language;

        public RegexBraceMatcher(RegexEmbeddedLanguageEditorFeatures language)
=======
        private readonly RegexEmbeddedLanguage _language;

        public RegexBraceMatcher(RegexEmbeddedLanguage language)
>>>>>>> 306a2ed8
        {
            _language = language;
        }

        public async Task<BraceMatchingResult?> FindBracesAsync(
            Document document, int position, CancellationToken cancellationToken)
        {
            var option = document.Project.Solution.Workspace.Options.GetOption(
                RegularExpressionsOptions.HighlightRelatedRegexComponentsUnderCursor, document.Project.Language);
            if (!option)
            {
                return null;
            }

<<<<<<< HEAD
            var tree = await _language.TryGetTreeAtPositionAsync(
                document, position, cancellationToken).ConfigureAwait(false);
            if (tree == null)
            {
                return default;
            }

            return GetMatchingBraces(tree, position);
=======
            var tree = await _language.TryGetTreeAtPositionAsync(document, position, cancellationToken).ConfigureAwait(false);
            return tree == null ? null : GetMatchingBraces(tree, position);
>>>>>>> 306a2ed8
        }

        private static BraceMatchingResult? GetMatchingBraces(RegexTree tree, int position)
        {
            var virtualChar = tree.Text.FirstOrNullable(vc => vc.Span.Contains(position));
            if (virtualChar == null)
            {
                return null;
            }

            var ch = virtualChar.Value;
            switch (ch)
            {
                case '(':
                case ')':
                    return FindGroupingBraces(tree, ch) ?? FindCommentBraces(tree, ch);
                case '[':
                case ']':
                    return FindCharacterClassBraces(tree, ch);
                default:
                    return null;
            }
        }

        private static BraceMatchingResult? CreateResult(RegexToken open, RegexToken close)
            => open.IsMissing || close.IsMissing
                ? default(BraceMatchingResult?)
                : new BraceMatchingResult(open.VirtualChars[0].Span, close.VirtualChars[0].Span);

        private static BraceMatchingResult? FindCommentBraces(RegexTree tree, VirtualChar ch)
        {
            var trivia = FindTrivia(tree.Root, ch);
            if (trivia?.Kind != RegexKind.CommentTrivia)
            {
                return null;
            }

            var firstChar = trivia.Value.VirtualChars[0];
            var lastChar = trivia.Value.VirtualChars[trivia.Value.VirtualChars.Length - 1];
            return firstChar != '(' || lastChar != ')'
                ? default(BraceMatchingResult?)
                : new BraceMatchingResult(firstChar.Span, lastChar.Span);
        }

        private static BraceMatchingResult? FindGroupingBraces(RegexTree tree, VirtualChar ch)
        {
            var node = FindGroupingNode(tree.Root, ch);
            return node == null ? null : CreateResult(node.OpenParenToken, node.CloseParenToken);
        }

        private static BraceMatchingResult? FindCharacterClassBraces(RegexTree tree, VirtualChar ch)
        {
            var node = FindCharacterClassNode(tree.Root, ch);
            return node == null ? null : CreateResult(node.OpenBracketToken, node.CloseBracketToken);
        }

        private static RegexGroupingNode FindGroupingNode(RegexNode node, VirtualChar ch)
            => FindNode<RegexGroupingNode>(node, ch, (grouping, c) =>
                    grouping.OpenParenToken.VirtualChars.Contains(c) || grouping.CloseParenToken.VirtualChars.Contains(c));

        private static RegexBaseCharacterClassNode FindCharacterClassNode(RegexNode node, VirtualChar ch)
            => FindNode<RegexBaseCharacterClassNode>(node, ch, (grouping, c) =>
                    grouping.OpenBracketToken.VirtualChars.Contains(c) || grouping.CloseBracketToken.VirtualChars.Contains(c));

        private static TNode FindNode<TNode>(RegexNode node, VirtualChar ch, Func<TNode, VirtualChar, bool> predicate)
            where TNode : RegexNode
        {
            if (node is TNode nodeMatch && predicate(nodeMatch, ch))
            {
                return nodeMatch;
            }

            foreach (var child in node)
            {
                if (child.IsNode)
                {
                    var result = FindNode(child.Node, ch, predicate);
                    if (result != null)
                    {
                        return result;
                    }
                }
            }

            return null;
        }

        private static RegexTrivia? FindTrivia(RegexNode node, VirtualChar ch)
        {
            foreach (var child in node)
            {
                if (child.IsNode)
                {
                    var result = FindTrivia(child.Node, ch);
                    if (result != null)
                    {
                        return result;
                    }
                }
                else
                {
                    var token = child.Token;
                    var trivia = TryGetTrivia(token.LeadingTrivia, ch) ??
                                 TryGetTrivia(token.TrailingTrivia, ch);

                    if (trivia != null)
                    {
                        return trivia;
                    }
                }
            }

            return null;
        }

        private static RegexTrivia? TryGetTrivia(ImmutableArray<RegexTrivia> triviaList, VirtualChar ch)
        {
            foreach (var trivia in triviaList)
            {
                if (trivia.VirtualChars.Contains(ch))
                {
                    return trivia;
                }
            }

            return null;
        }
    }
}<|MERGE_RESOLUTION|>--- conflicted
+++ resolved
@@ -6,12 +6,9 @@
 using System.Threading.Tasks;
 using Microsoft.CodeAnalysis.Editor;
 using Microsoft.CodeAnalysis.EmbeddedLanguages.Common;
-using Microsoft.CodeAnalysis.EmbeddedLanguages.LanguageServices;
 using Microsoft.CodeAnalysis.EmbeddedLanguages.RegularExpressions;
 using Microsoft.CodeAnalysis.EmbeddedLanguages.RegularExpressions.LanguageServices;
 using Microsoft.CodeAnalysis.EmbeddedLanguages.VirtualChars;
-using Microsoft.CodeAnalysis.LanguageServices;
-using Microsoft.CodeAnalysis.Shared.Extensions;
 using Roslyn.Utilities;
 
 namespace Microsoft.CodeAnalysis.Features.EmbeddedLanguages.RegularExpressions
@@ -24,15 +21,9 @@
     /// </summary>
     internal sealed class RegexBraceMatcher : IBraceMatcher
     {
-<<<<<<< HEAD
-        private readonly RegexEmbeddedLanguageEditorFeatures _language;
-
-        public RegexBraceMatcher(RegexEmbeddedLanguageEditorFeatures language)
-=======
         private readonly RegexEmbeddedLanguage _language;
 
         public RegexBraceMatcher(RegexEmbeddedLanguage language)
->>>>>>> 306a2ed8
         {
             _language = language;
         }
@@ -47,19 +38,8 @@
                 return null;
             }
 
-<<<<<<< HEAD
-            var tree = await _language.TryGetTreeAtPositionAsync(
-                document, position, cancellationToken).ConfigureAwait(false);
-            if (tree == null)
-            {
-                return default;
-            }
-
-            return GetMatchingBraces(tree, position);
-=======
             var tree = await _language.TryGetTreeAtPositionAsync(document, position, cancellationToken).ConfigureAwait(false);
             return tree == null ? null : GetMatchingBraces(tree, position);
->>>>>>> 306a2ed8
         }
 
         private static BraceMatchingResult? GetMatchingBraces(RegexTree tree, int position)
