﻿// Copyright (c) Microsoft.  All Rights Reserved.  Licensed under the Apache License, Version 2.0.  See License.txt in the project root for license information.

using System;
using System.Collections.Generic;
using System.ComponentModel.Composition;
using System.Linq;
using System.Threading;
using Microsoft.CodeAnalysis.Editor.FindUsages;
using Microsoft.CodeAnalysis.Editor.Host;
using Microsoft.CodeAnalysis.Editor.Shared.Extensions;
using Microsoft.CodeAnalysis.Editor.Shared.Utilities;
using Microsoft.CodeAnalysis.ErrorReporting;
using Microsoft.CodeAnalysis.FindUsages;
using Microsoft.CodeAnalysis.Internal.Log;
using Microsoft.CodeAnalysis.Shared.Extensions;
using Microsoft.CodeAnalysis.Shared.TestHooks;
using Microsoft.CodeAnalysis.Shared.Utilities;
using Microsoft.CodeAnalysis.Text;
using Microsoft.VisualStudio.Commanding;
using Microsoft.VisualStudio.Text.Editor.Commanding.Commands;
using Microsoft.VisualStudio.Utilities;
using Roslyn.Utilities;
using VSCommanding = Microsoft.VisualStudio.Commanding;

namespace Microsoft.CodeAnalysis.Editor.FindReferences
{
    [Export(typeof(VSCommanding.ICommandHandler))]
    [ContentType(ContentTypeNames.RoslynContentType)]
    [Name(PredefinedCommandHandlerNames.FindReferences)]
    internal class FindReferencesCommandHandler : VSCommanding.ICommandHandler<FindReferencesCommandArgs>
    {
        private readonly IEnumerable<Lazy<IStreamingFindUsagesPresenter>> _streamingPresenters;

        private readonly IAsynchronousOperationListener _asyncListener;

        public string DisplayName => EditorFeaturesResources.Find_References_Command_Handler;

        [ImportingConstructor]
        internal FindReferencesCommandHandler(
<<<<<<< HEAD
            IWaitIndicator waitIndicator,
=======
            [ImportMany] IEnumerable<IDefinitionsAndReferencesPresenter> synchronousPresenters,
>>>>>>> d8e676b0
            [ImportMany] IEnumerable<Lazy<IStreamingFindUsagesPresenter>> streamingPresenters,
            IAsynchronousOperationListenerProvider listenerProvider)
        {
            Contract.ThrowIfNull(streamingPresenters);
            Contract.ThrowIfNull(listenerProvider);

<<<<<<< HEAD
            _waitIndicator = waitIndicator;
=======
            _synchronousPresenters = synchronousPresenters;
>>>>>>> d8e676b0
            _streamingPresenters = streamingPresenters;
            _asyncListener = listenerProvider.GetListener(FeatureAttribute.FindReferences);
        }

        public VSCommanding.CommandState GetCommandState(FindReferencesCommandArgs args)
        {
            return VSCommanding.CommandState.Unspecified;
        }

        public bool ExecuteCommand(FindReferencesCommandArgs args, CommandExecutionContext context)
        {
            // Get the selection that user has in our buffer (this also works if there
            // is no selection and the caret is just at a single position).  If we 
            // can't get the selection, or there are multiple spans for it (i.e. a 
            // box selection), then don't do anything.
            var snapshotSpans = args.TextView.Selection.GetSnapshotSpansOnBuffer(args.SubjectBuffer);
            if (snapshotSpans.Count == 1)
            {
                var selectedSpan = snapshotSpans[0];
                var snapshot = args.SubjectBuffer.CurrentSnapshot;
                var document = snapshot.GetOpenDocumentInCurrentContextWithChanges();
                if (document != null)
                {
                    // Do a find-refs at the *start* of the selection.  That way if the
                    // user has selected a symbol that has another symbol touching it
                    // on the right (i.e.  Goo++  ), then we'll do the find-refs on the
                    // symbol selected, not the symbol following.
                    if (TryExecuteCommand(selectedSpan.Start, document, context))
                    {
                        return true;
                    }
                }
            }

            return false;
        }

        private bool TryExecuteCommand(int caretPosition, Document document, CommandExecutionContext context)
        {
            var streamingService = document.GetLanguageService<IFindUsagesService>();
            var streamingPresenter = GetStreamingPresenter();

            // See if we're running on a host that can provide streaming results.
            // We'll both need a FAR service that can stream results to us, and 
            // a presenter that can accept streamed results.
            if (streamingService != null && streamingPresenter != null)
            {
                StreamingFindReferences(document, caretPosition, streamingService, streamingPresenter);
                return true;
            }

<<<<<<< HEAD
=======
            // Otherwise, either the language doesn't support streaming results,
            // or the host has no way to present results in a streaming manner.
            // Fall back to the old non-streaming approach to finding and presenting 
            // results.
            var synchronousService = document.GetLanguageService<IFindReferencesService>();
            if (synchronousService != null)
            {
                FindReferences(document, synchronousService, caretPosition, context);
                return true;
            }

>>>>>>> d8e676b0
            return false;
        }

        private IStreamingFindUsagesPresenter GetStreamingPresenter()
        {
            try
            {
                return _streamingPresenters.FirstOrDefault()?.Value;
            }
            catch
            {
                return null;
            }
        }

        private async void StreamingFindReferences(
            Document document, int caretPosition,
            IFindUsagesService findUsagesService,
            IStreamingFindUsagesPresenter presenter)
        {
            try
            {
                using (var token = _asyncListener.BeginAsyncOperation(nameof(StreamingFindReferences)))
                {
                    // Let the presented know we're starting a search.  It will give us back
                    // the context object that the FAR service will push results into.
                    var context = presenter.StartSearch(
                        EditorFeaturesResources.Find_References, supportsReferences: true);

                    using (Logger.LogBlock(
                        FunctionId.CommandHandler_FindAllReference,
                        KeyValueLogMessage.Create(LogType.UserAction, m => m["type"] = "streaming"),
                        context.CancellationToken))
                    {
                        await findUsagesService.FindReferencesAsync(document, caretPosition, context).ConfigureAwait(false);

                        // Note: we don't need to put this in a finally.  The only time we might not hit
                        // this is if cancellation or another error gets thrown.  In the former case,
                        // that means that a new search has started.  We don't care about telling the
                        // context it has completed.  In the latter case something wrong has happened
                        // and we don't want to run any more code in this particular context.
                        await context.OnCompletedAsync().ConfigureAwait(false);
                    }
                }
            }
            catch (OperationCanceledException)
            {
            }
            catch (Exception e) when (FatalError.ReportWithoutCrash(e))
            {
            }
        }
<<<<<<< HEAD
=======

        internal void FindReferences(
            Document document, IFindReferencesService service, int caretPosition, CommandExecutionContext context)
        {
            using (var waitScope = context.WaitContext.AddScope(allowCancellation: true, EditorFeaturesResources.Finding_references))
            using (Logger.LogBlock(
                FunctionId.CommandHandler_FindAllReference,
                KeyValueLogMessage.Create(LogType.UserAction, m => m["type"] = "legacy"),
                context.WaitContext.UserCancellationToken))
            {
                if (!service.TryFindReferences(document, caretPosition, new WaitContextAdapter(waitScope)))
                {
                    // The service failed, so just present an empty list of references
                    foreach (var presenter in _synchronousPresenters)
                    {
                        presenter.DisplayResult(DefinitionsAndReferences.Empty);
                        return;
                    }
                }
            }
        }
>>>>>>> d8e676b0
    }
}<|MERGE_RESOLUTION|>--- conflicted
+++ resolved
@@ -37,22 +37,12 @@
 
         [ImportingConstructor]
         internal FindReferencesCommandHandler(
-<<<<<<< HEAD
-            IWaitIndicator waitIndicator,
-=======
-            [ImportMany] IEnumerable<IDefinitionsAndReferencesPresenter> synchronousPresenters,
->>>>>>> d8e676b0
             [ImportMany] IEnumerable<Lazy<IStreamingFindUsagesPresenter>> streamingPresenters,
             IAsynchronousOperationListenerProvider listenerProvider)
         {
             Contract.ThrowIfNull(streamingPresenters);
             Contract.ThrowIfNull(listenerProvider);
 
-<<<<<<< HEAD
-            _waitIndicator = waitIndicator;
-=======
-            _synchronousPresenters = synchronousPresenters;
->>>>>>> d8e676b0
             _streamingPresenters = streamingPresenters;
             _asyncListener = listenerProvider.GetListener(FeatureAttribute.FindReferences);
         }
@@ -104,20 +94,6 @@
                 return true;
             }
 
-<<<<<<< HEAD
-=======
-            // Otherwise, either the language doesn't support streaming results,
-            // or the host has no way to present results in a streaming manner.
-            // Fall back to the old non-streaming approach to finding and presenting 
-            // results.
-            var synchronousService = document.GetLanguageService<IFindReferencesService>();
-            if (synchronousService != null)
-            {
-                FindReferences(document, synchronousService, caretPosition, context);
-                return true;
-            }
-
->>>>>>> d8e676b0
             return false;
         }
 
@@ -170,29 +146,5 @@
             {
             }
         }
-<<<<<<< HEAD
-=======
-
-        internal void FindReferences(
-            Document document, IFindReferencesService service, int caretPosition, CommandExecutionContext context)
-        {
-            using (var waitScope = context.WaitContext.AddScope(allowCancellation: true, EditorFeaturesResources.Finding_references))
-            using (Logger.LogBlock(
-                FunctionId.CommandHandler_FindAllReference,
-                KeyValueLogMessage.Create(LogType.UserAction, m => m["type"] = "legacy"),
-                context.WaitContext.UserCancellationToken))
-            {
-                if (!service.TryFindReferences(document, caretPosition, new WaitContextAdapter(waitScope)))
-                {
-                    // The service failed, so just present an empty list of references
-                    foreach (var presenter in _synchronousPresenters)
-                    {
-                        presenter.DisplayResult(DefinitionsAndReferences.Empty);
-                        return;
-                    }
-                }
-            }
-        }
->>>>>>> d8e676b0
     }
 }