﻿// Licensed to the .NET Foundation under one or more agreements.
// The .NET Foundation licenses this file to you under the MIT license.
// See the LICENSE file in the project root for more information.

using System.Collections.Generic;
using System.Collections.Immutable;
using System.Diagnostics;
using System.Linq;
using System.Threading;
using System.Threading.Tasks;
using Microsoft.CodeAnalysis.Editor.FindUsages;
using Microsoft.CodeAnalysis.Editor.Host;
using Microsoft.CodeAnalysis.Editor.Shared.Utilities;
using Microsoft.CodeAnalysis.GoToDefinition;
using Microsoft.CodeAnalysis.LanguageServices;
using Microsoft.CodeAnalysis.Navigation;
using Microsoft.CodeAnalysis.Shared.Extensions;
using Roslyn.Utilities;

namespace Microsoft.CodeAnalysis.Editor.GoToDefinition
{
    // GoToDefinition
    internal abstract class AbstractGoToDefinitionService : AbstractFindDefinitionService, IGoToDefinitionService
    {
        private readonly IThreadingContext _threadingContext;

        /// <summary>
        /// Used to present go to definition results in <see cref="TryGoToDefinition(Document, int, CancellationToken)"/>
        /// </summary>
        private readonly IStreamingFindUsagesPresenter _streamingPresenter;

        protected AbstractGoToDefinitionService(
            IThreadingContext threadingContext,
            IStreamingFindUsagesPresenter streamingPresenter)
        {
            _threadingContext = threadingContext;
            _streamingPresenter = streamingPresenter;
        }

        async Task<IEnumerable<INavigableItem>?> IGoToDefinitionService.FindDefinitionsAsync(Document document, int position, CancellationToken cancellationToken)
            => await FindDefinitionsAsync(document, position, cancellationToken).ConfigureAwait(false);

        public bool TryGoToDefinition(Document document, int position, CancellationToken cancellationToken)
        {
            // Try to compute the referenced symbol and attempt to go to definition for the symbol.
            var symbolService = document.GetRequiredLanguageService<IGoToDefinitionSymbolService>();
            var (symbol, _) = symbolService.GetSymbolAndBoundSpanAsync(document, position, includeType: true, cancellationToken).WaitAndGetResult(cancellationToken);
            if (symbol is null)
                return false;

            // if the symbol only has a single source location, and we're already on it,
            // try to see if there's a better symbol we could navigate to.
            var remapped = TryGoToAlternativeLocationIfAlreadyOnDefinition(document, position, symbol, cancellationToken);
            if (remapped)
                return true;

            var isThirdPartyNavigationAllowed = IsThirdPartyNavigationAllowed(symbol, position, document, cancellationToken);

            return GoToDefinitionHelpers.TryGoToDefinition(
                symbol,
                document.Project.Solution,
                _threadingContext,
                _streamingPresenter,
                thirdPartyNavigationAllowed: isThirdPartyNavigationAllowed,
                cancellationToken: cancellationToken);
        }

        private bool TryGoToAlternativeLocationIfAlreadyOnDefinition(
            Document document, int position,
            ISymbol symbol, CancellationToken cancellationToken)
        {
            var project = document.Project;
            var solution = project.Solution;

            var sourceLocations = symbol.Locations.WhereAsArray(loc => loc.IsInSource);
            if (sourceLocations.Length != 1)
                return false;

            var definitionLocation = sourceLocations[0];
            if (!definitionLocation.SourceSpan.IntersectsWith(position))
                return false;

            var definitionTree = definitionLocation.SourceTree;
            var definitionDocument = solution.GetDocument(definitionTree);
            if (definitionDocument != document)
                return false;

            // Ok, we were already on the definition. Look for better symbols we could show results
            // for instead. For now, just see if we're on an interface member impl. If so, we can
            // instead navigate to the actual interface member.
            //
            // In the future we can expand this with other mappings if appropriate.
            var interfaceImpls = symbol.ExplicitOrImplicitInterfaceImplementations();
            if (interfaceImpls.Length == 0)
                return false;

            var definitions = interfaceImpls.SelectMany(
                i => GoToDefinitionHelpers.GetDefinitions(
                    i, solution, thirdPartyNavigationAllowed: false, cancellationToken)).ToImmutableArray();

            var title = string.Format(EditorFeaturesResources._0_implemented_members,
                FindUsagesHelpers.GetDisplayName(symbol));

            return _threadingContext.JoinableTaskFactory.Run(() =>
<<<<<<< HEAD
                _streamingPresenter.Value.TryNavigateToOrPresentItemsAsync(
                    _threadingContext, solution.Workspace, title, definitions, cancellationToken));
=======
                _streamingPresenter.TryNavigateToOrPresentItemsAsync(
                    _threadingContext, solution.Workspace, title, definitions));
>>>>>>> 9b802f28
        }

        private static bool IsThirdPartyNavigationAllowed(ISymbol symbolToNavigateTo, int caretPosition, Document document, CancellationToken cancellationToken)
        {
            var syntaxRoot = document.GetSyntaxRootSynchronously(cancellationToken);
            var syntaxFactsService = document.GetRequiredLanguageService<ISyntaxFactsService>();
            var containingTypeDeclaration = syntaxFactsService.GetContainingTypeDeclaration(syntaxRoot, caretPosition);

            if (containingTypeDeclaration != null)
            {
                var semanticModel = document.GetSemanticModelAsync(cancellationToken).WaitAndGetResult(cancellationToken);
                Debug.Assert(semanticModel != null);

                // Allow third parties to navigate to all symbols except types/constructors
                // if we are navigating from the corresponding type.

                if (semanticModel.GetDeclaredSymbol(containingTypeDeclaration, cancellationToken) is ITypeSymbol containingTypeSymbol &&
                    (symbolToNavigateTo is ITypeSymbol || symbolToNavigateTo.IsConstructor()))
                {
                    var candidateTypeSymbol = symbolToNavigateTo is ITypeSymbol
                        ? symbolToNavigateTo
                        : symbolToNavigateTo.ContainingType;

                    if (Equals(containingTypeSymbol, candidateTypeSymbol))
                    {
                        // We are navigating from the same type, so don't allow third parties to perform the navigation.
                        // This ensures that if we navigate to a class from within that class, we'll stay in the same file
                        // rather than navigate to, say, XAML.
                        return false;
                    }
                }
            }

            return true;
        }
    }
}<|MERGE_RESOLUTION|>--- conflicted
+++ resolved
@@ -102,13 +102,8 @@
                 FindUsagesHelpers.GetDisplayName(symbol));
 
             return _threadingContext.JoinableTaskFactory.Run(() =>
-<<<<<<< HEAD
-                _streamingPresenter.Value.TryNavigateToOrPresentItemsAsync(
+                _streamingPresenter.TryNavigateToOrPresentItemsAsync(
                     _threadingContext, solution.Workspace, title, definitions, cancellationToken));
-=======
-                _streamingPresenter.TryNavigateToOrPresentItemsAsync(
-                    _threadingContext, solution.Workspace, title, definitions));
->>>>>>> 9b802f28
         }
 
         private static bool IsThirdPartyNavigationAllowed(ISymbol symbolToNavigateTo, int caretPosition, Document document, CancellationToken cancellationToken)
