--- conflicted
+++ resolved
@@ -79,15 +79,11 @@
 #if !CODE_STYLE
 
             protected override AnalyzerOptions GetAnalyzerOptions(Project project)
-<<<<<<< HEAD
-                => new WorkspaceAnalyzerOptions(base.GetAnalyzerOptions(project), project.Solution, _sharedState.GetIdeAnalyzerOptions(project));
+                => new WorkspaceAnalyzerOptions(base.GetAnalyzerOptions(project), _sharedState.GetIdeAnalyzerOptions(project));
 
             protected override CodeRefactoringContext CreateCodeRefactoringContext(Document document, TextSpan span, Action<CodeAction> registerRefactoring, CancellationToken cancellationToken)
                 => new CodeRefactoringContext(document, span, (action, textSpan) => registerRefactoring(action), _sharedState.CodeActionOptions, isBlocking: false, cancellationToken);
 
-=======
-                => new WorkspaceAnalyzerOptions(base.GetAnalyzerOptions(project), _sharedState.GetIdeAnalyzerOptions(project));
->>>>>>> f4b194bb
 #endif
         }
     }
