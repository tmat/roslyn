--- conflicted
+++ resolved
@@ -69,32 +69,13 @@
                     allowCancellation: true,
                     showProgress: false);
 
-<<<<<<< HEAD
                 var cancellationToken = context.UserCancellationToken;
-                await _presenter.TryNavigateToLocationAsync(
+                await _presenter.TryPresentLocationsAsync(
                     _threadingContext,
                     _document.Project.Solution.Workspace,
                     _definitions[0].NameDisplayParts.GetFullText(),
                     _definitions,
                     cancellationToken).ConfigureAwait(false);
-=======
-                    var cancellationToken = context.UserCancellationToken;
-                    var location = await _presenter.GetStreamingLocationAsync(
-                        _threadingContext,
-                        _document.Project.Solution.Workspace,
-                        _definitions[0].NameDisplayParts.GetFullText(),
-                        _definitions,
-                        cancellationToken).ConfigureAwait(false);
-                    if (location != null)
-                        await location.NavigateToAsync(cancellationToken).ConfigureAwait(false);
-                }
-                catch (OperationCanceledException)
-                {
-                }
-                catch (Exception ex) when (FatalError.ReportAndCatch(ex))
-                {
-                }
->>>>>>> a2e76e31
             }
         }
     }
