--- conflicted
+++ resolved
@@ -88,173 +88,182 @@
         }
         
         /// <summary>
-<<<<<<< HEAD
         ///   Looks up a localized string similar to JSON Array.
         /// </summary>
         internal static string JSON_Array {
             get {
                 return ResourceManager.GetString("JSON_Array", resourceCulture);
-=======
+            }
+        }
+        
+        /// <summary>
+        ///   Looks up a localized string similar to JSON Comment.
+        /// </summary>
+        internal static string JSON_Comment {
+            get {
+                return ResourceManager.GetString("JSON_Comment", resourceCulture);
+            }
+        }
+        
+        /// <summary>
+        ///   Looks up a localized string similar to JSON Constructor Name.
+        /// </summary>
+        internal static string JSON_Constructor_Name {
+            get {
+                return ResourceManager.GetString("JSON_Constructor_Name", resourceCulture);
+            }
+        }
+        
+        /// <summary>
+        ///   Looks up a localized string similar to JSON Keyword.
+        /// </summary>
+        internal static string JSON_Keyword {
+            get {
+                return ResourceManager.GetString("JSON_Keyword", resourceCulture);
+            }
+        }
+        
+        /// <summary>
+        ///   Looks up a localized string similar to JSON Number.
+        /// </summary>
+        internal static string JSON_Number {
+            get {
+                return ResourceManager.GetString("JSON_Number", resourceCulture);
+            }
+        }
+        
+        /// <summary>
+        ///   Looks up a localized string similar to JSON Object.
+        /// </summary>
+        internal static string JSON_Object {
+            get {
+                return ResourceManager.GetString("JSON_Object", resourceCulture);
+            }
+        }
+        
+        /// <summary>
+        ///   Looks up a localized string similar to JSON Operator.
+        /// </summary>
+        internal static string JSON_Operator {
+            get {
+                return ResourceManager.GetString("JSON_Operator", resourceCulture);
+            }
+        }
+        
+        /// <summary>
+        ///   Looks up a localized string similar to JSON Property Name.
+        /// </summary>
+        internal static string JSON_Property_Name {
+            get {
+                return ResourceManager.GetString("JSON_Property_Name", resourceCulture);
+            }
+        }
+        
+        /// <summary>
+        ///   Looks up a localized string similar to JSON Punctuation.
+        /// </summary>
+        internal static string JSON_Punctuation {
+            get {
+                return ResourceManager.GetString("JSON_Punctuation", resourceCulture);
+            }
+        }
+        
+        /// <summary>
+        ///   Looks up a localized string similar to JSON String.
+        /// </summary>
+        internal static string JSON_String {
+            get {
+                return ResourceManager.GetString("JSON_String", resourceCulture);
+            }
+        }
+        
+        /// <summary>
+        ///   Looks up a localized string similar to JSON Text.
+        /// </summary>
+        internal static string JSON_Text {
+            get {
+                return ResourceManager.GetString("JSON_Text", resourceCulture);
+            }
+        }
+        
+        /// <summary>
         ///   Looks up a localized string similar to Regex - Alternation.
         /// </summary>
         internal static string Regex_Alternation {
             get {
                 return ResourceManager.GetString("Regex_Alternation", resourceCulture);
->>>>>>> b5e36269
-            }
-        }
-        
-        /// <summary>
-<<<<<<< HEAD
-        ///   Looks up a localized string similar to JSON Comment.
-        /// </summary>
-        internal static string JSON_Comment {
-            get {
-                return ResourceManager.GetString("JSON_Comment", resourceCulture);
-=======
+            }
+        }
+        
+        /// <summary>
         ///   Looks up a localized string similar to Regex - Anchor.
         /// </summary>
         internal static string Regex_Anchor {
             get {
                 return ResourceManager.GetString("Regex_Anchor", resourceCulture);
->>>>>>> b5e36269
-            }
-        }
-        
-        /// <summary>
-<<<<<<< HEAD
-        ///   Looks up a localized string similar to JSON Constructor Name.
-        /// </summary>
-        internal static string JSON_Constructor_Name {
-            get {
-                return ResourceManager.GetString("JSON_Constructor_Name", resourceCulture);
-=======
+            }
+        }
+        
+        /// <summary>
         ///   Looks up a localized string similar to Regex - Character Class.
         /// </summary>
         internal static string Regex_Character_Class {
             get {
                 return ResourceManager.GetString("Regex_Character_Class", resourceCulture);
->>>>>>> b5e36269
-            }
-        }
-        
-        /// <summary>
-<<<<<<< HEAD
-        ///   Looks up a localized string similar to JSON Keyword.
-        /// </summary>
-        internal static string JSON_Keyword {
-            get {
-                return ResourceManager.GetString("JSON_Keyword", resourceCulture);
-=======
+            }
+        }
+        
+        /// <summary>
         ///   Looks up a localized string similar to Regex - Comment.
         /// </summary>
         internal static string Regex_Comment {
             get {
                 return ResourceManager.GetString("Regex_Comment", resourceCulture);
->>>>>>> b5e36269
-            }
-        }
-        
-        /// <summary>
-<<<<<<< HEAD
-        ///   Looks up a localized string similar to JSON Number.
-        /// </summary>
-        internal static string JSON_Number {
-            get {
-                return ResourceManager.GetString("JSON_Number", resourceCulture);
-=======
+            }
+        }
+        
+        /// <summary>
         ///   Looks up a localized string similar to Regex - Grouping.
         /// </summary>
         internal static string Regex_Grouping {
             get {
                 return ResourceManager.GetString("Regex_Grouping", resourceCulture);
->>>>>>> b5e36269
-            }
-        }
-        
-        /// <summary>
-<<<<<<< HEAD
-        ///   Looks up a localized string similar to JSON Object.
-        /// </summary>
-        internal static string JSON_Object {
-            get {
-                return ResourceManager.GetString("JSON_Object", resourceCulture);
-=======
+            }
+        }
+        
+        /// <summary>
         ///   Looks up a localized string similar to Regex - Other Escape.
         /// </summary>
         internal static string Regex_OtherEscape {
             get {
                 return ResourceManager.GetString("Regex_OtherEscape", resourceCulture);
->>>>>>> b5e36269
-            }
-        }
-        
-        /// <summary>
-<<<<<<< HEAD
-        ///   Looks up a localized string similar to JSON Operator.
-        /// </summary>
-        internal static string JSON_Operator {
-            get {
-                return ResourceManager.GetString("JSON_Operator", resourceCulture);
-=======
+            }
+        }
+        
+        /// <summary>
         ///   Looks up a localized string similar to Regex - Quantifier.
         /// </summary>
         internal static string Regex_Quantifier {
             get {
                 return ResourceManager.GetString("Regex_Quantifier", resourceCulture);
->>>>>>> b5e36269
-            }
-        }
-        
-        /// <summary>
-<<<<<<< HEAD
-        ///   Looks up a localized string similar to JSON Property Name.
-        /// </summary>
-        internal static string JSON_Property_Name {
-            get {
-                return ResourceManager.GetString("JSON_Property_Name", resourceCulture);
-=======
+            }
+        }
+        
+        /// <summary>
         ///   Looks up a localized string similar to Regex - Self Escaped Character.
         /// </summary>
         internal static string Regex_SelfEscapedCharacter {
             get {
                 return ResourceManager.GetString("Regex_SelfEscapedCharacter", resourceCulture);
->>>>>>> b5e36269
-            }
-        }
-        
-        /// <summary>
-<<<<<<< HEAD
-        ///   Looks up a localized string similar to JSON Punctuation.
-        /// </summary>
-        internal static string JSON_Punctuation {
-            get {
-                return ResourceManager.GetString("JSON_Punctuation", resourceCulture);
-            }
-        }
-        
-        /// <summary>
-        ///   Looks up a localized string similar to JSON String.
-        /// </summary>
-        internal static string JSON_String {
-            get {
-                return ResourceManager.GetString("JSON_String", resourceCulture);
-            }
-        }
-        
-        /// <summary>
-        ///   Looks up a localized string similar to JSON Text.
-        /// </summary>
-        internal static string JSON_Text {
-            get {
-                return ResourceManager.GetString("JSON_Text", resourceCulture);
-=======
+            }
+        }
+        
+        /// <summary>
         ///   Looks up a localized string similar to Regex - Text.
         /// </summary>
         internal static string Regex_Text {
             get {
                 return ResourceManager.GetString("Regex_Text", resourceCulture);
->>>>>>> b5e36269
             }
         }
     }
