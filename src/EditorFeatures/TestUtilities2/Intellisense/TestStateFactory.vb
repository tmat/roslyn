--- conflicted
+++ resolved
@@ -11,7 +11,6 @@
                                                      Optional languageVersion As CodeAnalysis.CSharp.LanguageVersion = CodeAnalysis.CSharp.LanguageVersion.Default,
                                                      Optional showCompletionInArgumentLists As Boolean = True) As TestState
 
-<<<<<<< HEAD
             Dim testState = New TestState(<Workspace>
                                               <Project Language="C#" CommonReferences="true" LanguageVersion=<%= DirectCast(languageVersion, Integer) %>>
                                                   <Document>
@@ -20,16 +19,6 @@
                                               </Project>
                                           </Workspace>,
                                  extraCompletionProviders, excludedTypes, extraExportedTypes,
-=======
-            Return New TestState(<Workspace>
-                                     <Project Language="C#" CommonReferences="true" LanguageVersion=<%= DirectCast(languageVersion, Int32) %>>
-                                         <Document>
-                                             <%= documentElement.Value %>
-                                         </Document>
-                                     </Project>
-                                 </Workspace>,
-                                 excludedTypes, extraExportedTypes,
->>>>>>> fe7f3900
                                  includeFormatCommandHandler, workspaceKind:=Nothing)
 
             testState.Workspace.SetOptions(
