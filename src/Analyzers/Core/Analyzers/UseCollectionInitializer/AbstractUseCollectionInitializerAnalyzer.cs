﻿// Licensed to the .NET Foundation under one or more agreements.
// The .NET Foundation licenses this file to you under the MIT license.
// See the LICENSE file in the project root for more information.

using System;
using System.Collections.Generic;
using System.Collections.Immutable;
using System.Diagnostics.CodeAnalysis;
using System.Linq;
using System.Threading;
using Microsoft.CodeAnalysis.Analyzers.UseCollectionInitializer;
using Microsoft.CodeAnalysis.LanguageService;
using Microsoft.CodeAnalysis.PooledObjects;

namespace Microsoft.CodeAnalysis.UseCollectionInitializer
{
    internal abstract class AbstractUseCollectionInitializerAnalyzer<
        TExpressionSyntax,
        TStatementSyntax,
        TObjectCreationExpressionSyntax,
        TMemberAccessExpressionSyntax,
        TInvocationExpressionSyntax,
        TExpressionStatementSyntax,
        TVariableDeclaratorSyntax,
        TAnalyzer> : AbstractObjectCreationExpressionAnalyzer<
            TExpressionSyntax,
            TStatementSyntax,
            TObjectCreationExpressionSyntax,
            TVariableDeclaratorSyntax,
            Match<TStatementSyntax>>, IDisposable
        where TExpressionSyntax : SyntaxNode
        where TStatementSyntax : SyntaxNode
        where TObjectCreationExpressionSyntax : TExpressionSyntax
        where TMemberAccessExpressionSyntax : TExpressionSyntax
        where TInvocationExpressionSyntax : TExpressionSyntax
        where TExpressionStatementSyntax : TStatementSyntax
        where TVariableDeclaratorSyntax : SyntaxNode
        where TAnalyzer : AbstractUseCollectionInitializerAnalyzer<
            TExpressionSyntax,
            TStatementSyntax,
            TObjectCreationExpressionSyntax,
            TMemberAccessExpressionSyntax,
            TInvocationExpressionSyntax,
            TExpressionStatementSyntax,
            TVariableDeclaratorSyntax,
            TAnalyzer>, new()
    {
        private static readonly ObjectPool<TAnalyzer> s_pool = SharedPools.Default<TAnalyzer>();

        protected abstract bool IsComplexElementInitializer(SyntaxNode expression);
        protected abstract bool HasExistingInvalidInitializerForCollection(TObjectCreationExpressionSyntax objectCreation);

        protected abstract IUpdateExpressionSyntaxHelper<TExpressionSyntax, TStatementSyntax> SyntaxHelper { get; }

        public static TAnalyzer Allocate()
            => s_pool.Allocate();

        public void Dispose()
        {
            this.Clear();
            s_pool.Free((TAnalyzer)this);
        }

        public ImmutableArray<Match<TStatementSyntax>> Analyze(
            SemanticModel semanticModel,
            ISyntaxFacts syntaxFacts,
            TObjectCreationExpressionSyntax objectCreationExpression,
            bool areCollectionExpressionsSupported,
            CancellationToken cancellationToken)
        {
            this.Initialize(semanticModel, syntaxFacts, objectCreationExpression, areCollectionExpressionsSupported, cancellationToken);
            var result = this.AnalyzeWorker();

            // If analysis failed entirely, immediately bail out.
            if (result.IsDefault)
                return default;

            // Analysis succeeded, but the result may be empty or non empty.
            //
            // For collection expressions, it's fine for this result to be empty.  In other words, it's ok to offer
            // changing `new List<int>() { 1 }` (on its own) to `[1]`.
            //
            // However, for collection initializers we always want at least one element to add to the initializer.  In
            // other words, we don't want to suggest changing `new List<int>()` to `new List<int>() { }` as that's just
            // noise.  So convert empty results to an invalid result here.
            if (areCollectionExpressionsSupported)
                return result;

            // Downgrade an empty result to a failure for the normal collection-initializer case.
            return result.IsEmpty ? default : result;
        }

        protected override bool TryAddMatches(ArrayBuilder<Match<TStatementSyntax>> matches)
        {
            var seenInvocation = false;
            var seenIndexAssignment = false;

            var initializer = _syntaxFacts.GetInitializerOfBaseObjectCreationExpression(_objectCreationExpression);
            if (initializer != null)
            {
                var initializerExpressions = _syntaxFacts.GetExpressionsOfObjectCollectionInitializer(initializer);
                if (initializerExpressions is [var firstInit, ..])
                {
                    // if we have an object creation, and it *already* has an initializer in it (like `new T { { x, y } }`)
                    // this can't legally become a collection expression.
                    if (_analyzeForCollectionExpression && this.IsComplexElementInitializer(firstInit))
                        return false;

                    seenIndexAssignment = _syntaxFacts.IsElementAccessInitializer(firstInit);
                    seenInvocation = !seenIndexAssignment;
                }
            }

            // An indexer can't be used with a collection expression.  So fail out immediately if we see that.
            if (seenIndexAssignment && _analyzeForCollectionExpression)
                return false;

            foreach (var subsequentStatement in UseCollectionInitializerHelpers.GetSubsequentStatements(_syntaxFacts, _containingStatement))
            {
                if (subsequentStatement is TExpressionStatementSyntax expressionStatement &&
                    TryProcessExpressionStatement(expressionStatement))
                {
                    continue;
                }
<<<<<<< HEAD
                else if (subsequentStatement is TForeachStatementSyntax foreachStatement &&
                    TryProcessForeachStatement(foreachStatement))
                {
                    continue;
                }
                else if (subsequentStatement is TIfStatementSyntax ifStatement &&
                    TryProcessIfStatement(ifStatement))
=======
                else if (_syntaxFacts.IsForEachStatement(extractedChild) &&
                    TryProcessForeachStatement((TStatementSyntax)extractedChild))
                {
                    continue;
                }
                else if (_syntaxFacts.IsIfStatement(extractedChild) &&
                    TryProcessIfStatement((TStatementSyntax)extractedChild))
>>>>>>> 71c2b3d8
                {
                    continue;
                }

                // Something we didn't understand. Stop here.
                break;
            }

            return true;

            bool TryProcessExpressionStatement(TExpressionStatementSyntax expressionStatement)
            {
                // Can't mix Adds and indexing.
                if (!seenIndexAssignment)
                {
                    // Look for a call to Add or AddRange
                    if (TryAnalyzeInvocation(
                            expressionStatement,
                            addName: WellKnownMemberNames.CollectionInitializerAddMethodName,
                            requiredArgumentName: null,
                            out var instance) &&
                        ValuePatternMatches(instance))
                    {
                        seenInvocation = true;
                        matches.Add(new Match<TStatementSyntax>(expressionStatement, UseSpread: false));
                        return true;
                    }
                    else if (
                        _analyzeForCollectionExpression &&
                        TryAnalyzeInvocation(
                            expressionStatement,
                            addName: nameof(List<int>.AddRange),
                            requiredArgumentName: null,
                            out instance))
                    {
                        seenInvocation = true;

                        // AddRange(x) will become `..x` when we make it into a collection expression.
                        matches.Add(new Match<TStatementSyntax>(expressionStatement, UseSpread: true));
                        return true;
                    }
                }

                // Can't mix Adds and indexing.  Can't use indexing with a collection expression.
                if (!seenInvocation && !_analyzeForCollectionExpression)
                {
                    if (TryAnalyzeIndexAssignment(expressionStatement, out var instance))
                    {
                        seenIndexAssignment = true;
                        matches.Add(new Match<TStatementSyntax>(expressionStatement, UseSpread: false));
                        return true;
                    }
                }

                return false;
            }

            bool TryProcessForeachStatement(TStatementSyntax foreachStatement)
            {
                // if we're not producing a collection expression, then we cannot convert any foreach'es into
                // `[..expr]` elements.
                if (_analyzeForCollectionExpression)
                {
                    this.SyntaxHelper.GetPartsOfForeachStatement(foreachStatement, out var identifier, out _, out var foreachStatements);
                    // must be of the form:
                    //
                    //      foreach (var x in expr)
                    //          dest.Add(x)
                    //
                    // By passing 'x' into TryAnalyzeInvocation below, we ensure that it is an enumerated value from `expr`
                    // being added to `dest`.
                    if (foreachStatements.ToImmutableArray() is [TExpressionStatementSyntax childExpressionStatement] &&
                        TryAnalyzeInvocation(
                            childExpressionStatement,
                            addName: WellKnownMemberNames.CollectionInitializerAddMethodName,
                            requiredArgumentName: identifier.Text,
                            out var instance) &&
                        ValuePatternMatches(instance))
                    {
                        // `foreach` will become `..expr` when we make it into a collection expression.
                        matches.Add(new Match<TStatementSyntax>(foreachStatement, UseSpread: true));
                        return true;
                    }
                }

                return false;
            }

            bool TryProcessIfStatement(TStatementSyntax ifStatement)
            {
                if (!_analyzeForCollectionExpression)
                    return false;

                // look for the form:
                //
                //  if (x)
                //      expr.Add(y)
                //
                // or
                //
                //  if (x)
                //      expr.Add(y)
                //  else
                //      expr.Add(z)

                this.SyntaxHelper.GetPartsOfIfStatement(ifStatement, out _, out var whenTrue, out var whenFalse);
                var whenTrueStatements = whenTrue.ToImmutableArray();

                if (whenTrueStatements is [TExpressionStatementSyntax trueChildStatement] &&
                    TryAnalyzeInvocation(
                        trueChildStatement,
                        addName: WellKnownMemberNames.CollectionInitializerAddMethodName,
                        requiredArgumentName: null,
                        out var instance) &&
                    ValuePatternMatches(instance))
                {
                    if (whenFalse is null)
                    {
                        // add the form `.. x ? [y] : []` to the result
                        matches.Add(new Match<TStatementSyntax>(ifStatement, UseSpread: true));
                        return true;
                    }

                    var whenFalseStatements = whenFalse.ToImmutableArray();
                    if (whenFalseStatements is [TExpressionStatementSyntax falseChildStatement] &&
                        TryAnalyzeInvocation(
                            falseChildStatement,
                            addName: WellKnownMemberNames.CollectionInitializerAddMethodName,
                            requiredArgumentName: null,
                            out instance) &&
                        ValuePatternMatches(instance))
                    {
                        // add the form `x ? y : z` to the result
                        matches.Add(new Match<TStatementSyntax>(ifStatement, UseSpread: false));
                        return true;
                    }
                }

                return false;
            }
        }

        protected override bool ShouldAnalyze()
        {
            if (this.HasExistingInvalidInitializerForCollection(_objectCreationExpression))
                return false;

            var type = _semanticModel.GetTypeInfo(_objectCreationExpression, _cancellationToken).Type;
            if (type == null)
                return false;

            var addMethods = _semanticModel.LookupSymbols(
                _objectCreationExpression.SpanStart,
                container: type,
                name: WellKnownMemberNames.CollectionInitializerAddMethodName,
                includeReducedExtensionMethods: true);

            return addMethods.Any(static m => m is IMethodSymbol methodSymbol && methodSymbol.Parameters.Any());
        }

        private bool TryAnalyzeIndexAssignment(
            TExpressionStatementSyntax statement,
            [NotNullWhen(true)] out TExpressionSyntax? instance)
        {
            instance = null;
            if (!_syntaxFacts.SupportsIndexingInitializer(statement.SyntaxTree.Options))
                return false;

            if (!_syntaxFacts.IsSimpleAssignmentStatement(statement))
                return false;

            _syntaxFacts.GetPartsOfAssignmentStatement(statement, out var left, out var right);

            if (!_syntaxFacts.IsElementAccessExpression(left))
                return false;

            // If we're initializing a variable, then we can't reference that variable on the right 
            // side of the initialization.  Rewriting this into a collection initializer would lead
            // to a definite-assignment error.
            if (ExpressionContainsValuePatternOrReferencesInitializedSymbol(right))
                return false;

            // Can't reference the variable being initialized in the arguments of the indexing expression.
            _syntaxFacts.GetPartsOfElementAccessExpression(left, out var elementInstance, out var argumentList);
            var elementAccessArguments = _syntaxFacts.GetArgumentsOfArgumentList(argumentList);
            foreach (var argument in elementAccessArguments)
            {
                if (ExpressionContainsValuePatternOrReferencesInitializedSymbol(argument))
                    return false;

                // An index/range expression implicitly references the value being initialized.  So it cannot be used in the
                // indexing expression.
                var argExpression = _syntaxFacts.GetExpressionOfArgument(argument);
                argExpression = _syntaxFacts.WalkDownParentheses(argExpression);

                if (_syntaxFacts.IsIndexExpression(argExpression) || _syntaxFacts.IsRangeExpression(argExpression))
                    return false;
            }

            instance = elementInstance as TExpressionSyntax;
            return instance != null;
        }

        private bool TryAnalyzeInvocation(
            TExpressionStatementSyntax statement,
            string addName,
            string? requiredArgumentName,
            [NotNullWhen(true)] out TExpressionSyntax? instance)
        {
            instance = null;
            if (_syntaxFacts.GetExpressionOfExpressionStatement(statement) is not TInvocationExpressionSyntax invocationExpression)
                return false;

            var arguments = _syntaxFacts.GetArgumentsOfInvocationExpression(invocationExpression);
            if (arguments.Count < 1)
                return false;

            // Collection expressions can only call the single argument Add/AddRange methods on a type.
            // So if we don't have exactly one argument, fail out.
            if (_analyzeForCollectionExpression && arguments.Count != 1)
                return false;

            if (requiredArgumentName != null && arguments.Count != 1)
                return false;

            foreach (var argument in arguments)
            {
                if (!_syntaxFacts.IsSimpleArgument(argument))
                    return false;

                var argumentExpression = _syntaxFacts.GetExpressionOfArgument(argument);
                if (ExpressionContainsValuePatternOrReferencesInitializedSymbol(argumentExpression))
                    return false;

                // VB allows for a collection initializer to be an argument.  i.e. `Goo({a, b, c})`.  This argument
                // cannot be used in an outer collection initializer as it would change meaning.  i.e.:
                //
                //      new List(Of IEnumerable(Of String)) { { a, b, c } }
                //
                // is not legal.  That's because instead of adding `{ a, b, c }` as a single element to the list, VB
                // instead looks for an 3-argument `Add` method to invoke on `List<T>` (which clearly fails).
                if (_syntaxFacts.SyntaxKinds.CollectionInitializerExpression == argumentExpression.RawKind)
                    return false;

                // If the caller is requiring a particular argument name, then validate that is what this argument
                // is referencing.
                if (requiredArgumentName != null)
                {
                    if (!_syntaxFacts.IsIdentifierName(argumentExpression))
                        return false;

                    _syntaxFacts.GetNameAndArityOfSimpleName(argumentExpression, out var suppliedName, out _);
                    if (requiredArgumentName != suppliedName)
                        return false;
                }
            }

            if (_syntaxFacts.GetExpressionOfInvocationExpression(invocationExpression) is not TMemberAccessExpressionSyntax memberAccess)
                return false;

            if (!_syntaxFacts.IsSimpleMemberAccessExpression(memberAccess))
                return false;

            _syntaxFacts.GetPartsOfMemberAccessExpression(memberAccess, out var localInstance, out var memberName);
            _syntaxFacts.GetNameAndArityOfSimpleName(memberName, out var name, out var arity);

            if (arity != 0 || !Equals(name, addName))
                return false;

            instance = localInstance as TExpressionSyntax;
            return instance != null;
        }
    }
}<|MERGE_RESOLUTION|>--- conflicted
+++ resolved
@@ -122,15 +122,6 @@
                 {
                     continue;
                 }
-<<<<<<< HEAD
-                else if (subsequentStatement is TForeachStatementSyntax foreachStatement &&
-                    TryProcessForeachStatement(foreachStatement))
-                {
-                    continue;
-                }
-                else if (subsequentStatement is TIfStatementSyntax ifStatement &&
-                    TryProcessIfStatement(ifStatement))
-=======
                 else if (_syntaxFacts.IsForEachStatement(extractedChild) &&
                     TryProcessForeachStatement((TStatementSyntax)extractedChild))
                 {
@@ -138,7 +129,6 @@
                 }
                 else if (_syntaxFacts.IsIfStatement(extractedChild) &&
                     TryProcessIfStatement((TStatementSyntax)extractedChild))
->>>>>>> 71c2b3d8
                 {
                     continue;
                 }
