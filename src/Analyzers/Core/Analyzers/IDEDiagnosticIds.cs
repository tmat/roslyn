﻿// Licensed to the .NET Foundation under one or more agreements.
// The .NET Foundation licenses this file to you under the MIT license.
// See the LICENSE file in the project root for more information.

using Microsoft.CodeAnalysis.Formatting;

namespace Microsoft.CodeAnalysis.Diagnostics
{
    internal static class IDEDiagnosticIds
    {
        public const string SimplifyNamesDiagnosticId = "IDE0001";
        public const string SimplifyMemberAccessDiagnosticId = "IDE0002";
        public const string RemoveQualificationDiagnosticId = "IDE0003";
        public const string RemoveUnnecessaryCastDiagnosticId = "IDE0004";
        public const string RemoveUnnecessaryImportsDiagnosticId = "IDE0005";
        public const string IntellisenseBuildFailedDiagnosticId = "IDE0006";
        public const string UseImplicitTypeDiagnosticId = "IDE0007";
        public const string UseExplicitTypeDiagnosticId = "IDE0008";
        public const string AddQualificationDiagnosticId = "IDE0009";
        public const string PopulateSwitchStatementDiagnosticId = "IDE0010";
        public const string AddBracesDiagnosticId = "IDE0011";

        // IDE0012-IDE0015 deprecated and replaced with PreferBuiltInOrFrameworkTypeDiagnosticId (IDE0049)
        // public const string PreferIntrinsicPredefinedTypeInDeclarationsDiagnosticId = "IDE0012";
        // public const string PreferIntrinsicPredefinedTypeInMemberAccessDiagnosticId = "IDE0013";
        // public const string PreferFrameworkTypeInDeclarationsDiagnosticId = "IDE0014";
        // public const string PreferFrameworkTypeInMemberAccessDiagnosticId = "IDE0015";

        public const string UseThrowExpressionDiagnosticId = "IDE0016";
        public const string UseObjectInitializerDiagnosticId = "IDE0017";
        public const string InlineDeclarationDiagnosticId = "IDE0018";
        public const string InlineAsTypeCheckId = "IDE0019";
        public const string InlineIsTypeCheckId = "IDE0020";

        public const string UseExpressionBodyForConstructorsDiagnosticId = "IDE0021";
        public const string UseExpressionBodyForMethodsDiagnosticId = "IDE0022";
        public const string UseExpressionBodyForConversionOperatorsDiagnosticId = "IDE0023";
        public const string UseExpressionBodyForOperatorsDiagnosticId = "IDE0024";
        public const string UseExpressionBodyForPropertiesDiagnosticId = "IDE0025";
        public const string UseExpressionBodyForIndexersDiagnosticId = "IDE0026";
        public const string UseExpressionBodyForAccessorsDiagnosticId = "IDE0027";

        public const string UseCollectionInitializerDiagnosticId = "IDE0028";

        public const string UseCoalesceExpressionDiagnosticId = "IDE0029";
        public const string UseCoalesceExpressionForNullableDiagnosticId = "IDE0030";

        public const string UseNullPropagationDiagnosticId = "IDE0031";

        public const string UseAutoPropertyDiagnosticId = "IDE0032";

        public const string UseExplicitTupleNameDiagnosticId = "IDE0033";

        public const string UseDefaultLiteralDiagnosticId = "IDE0034";

        public const string RemoveUnreachableCodeDiagnosticId = "IDE0035";

        public const string OrderModifiersDiagnosticId = "IDE0036";

        public const string UseInferredMemberNameDiagnosticId = "IDE0037";

        public const string InlineIsTypeWithoutNameCheckDiagnosticsId = "IDE0038";

        public const string UseLocalFunctionDiagnosticId = "IDE0039";

        public const string AddAccessibilityModifiersDiagnosticId = "IDE0040";

        public const string UseIsNullCheckDiagnosticId = "IDE0041";

        public const string UseDeconstructionDiagnosticId = "IDE0042";

        public const string ValidateFormatStringDiagnosticID = "IDE0043";

        public const string MakeFieldReadonlyDiagnosticId = "IDE0044";

        public const string UseConditionalExpressionForAssignmentDiagnosticId = "IDE0045";
        public const string UseConditionalExpressionForReturnDiagnosticId = "IDE0046";

        public const string RemoveUnnecessaryParenthesesDiagnosticId = "IDE0047";
        public const string AddRequiredParenthesesDiagnosticId = "IDE0048";

        public const string PreferBuiltInOrFrameworkTypeDiagnosticId = "IDE0049";

        public const string ConvertAnonymousTypeToTupleDiagnosticId = "IDE0050";

        public const string RemoveUnusedMembersDiagnosticId = "IDE0051";
        public const string RemoveUnreadMembersDiagnosticId = "IDE0052";

        public const string UseExpressionBodyForLambdaExpressionsDiagnosticId = "IDE0053";

        public const string UseCompoundAssignmentDiagnosticId = "IDE0054";

        public const string FormattingDiagnosticId = FormattingDiagnosticIds.FormattingDiagnosticId;

        public const string UseIndexOperatorDiagnosticId = "IDE0056";
        public const string UseRangeOperatorDiagnosticId = "IDE0057";

        public const string ExpressionValueIsUnusedDiagnosticId = "IDE0058";
        public const string ValueAssignedIsUnusedDiagnosticId = "IDE0059";
        public const string UnusedParameterDiagnosticId = "IDE0060";

        // Conceptually belongs with IDE0021-IDE0027 & IDE0053, but is here because it was added later
        public const string UseExpressionBodyForLocalFunctionsDiagnosticId = "IDE0061";

        public const string MakeLocalFunctionStaticDiagnosticId = "IDE0062";
        public const string UseSimpleUsingStatementDiagnosticId = "IDE0063";

        public const string MakeStructFieldsWritable = "IDE0064";

        public const string MoveMisplacedUsingDirectivesDiagnosticId = "IDE0065";

        public const string ConvertSwitchStatementToExpressionDiagnosticId = "IDE0066";

        public const string DisposeObjectsBeforeLosingScopeDiagnosticId = "IDE0067";
        public const string UseRecommendedDisposePatternDiagnosticId = "IDE0068";
        public const string DisposableFieldsShouldBeDisposedDiagnosticId = "IDE0069";

        public const string UseSystemHashCode = "IDE0070";

        public const string SimplifyInterpolationId = "IDE0071";

        public const string PopulateSwitchExpressionDiagnosticId = "IDE0072";

        /// <summary>
        /// Reported when a file header is missing or does not match the expected string.
        /// </summary>
        public const string FileHeaderMismatch = "IDE0073";

<<<<<<< HEAD
        public const string SimplifyConditionalExpressionDiagnosticId = "IDE0074";
=======
        public const string UseCoalesceCompoundAssignmentDiagnosticId = "IDE0074";
>>>>>>> 6140b500

        // Analyzer error Ids
        public const string AnalyzerChangedId = "IDE1001";
        public const string AnalyzerDependencyConflictId = "IDE1002";
        public const string MissingAnalyzerReferenceId = "IDE1003";
        public const string ErrorReadingRulesetId = "IDE1004";
        public const string InvokeDelegateWithConditionalAccessId = "IDE1005";
        public const string NamingRuleId = "IDE1006";
        public const string UnboundIdentifierId = "IDE1007";
        public const string UnboundConstructorId = "IDE1008";

        // Reserved for workspace error ids IDE1100-IDE1200 (see WorkspaceDiagnosticDescriptors)
    }
}<|MERGE_RESOLUTION|>--- conflicted
+++ resolved
@@ -126,11 +126,9 @@
         /// </summary>
         public const string FileHeaderMismatch = "IDE0073";
 
-<<<<<<< HEAD
-        public const string SimplifyConditionalExpressionDiagnosticId = "IDE0074";
-=======
         public const string UseCoalesceCompoundAssignmentDiagnosticId = "IDE0074";
->>>>>>> 6140b500
+
+        public const string SimplifyConditionalExpressionDiagnosticId = "IDE0075";
 
         // Analyzer error Ids
         public const string AnalyzerChangedId = "IDE1001";
